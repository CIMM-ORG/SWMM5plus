--- conflicted
+++ resolved
@@ -18,11 +18,7 @@
     !% setting%Method%AdjustVshapedFlowrate
     type adjustVshapedFlowrateType
         logical ::  Apply = .true.
-<<<<<<< HEAD
-        real(4)   ::  Coef  = 0.1
-=======
         real    ::  Coef  = 1.0
->>>>>>> 1b998ae6
     end type adjustVshapedFlowrateType
 
     !% setting%Method%AdjustWidthDepth
