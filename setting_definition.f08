--- conflicted
+++ resolved
@@ -32,7 +32,6 @@
     type adjustWidthDepthType
         logical :: Apply               = .true.
         logical :: AddDownstreamBuffer = .false.
-<<<<<<< HEAD
         real(8)    :: AdjustFractionMax   = 0.05
         real(8)    :: AdjustFraction      = 0.01
         real(8)    :: SmallWidth          = 1e-8
@@ -41,57 +40,30 @@
         real(8)    :: angleMinimum        = 0.1
         real(8)    :: areaMaximum         = 2.0
         real(8)    :: cellSizeTarget      = 10.0
-=======
-        real(8)   :: AdjustFractionMax   = 0.05
-        real(8)   :: AdjustFraction      = 0.01
-        real(8)   :: SmallWidth          = 1e-8
-        real(8)   :: DownstreamMinLength = 0.0
-        real(8)   :: depthMaxExpected    = 5.0
-        real(8)   :: angleMinimum        = 0.1
-        real(8)   :: areaMaximum         = 2.0
-        real(8)   :: cellSizeTarget      = 10.0
->>>>>>> 0710c080
     endtype adjustWidthDepthType
 
     !% setting%Limiter%BC
     type BClimiterType
         logical :: UseInflowFroudeNumberLimiter = .true.
-<<<<<<< HEAD
         real(8)    :: FroudeInflowMaximum = 1.5 ! max value of Fr at inflow
-=======
-        real(8)   :: FroudeInflowMaximum = 1.5 ! max value of Fr at inflow
->>>>>>> 0710c080
     endtype BClimiterType
 
     !%  setting%Limiter%flowrate
     type flowrateType
         logical :: UseFaceVolumeTransport = .true.
-<<<<<<< HEAD
         real(8)    :: FaceVolumeTransport = 0.5 ! Fraction of usptream volume that can be transported in on time step
-=======
-        real(8)   :: FaceVolumeTransport = 0.5 ! Fraction of usptream volume that can be transported in on time step
->>>>>>> 0710c080
     endtype flowrateType
 
     !%  setting%Limiter%Timescale
     type timescaleType
-<<<<<<< HEAD
         real(8)    :: Maximum      = 1e6
         real(8)    :: Minimum      = 1e-6
-=======
-        real(8)   :: Maximum      = 1e6
-        real(8)   :: Minimum      = 1e-6
->>>>>>> 0710c080
     endtype timescaleType
 
     !%  setting%Limiter%Velocity
     type velocityType
         logical :: UseLimitMax  = .true.
-<<<<<<< HEAD
         real(8)    :: Maximum      = 10.0 ! m/s
-=======
-        real(8)   :: Maximum      = 20 ! m/s
->>>>>>> 0710c080
     endtype velocityType
         
     !%  setting%DefaultAC%Switch
@@ -147,11 +119,7 @@
 
     !%  setting%Constant
     type constantType
-<<<<<<< HEAD
         real(8)  :: gravity = 9.81  ! m^2/s
-=======
-        real(8) :: gravity = 9.81  ! m^2/s
->>>>>>> 0710c080
     end type constantType
 
     !%  setting%DebugOut
@@ -183,13 +151,8 @@
 
     !%  setting%Eps
     type epsilonType
-<<<<<<< HEAD
         real(8)    :: FroudeJump                     = 0.1 ! +- small non-dimensional range for hyd jump discrimination
         real(8)    :: InflowDepthIncreaseFroudeLimit = 0.1 ! Fractional increase in depth under froude limitation
-=======
-        real(8)   :: FroudeJump                     = 0.1 ! +- small non-dimensional range for hyd jump discrimination
-        real(8)   :: InflowDepthIncreaseFroudeLimit = 0.1 ! Fractional increase in depth under froude limitation
->>>>>>> 0710c080
     end type epsilonType
 
     !%  setting%Limiter
@@ -225,7 +188,6 @@
     !%  setting%SmallVolume
     type smallvolumeType
         ! Dont using small volumes for weir case. Needed to be changed later
-<<<<<<< HEAD
         logical ::  UseSmallVolumes = .true. ! YN to determine if smallvolume adjustments used
         real(8)    ::  DepthCutoff      = 0.01  ! m Determines where small volumes begin
         real(8)    ::  ManningsN        = 0.01
@@ -233,15 +195,6 @@
         real(8)    ::  MinimumArea      = 0.005  ! m^2
         real(8)    ::  MinimumPerimeter = 0.52  ! m
         real(8)    ::  MinimumHydRadius = 0.009  ! m
-=======
-        logical ::  UseSmallVolumes = .false. ! YN to determine if smallvolume adjustments used
-        real(8)   ::  DepthCutoff      = 0.01  ! m Determines where small volumes begin
-        real(8)   ::  ManningsN        = 0.01
-        real(8)   ::  MinimumTopwidth  = 0.5   ! m   Minimum value used for smallvolume reset
-        real(8)   ::  MinimumArea      = 0.005  ! m^2
-        real(8)   ::  MinimumPerimeter = 0.52  ! m
-        real(8)   ::  MinimumHydRadius = 0.009  ! m
->>>>>>> 0710c080
     end type smallvolumeType
 
     !%  setting%Step
@@ -271,7 +224,6 @@
     !%  setting%ZeroValue
     type zerovalueType
         logical :: UseZeroValues = .true.
-<<<<<<< HEAD
         real(8)    :: Area         = 1.0e-6  ! m^2
         real(8)    :: Depth        = 1.0e-4  ! m
         real(8)    :: Flowrate     = 0.0     ! m^3/s
@@ -316,25 +268,6 @@
     type solverType
         character(len=64)       :: SolverSelect =  'SVE'! 'SVE-AC', 'AC'
     end type solverType 
-=======
-        real(8)   :: Area         = 1.0e-7  ! m^2
-        real(8)   :: Depth        = 1.0e-4  ! m
-        real(8)   :: Flowrate     = 0.0     ! m^3/s
-        real(8)   :: Topwidth     = 1.0e-4  ! m
-        real(8)   :: Velocity     = 0.0     ! m/s
-        real(8)   :: Volume       = 1.0e-6  ! m^3 !%%%%%%%%%%%%%%%%%%I changed it from 1.0e-6
-    end type zerovalueType
-
-    !%  setting%Weir
-    type WeirType
-        real(8)   :: WeirDischargeCoeff   = 1.4 ! m^3/s
-        real(8)   :: EndContraction       = 0.0    ! Number of End Contraction(0, 1, 2)
-        real(8)   :: WeirHeight           = 1.5  ! Vertical Height of Weir Opening m
-        real(8)   :: WeirWidth            = 3.0
-        real(8)   :: WeirSideSlope        = 1.0
-        real(8)   :: WeirInletOffset      = 1.0
-    end type WeirType
->>>>>>> 0710c080
 
     !% FIRST LEVEL TYPE  ----------------------------------------------
     type settingType
@@ -374,15 +307,9 @@
         !
         !--------------------------------------------------------------------------
 
-<<<<<<< HEAD
-        setting%Debugout%DisplayInterval = 1
-
-        setting%Time%dt = 0.005
-=======
+
         setting%Debugout%DisplayInterval = 1500
-
         setting%Time%dt = 0.5
->>>>>>> 0710c080
         setting%Step%First = 1
         setting%Step%Final = 8000
         setting%Step%Current = 1
