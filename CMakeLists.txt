--- conflicted
+++ resolved
@@ -13,8 +13,6 @@
     \nRun cmake again. Exiting.")
 endif()
 
-<<<<<<< HEAD
-=======
 function(commentout IN_FILE line_num)
   file (STRINGS ${IN_FILE} LINES)
   file(WRITE ${IN_FILE} "")
@@ -28,19 +26,11 @@
   endforeach()
 endfunction()
 
->>>>>>> 1975b57d
 get_filename_component(build_configuration ${CMAKE_BINARY_DIR} NAME)
 
 if (build_configuration STREQUAL "build")
     set(default_build_type "Release")
     message(STATUS "Building inside '${build_configuration}' named folder, setting configuration as '${default_build_type}'")
-<<<<<<< HEAD
-elseif(build_configuration STREQUAL "debug")
-    set(default_build_type "Debug")
-    message(STATUS "Building inside '${build_configuration}' named folder, setting configuration as '${default_build_type}'")
-    set(CMAKE_C_FLAGS "${CMAKE_C_FLAGS} -g")
-    set(CMAKE_Fortran_FLAGS "${CMAKE_Fortran_FLAGS} -g -O0")
-=======
 elseif (build_configuration STREQUAL "dwflow")
     set(default_build_type "Release")
     message(STATUS "Building inside '${build_configuration}' named folder, setting configuration as '${default_build_type}'")
@@ -49,7 +39,6 @@
     set(default_build_type "Debug")
     message(STATUS "Building inside '${build_configuration}' named folder, setting configuration as '${default_build_type}'")
     set(CMAKE_Fortran_FLAGS "${CMAKE_Fortran_FLAGS} -g -traceback -debug extended")
->>>>>>> 1975b57d
 endif()
 
 set(CMAKE_C_FLAGS "${CMAKE_C_FLAGS} -fPIC -lm -lpthread -shared -fcommon")
