! module globals
!
! These are global parameters and variables that are not associated with
! the 2D data storage arrays or the setting structure.
!
! The globals for data storage are found in modules array_index and data_keys
! The globals for setting are found in module setting_definition
!
!==========================================================================
module globals

    use setting_definition
    use type_definitions

    implicit none

    public

    ! Main Arrays
    !%  links are the building blocks from SWMM link-node formulation
    real(8), dimension(:,:), allocatable, target :: linkR ! real data for links
    integer, dimension(:,:), allocatable, target :: linkI ! integer data for links
<<<<<<< HEAD
=======
    integer, dimension(:,:), allocatable, target :: P_linkI ! Partitioning output for links
>>>>>>> 1585ae03
    logical, dimension(:,:), allocatable, target :: linkYN ! logical data for links

    !%  nodes are the building blocks from teh SWMM link-node formulation
    real(8), dimension(:,:), allocatable, target :: nodeR ! real data for nodes
    integer, dimension(:,:), allocatable, target :: nodeI ! integer data for nodes
<<<<<<< HEAD
=======
    integer, dimension(:,:), allocatable, target :: P_nodeI ! Partitioning output for nodes
>>>>>>> 1585ae03
    logical, dimension(:,:), allocatable, target :: nodeYN ! logical data for nodes

    ! BIPQuick data structures
    integer, dimension(:,:), allocatable, target :: B_linkI ! BIPquick output for links
    integer, dimension(:,:), allocatable, target :: B_nodeI ! BIPquick output for nodes

    ! note that nullvalueI < 0 is required
    integer, parameter :: nullvalueI = 998877
    real(8), parameter :: nullvalueR = 9.98877e16
    logical, parameter :: nullvalueL = .false.
    real(8), parameter :: negoneR = -1.0
    real(8), parameter :: zeroR = 0.0
    real(8), parameter :: oneR = 1.0
    real(8), parameter :: twoR = 2.0
    real(8), parameter :: threeR = 3.0
    real(8), parameter :: fourR = 4.0
    real(8), parameter :: sixR = 6.0
    real(8), parameter :: eightR = 8.0
    real(8), parameter :: tenR = 10.0
    real(8), parameter :: pi = 4.d0*datan(1.d0)

    real(8), parameter :: oneeighthR = oneR / eightR
    real(8), parameter :: onefourthR = oneR / fourR
    real(8), parameter :: onethirdR = oneR / threeR
    real(8), parameter :: onehalfR = oneR / twoR
    real(8), parameter :: twothirdR = twoR / threeR
    real(8), parameter :: threefourthR = threeR / fourR

    integer, parameter :: zeroI = 0
    integer, parameter :: oneI = 1
    integer, parameter :: twoI = 2
    integer, parameter :: threeI = 3

    ! Number of objects
    integer :: N_link
    integer :: N_node
    integer :: N_curve
    integer :: N_tseries
    integer :: N_pattern
    integer :: N_inflow

    ! useful shortcuts
    real(8), pointer :: dt => setting%time%dt
    real(8), pointer :: grav => setting%constant%gravity
    integer, parameter :: debuglevelall = 0 ! set to 1 to get print of subroutine calls

    ! 3D Circular Queues
    type(Array3D), target :: tempInflows
    type(Array3D), target :: totalInflows

    ! Boundary Conditions

end module globals<|MERGE_RESOLUTION|>--- conflicted
+++ resolved
@@ -20,24 +20,14 @@
     !%  links are the building blocks from SWMM link-node formulation
     real(8), dimension(:,:), allocatable, target :: linkR ! real data for links
     integer, dimension(:,:), allocatable, target :: linkI ! integer data for links
-<<<<<<< HEAD
-=======
     integer, dimension(:,:), allocatable, target :: P_linkI ! Partitioning output for links
->>>>>>> 1585ae03
     logical, dimension(:,:), allocatable, target :: linkYN ! logical data for links
 
     !%  nodes are the building blocks from teh SWMM link-node formulation
     real(8), dimension(:,:), allocatable, target :: nodeR ! real data for nodes
     integer, dimension(:,:), allocatable, target :: nodeI ! integer data for nodes
-<<<<<<< HEAD
-=======
     integer, dimension(:,:), allocatable, target :: P_nodeI ! Partitioning output for nodes
->>>>>>> 1585ae03
     logical, dimension(:,:), allocatable, target :: nodeYN ! logical data for nodes
-
-    ! BIPQuick data structures
-    integer, dimension(:,:), allocatable, target :: B_linkI ! BIPquick output for links
-    integer, dimension(:,:), allocatable, target :: B_nodeI ! BIPquick output for nodes
 
     ! note that nullvalueI < 0 is required
     integer, parameter :: nullvalueI = 998877
