! module array_index
!
! The following is based on the ontology outlined in Google Sheet
! https://docs.google.com/spreadsheets/d/126yXPLGS9F-jz6I9kuMcW_up87TurdYftQiwQTvJWSU/edit#gid=0
! This sets up all the columns that are in the elem* and face* arrays.
! Each array is associated with an integer value Ncol_xxxx,
! e.g., Ncol_elemI that provides the number of columns in the array.
! Keep in mind that we cannot use pointer at parameters and enumerated
! types (in Fortran, a pointer must be a variable). Thus, it will be
! useful to also define a set of integer vectors that simply store
! the number of columns of each array.
!
! Ben R. Hodges
! 20200411
!

module array_index

    use globals
    use iso_c_binding

    implicit none
    !%  FIRST INDEXES (DO NOT CHANGE) --------------------------------------------
    ! In theory, we can use different first index values for the arrays.
    ! This was initially used in debugging, but it seemed the gfortran compiler
    ! had some behaviors with non-unity starting points that I couldn't figure out.
    integer, parameter :: first_face_index  = 1
    integer, parameter :: first_elemM_index = 1
    integer, parameter :: first_elem2_index = 1

    !%  SIZES FOR MULTI_FACE ELEMENTS --------------------------------------------
    ! design of array depends on faces per element and elements per face
    ! CODE NOTE: face_per_elemM must equal sum of upstream and downstream
    integer, parameter :: face_per_elemM          = 6  !maximum number of faces per elemM 6,3 and 3
    integer, parameter :: upstream_face_per_elemM = 3  !maximum number of upstream faces
    integer, parameter :: dnstream_face_per_elemM = 3

    !%  linkI COLUMN INDEXES FOR INTEGER DATA OF LINKS IN LINK/NODE SYSTEM -------
    ! column index for integer data in linkI array
    enum, bind(c)
        enumerator :: li_idx = 1
        enumerator :: li_link_type
        enumerator :: li_weir_type  ! type of weir link
        enumerator :: li_orif_type  ! type of orifice link
        enumerator :: li_pump_type  ! type of pump link
        enumerator :: li_geometry
        enumerator :: li_roughness_type
        enumerator :: li_N_element  ! Number of elements in this link
        enumerator :: li_Mnode_u  ! map to upstream node connecting to link
        enumerator :: li_Mnode_d ! map to downstram node connecting to link
        enumerator :: li_Melem_u ! element ID of upstream element of link
        enumerator :: li_Melem_d ! element ID of downstream element of link
        enumerator :: li_Mface_u ! face ID of upstream face of link
        enumerator :: li_Mface_d ! face ID of downstream face of link
        enumerator :: li_assigned ! given 1 when link is assigned
        enumerator :: li_InitialDepthType ! 1=uniform, 2= lineary change, 3=exponential decay
        enumerator :: li_BQ_image ! image number assigned from BIPquick
    end enum
    integer, parameter :: li_idx_max = li_BQ_image

    !%  nodeI COLUMN INDEXES FOR INTEGER DATA OF NODES IN LINK/NODE SYSTEM -------
    ! column index for integer data in nodeI array
    enum, bind(c)
        enumerator :: ni_idx = 1
        enumerator :: ni_node_type
        enumerator :: ni_N_link_u ! number of upstream links at this node
        enumerator :: ni_N_link_d ! number of downstram links at this node
        enumerator :: ni_curve_type ! ID for nodal storage surface area curve type. 1 for functional and 2 for tabular
        enumerator :: ni_assigned ! given 1 when node has been assigned to face/elem,
        enumerator :: ni_total_inflow ! index to total_inflow (-1 if not total_inflow)
        enumerator :: ni_BQ_image ! image number assigned from BIPquick
        enumerator :: ni_BQ_edge  ! 0=this node has nothing to do with image communication; 1=this node is an edge
    end enum
<<<<<<< HEAD
    integer, parameter :: ni_idx_base1 = ni_BQ_edge
=======

    !% COLUMN INDEXES FOR INTEGER DATA IN P_nodeI partitioning arrays
    enum, bind(c)
        enumerator :: P_ni_idx_Partition = 1 ! the node index number
        enumerator :: P_ni_Partition_No ! the Partition number to which that node index belongs
        enumerator :: P_ni_is_boundary ! a binary marker that is 1 when the node is shared between partitions in the link-node paradigm
    end enum

    !% COLUMN INDEXES FOR INTEGER DATA IN P_linkI partitioning arrays
    enum, bind(c)
        enumerator :: P_li_idx_Partition = 1 ! the link index number
        enumerator :: P_li_Partition_No ! the Partition number to which that link index belongs
    end enum

    integer, parameter :: ni_idx_base1 = ni_total_inflow
>>>>>>> 1585ae03

    ! column indexes for multi-branch nodes
    integer, parameter :: ni_Mlink_u1   = ni_idx_base1+1 ! map to link of upstream branch 1
    integer, parameter :: ni_Mlink_u2   = ni_idx_base1+2 ! map to link up dowstream branch 1
    integer, parameter :: ni_Mlink_u3   = ni_idx_base1+3
    integer, parameter :: ni_idx_base2  = ni_idx_base1 + upstream_face_per_elemM

    integer, parameter :: ni_Mlink_d1   = ni_idx_base2+1
    integer, parameter :: ni_Mlink_d2   = ni_idx_base2+2
    integer, parameter :: ni_Mlink_d3   = ni_idx_base2+3
    integer, parameter :: ni_idx_max = ni_idx_base2 + dnstream_face_per_elemM

    ! storage for link index for upstream and downstream links
    integer, dimension(upstream_face_per_elemM) :: ni_MlinkUp = nullvalueI
    integer, dimension(dnstream_face_per_elemM) :: ni_MlinkDn = nullvalueI




    !%  linkR COLUMN INDEXES FOR REAL DATA OF LINKS IN LINK/NODE SYSTEM  --------
    ! column index for real data in the linkR array
    enum, bind(c)
        enumerator :: lr_Length = 1
        enumerator :: lr_InletOffset ! Every links should have a inlet and oulet offset
        enumerator :: lr_OutletOffset ! to make it consistent with SWMM.
        enumerator :: lr_BreadthScale
        enumerator :: lr_TopWidth
        enumerator :: lr_ElementLength
        enumerator :: lr_Slope
        enumerator :: lr_LeftSlope
        enumerator :: lr_RightSlope
        enumerator :: lr_Roughness
        enumerator :: lr_InitialFlowrate
        enumerator :: lr_InitialDepth
        enumerator :: lr_InitialUpstreamDepth
        enumerator :: lr_InitialDnstreamDepth
        enumerator :: lr_ParabolaValue
        enumerator :: lr_SideSlope ! for weirs only
        enumerator :: lr_DischargeCoeff1 ! discharge coefficient for triangular weir part or orifice element
        enumerator :: lr_DischargeCoeff2 ! discharge coefficient for rectangular weir part
        enumerator :: lr_FullDepth ! vertical opening of pipe, weir, orifice
        enumerator :: lr_EndContractions
        enumerator :: lr_Flowrate
        enumerator :: lr_Depth
        enumerator :: lr_DepthUp
        enumerator :: lr_DepthDn
        enumerator :: lr_Volume
        enumerator :: lr_Velocity
        enumerator :: lr_Capacity
    end enum
    integer, parameter :: lr_idx_max = lr_Capacity

    !%  nodeR COLUMN INDEXES FOR REAL DATA OF NODES IN LINK/NODE SYSTEM ----------
    ! column index for real data in the nodeR array
    enum, bind(c)
        enumerator :: nr_Zbottom = 1
        enumerator :: nr_InitialDepth
        enumerator :: nr_FullDepth
        enumerator :: nr_StorageConstant
        enumerator :: nr_StorageCoeff
        enumerator :: nr_StorageExponent
        enumerator :: nr_PondedArea
        enumerator :: nr_SurchargeDepth
        enumerator :: nr_MaxInflow
        enumerator :: nr_Eta
        enumerator :: nr_Depth
        enumerator :: nr_Volume
        enumerator :: nr_LateralInflow
        enumerator :: nr_TotalInflow
        enumerator :: nr_Flooding
    end enum
    integer, parameter :: nr_idx_base1 = nr_Flooding

    ! column index for real data on multiple branches of a node
    integer, parameter :: nr_ElementLength_u1 = nr_idx_base1 + 1 ! used for subdividing junctions
    integer, parameter :: nr_ElementLength_u2 = nr_idx_base1 + 2 ! used for subdividing junctions
    integer, parameter :: nr_ElementLength_u3 = nr_idx_base1 + 3 ! used for subdividing junctions
    integer, parameter :: nr_idx_base2 = nr_idx_base1 + upstream_face_per_elemM
    integer, parameter :: nr_ElementLength_d1 = nr_idx_base2 + 1 ! used for subdividing junctions
    integer, parameter :: nr_ElementLength_d2 = nr_idx_base2 + 2 ! used for subdividing junctions
    integer, parameter :: nr_ElementLength_d3 = nr_idx_base2 + 3 ! used for subdividing junctions
    integer, parameter :: nr_idx_max = nr_idx_base2 + dnstream_face_per_elemM

    ! storage of node indexes for multi-branch data
    integer, dimension(upstream_face_per_elemM) :: nr_ElementLengthUp = nullvalueI
    integer, dimension(dnstream_face_per_elemM) :: nr_ElementLengthDn = nullvalueI

    !%  nodeYN COLUMN INDEXES FOR LOGICAL DATA ON NODES --------------------------
    ! column index for logical data in nodeYN array
    integer, parameter :: nYN_temp1 = 1
    integer, parameter :: nYN_idx_max = 1

    !%  linkYN COLUMN INDEXES FOR LOGICAL DATA ON LINKS ---------------------------
    ! column index for logical data in linkYN array
    integer, parameter :: lYN_temp1 = 1
    integer, parameter :: lYN_idx_max = 1

    !% define the column indexes for elemI(:,:) array
    enum, bind(c)
        enumerator :: ei_Lidx = 1 !% local element index
        enumerator :: ei_Gidx !% global element index
        enumerator :: ei_HeqType !% head equation type
        enumerator :: ei_QeqType !% flowrate equation type
        enumerator :: ei_elementType !% general element type
        enumerator :: ei_specificType !% specific element type
        enumerator :: ei_geometryType !% cross-sectional geometry type
        enumerator :: ei_frictionType !% friction model
        enumerator :: ei_Mface_uG !% map to upstream face global index
        enumerator :: ei_Mface_dG !% map to downstream face global index
        enumerator :: ei_Mface_uL !% map to upstream face local index
        enumerator :: ei_Mface_dL !% map to downstream face local index
        enumerator :: ei_link_Gidx_SWMM !% link index from global SWMM network
        enumerator :: ei_node_Gidx_SWMM !% node index from global SWMM network
        enumerator :: ei_link_Gidx_BIPquick !% link index from global BIPquick network
        enumerator :: ei_node_Gidx_BIPquick !% node index from global BIPquick network
        enumerator :: ei_tmType !% time march type
    end enum
    !% note, this must be changed to whatever the last enum element is!
    integer, parameter :: Ncol_elemI = ei_tmType

    !% define the column indexes for elemR(:,:)
    enum, bind(c)
        enumerator :: er_Volume = 1 !% volume (latest)
        enumerator :: er_Volume_N0 !% volume (time N)
        enumerator :: er_Volume_N1 !% volume (time N-1)
        enumerator :: er_SmallVolume !% the value of a "small volume" for this element (static)
        !% SmallVolumeRatio is ratio used in blending solved velocity with ad hoc velocity for small volume.
        enumerator :: er_SmallVolumeRatio
        enumerator :: er_FullVolume !% ?
        enumerator :: er_Flowrate !% flowrate (latest)
        enumerator :: er_Flowrate_N0 !% flowrate (time N)
        enumerator :: er_Flowrate_N1 !% flowrate (time N-1)
        enumerator :: er_Velocity !% velocity (latest)
        enumerator :: er_InterpWeight_uQ !% Interpolation Weight, Upstream, for flowrate
        enumerator :: er_InterpWeight_dQ
        enumerator :: er_InterpWeight_uG !% Interpolation Weight, Upstream for geometry
        enumerator :: er_InterpWeight_dG
        enumerator :: er_Friction !% friction term (meaning depends on friction model)
        enumerator :: er_Head !% Piezometric head (latest) -- water surface elevation in open channel
        enumerator :: er_Head_N0 !% Piezometric head (time N)
        enumerator :: er_Area !% Cross-sectional flow area (latest)
        enumerator :: er_Area_N0 !% Cross-sectional flow area (time N)
        enumerator :: er_FullArea !% full-flow area for closed conduit (static)
        enumerator :: er_Topwidth !% Topwidth of flow at free surface
        enumerator :: er_Perimeter !% Wetted perimeter of flow
        enumerator :: er_Depth !% Actual maximum depth of open-channel flow
        enumerator :: er_FullDepth !% Maximum possible flow depth in closed conduit
        enumerator :: er_HydDepth !% Hydraulic depth of flow
        enumerator :: er_HydRadius !% Hydraulic radius of flow
        enumerator :: er_X !% linear X location in system (static)
        enumerator :: er_Length !% length of element (static)
        enumerator :: er_Zbottom !% bottom elevation of element (static)
        enumerator :: er_Zcrown !% inside crown elevation of closed conduit (static)
        enumerator :: er_Roughness !% baseline roughness value for friction model (static)
        enumerator :: er_VolumeConservation !% net volume conservation for this element
        enumerator :: er_FroudeNumber !% Froude number of flow in this element
        enumerator :: er_ell !% the ell (lower case L) length scale in AC solver
        enumerator :: er_dHdA !% geometric change in elevation with area
        enumerator :: er_CtestH0 !% Convergence test for AC: d/dtau of H * A
        enumerator :: er_CtestQ0 !% Convergence test for AC: d/dtau of Q
        enumerator :: er_CtestH1 !% Convergence test for AC: d/dtau of H * A
        enumerator :: er_CtestQ1 !% Convergence test for AC: d/dtau of Q
    end enum
    !% note, this must be changed to whatever the last enum element is!
    integer, parameter :: Ncol_elemR = er_CtestQ1

    enum, bind(c)
        !% columns for packed array of indexes
        enumerator :: em_CCJM = 1 !% channels, conduits, junction main
        enumerator :: em_CCJM_Htm !% channels, conduits, junction main with H time march
        enumerator :: em_CC_Qtm !% channels, conduits with Q time march
        enumerator :: em_CC_Htm !% channels, conduits with H time march
        enumerator :: em_CC_AC !% channels, conduits with AC method
        enumerator :: em_CC_Q_AC !% channels, conduits with AC method for Q time march
        enumerator :: em_CC_Q_ETM !% channels, conduits with ETM method for Q time march
        enumerator :: em_CC_H_AC !% channels, conduits with AC method for H time march
        enumerator :: em_CCJM_H_AC !% channels, conduits, junction mains with AC method for H time march
        enumerator :: em_CCJM_H_AC_open !% open channels, conduits, junction mains with AC method for H time march
        enumerator :: em_CCJM_H_AC_surcharged !% surcharged channels, conduits, junction mains with AC method for
    end enum
    !% note, this must be changed to whatever the last enum element is!
    integer, parameter :: Ncol_elemM = em_CCJM_H_AC_surcharged

    enum, bind(c)
        enumerator :: ep_ALLtm = 1 !% all ETM, AC elements
        enumerator :: ep_ETM = 1 !% all ETM elements
        enumerator :: ep_AC !% all AC elements
        enumerator :: ep_Diag !% diagnostic elements
        enumerator :: ep_Surcharged_ALLtm !% all time march surcharged
        enumerator :: ep_Surcharged_ETM!% all surcharged with ETM
        enumerator :: ep_Surcharged_AC!% all surcharged with AC
        enumerator :: ep_NonSurcharged_ALLtm = 1 !% all time march nonsurcharged
        enumerator :: ep_NonSurcharged_ETM!% all surcharged with ETM
        enumerator :: ep_NonSurcharged_AC!% all surcharged with AC enumerator :: ep_AC !% all AC elements
        enumerator :: ep_JM_ALLtm !% Junction mains with all time march
        enumerator :: ep_JM_AC !% junction mains using AC method
        enumerator :: ep_JM_ETM !% junction mains using ETM method
        enumerator :: ep_smallvolume_ALLtm !% small volume with any time march
        enumerator :: ep_smallvolume_ETM !% small volume cells with ETM
        enumerator :: ep_smallvolume_AC !% small volume cells with AC
        enumerator :: ep_CC_ALLTm !% all CC elements that are ETM or AC
        enumerator :: ep_CC_ETM !% all CC elements that are ETM
        enumerator :: ep_CC_AC !% all CC elements that are AC
        enumerator :: ep_CCJB_eETM_i_fAC !% CC and junction branches where element ETM has face AC
        enumerator :: ep_CCJB_eAC_i_fETM !% CC and junction branches where element AC has face ETM
    end enum
    !% note, this must be changed to whatever the last enum element is!
    integer, parameter :: Ncol_elemP = ep_CCJB_eAC_i_fETM

    !% define the column indexes for elemYN(:,:)
    enum, bind(c)
        enumerator :: eYN_isClosedTop = 1 !% TRUE is closed conduit, FALSE is open channel
        enumerator :: eYN_isSmallVolume !% TRUE is use small volume algorithm
        enumerator :: eYN_isAdhocFlowrate !% TRUE is use ad hoc flowrate algorithm
        enumerator :: eYN_isSurcharged !% TRUE is a surcharged conduit, FALSE is open channel flow
        enumerator :: eYN_canSurcharge !% TRUE for element that can surcharge, FALSE where it cannot
        enumerator :: eYN_isMultiface !% TRUE for elements that use the multiface junction framework
    end enum
    !% note, this must be changed to whatever the last enum element is!
    integer, parameter :: Ncol_elemYN = eYN_isMultiface

    !% define the column indexes for elemSI(:,:) junctions only
    enum, bind(c)
        enumerator :: eSi_nfaces_u = 1 !% Junction
        enumerator :: eSi_nfaces_d !% Junction
        enumerator :: eSI_storage_curveType !% Junction
    end enum
    !% note, this must be changed to whatever the last enum element is!
    integer, parameter :: Ncol_elemSI = eSI_storage_curveType

    !% define the column indexes for elemSR(:,:) for circular geometry
    enum, bind(c)
        enumerator :: eSr_Circular_Radius = 1 !% radius for circular geometry (Circular Cross-Section)
    end enum
    !% note, this must be changed to whatever the last enum element is!
    integer, parameter :: Ncol_elemSR_circular = eSr_Circular_Radius

    !% define the column indexes for elemSR(:,:) for rectangular pipe or channel
    enum, bind(c)
        enumerator :: eSr_Rectangular_Breadth = 1 !% breadth for rectangular geometry
    end enum
    !% note, this must be changed to whatever the last enum element is!
    integer, parameter :: Ncol_elemSR_rectangular = eSr_Rectangular_Breadth

    !% define the column indexes for elemSR(:,:) for trapezodial geometry
    enum, bind(c)
        enumerator :: eSr_Trapezoidal_Breadth = 1 !% bottom breadth for trapezoidal geometry
        enumerator :: eSr_LeftSlope !% left inverse slope of trapezoid (looking downstream)
        enumerator :: eSr_RightSlope !% right inverse slope of trapezoid (looking downstream)
    end enum
    !% note, this must be changed to whatever the last enum element is!
    integer, parameter :: Ncol_elemSR_trapezoidal = eSr_RightSlope

    !% define the column indexes for elemSR(:,:) for parabolic geometry
    enum, bind(c)
        enumerator :: eSr_ParabolaValue = 1 !% ?
    end enum
    !% note, this must be changed to whatever the last enum element is!
    integer, parameter :: Ncol_elemSR_parabolic = eSr_ParabolaValue

    !% define the column indexes for elemSR(:,:) for geometry that has not yet been confirmed and assigned:
    enum, bind(c)
        enumerator :: eSr_DischargeCoeff1 = 1 !% discharge coefficient for triangular weir part or orifice element
        enumerator :: eSr_DischargeCoeff2 !% discharge coefficient for rectangular weir part
        enumerator :: eSr_EndContractions !% End contractions for rectengular and trapezoidal weir
    end enum
    !% note, this must be changed to whatever the last enum element is!
    integer, parameter :: Ncol_elemSR_weir_orifice = eSr_EndContractions

    !% find the max array size for any type of special element data stored in elemSR
    integer, parameter :: Ncol_elemSR = &
        max(Ncol_elemSR_circular, &
            Ncol_elemSR_rectangular, &
            Ncol_elemSR_trapezoidal, &
            Ncol_elemSR_parabolic, &
            Ncol_elemSR_weir_orifice)

    !% define the column indexes for faceI(:,:)
    enum, bind(c)
        enumerator :: fi_Lidx = 1 !% local array index (row)
        enumerator :: fi_Gidx !% global (unique) index
        enumerator :: fi_Melem_uG !% Map to element upstream (global index)
        enumerator :: fi_Melem_dG !% Map to element upstream (local index)
        enumerator :: fi_Melem_uL !% Map to element upstream (local index)
        enumerator :: fi_Melem_dL !% Map to element downstream (local index)
        enumerator :: fi_eHeqType_u !% Type of H solution on element upstream
        enumerator :: fi_eHeqType_d !% Type of H solution on element downstream
        enumerator :: fi_eQeqType_u !% Type of Q solution on element upstream
        enumerator :: fi_eQeqType_d !% Type of Q solution on element downstream
        enumerator :: fi_jump_type !% Type of hydraulic jump
    end enum
    !% note, this must be changed to whatever the last enum element is!
    integer, parameter :: Ncol_faceI = fi_jump_type

    !% define the column indexes for faceR(:,:)
    enum, bind(c)
        enumerator :: fr_Area_u = 1 !% cross-sectional area on upstream side of face
        enumerator :: fr_Area_d !% cross-sectional area on downstream side of face
        enumerator :: fr_Head_u !% Piezometric head on upstream side of face
        enumerator :: fr_Head_d !% Piezometric head on downstream side of face
        enumerator :: fr_Flowrate !% Flowrate through face (latest)
        enumerator :: fr_Flowrate_N0 !% Flowrate through face (time N)
        enumerator :: fr_Flowrate_net !% ?
        enumerator :: fr_HydDepth_u !% Hydraulic Depth on upstream side of face
        enumerator :: fr_HydDepth_d !% Hydraulic Depth on downstream side of face
        enumerator :: fr_Topwidth_u !% Topwidth on upstream side of face
        enumerator :: fr_Topwidth_d !% Topwidth on downstream side of face
        enumerator :: fr_Velocity_u !% Velocity on upstream side of face
        enumerator :: fr_Velocity_d !% Velocity on downstream side of face
        enumerator :: fr_Zbottom_u !% Bottom elevation on upstream side of face
        enumerator :: fr_Zbottom_d !% Bottom elevation on downstream side of face
        enumerator :: fr_X !% Linear X location in system
    end enum
    !% note, this must be changed to whatever the last enum element is!
    integer, parameter :: Ncol_faceR = fr_X

    enum, bind(c)
        enumerator :: fm_all = 1
    end enum
    !% note, this must be changed to whatever the last enum element is!
    integer, parameter :: Ncol_faceM = fm_all

    enum, bind(c)
        enumerator :: fp_Diag = 1 !% face with adjacent diagnostic element
        enumerator :: fp_JumpUp !% face with hydraulic jump from nominal upstream to downstream
        enumerator :: fp_JumpDn !% face with hydraulic jump from nominal downstream to upstream
    end enum
    !% note, this must be changed to whatever the last enum element is!
    integer, parameter :: Ncol_faceP = fp_JumpDn

    enum, bind(c)
        enumerator :: fYN_isDiag_adjacent = 1
        enumerator :: fYN_isBCface
        enumerator :: fYN_isETM_adjacent
        enumerator :: fYN_isAC_adjacent
        enumerator :: fYN_isnull
    end enum
    !% note, this must be changed to whatever the last enum element is!
    integer, parameter :: Ncol_faceYN = fYN_isnull
end module array_index<|MERGE_RESOLUTION|>--- conflicted
+++ resolved
@@ -71,9 +71,7 @@
         enumerator :: ni_BQ_image ! image number assigned from BIPquick
         enumerator :: ni_BQ_edge  ! 0=this node has nothing to do with image communication; 1=this node is an edge
     end enum
-<<<<<<< HEAD
     integer, parameter :: ni_idx_base1 = ni_BQ_edge
-=======
 
     !% COLUMN INDEXES FOR INTEGER DATA IN P_nodeI partitioning arrays
     enum, bind(c)
@@ -87,9 +85,6 @@
         enumerator :: P_li_idx_Partition = 1 ! the link index number
         enumerator :: P_li_Partition_No ! the Partition number to which that link index belongs
     end enum
-
-    integer, parameter :: ni_idx_base1 = ni_total_inflow
->>>>>>> 1585ae03
 
     ! column indexes for multi-branch nodes
     integer, parameter :: ni_Mlink_u1   = ni_idx_base1+1 ! map to link of upstream branch 1
