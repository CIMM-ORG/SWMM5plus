--- conflicted
+++ resolved
@@ -165,12 +165,8 @@
     ! data types for Partitioing Algorithm type (setting%Partitioning%PartitioningMethod)
     enum, bind(c)
         enumerator :: Default = 1
-<<<<<<< HEAD
-        enumerator :: bquick
+        enumerator :: BQuick
         enumerator :: Random
-=======
-        enumerator :: BQuick
->>>>>>> 6786bf88
     end enum
 
     ! data types for Momentum Source type (setting%Solver%MomentumSourceM)
