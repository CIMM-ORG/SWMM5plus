module utility_allocate

    use define_globals
    use define_keys
    use define_indexes
    use define_settings, only: setting
    use define_globals
    use interface
    use utility

    ! use utility, only: utility_check_allocation

    implicit none

!-----------------------------------------------------------------------------
! Description:
!   This has all the large array allocation. The only other allocation
!   should be in boundary conditions (module bc)
!   All the top-level storage should be allocated in this module
!-----------------------------------------------------------------------------

    private

    ! utility_allocate constants
    integer           :: allocation_status
    character(len=99) ::              emsg

    ! public members
    public :: util_allocate_secondary_coarrays
    public :: util_allocate_linknode
    public :: util_allocate_subcatch
    public :: util_allocate_partitioning_arrays
    public :: util_allocate_elemX_faceX
    public :: util_allocate_columns
    public :: util_allocate_bc
    public :: util_allocate_profiler
    public :: util_allocate_outputML_elemtypes
    public :: util_allocate_outputML_facetypes
    public :: util_allocate_outputML_storage
    public :: util_allocate_outputML_times
    public :: util_allocate_outputML_filenames
    public :: util_allocate_curves
    public :: util_allocate_curve_entries
    public :: util_allocate_check
    public :: util_allocate_boundary_ghost_elem_array
<<<<<<< HEAD
    public :: util_allocate_temporary_arrays
=======
>>>>>>> fcb17dc3


contains
!%
!%==========================================================================
!% PUBLIC
!%==========================================================================
!%
    subroutine util_allocate_secondary_coarrays ()
        !%------------------------------------------------------------------
        !% Description:
        !% allocates and initializes secondary coarrays (i.e., not the
        !% primary coarrays of elemX, faceX, etc.)
        !%------------------------------------------------------------------

        !% --- allocate a coarray for the number of output elements on each image
        !%     the array is first used in outputML_size_OutElem_by_image
        allocate(N_OutElem(num_images())[*], stat=allocation_status, errmsg= emsg)
        call util_allocate_check (allocation_status, emsg, 'N_OutElem')
        N_OutElem = zeroI

        !% --- similar coarray for number of faces that will be output for each image
        allocate(N_OutFace(num_images())[*], stat=allocation_status, errmsg= emsg)
        call util_allocate_check (allocation_status, emsg, 'N_OutFace')
        N_OutFace = zeroI

        !% --- allocate coarrays for the setting%Output%... controls
        allocate(setting%Output%ElementsExist_byImage(num_images())[*], &
                stat=allocation_status, errmsg= emsg)
        call util_allocate_check (allocation_status, emsg, 'setting%Output%ElementsExist_byImage')
        setting%Output%ElementsExist_byImage = .false.

        allocate(setting%Output%FacesExist_byImage(num_images())[*], &
                stat=allocation_status, errmsg= emsg)
        call util_allocate_check (allocation_status, emsg, 'setting%Output%FacesExist_byImage')
        setting%Output%FacesExist_byImage = .false.

    !%------------------------------------------------------------------ 
    end subroutine util_allocate_secondary_coarrays
!%    
!%==========================================================================
!%==========================================================================
!%
    subroutine util_allocate_linknode()
        !%------------------------------------------------------------------
        !% Description:
        !%   Allocates the link and node storage used for the coarse representation
        !%   of the network connectivity
        !%
        !% Method:
        !%   The tables node%I, link%I, node%R, link%R, node%YN, link%YN, are allocated
        !%   These are defined in globals.f08). Every time memory is allocated, the
        !%   util_allocate_check functionality (from utility.f08) is used to
        !%   determine wheter or not there was an error during the allocation.
        !-------------------------------------------------------------------
        !% Declarations
            character(64) :: subroutine_name = 'util_allocate_linknode'
            integer       :: additional_rows = 0
            integer       :: ii, obj_name_len
        !%-------------------------------------------------------------------
        !% Preliminaries
            if (crashYN) return
            if (setting%Debug%File%utility_allocate) &
                write(*,"(A,i5,A)") '*** enter ' // trim(subroutine_name) // " [Processor ", this_image(), "]"
        !%-------------------------------------------------------------------
        !% If BIPquick is being used for Partitioning, include additional rows to the link-node arrays
        if (setting%Partitioning%PartitioningMethod == BQuick) then
            additional_rows = num_images() - 1
        end if

        allocate(node%I(N_node + additional_rows, Ncol_nodeI)[*], stat=allocation_status, errmsg=emsg)
        call util_allocate_check(allocation_status, emsg, 'node%I')
        node%I(:,:) = nullvalueI

        allocate(link%I(SWMM_N_link + additional_rows, Ncol_linkI)[*], stat=allocation_status, errmsg=emsg)
        call util_allocate_check(allocation_status, emsg, 'link%I')
        link%I(:,:) = nullvalueI

        allocate(node%R(N_node + additional_rows, Ncol_nodeR)[*], stat=allocation_status, errmsg=emsg)
        call util_allocate_check(allocation_status, emsg, 'node%R')
        node%R(:,:) = nullvalueR

        allocate(link%R(SWMM_N_link + additional_rows, Ncol_linkR)[*], stat=allocation_status, errmsg=emsg)
        call util_allocate_check(allocation_status, emsg, 'link%R')
        link%R(:,:) = nullvalueR

        allocate(node%YN(N_node + additional_rows, Ncol_nodeYN)[*], stat=allocation_status, errmsg=emsg)
        call util_allocate_check(allocation_status, emsg, 'node%YN')
        node%YN(:,:) = nullvalueL

        allocate(link%YN(SWMM_N_link + additional_rows, Ncol_linkYN)[*], stat=allocation_status, errmsg=emsg)
        call util_allocate_check(allocation_status, emsg, 'link%YN')
        link%YN(:,:) = nullvalueL

        !% |
        !% | Only names of objects present in EPA-SWMM are stored
        !% v

        !% --- allocate storage for node names
        allocate(node%Names(N_node), stat=allocation_status, errmsg=emsg)
        call util_allocate_check(allocation_status, emsg, 'node%Names')

        !% --- get the length of the node name and allocate node%Names(:)%str to the correct size
        do ii = 1, N_node
            obj_name_len = interface_get_obj_name_len(ii, API_NODE)
            allocate(character(obj_name_len) :: node%Names(ii)%str, stat=allocation_status, errmsg=emsg)
            call util_allocate_check(allocation_status, emsg, 'character(obj_name_len) :: node%Names(ii)%str')
        end do

        allocate(link%Names(N_link), stat=allocation_status, errmsg=emsg)
        call util_allocate_check(allocation_status, emsg, 'link%Names')

        do ii = 1, N_link
            obj_name_len = interface_get_obj_name_len(ii, API_LINK)
            allocate(character(obj_name_len) :: link%Names(ii)%str, stat=allocation_status, errmsg=emsg)
            call util_allocate_check(allocation_status, emsg, 'character(obj_name_len) :: link%Names(ii)%str')
        end do

        !% allocate link_node_output_idx
        allocate(node_output_idx(N_node + additional_rows),stat=allocation_status,errmsg=emsg)
        call util_allocate_check(allocation_status, emsg, 'node_output_idx')

        allocate(link_output_idx(SWMM_N_link + additional_rows), stat=allocation_status,errmsg=emsg)
        call util_allocate_check(allocation_status, emsg, 'link_output_idx')

        !%-------------------------------------------------------------------
        !% Closing
            if (setting%Debug%File%utility_allocate) &
            write(*,"(A,i5,A)") '*** leave ' // trim(subroutine_name) // " [Processor ", this_image(), "]"
    end subroutine util_allocate_linknode
!%
!%==========================================================================
!%==========================================================================
!%
    subroutine util_allocate_subcatch()
        !%------------------------------------------------------------------
        !% Description:
        !%   Allocates the subcatchment storage 
        !%
        !% Method:
        !%   Every time memory is allocated, the
        !%   util_allocate_check functionality (from utility.f90) is used to
        !%   determine wheter or not there was an error during the allocation.
        !-------------------------------------------------------------------
        !% Declarations
            character(64) :: subroutine_name = 'util_allocate_subcatch'
            integer       :: ii, obj_name_len
        !%-------------------------------------------------------------------
        !% Preliminaries
            if (crashYN) return
            if (setting%Debug%File%utility_allocate) &
                write(*,"(A,i5,A)") '*** enter ' // trim(subroutine_name) // " [Processor ", this_image(), "]"
        !%-------------------------------------------------------------------

        !% subcatchR
        allocate(subcatchR(SWMM_N_subcatch, Ncol_subcatchR), stat=allocation_status, errmsg=emsg)
        call util_allocate_check(allocation_status, emsg, 'subcatchR')
        subcatchR(:,:) = nullvalueR

        !% subcatchI
        allocate(subcatchI(SWMM_N_subcatch, Ncol_subcatchI), stat=allocation_status, errmsg=emsg)
        call util_allocate_check(allocation_status, emsg, 'subcatchI')
        subcatchR(:,:) = nullvalueI

        !% subcatchYN
        allocate(subcatchYN(SWMM_N_subcatch, Ncol_subcatchYN), stat=allocation_status, errmsg=emsg)
        call util_allocate_check(allocation_status, emsg, 'subcatchYN')
        subcatchR(:,:) = nullvalueL

        !%-------------------------------------------------------------------
        !% Closing
            if (setting%Debug%File%utility_allocate) &
                write(*,"(A,i5,A)") '*** leave ' // trim(subroutine_name) // " [Processor ", this_image(), "]"
    end subroutine util_allocate_subcatch
!%
!%==========================================================================
!%==========================================================================
!%    
    subroutine util_allocate_partitioning_arrays()
        if (crashYN) return
        allocate(adjacent_links(max_branch_per_node))
        allocate(elem_per_image(num_images()))
        allocate(image_full(num_images()))

        !% If BIPquick is being used for Partitioning, allocate additional arrays
        if (setting%Partitioning%PartitioningMethod == BQuick) then
            call util_count_node_types(N_nBCup, N_nBCdn, N_nJm, N_nStorage, N_nJ2, N_nJ1)

            allocate(B_nodeI(size(node%I,1), max_up_branch_per_node))
<<<<<<< HEAD
            allocate(B_nodeI_big(size(node%I,1), size(node%I,1)))
=======
>>>>>>> fcb17dc3
            allocate(B_nodeR(size(node%R,1), twoI))
            allocate(B_roots(N_nBCdn))
            allocate(totalweight_visited_nodes(size(node%I, oneI)))
            allocate(partitioned_nodes(size(node%I, oneI)))
            allocate(partitioned_links(size(link%I, oneI)))
            allocate(weight_range(size(link%I, oneI), twoI))
            allocate(accounted_for_links(size(link%I, oneI)))
            allocate(phantom_link_tracker(size(link%I, oneI)))
            allocate(part_size(num_images()))
        end if
    end subroutine util_allocate_partitioning_arrays
!
!==========================================================================
!==========================================================================
!!% MOVED TO UTILITY DEALLOCATE
    ! subroutine util_deallocate_partitioning_arrays()

    !     if (allocated(adjacent_links)) deallocate(adjacent_links)
    !     if (allocated(elem_per_image)) deallocate(elem_per_image)
    !     if (allocated(image_full)) deallocate(image_full)

    !     !% If BIPquick is being used for Partitioning, allocate additional arrays
    !     if (setting%Partitioning%PartitioningMethod == BQuick) then
    !         deallocate(B_nodeI)
    !         deallocate(B_nodeR)
    !         deallocate(totalweight_visited_nodes)
    !         deallocate(partitioned_nodes)
    !         deallocate(partitioned_links)
    !         deallocate(weight_range)
    !         deallocate(accounted_for_links)
    !         deallocate(phantom_link_tracker)
    !     end if

    ! end subroutine util_deallocate_partitioning_arrays
!
!==========================================================================
!==========================================================================
!
    subroutine util_allocate_elemX_faceX ()
        ! the max_caf_elem and max_caf_face are the maximum length of the coarray
        ! across all employed images
        ! ==========================
        ! This will be excuted at parallel level
        ! ==========================
        integer :: ii
        integer, pointer :: ncol
        character(64) :: subroutine_name = 'util_allocate_elemX_faceX'

        !-----------------------------------------------------------------------------
        if (crashYN) return
        if (setting%Debug%File%utility_allocate) &
            write(*,"(A,i5,A)") '*** enter ' // trim(subroutine_name) // " [Processor ", this_image(), "]"

        !==== elem allocation ====
        ncol => Ncol_elemR ! the maxmiumu number of columns
        allocate(elemR(max_caf_elem_N+N_dummy_elem, ncol)[*], stat=allocation_status, errmsg=emsg)
        call util_allocate_check(allocation_status, emsg, 'elemR')
        elemR(:,:) = nullvalueR

        ncol => Ncol_elemI
        allocate(elemI(max_caf_elem_N+N_dummy_elem, ncol)[*], stat=allocation_status, errmsg=emsg)
        call util_allocate_check(allocation_status, emsg, 'elemI')
        elemI(:,:) = nullvalueI

        ncol => Ncol_elemYN
        allocate(elemYN(max_caf_elem_N+N_dummy_elem, ncol)[*], stat=allocation_status, errmsg=emsg)
        call util_allocate_check(allocation_status, emsg, 'elemYN')
        elemYN(:,:) = nullvalueL

        ncol => Ncol_elemP
        allocate(elemP(max_caf_elem_N+N_dummy_elem, ncol)[*], stat=allocation_status, errmsg=emsg)
        call util_allocate_check(allocation_status, emsg, 'elemP')
        elemP(:,:) = nullvalueI

        ncol => Ncol_elemPGalltm
        allocate(elemPGalltm(max_caf_elem_N+N_dummy_elem, ncol)[*], stat=allocation_status, errmsg=emsg)
        call util_allocate_check(allocation_status, emsg, 'elemPGalltm')
        elemPGalltm(:,:) = nullvalueI

        ncol => Ncol_elemPGetm
        allocate(elemPGetm(max_caf_elem_N+N_dummy_elem, ncol)[*], stat=allocation_status, errmsg=emsg)
        call util_allocate_check(allocation_status, emsg, 'elemPGetm')
        elemPGetm(:,:) = nullvalueI

        ncol => Ncol_elemPGac
        allocate(elemPGac(max_caf_elem_N+N_dummy_elem, ncol)[*], stat=allocation_status, errmsg=emsg)
        call util_allocate_check(allocation_status, emsg, 'elemPGac')
        elemPGac(:,:) = nullvalueI

        ncol => Ncol_elemSI
        allocate(elemSI(max_caf_elem_N+N_dummy_elem, ncol)[*], stat=allocation_status, errmsg=emsg)
        call util_allocate_check(allocation_status, emsg, 'elemSI')
        elemSI(:,:) = nullvalueI

        ncol => Ncol_elemSR
        allocate(elemSR(max_caf_elem_N+N_dummy_elem, ncol)[*], stat=allocation_status, errmsg=emsg)
        call util_allocate_check(allocation_status, emsg, 'elemSR')
        elemSR(:,:) = nullvalueR

        ncol => Ncol_elemSGR
        allocate(elemSGR(max_caf_elem_N+N_dummy_elem, ncol)[*], stat=allocation_status, errmsg=emsg)
        call util_allocate_check(allocation_status, emsg, 'elemSGR')
        elemSGR(:,:) = nullvalueR

        !==== face allocation ====
        ncol => Ncol_faceR
        allocate(faceR(max_caf_face_N, ncol)[*], stat=allocation_status, errmsg=emsg)
        call util_allocate_check(allocation_status, emsg, 'faceR')
        faceR(:,:) = nullvalueR

        ncol=> Ncol_faceI
        allocate(faceI(max_caf_face_N, ncol)[*], stat=allocation_status, errmsg=emsg)
        call util_allocate_check(allocation_status, emsg, 'faceI')
        faceI(:,:) = nullvalueI

        ncol=> Ncol_faceYN
        allocate(faceYN(max_caf_face_N, ncol)[*], stat=allocation_status, errmsg=emsg)
        call util_allocate_check(allocation_status, emsg, 'faceYN')
        faceYN(:,:) = nullvalueL

        ncol=> Ncol_faceP
        allocate(faceP(max_caf_face_N, ncol)[*], stat=allocation_status, errmsg=emsg)
        call util_allocate_check(allocation_status, emsg, 'Ncol_faceP')
        faceP(:,:) = nullvalueI

        allocate(facePS(max_caf_face_N, ncol)[*], stat=allocation_status, errmsg=emsg)
        call util_allocate_check(allocation_status, emsg, 'facePS')
        facePS(:,:) = nullvalueI

        ! ncol=> Ncol_faceM
        ! allocate(faceM(max_caf_face_N, ncol)[*], stat=allocation_status, errmsg=emsg)
        ! call util_allocate_check(allocation_status, emsg, 'faceM')
        ! faceM(:,:) = nullvalueL

        if (setting%Debug%File%utility_allocate) &
        write(*,"(A,i5,A)") '*** leave ' // trim(subroutine_name) // " [Processor ", this_image(), "]"
    end subroutine util_allocate_elemX_faceX
!
!==========================================================================
!==========================================================================
!
    subroutine util_allocate_columns()
        !-----------------------------------------------------------------------------
        !
        ! Description:
        !   All the enumerated variables can not be used as pointers. Thus the
        !   variables are stored in col_elemX(:) arrays that is a target
        !
        !-----------------------------------------------------------------------------
        character(64) :: subroutine_name = 'util_allocate_columns'
        !-----------------------------------------------------------------------------
        if (crashYN) return
        if (setting%Debug%File%utility_allocate) &
            write(*,"(A,i5,A)") '*** enter ' // trim(subroutine_name) // " [Processor ", this_image(), "]"

        !% allocation of the col_elemX and npack_elemX
        call util_allocate_col_elemI
        call util_allocate_col_elemP
        call util_allocate_col_elemPGalltm
        call util_allocate_col_elemPGac
        call util_allocate_col_elemPGetm
        call util_allocate_col_elemR
        call util_allocate_col_elemSI
        call util_allocate_col_elemSR
        call util_allocate_col_elemSGR
        call util_allocate_col_elemWDI
        call util_allocate_col_elemWDR
        call util_allocate_col_elemYN
        call util_allocate_col_faceI
        !call util_allocate_col_faceM
        call util_allocate_col_faceP
        call util_allocate_col_facePS
        call util_allocate_col_faceR
        call util_allocate_col_faceYN

        if (setting%Debug%File%utility_allocate) &
        write(*,"(A,i5,A)") '*** leave ' // trim(subroutine_name) // " [Processor ", this_image(), "]"

    end subroutine util_allocate_columns
!
!==========================================================================
!==========================================================================
!
    subroutine util_allocate_bc()
        !-----------------------------------------------------------------------------
        ! allocate storage for boundary conditions.
        !-----------------------------------------------------------------------------
        character(64)      :: subroutine_name = 'util_allocate_bc'
        integer            :: ii, allocation_status, bc_node
        character(len=99)  :: emsg
        !-----------------------------------------------------------------------------
        if (crashYN) return
        if (setting%Debug%File%utility_allocate) &
            write(*,"(A,i5,A)") '*** enter ' // trim(subroutine_name) // " [Processor ", this_image(), "]"

        if (setting%BC%TimeSlotsStored < 2) then
            print *, "Error: the number of slots has to be greater than 2"
            stop
        end if

        if (N_headBC > 0) then
            allocate(BC%headI(N_headBC, N_headI), stat=allocation_status, errmsg=emsg)
            call util_allocate_check (allocation_status, emsg, 'BC%headI')
            BC%headI(:,:) = nullvalueI

            allocate(BC%headYN(N_headBC, N_headYN), stat=allocation_status, errmsg=emsg)
            call util_allocate_check (allocation_status, emsg, 'BC%headYN')
            BC%headYN(:,:) = nullvalueL

            allocate(BC%headR_timeseries(N_headBC, setting%BC%TimeSlotsStored, N_headR), stat=allocation_status, errmsg=emsg)
            call util_allocate_check (allocation_status, emsg, 'BC%headR_timeseries')
            BC%headR_timeseries(:,:,:) = nullvalueR

            allocate(BC%headIdx(N_headBC), stat=allocation_status, errmsg=emsg)
            call util_allocate_check (allocation_status, emsg, 'BC%headIdx')
            BC%headIdx(:) = nullvalueI

            allocate(BC%headRI(N_headBC), stat=allocation_status, errmsg=emsg)
            call util_allocate_check (allocation_status, emsg, 'BC%headRI')
            BC%headRI(:) = nullvalueR

        end if

        if (N_flowBC > 0) then
            allocate(BC%flowI(N_flowBC, N_flowI), stat=allocation_status, errmsg=emsg)
            call util_allocate_check (allocation_status, emsg, 'BC%flowI')
            BC%flowI(:,:) = nullvalueI

            allocate(BC%flowYN(N_flowBC, N_flowYN), stat=allocation_status, errmsg=emsg)
            call util_allocate_check (allocation_status, emsg, 'BC%flowYN')
            BC%flowYN(:,:) = nullvalueL

            allocate(BC%flowR_timeseries(N_flowBC, setting%BC%TimeSlotsStored, N_flowR), stat=allocation_status, errmsg=emsg)
            call util_allocate_check (allocation_status, emsg, 'BC%flowR_timeseries')
            BC%flowR_timeseries(:,:,:) = nullvalueR

            allocate(BC%flowIdx(N_flowBC), stat=allocation_status, errmsg=emsg)
            call util_allocate_check (allocation_status, emsg, 'BC%flowIdx')
            BC%flowIdx(:) = nullvalueI

            allocate(BC%flowRI(N_flowBC), stat=allocation_status, errmsg=emsg)
            call util_allocate_check (allocation_status, emsg, 'BC%flowRI(N_flowBC)')
            BC%flowRI(:) = nullvalueR
            
        end if

        if (setting%Debug%File%utility_allocate) &
        write(*,"(A,i5,A)") '*** leave ' // trim(subroutine_name) // " [Processor ", this_image(), "]"

    end subroutine util_allocate_bc
!
!==========================================================================
!==========================================================================
!
    subroutine util_allocate_profiler ()
        !-----------------------------------------------------------------------------
        character(64)      :: subroutine_name = 'util_allocate_profiler'
        integer            :: ii, allocation_status, bc_node
        character(len=99)  :: emsg
        !-----------------------------------------------------------------------------
        if (crashYN) return
        if (setting%Debug%File%utility_allocate) &
        write(*,"(A,i5,A)") '*** enter ' // trim(subroutine_name) // " [Processor ", this_image(), "]"

        if (setting%Profile%useYN) then
            !% allocate profiler data
            allocate(profiler_data(Nrow_pf,Ncol_pf), stat=allocation_status, errmsg=emsg)
            call util_allocate_check (allocation_status, emsg, 'profiler_data')
            profiler_data(:,:) = zeroR

            !% allocate storage of profiled procedure name
            allocate(profiler_procedure_name(Ncol_pf), stat=allocation_status, errmsg=emsg)
            call util_allocate_check (allocation_status, emsg, 'profiler_procedure_name')

            !% allocate storage of profiled procedure level (1 = upper, 2 = middle, 3 = lower)
            allocate(profiler_procedure_level(Ncol_pf), stat=allocation_status, errmsg=emsg)
            call util_allocate_check (allocation_status, emsg, 'profiler_procedure_level')

            !% assign profile procedure name and level
            profiler_procedure_name(:) = 'name unassigned in code'
            profiler_procedure_level(:) = 0

            profiler_procedure_name(pfc_initialize_all) = 'initialize_all'
            profiler_procedure_level(pfc_initialize_all) = 1

            profiler_procedure_name(pfc_init_partitioning) = 'init_partitioning'
            profiler_procedure_level(pfc_init_partitioning) = 1

            profiler_procedure_name(pfc_init_BIPquick) = 'init_BIPquick'
            profiler_procedure_level(pfc_init_BIPquick) = 1

            profiler_procedure_name(pfc_init_network_define_toplevel) = 'init_network_define_toplevel'
            profiler_procedure_level(pfc_init_network_define_toplevel) = 1

            profiler_procedure_name(pfc_init_bc) = 'init_bc'
            profiler_procedure_level(pfc_init_bc) = 3

            profiler_procedure_name(pfc_init_IC_setup) = 'init_IC_setup'
            profiler_procedure_level(pfc_init_IC_setup) = 1

            profiler_procedure_name(pfc_init_IC_from_linkdata) = 'init_IC_from_linkdata'
            profiler_procedure_level(pfc_init_IC_from_linkdata) = 2

            profiler_procedure_name(pfc_init_IC_get_depth_from_linkdata) = 'init_IC_get_depth_from_linkdata'
            profiler_procedure_level(pfc_init_IC_get_depth_from_linkdata) = 3

            profiler_procedure_name(pfc_init_IC_get_flow_roughness_from_linkdata) = 'init_IC_get_flow_roughness_from_linkdata'
            profiler_procedure_level(pfc_init_IC_get_flow_roughness_from_linkdata) = 3

            profiler_procedure_name(pfc_init_IC_get_elemtype_from_linkdata) = 'init_IC_get_elemtype_from_linkdata'
            profiler_procedure_level(pfc_init_IC_get_elemtype_from_linkdata) = 3

            profiler_procedure_name(pfc_init_IC_get_geometry_from_linkdata) = 'init_IC_get_geometry_from_linkdata'
            profiler_procedure_level(pfc_init_IC_get_geometry_from_linkdata) = 2

            profiler_procedure_name(pfc_init_IC_get_channel_geometry) = 'init_IC_get_channel_geometry'
            profiler_procedure_level(pfc_init_IC_get_channel_geometry) = 3

            profiler_procedure_name(pfc_init_IC_get_conduit_geometry) = 'init_IC_get_conduit_geometry'
            profiler_procedure_level(pfc_init_IC_get_conduit_geometry) = 3

            profiler_procedure_name(pfc_init_IC_get_weir_geometry) = 'init_IC_get_weir_geometry'
            profiler_procedure_level(pfc_init_IC_get_weir_geometry) = 3

            profiler_procedure_name(pfc_init_IC_get_orifice_geometry) = 'init_IC_get_orifice_geometry'
            profiler_procedure_level(pfc_init_IC_get_orifice_geometry) = 3

            profiler_procedure_name(pfc_geo_assign_JB) = 'geo_assign_JB'
            profiler_procedure_level(pfc_geo_assign_JB) = 3

            profiler_procedure_name(pfc_init_IC_get_channel_conduit_velocity) = 'init_IC_get_channel_conduit_velocity'
            profiler_procedure_level(pfc_init_IC_get_channel_conduit_velocity) = 3

            profiler_procedure_name(pfc_init_IC_from_nodedata) = 'init_IC_from_nodedata'
            profiler_procedure_level(pfc_init_IC_from_nodedata) = 2

            profiler_procedure_name(pfc_init_IC_get_junction_data) = 'init_IC_get_junction_data'
            profiler_procedure_level(pfc_init_IC_get_junction_data) = 3

            profiler_procedure_name(pfc_update_auxiliary_variables) = 'update_auxiliary_variables'
            profiler_procedure_level(pfc_update_auxiliary_variables) = 2

            profiler_procedure_name(pfc_init_IC_set_SmallVolumes) = 'init_IC_set_SmallVolumes'
            profiler_procedure_level(pfc_init_IC_set_SmallVolumes) = 3

            profiler_procedure_name(pfc_init_IC_diagnostic_interpolation_weights) = 'init_IC_diagnostic_interpolation_weights'
            profiler_procedure_level(pfc_init_IC_diagnostic_interpolation_weights) = 3

            profiler_procedure_name(pfc_face_interpolation) = 'face_interpolation'
            profiler_procedure_level(pfc_face_interpolation) =  2

            profiler_procedure_name(pfc_diagnostic_toplevel) = 'diagnostic_toplevel'
            profiler_procedure_level(pfc_diagnostic_toplevel) = 2
        end if

        if (setting%Debug%File%utility_allocate) &
        write(*,"(A,i5,A)") '*** leave ' // trim(subroutine_name) // " [Processor ", this_image(), "]"
    end subroutine util_allocate_profiler
!%
!%==========================================================================
!%==========================================================================
!%
    subroutine util_allocate_outputML_elemtypes ()
        !%------------------------------------------------------------------
        !% Description:
        !% allocates the output type arrays for the element data that are output
        !%------------------------------------------------------------------
        !% Declarations:
            integer            :: allocation_status
            character(len=99)  :: emsg
            character(64)       :: subroutine_name = 'util_allocate_outputML_elemtypes'
        !%------------------------------------------------------------------
        !% Preliminaries
            if (setting%Output%Report%suppress_MultiLevel_Output) return
            if (.not. setting%Output%ElementsExist_global) return
            if (setting%Debug%File%utility_allocate) &
                write(*,"(A,i5,A)") '*** enter ' // trim(subroutine_name) // " [Processor ", this_image(), "]"
        !%------------------------------------------------------------------
        !% --- bug check
        if (N_OutTypeElem < 1) then
            write(*,"(A)") 'ERROR (code) the N_OutTypeElem is less than 1 (i.e. no output types selected)'
            write(*,"(A)") '... which should have caused Output.ElementsExist_glboal = .false.'
            write(*,"(A,i8)") '... setting%Output%N_OutTypeElem      ', N_OutTypeElem
            write(*,"(A,i8)") '... etting%Output%ElementsExist_glboal ', setting%Output%ElementsExist_global
            stop
        end if

        !% --- allocate the output types for elements
        allocate(output_types_elemR(N_OutTypeElem), stat=allocation_status, errmsg=emsg)
        call util_allocate_check (allocation_status, emsg, 'output_types_elemR')
        output_types_elemR(:) = nullvalueI

        !% --- allocate the output type processing for elements
        allocate(output_typeProcessing_elemR(N_OutTypeElem), stat=allocation_status, errmsg=emsg)
        call util_allocate_check (allocation_status, emsg, 'output_typeProcessing_elemR')
        output_typeProcessing_elemR(:) = nullvalueI

        !% --- allocate the output typeNames
        allocate(output_typeNames_elemR(N_OutTypeElem), stat=allocation_status, errmsg=emsg)
        call util_allocate_check (allocation_status, emsg, 'output_typeNames_elemR')
        output_typeNames_elemR(:) = ""

        !% --- allocate the output typeUnits
        allocate(output_typeUnits_elemR(N_OutTypeElem), stat=allocation_status, errmsg=emsg)
        call util_allocate_check (allocation_status, emsg, 'output_typeUnits_elemR')
        output_typeUnits_elemR(:) = ""

        !% --- allocate the output typeNames for  elements + time
        allocate(output_typeNames_withTime_elemR(N_OutTypeElem+1), stat=allocation_status, errmsg=emsg)
        call util_allocate_check (allocation_status, emsg, 'output_typeNames_withTime_elemR')
        output_typeNames_withTime_elemR(:) = ""

        !% --- allocate the output typeUnits for  elements + time
        allocate(output_typeUnits_withTime_elemR(N_OutTypeElem+1), stat=allocation_status, errmsg=emsg)
        call util_allocate_check (allocation_status, emsg, 'output_typeUnits_withTime_elemR')
        output_typeUnits_withTime_elemR(:) = ""

        !%------------------------------------------------------------------
        !% Closing
            if (setting%Debug%File%utility_allocate) &
                write(*,"(A,i5,A)") '*** enter ' // trim(subroutine_name) // " [Processor ", this_image(), "]"
    end subroutine util_allocate_outputML_elemtypes
!%
!%==========================================================================
!%==========================================================================
!%
    subroutine util_allocate_outputML_facetypes ()
        !%------------------------------------------------------------------
        !% Description:
        !% allocates the output type arrays for the face data that are output
        !%------------------------------------------------------------------
        !% Declarations:
            integer            :: allocation_status
            character(len=99)  :: emsg
            character(64)       :: subroutine_name = 'util_allocate_outputML_facetypes'
        !%-------------------------------------------------------------------
        !% Preliminaries:
            if (setting%Output%Report%suppress_MultiLevel_Output) return
            if (.not. setting%Output%FacesExist_global) return
            if (setting%Debug%File%utility_allocate) &
                write(*,"(A,i5,A)") '*** enter ' // trim(subroutine_name) // " [Processor ", this_image(), "]"
        !%-------------------------------------------------------------------
        !% --- bug check
        if (N_OutTypeFace < 1) then
            write(*,"(A)") 'ERROR (code) the N_OutTypeFace is less than 1 (i.e. no output types selected)'
                write(*,"(A)") '... which should have caused Output.ElementsExist_global = .false.'
                write(*,"(A,i8)") '... setting%Output%N_OutTypeFace      ', N_OutTypeFace
                write(*,"(A,i8)") '... etting%Output%ElementsExist_byImage ', setting%Output%FacesExist_global
                stop
        end if

        !% --- allocate the output types for faces
        allocate(output_types_faceR(N_OutTypeFace), stat=allocation_status, errmsg=emsg)
        call util_allocate_check (allocation_status, emsg, 'output_types_faceR')
        output_types_faceR(:) = nullvalueI

        !% --- allocate the output type processing for faces
        allocate(output_typeProcessing_faceR(N_OutTypeFace), stat=allocation_status, errmsg=emsg)
        call util_allocate_check (allocation_status, emsg, 'output_typeProcessing_faceR')
        output_typeProcessing_faceR(:) = nullvalueI

        !% --- allocate the output typeNames for faces
        allocate(output_typeNames_faceR(N_OutTypeFace), stat=allocation_status, errmsg=emsg)
        call util_allocate_check (allocation_status, emsg, 'output_typeNames_faceR')
        output_typeNames_faceR(:) = ""

        !% --- allocate the output typeUnits for faces
        allocate(output_typeUnits_faceR(N_OutTypeFace), stat=allocation_status, errmsg=emsg)
        call util_allocate_check (allocation_status, emsg, 'output_typeUnits_faceR')
        output_typeUnits_faceR(:) = ""

        !% --- allocate the output typenames for faces + time
        allocate(output_typeNames_withTime_faceR(N_OutTypeFace+1), stat=allocation_status, errmsg=emsg)
        call util_allocate_check (allocation_status, emsg, 'output_typeNames_withTime_faceR')
        output_typeNames_withTime_faceR(:) = ""

        !% --- allocate the output typeUnits for faces + time
        allocate(output_typeUnits_withTime_faceR(N_OutTypeFace+1), stat=allocation_status, errmsg=emsg)
        call util_allocate_check (allocation_status, emsg, 'output_typeUnits_withTime_faceR')
        output_typeUnits_withTime_faceR(:) = ""

        !%------------------------------------------------------------------
        !% Closing
            if (setting%Debug%File%utility_allocate) &
                write(*,"(A,i5,A)") '*** leave ' // trim(subroutine_name) // " [Processor ", this_image(), "]"
    end subroutine util_allocate_outputML_facetypes
!%
!%==========================================================================
!%==========================================================================
!%
    subroutine util_allocate_outputML_times ()
        !%------------------------------------------------------------------
        !% Description:
        !% allocates the output time array for multi-level output
        !%------------------------------------------------------------------
        !% Declarations:
            integer            :: allocation_status
            integer, pointer   :: nLevel
            character(len=99)  :: emsg
            character(64)      :: subroutine_name = 'utility_allocate_outputtype'
        !%------------------------------------------------------------------
        !% Preliminaries:
            if (setting%Output%Report%suppress_MultiLevel_Output) return
            if (setting%Debug%File%utility_allocate) &
                write(*,"(A,i5,A)") '*** enter ' // trim(subroutine_name) // " [Processor ", this_image(), "]"
        !%------------------------------------------------------------------
        nLevel => setting%Output%StoredLevels

        !% --- bug check
        if (nLevel < 1) then
            write(*,"(A)") 'ERROR (code) the Output.StoredLevels is less than 1...'
            write(*,"(A)") '... which should have caused Output.Report.suppress_Multilevel_Output = .true.'
            write(*,"(A,i8)") '... setting%Output%StoredLevels              ', setting%Output%StoredLevels
            write(*,"(A,i8)") '... etting%Output%Report%suppress_MultiLevel_Output ', setting%Output%Report%suppress_MultiLevel_Output
            stop
        end if

        allocate(output_times(nLevel), stat=allocation_status, errmsg=emsg)
        call util_allocate_check (allocation_status, emsg, 'output_times')
        output_times(:) = nullvalueR

        !%------------------------------------------------------------------
        !% Closing
            if (setting%Debug%File%utility_allocate) &
                write(*,"(A,i5,A)") '*** leave ' // trim(subroutine_name) // " [Processor ", this_image(), "]"
    end subroutine util_allocate_outputML_times
!%
!%==========================================================================
!%==========================================================================
!%
    subroutine util_allocate_outputML_filenames ()
        !%------------------------------------------------------------------
        !% Description:
        !% allocates the output filename array for multi-level output
        !%------------------------------------------------------------------
        !% Declarations:
            integer, pointer   :: nLevel
            integer            :: allocation_status
            character(len=99)  :: emsg
            character(64)      :: subroutine_name = 'utility_allocate_outputML_filenames'
        !%------------------------------------------------------------------
        !% Preliminaries:
            if (setting%Output%Report%suppress_MultiLevel_Output) return
            if (setting%Debug%File%utility_allocate) &
                write(*,"(A,i5,A)") '*** enter ' // trim(subroutine_name) // " [Processor ", this_image(), "]"
        !%------------------------------------------------------------------
        nLevel => setting%Output%StoredFileNames

        !% --- bug check
        if (nLevel < 1) then
            write(*,"(A)") 'ERROR (code) the Output.StoredLevels is less than 1...'
            write(*,"(A)") '... which should have caused Output.Report.suppress_Multilevel_Output = .true.'
            write(*,"(A,i8)") '... setting%Output%StoredLevels              ', setting%Output%StoredLevels
            write(*,"(A,i8)") '... etting%Output%Report%suppress_MultiLevel_Output ', setting%Output%Report%suppress_MultiLevel_Output
            stop
        end if

        allocate(output_binary_filenames(nLevel), stat=allocation_status, errmsg=emsg)
        call util_allocate_check (allocation_status, emsg, 'output_binary_filenames')
        output_binary_filenames(:) = "null"

        !%------------------------------------------------------------------
        !% Closing:
            if (setting%Debug%File%utility_allocate) &
                write(*,"(A,i5,A)") '*** leave ' // trim(subroutine_name) // " [Processor ", this_image(), "]"
    end subroutine util_allocate_outputML_filenames
!%
!%==========================================================================
!%==========================================================================
!%
    subroutine util_allocate_outputML_storage ()
        !%-------------------------------------------------------------------
        !% Description:
        !% Creates multi-time-level storage for output data
        !%-------------------------------------------------------------------
            integer, pointer  :: nLevel, nTypeElem, nTypeFace, nMaxLevel
            integer           :: nTotalElem, nTotalFace, nMaxElem, nMaxFace
            integer           :: allocation_status
            character(len=99) :: emsg
            character(64)     :: subroutine_name = ' util_allocate_outputML_storage'
        !%--------------------------------------------------------------------
            if (setting%Output%Report%suppress_MultiLevel_Output) return
            if (setting%Debug%File%utility_allocate) &
                write(*,"(A,i5,A)") '*** enter ' // trim(subroutine_name) // " [Processor ", this_image(), "]"
        !%--------------------------------------------------------------------
        !% --- shorthand for the stored levels
        nLevel => setting%Output%StoredLevels

        !% --- get the total number of time levels for the report
        !% --- increase by 2 for start and end files
        if (setting%Output%Report%TimeInterval > zeroR) then
            setting%Output%MaxExpectedLevels = 2 + &
                ceiling((setting%Time%End - setting%Output%Report%StartTime) &
                      /setting%Output%Report%TimeInterval)
        else
            !% NOTE -- the suppress option needs to always be invoked consistently
            !% across all processor images.
            write (*,"(A)") 'The Report Interval (SWMM inp file REPORT_STEP) is less than zero.'
            write (*,"(A)") 'This will suppress multi-level output files'
            setting%Output%Report%suppress_MultiLevel_Output = .true.
            return
        end if

        !% --- check and adjust stored level output so as not to waste memory
        if ( setting%Output%StoredLevels > setting%Output%MaxExpectedLevels+ 2) then
            if (this_image() == 1) then
                write (*,"(A,i5)") '... changing output levels stored before writing; originally: ',setting%Output%StoredLevels 
                write (*,"(A,i5)") '               Now using the max expected output time levels: ',setting%Output%MaxExpectedLevels
            end if
        end if

        !% --- bug check
        if (nLevel < 1) then
            write(*,"(A)") 'ERROR (code) the Output.StoredLevels is less than 1...'
            write(*,"(A)") '... which should have caused Output.Report.suppress_Multilevel_Output = .true.'
            write(*,"(A,i8)") '... setting%Output%StoredLevels              ', setting%Output%StoredLevels
            write(*,"(A,i8)") '... etting%Output%Report%suppress_MultiLevel_Output=', setting%Output%Report%suppress_MultiLevel_Output
            stop
        end if

        !% --- Allocation for Local Element Output
        if (setting%Output%ElementsExist_global) then
            !% --- shortand for the output types
            nTypeElem => N_OutTypeElem
            !print*, nType, 'nType in image = ', this_image()

            !% --- bug check
            if (nTypeElem < 1) then
                write(*,"(A)") 'ERROR (code) the N_OutTypeElem is less than 1 (i.e. no output types selected)'
                write(*,"(A)") '... which requires Output.ElementsExist_global = .false.'
                write(*,"(A,i8)") '... setting%Output%N_OutTypeElem       ', N_OutTypeElem
                write(*,"(A,L)") '... setting%Output%sElementsExist_global =', setting%Output%ElementsExist_global
                stop 984754
            end if

            !% --- set the maximum number of output elements in any image
            nMaxElem = maxval(N_OutElem(:))

            !% --- bug check
            if (nMaxElem < 1) then
                write(*,"(A)") 'ERROR (code) the maximum number of elements output from an image, ...'
                write(*,"(A)") '... maxval(N_OutElem(images)), is less than 1...'
                write(*,"(A)") '... which should have caused Output.ElementsExist_global = .false.'
                write(*,"(A,L)") '... setting%Output%ElementsExist_byImage =', setting%Output%ElementsExist_global
                write(*,"(A)") '... full listing of N_OutElem(:)...'
                write(*,"(I8)") N_OutElem(:)
                stop 387053
            end if

            !% --- allocate the local  multi-level element storage for each image
            !%    note that EVERY image allocates this array based on the maximum 
            !%    number of elements on ANY image, even if the local image has zero
            !%    output elements
            allocate(elemOutR(nMaxElem, nTypeElem, nLevel)[*], stat=allocation_status, errmsg=emsg)
            call util_allocate_check (allocation_status, emsg, 'elemOutR')
            elemOutR(:,:,:) = nullvalueR

            !% ----------------------------
            !% --- Allocate the Element combined storage from all images for stored time steps
            !% ----------------------------
            !% --- get the total number of output elements on all images
            nTotalElem = sum(N_OutElem(:))
            !% allocate the full network multi-level output array to one processor
            if (this_image() == 1) then
                !% --- get space for combined element data on image(1)
                allocate(OutElemDataR(nTotalElem,nTypeElem,nLevel), stat=allocation_status, errmsg=emsg)
                call util_allocate_check(allocation_status, emsg, 'OutElemDataR')
                OutElemDataR(:,:,:) = nullvalueR

                !% --- get space for integer data for OutElemFixedI on image(1)
                allocate(OutElemFixedI(nTotalElem,Ncol_oefi), stat=allocation_status, errmsg=emsg)
                call util_allocate_check(allocation_status, emsg, 'OutElemFixedI')
                OutElemFixedI(:,:) = nullvalueI

                !% --- allocation needed for dummy space element conversion on image(1)
                allocate(thisElementOut(nMaxElem), stat=allocation_status, errmsg=emsg)
                call util_allocate_check(allocation_status, emsg, 'thisElementOut')
                thisElementOut(:) = nullvalueI
            end if
        end if

        !% --- Allocation for Faces output
        if (setting%Output%FacesExist_global) then

            !% --- shortand for the output types
            nTypeFace => N_OutTypeFace

            !% --- bug check
            if (nTypeFace < 1) then
                write(*,"(A)") 'ERROR (code) the N_OutTypeFace is less than 1 (i.e. no output types selected)'
                write(*,"(A)") '... which should have caused Output.OutputFacseExist_global = .false.'
                write(*,"(A,i8)") '... setting%Output%N_OutTypeNFaces     ', N_OutTypeFace
                write(*,"(A,L)") '... setting%Output%FacesExist_global =', setting%Output%FacesExist_global
                stop 883753
            end if

            !% --- set the maximum number of output faces in any image
            nMaxFace = maxval(N_OutFace(:))

            !% --- bug check
            if (nMaxFace < 1) then
                write(*,"(A)") 'ERROR (code) the maximum number of faces output from an image, ...'
                write(*,"(A)") '... maxval(N_OutFace(images)), is less than 1...'
                write(*,"(A)") '... which should have caused Output.FacesExist_global = .false.'
                write(*,"(A,L)") '... setting%Output%FacesExist_byImage =', setting%Output%FacesExist_global
                write(*,"(A)") '... full listing of N_OutElem(:)...'
                write(*,"(I8)") N_OutElem(:)
                stop 448723
            end if

            !% allocate the multi-level element storage for each image
            !%    note that EVERY image allocates this array based on the maximum 
            !%    number of faces on ANY image, even if the local image has zero
            !%    output faces
            allocate(faceOutR(nMaxFace,nTypeFace,nLevel)[*], stat=allocation_status, errmsg=emsg)
            call util_allocate_check (allocation_status, emsg, 'faceOutR')
            faceOutR(:,:,:) = nullvalueR

            !% ----------------------------
            !% --- Allocate the Face combined storage from all images for stored time steps
            !% ----------------------------
            !% --- get the total number of output elements on all images
            nTotalFace = sum(N_OutFace(:))

            !% allocate the full network multi-level output array to one processor
            if (this_image() == 1) then
                !% --- get space for combined element data
                allocate(OutFaceDataR(nTotalFace,nTypeFace,nLevel), stat=allocation_status, errmsg=emsg)
                call util_allocate_check(allocation_status, emsg, 'OutFaceDataR')
                OutFaceDataR(:,:,:) = nullvalueR

                !% --- get space for integer data for OutElemFixedI
                allocate(OutFaceFixedI(nTotalFace,Ncol_offi), stat=allocation_status, errmsg=emsg)
                call util_allocate_check(allocation_status, emsg, 'OutFaceFixedI')
                OutFaceFixedI(:,:) = nullvalueI

                !% --- allocation needed for dummy space face conversion on image(1)
                allocate(thisFaceOut(nMaxFace), stat=allocation_status, errmsg=emsg)
                call util_allocate_check(allocation_status, emsg, 'thisFaceOut')
                thisFaceOut(:) = nullvalueI

                

            end if
        end if

        if (     (setting%Output%ElementsExist_global)    &
            .or. (setting%Output%FacesExist_global)    ) then
            !% --- allocate space for storing the number of elements in each link (including non-output links)
            !% --- note this MUST be the size of the SWMM_N_link so that we can later pack indexes
            allocate(SWMMlink_num_elements(SWMM_N_link), stat=allocation_status, errmsg=emsg)
            call util_allocate_check(allocation_status, emsg, 'SWMMlink_num_elements')
            SWMMlink_num_elements(:) = 0

            !% --- allocate space for storing the number of elements in each node (including non-output nodes)
            !% --- note this MUST be the size of the SWMM_N_node so that we can later pack indexes
            allocate(SWMMnode_num_elements(SWMM_N_node), stat=allocation_status, errmsg=emsg)
            call util_allocate_check(allocation_status, emsg, 'SWMMnode_num_elements')
            SWMMnode_num_elements(:) = 0

            !% --- allocate space for storing the number of faces in each node (including non-output node)
            !% --- this should be one for all faces. It is allocate to be able to create common output routines
            allocate(SWMMnode_num_faces(SWMM_N_node), stat=allocation_status, errmsg=emsg)
            call util_allocate_check(allocation_status, emsg, 'SWMMnode_num_faces')
            SWMMnode_num_faces(:) = 0

        end if

        !%-------------------------------------------------------------------
        !% Closing
            if (setting%Debug%File%utility_allocate) &
                write(*,"(A,i5,A)") '*** leave ' // trim(subroutine_name) // " [Processor ", this_image(), "]"
    end subroutine util_allocate_outputML_storage
!%
!%==========================================================================
!% PRIVATE
!%==========================================================================
!%
    subroutine util_allocate_col_elemI()
        !-----------------------------------------------------------------------------
        !
        ! Description:
        !   the col_elemI is a vector of the columns in the faceR arrays
        !   that correspond to the enumerated ei_... array_index parameter
        !
        !-----------------------------------------------------------------------------
        integer, pointer    :: ncol
        integer             :: ii, jj
        character(64)       :: subroutine_name = 'util_allocate_col_elemI'
        !-----------------------------------------------------------------------------
        if (crashYN) return
        if (setting%Debug%File%utility_allocate) &
            write(*,"(A,i5,A)") '*** enter ' // trim(subroutine_name) // " [Processor ", this_image(), "]"

        ncol => Ncol_elemI

        !% allocate an array for storing the column
        allocate( col_elemI(ncol)[*], stat=allocation_status, errmsg= emsg)
        call util_allocate_check (allocation_status, emsg, 'col_elemI')

        !% this array can be used as a pointer target in defining masks
        col_elemI(:) = [(ii,ii=1,ncol)]

        !%--------------------------------------------------------------
        !% the code below is a quick print check to see if
        !% the coarray have been set up properly
        ! if (this_image() == 1) then
        !     do jj = 1, num_images()
        !         print*, jj, 'image no'
        !         print*, col_elemI(:)[jj], 'col_elemI(:)[jj]'
        !     end do
        ! end if
        ! print*, 'press return to continue'
        ! read(*,*)
        !%--------------------------------------------------------------

        if (setting%Debug%File%utility_allocate) &
        write(*,"(A,i5,A)") '*** leave ' // trim(subroutine_name) // " [Processor ", this_image(), "]"
    end subroutine util_allocate_col_elemI
!
!==========================================================================
!==========================================================================
!
    subroutine util_allocate_col_elemP()
        !-----------------------------------------------------------------------------
        !
        ! Description:
        !   the col_elemP is a vector of the columns in the elemP arrays
        !   that correspond to the enumerated ep_... array_index parameter
        !
        !   the npack_elemP(:) vector contains the number of packed elements
        !   for a given column.
        !
        !-----------------------------------------------------------------------------

        integer, pointer    :: ncol
        integer             :: ii
        character(64)       :: subroutine_name = 'util_allocate_col_elemP'

        !-----------------------------------------------------------------------------
        if (crashYN) return
        if (setting%Debug%File%utility_allocate) &
        write(*,"(A,i5,A)") '*** enter ' // trim(subroutine_name) // " [Processor ", this_image(), "]"

        !% define the maximum number of columns as
        ncol => Ncol_elemP

        !% allocate an array for storing the size of each packed type
        allocate(npack_elemP(ncol)[*], stat=allocation_status, errmsg= emsg)
        call util_allocate_check (allocation_status, emsg, 'npack_elemP')

        !% allocate an array for storing the column of each packed type
        allocate( col_elemP(ncol)[*], stat=allocation_status, errmsg= emsg)
        call util_allocate_check (allocation_status, emsg, 'col_elemP')

        !% this array can be used as a pointer target in defining masks
        col_elemP(:) = [(ii,ii=1,ncol)]

        !% zero the number of packed items (to be defined in the packing)
        npack_elemP(:) = 0

        if (setting%Debug%File%utility_allocate) &
        write(*,"(A,i5,A)") '*** leave ' // trim(subroutine_name) // " [Processor ", this_image(), "]"

    end subroutine util_allocate_col_elemP
!
!==========================================================================
!==========================================================================
!
    subroutine util_allocate_col_elemPGalltm()
        !-----------------------------------------------------------------------------
        !
        ! Description:
        !   the col_elemPGalltm is a vector of the columns in the elemPGalltm array
        !   that correspond to the enumerated epg_... array_index parameters
        !
        !   the npack_elemPGalltm(:) vector contains the number of packed elements
        !   for a given column.
        !
        !-----------------------------------------------------------------------------

        integer, pointer    :: ncol
        integer             :: ii
        character(64)       :: subroutine_name = 'util_allocate_col_elemPGalltm'

        !-----------------------------------------------------------------------------
        if (crashYN) return
        if (setting%Debug%File%utility_allocate) &
            write(*,"(A,i5,A)") '*** enter ' // trim(subroutine_name) // " [Processor ", this_image(), "]"

        !% define the maximum number of columns as
        ncol => Ncol_elemPGalltm !% whatever the last item in the enumerator

        !% allocate an array for storing the size of each packed type
        allocate( npack_elemPGalltm(ncol)[*], stat=allocation_status, errmsg= emsg)
        call util_allocate_check (allocation_status, emsg, 'npack_elemPGalltm')

        !% allocate an array for storing the enum type of each column
        allocate( col_elemPGalltm(ncol)[*], stat=allocation_status, errmsg= emsg)
        call util_allocate_check (allocation_status, emsg, 'col_elemPGalltm')

        !% this array can be used as a pointer target in defining masks
        col_elemPGalltm(:) = [(ii,ii=1,ncol)]

        !% zero the number of packed items (to be defined in the packing)
        npack_elemPGalltm(:) = 0

        if (setting%Debug%File%utility_allocate) &
        write(*,"(A,i5,A)") '*** leave ' // trim(subroutine_name) // " [Processor ", this_image(), "]"

    end subroutine util_allocate_col_elemPGalltm
!
!==========================================================================
!==========================================================================
!
    subroutine util_allocate_col_elemPGac()
        !-----------------------------------------------------------------------------
        !
        ! Description:
        !   the col_elemPGac is a vector of the columns in the elemPGac arrays
        !   that correspond to the enumerated epg_... array_index parameters
        !
        !   the npack_elemPGac(:) vector contains the number of packed elements
        !   for a given column.
        !
        !-----------------------------------------------------------------------------

        integer, pointer    :: ncol
        integer             :: ii
        character(64)       :: subroutine_name = 'util_allocate_col_elemPGac'

        !-----------------------------------------------------------------------------
        if (crashYN) return
        if (setting%Debug%File%utility_allocate) &
            write(*,"(A,i5,A)") '*** enter ' // trim(subroutine_name) // " [Processor ", this_image(), "]"

        !% define the maximum number of columns as
        ncol => Ncol_elemPGac!% whatever the last item in the enumerator

        !% allocate an array for storing the size of each packed type
        allocate( npack_elemPGac(ncol)[*], stat=allocation_status, errmsg= emsg)
        call util_allocate_check (allocation_status, emsg, 'npack_elemPGac')

        !% allocate an array for storing the enum type of each column
        allocate( col_elemPGac(ncol)[*], stat=allocation_status, errmsg= emsg)
        call util_allocate_check (allocation_status, emsg, 'col_elemPGac')

        !% this array can be used as a pointer target in defining masks
        col_elemPGac(:) = [(ii,ii=1,ncol)]

        !% zero the number of packed items (to be defined in the packing)
        npack_elemPGac(:) = 0

        if (setting%Debug%File%utility_allocate) &
        write(*,"(A,i5,A)") '*** leave ' // trim(subroutine_name) // " [Processor ", this_image(), "]"

    end subroutine util_allocate_col_elemPGac
!
!==========================================================================
!==========================================================================
!
    subroutine util_allocate_col_elemPGetm()
        !-----------------------------------------------------------------------------
        !
        ! Description:
        !   the col_elemPGetm is a vector of the columns in the elemPGetm arrays
        !   that correspond to the enumerated epg_... array_index parameters
        !
        !   the npack_elemPGetm(:) vector contains the number of packed elements
        !   for a given column.
        !
        !-----------------------------------------------------------------------------

        integer, pointer    :: ncol
        integer             :: ii
        character(64)       :: subroutine_name = 'util_allocate_col_elemPGetm'

        !-----------------------------------------------------------------------------
        if (crashYN) return
        if (setting%Debug%File%utility_allocate) &
            write(*,"(A,i5,A)") '*** enter ' // trim(subroutine_name) // " [Processor ", this_image(), "]"

        !% define the maximum number of columns as
        ncol => Ncol_elemPGetm   !% whatever the last item in the enumerator

        !% allocate an array for storing the size of each packed type
        allocate( npack_elemPGetm(ncol)[*], stat=allocation_status, errmsg= emsg)
        call util_allocate_check (allocation_status, emsg, 'npack_elemPGetm')

        !% allocate an array for storing the enum type of each column
        allocate( col_elemPGetm(ncol)[*], stat=allocation_status, errmsg= emsg)
        call util_allocate_check (allocation_status, emsg, 'col_elemPGetm')

        !% this array can be used as a pointer target in defining masks
        col_elemPGetm(:) = [(ii,ii=1,ncol)]

        !% zero the number of packed items (to be defined in the packing)
        npack_elemPGetm(:) = 0

        if (setting%Debug%File%utility_allocate) &
        write(*,"(A,i5,A)") '*** leave ' // trim(subroutine_name) // " [Processor ", this_image(), "]"
    end subroutine util_allocate_col_elemPGetm
!
!==========================================================================
!==========================================================================
!
    subroutine util_allocate_col_elemR()
        !-----------------------------------------------------------------------------
        !
        ! Description:
        !   the col_elemR is a vector of the columns in the faceR arrays
        !   that correspond to the enumerated er_... array_index parameter
        !
        !-----------------------------------------------------------------------------

        integer, pointer    :: ncol
        integer             :: ii
        character(64)       :: subroutine_name = 'util_allocate_col_elemR'

        !-----------------------------------------------------------------------------
        if (crashYN) return
        if (setting%Debug%File%utility_allocate) &
            write(*,"(A,i5,A)") '*** enter ' // trim(subroutine_name) // " [Processor ", this_image(), "]"

        !% define the maximum number of columns as
        ncol => Ncol_elemR

        !% allocate an array for storing the column
        allocate( col_elemR(ncol)[*], stat=allocation_status, errmsg= emsg)
        call util_allocate_check (allocation_status, emsg, 'col_elemR')

        !% this array can be used as a pointer target in defining masks
        col_elemR(:) = [(ii,ii=1,ncol)]

        if (setting%Debug%File%utility_allocate) &
        write(*,"(A,i5,A)") '*** leave ' // trim(subroutine_name) // " [Processor ", this_image(), "]"

    end subroutine util_allocate_col_elemR
!
!==========================================================================
!==========================================================================
!
    subroutine util_allocate_col_elemSI()
        !-----------------------------------------------------------------------------
        !
        ! Description:
        !   the col_elemSI is a vector of the columns in the faceR arrays
        !   that correspond to the enumerated esi_... array_index parameter
        !
        !-----------------------------------------------------------------------------

        integer, pointer    :: ncol
        integer             :: ii
        character(64)       :: subroutine_name = 'util_allocate_col_elemSI'

        !-----------------------------------------------------------------------------
        if (crashYN) return
        if (setting%Debug%File%utility_allocate) &
            write(*,"(A,i5,A)") '*** enter ' // trim(subroutine_name) // " [Processor ", this_image(), "]"

        !% define the maximum number of columns as
        ncol => Ncol_elemSI

        !% allocate an array for storing the column
        allocate( col_elemSI(ncol)[*], stat=allocation_status, errmsg= emsg)
        call util_allocate_check (allocation_status, emsg, 'col_elemSI')

        !% this array can be used as a pointer target in defining masks
        col_elemSI(:) = [(ii,ii=1,ncol)]

        if (setting%Debug%File%utility_allocate) &
        write(*,"(A,i5,A)") '*** leave ' // trim(subroutine_name) // " [Processor ", this_image(), "]"

    end subroutine util_allocate_col_elemSI
!
!==========================================================================
!==========================================================================
!
    subroutine util_allocate_col_elemSR()
        !-----------------------------------------------------------------------------
        !
        ! Description:
        !   the col_elemSR is a vector of the columns in the faceR arrays
        !   that correspond to the enumerated esr_... array_index parameter
        !
        !-----------------------------------------------------------------------------

        integer, pointer    :: ncol
        integer             :: ii
        character(64)       :: subroutine_name = 'util_allocate_col_elemSR'

        !-----------------------------------------------------------------------------
        if (crashYN) return
        if (setting%Debug%File%utility_allocate) &
            write(*,"(A,i5,A)") '*** enter ' // trim(subroutine_name) // " [Processor ", this_image(), "]"

        !% define the maximum number of columns as
        ncol => Ncol_elemSR

        !% allocate an array for storing the column
        allocate( col_elemSR(ncol)[*], stat=allocation_status, errmsg= emsg)
        call util_allocate_check (allocation_status, emsg, 'col_elemSR')

        !% this array can be used as a pointer target in defining masks
        col_elemSR(:) = [(ii,ii=1,ncol)]

        if (setting%Debug%File%utility_allocate) &
        write(*,"(A,i5,A)") '*** leave ' // trim(subroutine_name) // " [Processor ", this_image(), "]"

    end subroutine util_allocate_col_elemSR
!
!==========================================================================
!==========================================================================
!
    subroutine util_allocate_col_elemSGR()
        !-----------------------------------------------------------------------------
        !
        ! Description:
        !   the col_elemSGR is a vector of the columns in the faceR arrays
        !   that correspond to the enumerated esgr_... array_index parameter
        !
        !-----------------------------------------------------------------------------

        integer, pointer    :: ncol
        integer             :: ii
        character(64)       :: subroutine_name = 'util_allocate_col_elemSGR'

        !-----------------------------------------------------------------------------
        if (crashYN) return
        if (setting%Debug%File%utility_allocate) &
            write(*,"(A,i5,A)") '*** enter ' // trim(subroutine_name) // " [Processor ", this_image(), "]"

        !% define the maximum number of columns as
        ncol => Ncol_elemSGR

        !% allocate an array for storing the column
        allocate( col_elemSGR(ncol)[*], stat=allocation_status, errmsg= emsg)
        call util_allocate_check (allocation_status, emsg, 'col_elemSGR')

        !% this array can be used as a pointer target in defining masks
        col_elemSGR(:) = [(ii,ii=1,ncol)]

        if (setting%Debug%File%utility_allocate) &
        write(*,"(A,i5,A)") '*** leave ' // trim(subroutine_name) // " [Processor ", this_image(), "]"

    end subroutine util_allocate_col_elemSGR
!
!==========================================================================
!==========================================================================
!
    subroutine util_allocate_col_elemWDI()
        !-----------------------------------------------------------------------------
        !
        ! Description:
        !   the col_elemWDI is a vector of the columns in the faceR arrays
        !   that correspond to the enumerated ewdi_... array_index parameter
        !
        !-----------------------------------------------------------------------------

        integer, pointer    :: ncol
        integer             :: ii
        character(64)       :: subroutine_name = 'util_allocate_col_elemWDI'

        !-----------------------------------------------------------------------------
        if (crashYN) return
        if (setting%Debug%File%utility_allocate) &
            write(*,"(A,i5,A)") '*** enter ' // trim(subroutine_name) // " [Processor ", this_image(), "]"

        !% define the maximum number of columns as
        ncol => Ncol_elemWDI

        !% allocate an array for storing the column
        allocate( col_elemWDI(ncol)[*], stat=allocation_status, errmsg= emsg)
        call util_allocate_check (allocation_status, emsg, 'col_elemWDI')

        !% this array can be used as a pointer target in defining masks
        col_elemWDI(:) = [(ii,ii=1,ncol)]

        if (setting%Debug%File%utility_allocate) &
        write(*,"(A,i5,A)") '*** leave ' // trim(subroutine_name) // " [Processor ", this_image(), "]"

    end subroutine util_allocate_col_elemWDI
!
!==========================================================================
!==========================================================================
!
    subroutine util_allocate_col_elemWDR()
        !-----------------------------------------------------------------------------
        !
        ! Description:
        !   the col_elemWDR is a vector of the columns in the faceR arrays
        !   that correspond to the enumerated ewdr_... array_index parameter
        !
        !-----------------------------------------------------------------------------

        integer, pointer    :: ncol
        integer             :: ii
        character(64)       :: subroutine_name = 'util_allocate_col_elemWDI'

        !-----------------------------------------------------------------------------
        if (crashYN) return
        if (setting%Debug%File%utility_allocate) &
            write(*,"(A,i5,A)") '*** enter ' // trim(subroutine_name) // " [Processor ", this_image(), "]"

        !% define the maximum number of columns as
        ncol => Ncol_elemWDR

        !% allocate an array for storing the column
        allocate( col_elemWDR(ncol)[*], stat=allocation_status, errmsg= emsg)
        call util_allocate_check (allocation_status, emsg, 'col_elemWDR')

        !% this array can be used as a pointer target in defining masks
        col_elemWDR(:) = [(ii,ii=1,ncol)]

        if (setting%Debug%File%utility_allocate) &
        write(*,"(A,i5,A)") '*** leave ' // trim(subroutine_name) // " [Processor ", this_image(), "]"

    end subroutine util_allocate_col_elemWDR
!
!==========================================================================
!==========================================================================
!
    subroutine util_allocate_col_elemYN()
        !-----------------------------------------------------------------------------
        !
        ! Description:
        !   the col_elemYN is a vector of the columns in the faceR arrays
        !   that correspond to the enumerated eYN_... array_index parameter
        !
        !-----------------------------------------------------------------------------

        integer, pointer    :: ncol
        integer             :: ii
        character(64)       :: subroutine_name = 'util_allocate_col_elemYN'

        !-----------------------------------------------------------------------------
        if (crashYN) return
        if (setting%Debug%File%utility_allocate) &
            write(*,"(A,i5,A)") '*** enter ' // trim(subroutine_name) // " [Processor ", this_image(), "]"

        !% define the maximum number of columns as
        ncol => Ncol_elemYN

        !% allocate an array for storing the column
        allocate( col_elemYN(ncol)[*], stat=allocation_status, errmsg= emsg)
        call util_allocate_check (allocation_status, emsg, 'col_elemYN')

        !% this array can be used as a pointer target in defining masks
        col_elemYN(:) = [(ii,ii=1,ncol)]

        if (setting%Debug%File%utility_allocate) &
        write(*,"(A,i5,A)") '*** leave ' // trim(subroutine_name) // " [Processor ", this_image(), "]"

    end subroutine util_allocate_col_elemYN
!
!==========================================================================
!==========================================================================
!
    subroutine util_allocate_col_faceI()
        !-----------------------------------------------------------------------------
        !
        ! Description:
        !   the col_faceI is a vector of the columns in the faceR arrays
        !   that correspond to the enumerated fi_... array_index parameter
        !
        !-----------------------------------------------------------------------------

        integer, pointer    :: ncol
        integer             :: ii
        character(64)       :: subroutine_name = 'util_allocate_col_faceI'

        !-----------------------------------------------------------------------------
        if (crashYN) return
        if (setting%Debug%File%utility_allocate) &
            write(*,"(A,i5,A)") '*** enter ' // trim(subroutine_name) // " [Processor ", this_image(), "]"

        !% define the maximum number of columns as
        ncol => Ncol_faceI

        !% allocate an array for storing the column
        allocate( col_faceI(ncol)[*], stat=allocation_status, errmsg= emsg)
        call util_allocate_check (allocation_status, emsg, 'col_faceI')

        !% this array can be used as a pointer target in defining masks
        col_faceI(:) = [(ii,ii=1,ncol)]

        if (setting%Debug%File%utility_allocate) &
        write(*,"(A,i5,A)") '*** leave ' // trim(subroutine_name) // " [Processor ", this_image(), "]"

    end subroutine util_allocate_col_faceI
!
!==========================================================================
!==========================================================================
!
    ! subroutine util_allocate_col_faceM()
    !     !-----------------------------------------------------------------------------
    !     !
    !     ! Description:
    !     !   the col_faceM is a vector of the columns in the faceR arrays
    !     !   that correspond to the enumerated fM_... array_index parameter
    !     !
    !     !-----------------------------------------------------------------------------

    !     integer, pointer    :: ncol
    !     integer             :: ii
    !     character(64)       :: subroutine_name = 'util_allocate_col_faceM'

    !     !-----------------------------------------------------------------------------
    !     if (crashYN) return
    !     if (setting%Debug%File%utility_allocate) &
    !         write(*,"(A,i5,A)") '*** enter ' // trim(subroutine_name) // " [Processor ", this_image(), "]"

    !     !% define the maximum number of columns as
    !     ncol => Ncol_faceM

    !     !% allocate an array for storing the column
    !     allocate( col_faceM(ncol)[*], stat=allocation_status, errmsg= emsg)
    !     call util_allocate_check (allocation_status, emsg, 'col_faceM')

    !     !% this array can be used as a pointer target in defining masks
    !     col_faceM(:) = [(ii,ii=1,ncol)]

    !     if (setting%Debug%File%utility_allocate) &
    !     write(*,"(A,i5,A)") '*** leave ' // trim(subroutine_name) // " [Processor ", this_image(), "]"

    ! end subroutine util_allocate_col_faceM
!
!==========================================================================
!==========================================================================
!
    subroutine util_allocate_col_faceP()
        !-----------------------------------------------------------------------------
        !
        ! Description:
        !   packed arrays for faces
        !   the col_faceP is a vector of the columns in the faceP arrays
        !   that correspond to the enumerated fp_... array_index parameters
        !
        !   the npack_faceP(:) vector contains the number of packed elements
        !   for a given column.
        !
        !-----------------------------------------------------------------------------

        integer, pointer    :: ncol
        integer             :: ii
        character(64)       :: subroutine_name = 'util_allocate_col_faceP'

        !-----------------------------------------------------------------------------
        if (crashYN) return
        if (setting%Debug%File%utility_allocate) &
            write(*,"(A,i5,A)") '*** enter ' // trim(subroutine_name) // " [Processor ", this_image(), "]"

        !% define the maximum number of columns as
        ncol => Ncol_faceP

        !% allocate an array for storing the size of each packed type
        allocate( npack_faceP(ncol)[*], stat=allocation_status, errmsg= emsg)
        call util_allocate_check (allocation_status, emsg, 'npack_faceP')

        !% allocate an array for storing the column of each packed type
        allocate( col_faceP(ncol)[*], stat=allocation_status, errmsg= emsg)
        call util_allocate_check (allocation_status, emsg, 'col_faceP')

        !% this array can be used as a pointer target in defining masks
        col_faceP(:) = [(ii,ii=1,ncol)]

        !% zero the number of packed items (to be defined in the packing)
        npack_faceP(:) = 0

        if (setting%Debug%File%utility_allocate) &
        write(*,"(A,i5,A)") '*** leave ' // trim(subroutine_name) // " [Processor ", this_image(), "]"

    end subroutine util_allocate_col_faceP
!
!==========================================================================
!==========================================================================
!
    subroutine util_allocate_col_facePS()
        !-----------------------------------------------------------------------------
        !
        ! Description:
        !   packed arrays for the shared (internal boundary)faces
        !   the col_facePS is a vector of the columns in the facePS arrays
        !   that correspond to the enumerated fp_... array_index parameters
        !   col_facePS has the same number of columns as col_faceP because
        !   all the packs for internal faces are needed for shared faces as
        !   well.
        !
        !   the npack_facePS(:) vector contains the number of packed elements
        !   for a given column.
        !
        !-----------------------------------------------------------------------------

        integer, pointer    :: ncol
        integer             :: ii
        character(64)       :: subroutine_name = 'util_allocate_col_facePS'

        !-----------------------------------------------------------------------------
        if (crashYN) return
        if (setting%Debug%File%utility_allocate) &
            write(*,"(A,i5,A)") '*** enter ' // trim(subroutine_name) // " [Processor ", this_image(), "]"

        !% define the maximum number of columns as
        ncol => Ncol_faceP

        !% allocate an array for storing the size of each packed type
        allocate( npack_facePS(ncol)[*], stat=allocation_status, errmsg= emsg)
        call util_allocate_check (allocation_status, emsg, 'npack_facePS')

        !% allocate an array for storing the column of each packed type
        allocate( col_facePS(ncol)[*], stat=allocation_status, errmsg= emsg)
        call util_allocate_check (allocation_status, emsg, 'col_facePS')

        !% this array can be used as a pointer target in defining masks
        col_facePS(:) = [(ii,ii=1,ncol)]

        !% zero the number of packed items (to be defined in the packing)
        npack_facePS(:) = 0

        if (setting%Debug%File%utility_allocate) &
        write(*,"(A,i5,A)") '*** leave ' // trim(subroutine_name) // " [Processor ", this_image(), "]"

    end subroutine util_allocate_col_facePS
!
!==========================================================================
!==========================================================================
!
    subroutine util_allocate_col_faceR()
        !-----------------------------------------------------------------------------
        !
        ! Description:
        !   the col_faceR is a vector of the columns in the faceR arrays
        !   that correspond to the enumerated fr_... array_index parameter
        !
        !-----------------------------------------------------------------------------

        integer, pointer    :: ncol
        integer             :: ii
        character(64)       :: subroutine_name = 'util_allocate_col_faceR'

        !-----------------------------------------------------------------------------
        if (crashYN) return
        if (setting%Debug%File%utility_allocate) &
            write(*,"(A,i5,A)") '*** enter ' // trim(subroutine_name) // " [Processor ", this_image(), "]"

        !% define the maximum number of columns as
        ncol => Ncol_faceR  !global

        !% allocate an array of column indexes that can be used as targets of pointers
        allocate( col_faceR(ncol)[*], stat=allocation_status, errmsg= emsg)
        call util_allocate_check (allocation_status, emsg, 'col_faceR')

        !% this array can be used as a pointer target in defining masks
        col_faceR(:) = [(ii,ii=1,ncol)]

        if (setting%Debug%File%utility_allocate) &
        write(*,"(A,i5,A)") '*** leave ' // trim(subroutine_name) // " [Processor ", this_image(), "]"

    end subroutine util_allocate_col_faceR
!
!==========================================================================
!==========================================================================
!
    subroutine util_allocate_col_faceYN()
        !-----------------------------------------------------------------------------
        !
        ! Description:
        !   the col_faceYN is a vector of the columns in the faceR arrays
        !   that correspond to the enumerated fYN_... array_index parameter
        !
        !-----------------------------------------------------------------------------

        integer, pointer    :: ncol
        integer             :: ii
        character(64)       :: subroutine_name = 'util_allocate_col_faceYN'

        !-----------------------------------------------------------------------------
        if (crashYN) return
        if (setting%Debug%File%utility_allocate) &
            write(*,"(A,i5,A)") '*** enter ' // trim(subroutine_name) // " [Processor ", this_image(), "]"

        !% define the maximum number of columns as
        ncol => Ncol_faceYN  !global

        !% allocate an array of column indexes that can be used as targets of pointers
        allocate( col_faceYN(ncol)[*], stat=allocation_status, errmsg= emsg)
        call util_allocate_check (allocation_status, emsg, 'col_faceYN')

        !% this array can be used as a pointer target in defining masks
        col_faceYN(:) = [(ii,ii=1,ncol)]

        if (setting%Debug%File%utility_allocate) &
        write(*,"(A,i5,A)") '*** leave ' // trim(subroutine_name) // " [Processor ", this_image(), "]"

    end subroutine util_allocate_col_faceYN
!
!==========================================================================
!==========================================================================
!
    subroutine util_allocate_curves ()
        !-----------------------------------------------------------------------------
        !
        !
        !-----------------------------------------------------------------------------

        character(64)       :: subroutine_name = 'util_allocate_curves'

        !-----------------------------------------------------------------------------
        if (crashYN) return
        if (setting%Debug%File%utility_allocate) &
            write(*,"(A,i5,A)") '*** enter ' // trim(subroutine_name) // " [Processor ", this_image(), "]"

        !% allocate curves
        allocate( curve(N_curve), stat=allocation_status, errmsg= emsg)
        call util_allocate_check (allocation_status, emsg, 'curve')

        curve%ID = nullvalueI
        curve%Type = nullvalueI
        curve%RefersTo = nullvalueI
        curve%NumRows = nullvalueI
        curve%ElemIdx = nullvalueI
        curve%FaceIdx = nullvalueI

        if (setting%Debug%File%utility_allocate) &
        write(*,"(A,i5,A)") '*** leave ' // trim(subroutine_name) // " [Processor ", this_image(), "]"

    end subroutine util_allocate_curves
!
!==========================================================================
!==========================================================================
!
    subroutine util_allocate_boundary_ghost_elem_array ()
        ! allocate array to copy ghost element data from connected images
        integer :: ii, nrow, n_elemB
        integer, pointer :: ncol, Nfaces, Nelems
        character(64) :: subroutine_name = 'util_allocate_boundary_ghost_elem_array'

        !-----------------------------------------------------------------------------
        if (crashYN) return
        if (setting%Debug%File%utility_allocate) &
            write(*,"(A,i5,A)") '*** enter ' // trim(subroutine_name) // " [Processor ", this_image(), "]"


        Nelems => N_elem(this_image())
        nrow = count(elemYN(1:Nelems,eYN_isBoundary))
        ncol => Ncol_elemBGR

        allocate(elemGR(nrow, ncol), stat=allocation_status, errmsg=emsg)
        call util_allocate_check(allocation_status, emsg, 'elemGR')
        elemGR(:,:) = nullvalueR

        allocate(elemB[*], stat=allocation_status, errmsg=emsg)

        allocate(elemB%R(nrow, ncol), stat=allocation_status, errmsg=emsg)
        call util_allocate_check(allocation_status, emsg, 'elemB%R')
        elemB%R(:,:) = nullvalueR

        ncol => Ncol_elemBGI
        allocate(elemB%I(nrow, ncol), stat=allocation_status, errmsg=emsg)
        call util_allocate_check(allocation_status, emsg, 'elemB%I')
        elemB%I(:,:) = nullvalueI

        if (setting%Debug%File%utility_allocate) &
        write(*,"(A,i5,A)") '*** leave ' // trim(subroutine_name) // " [Processor ", this_image(), "]"
    end subroutine util_allocate_boundary_ghost_elem_array
!
!==========================================================================
!==========================================================================
!
    subroutine util_allocate_curve_entries (curve_idx, num_entries)
<<<<<<< HEAD
        !%-----------------------------------------------------------------
        !% Description:
        !% allocates the curve table of curve_indx for the number of values
        !% expected (num_entries)
        !%-----------------------------------------------------------------
        !% Declarations:
            integer, intent(in) :: curve_idx, num_entries
            character(64)       :: subroutine_name = 'util_allocate_curve_entries'
        !%-----------------------------------------------------------------
        !% Preliminaries
            if (crashYN) return
            if (setting%Debug%File%utility_allocate) &
                write(*,"(A,i5,A)") '*** enter ' // trim(subroutine_name) // " [Processor ", this_image(), "]"
        !%-----------------------------------------------------------------
                
        !% allocate the value array of curve of the given curve_idx
        allocate( curve(curve_idx)%ValueArray(num_entries,Ncol_curve), stat=allocation_status, errmsg= emsg)
        call util_allocate_check (allocation_status, emsg, 'curve entries')

        curve(curve_idx)%ValueArray = nullvalueR

        if (setting%Debug%File%utility_allocate) &
        write(*,"(A,i5,A)") '*** leave ' // trim(subroutine_name) // " [Processor ", this_image(), "]"

    end subroutine util_allocate_curve_entries
!%
!%==========================================================================
!%==========================================================================
!%
    subroutine util_allocate_temporary_arrays ()
        !%-----------------------------------------------------------------
        !% Description:
        !% allocates miscellaneous temporary arrays that don't fit standard
        !% sizes
        !%-----------------------------------------------------------------
        !% Preliminaries
            if (crashYN) return
        !%-----------------------------------------------------------------

        !% array of integers of same size as number of BCup face
        if (size(BC%P%BCup) > 0) then
            allocate( temp_BCupI(size(BC%P%BCup),N_tempBCupI), stat=allocation_status, errmsg= emsg)
            call util_allocate_check (allocation_status, emsg, 'temp_BCupI')

            allocate( temp_BCupR(size(BC%P%BCup),N_tempBCupR), stat=allocation_status, errmsg= emsg)
            call util_allocate_check (allocation_status, emsg, 'temp_BCupR')
        else
            !% if no BCup faces, then use size 1 to prevent seg fault
            allocate( temp_BCupI(1,N_tempBCupI), stat=allocation_status, errmsg= emsg)
            call util_allocate_check (allocation_status, emsg, 'temp_BCupI')

            allocate( temp_BCupR(1,N_tempBCupR), stat=allocation_status, errmsg= emsg)
            call util_allocate_check (allocation_status, emsg, 'temp_BCupR')
        end if

        temp_BCupI(:,:) = nullvalueI
        temp_BCupR(:,:) = nullvalueR

    end subroutine util_allocate_temporary_arrays
!%    
!%==========================================================================
=======
        !-----------------------------------------------------------------------------
        !
        !
        !-----------------------------------------------------------------------------

        integer, intent(in) :: curve_idx, num_entries
        character(64)       :: subroutine_name = 'util_allocate_curve_entries'

        !-----------------------------------------------------------------------------
        if (crashYN) return
        if (setting%Debug%File%utility_allocate) &
            write(*,"(A,i5,A)") '*** enter ' // trim(subroutine_name) // " [Processor ", this_image(), "]"

        !% allocate the value array of curve

        allocate( curve(curve_idx)%ValueArray(num_entries,Ncol_curve), stat=allocation_status, errmsg= emsg)
        call util_allocate_check (allocation_status, emsg, 'curve entries')

        curve(curve_idx)%ValueArray = nullvalueR

        if (setting%Debug%File%utility_allocate) &
        write(*,"(A,i5,A)") '*** leave ' // trim(subroutine_name) // " [Processor ", this_image(), "]"

    end subroutine util_allocate_curve_entries
!
!==========================================================================
>>>>>>> fcb17dc3
!==========================================================================
!
    subroutine util_allocate_check(allocation_status, emsg, locationstring)
        !-----------------------------------------------------------------------------
        !
        ! Description:
        !   Checks allocation status and stops if there is an error
        !
        !-----------------------------------------------------------------------------

            integer,           intent(in   ) :: allocation_status
            character(len=*),  intent(in   ) :: emsg
            character(len=*),   intent(in   ) :: locationstring !% unique identifier of location

            character(64):: subroutine_name = 'util_allocate_check'

        !-----------------------------------------------------------------------------
            if (crashYN) return
            if (setting%Debug%File%utility) &
            write(*,"(A,i5,A)") '*** enter ' // trim(subroutine_name) // " [Processor ", this_image(), "]"

            if (allocation_status > 0) then
                print *, allocation_status
                print *, trim(emsg)
                print *, 'variable trying to allocate = ',trim(locationstring)
                stop
            end if

            if (setting%Debug%File%utility) &
        write(*,"(A,i5,A)") '*** leave ' // trim(subroutine_name) // " [Processor ", this_image(), "]"

    end subroutine util_allocate_check
!%    
!%==========================================================================

!% END OF MODULE
!%==========================================================================
!%
end module utility_allocate<|MERGE_RESOLUTION|>--- conflicted
+++ resolved
@@ -43,10 +43,7 @@
     public :: util_allocate_curve_entries
     public :: util_allocate_check
     public :: util_allocate_boundary_ghost_elem_array
-<<<<<<< HEAD
     public :: util_allocate_temporary_arrays
-=======
->>>>>>> fcb17dc3
 
 
 contains
@@ -236,10 +233,7 @@
             call util_count_node_types(N_nBCup, N_nBCdn, N_nJm, N_nStorage, N_nJ2, N_nJ1)
 
             allocate(B_nodeI(size(node%I,1), max_up_branch_per_node))
-<<<<<<< HEAD
             allocate(B_nodeI_big(size(node%I,1), size(node%I,1)))
-=======
->>>>>>> fcb17dc3
             allocate(B_nodeR(size(node%R,1), twoI))
             allocate(B_roots(N_nBCdn))
             allocate(totalweight_visited_nodes(size(node%I, oneI)))
@@ -1810,23 +1804,21 @@
 !==========================================================================
 !
     subroutine util_allocate_curve_entries (curve_idx, num_entries)
-<<<<<<< HEAD
-        !%-----------------------------------------------------------------
-        !% Description:
-        !% allocates the curve table of curve_indx for the number of values
-        !% expected (num_entries)
-        !%-----------------------------------------------------------------
-        !% Declarations:
-            integer, intent(in) :: curve_idx, num_entries
-            character(64)       :: subroutine_name = 'util_allocate_curve_entries'
-        !%-----------------------------------------------------------------
-        !% Preliminaries
-            if (crashYN) return
-            if (setting%Debug%File%utility_allocate) &
-                write(*,"(A,i5,A)") '*** enter ' // trim(subroutine_name) // " [Processor ", this_image(), "]"
-        !%-----------------------------------------------------------------
-                
-        !% allocate the value array of curve of the given curve_idx
+        !-----------------------------------------------------------------------------
+        !
+        !
+        !-----------------------------------------------------------------------------
+
+        integer, intent(in) :: curve_idx, num_entries
+        character(64)       :: subroutine_name = 'util_allocate_curve_entries'
+
+        !-----------------------------------------------------------------------------
+        if (crashYN) return
+        if (setting%Debug%File%utility_allocate) &
+            write(*,"(A,i5,A)") '*** enter ' // trim(subroutine_name) // " [Processor ", this_image(), "]"
+
+        !% allocate the value array of curve
+
         allocate( curve(curve_idx)%ValueArray(num_entries,Ncol_curve), stat=allocation_status, errmsg= emsg)
         call util_allocate_check (allocation_status, emsg, 'curve entries')
 
@@ -1872,34 +1864,6 @@
     end subroutine util_allocate_temporary_arrays
 !%    
 !%==========================================================================
-=======
-        !-----------------------------------------------------------------------------
-        !
-        !
-        !-----------------------------------------------------------------------------
-
-        integer, intent(in) :: curve_idx, num_entries
-        character(64)       :: subroutine_name = 'util_allocate_curve_entries'
-
-        !-----------------------------------------------------------------------------
-        if (crashYN) return
-        if (setting%Debug%File%utility_allocate) &
-            write(*,"(A,i5,A)") '*** enter ' // trim(subroutine_name) // " [Processor ", this_image(), "]"
-
-        !% allocate the value array of curve
-
-        allocate( curve(curve_idx)%ValueArray(num_entries,Ncol_curve), stat=allocation_status, errmsg= emsg)
-        call util_allocate_check (allocation_status, emsg, 'curve entries')
-
-        curve(curve_idx)%ValueArray = nullvalueR
-
-        if (setting%Debug%File%utility_allocate) &
-        write(*,"(A,i5,A)") '*** leave ' // trim(subroutine_name) // " [Processor ", this_image(), "]"
-
-    end subroutine util_allocate_curve_entries
-!
-!==========================================================================
->>>>>>> fcb17dc3
 !==========================================================================
 !
     subroutine util_allocate_check(allocation_status, emsg, locationstring)
