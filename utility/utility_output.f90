--- conflicted
+++ resolved
@@ -72,20 +72,12 @@
 
         write(file_name, "(A,i1,A)") "debug_output/summary/summary_", this_image(), ".csv"
 
-<<<<<<< HEAD
         open(newunit=fu, file = file_name, status = 'replace',access = 'sequential', &
         form = 'formatted', action = 'write', iostat = open_status)
 
         write(fu, *) "In_Image,This_Time,CFL_max,dt,Velocity_Max,Wavespeed_Max"
         endfile(fu)
         close(fu)
-=======
-            write(fu, *) "In_Image,This_Time,CFL_max,dt,Velocity_Max,Wavespeed_Max"
-            endfile(fu)
-            close(fu)
-        end if
-        
->>>>>>> 2f26604f
 
         if (setting%Debug%File%utility_output) print *, "*** leave ", this_image(), subroutine_name
     end subroutine util_output_create_summary_files
