--- conflicted
+++ resolved
@@ -804,12 +804,6 @@
         ! elemR(iet(2),er_SmallVolume), '            ', &
         ! elemR(iet(3),er_SmallVolume)
 
-<<<<<<< HEAD
-        ! write(*,"(A,5(e12.5,A))")     'SlotVol ',                &         
-        ! elemR(iet(1),er_SlotVolume), '            ', &
-        ! elemR(iet(2),er_SlotVolume), '            ', &
-        ! elemR(iet(3),er_SlotVolume)
-=======
         ! ! write(*,"(A,5(e12.5,A))")     'FullVol ',                &         
         ! ! elemR(iet(1),er_FullVolume), '            ', &
         ! ! elemR(iet(2),er_FullVolume), '            ', &
@@ -819,7 +813,6 @@
         ! ! elemR(iet(1),er_TotalSlotVolume), '            ', &
         ! ! elemR(iet(2),er_TotalSlotVolume), '            ', &
         ! ! elemR(iet(3),er_TotalSlotVolume)
->>>>>>> fd00ca06
 
 
         print *, ' '
