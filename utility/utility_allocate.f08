--- conflicted
+++ resolved
@@ -151,7 +151,6 @@
         call util_allocate_check(allocation_status, emsg)
         elemP(:,:) = nullvalueI
 
-<<<<<<< HEAD
         ncol => Ncol_elemPGalltm
         allocate(elemPGalltm(max_caf_elem_N, ncol)[*], stat=allocation_status, errmsg=emsg)
         call util_allocate_check(allocation_status, emsg)
@@ -166,23 +165,6 @@
         allocate(elemPGac(max_caf_elem_N, ncol)[*], stat=allocation_status, errmsg=emsg)
         call util_allocate_check(allocation_status, emsg)
         elemPGac(:,:) = nullvalueI
-=======
-
-        ncol => Ncol_elemPG
-        allocate(elemPGalltm(max_caf_elem_N, ncol)[*], stat=allocation_status, errmsg= emsg)
-        call util_allocate_check (allocation_status, emsg)
-        elemPGalltm(:,:) = nullvalueI
-
-        ncol => Ncol_elemPG
-        allocate(elemPGac(max_caf_elem_N, ncol)[*], stat=allocation_status, errmsg= emsg)
-        call util_allocate_check (allocation_status, emsg)
-        elemPGac(:,:) = nullvalueI
-
-        ncol => Ncol_elemPG
-        allocate(elemPGetm(max_caf_elem_N, ncol)[*], stat=allocation_status, errmsg= emsg)
-        call util_allocate_check (allocation_status, emsg)
-        elemPGetm(:,:) = nullvalueI
->>>>>>> 9f62a3a4
 
         ncol => Ncol_elemSI
         allocate(elemSI(max_caf_elem_N, ncol)[*], stat=allocation_status, errmsg=emsg)
@@ -223,11 +205,7 @@
         ncol=> Ncol_faceM
         allocate(faceM(max_caf_face_N, ncol)[*], stat=allocation_status, errmsg=emsg)
         call util_allocate_check(allocation_status, emsg)
-<<<<<<< HEAD
-        faceM(:,:) = nullvalueI        
-=======
         faceM(:,:) = nullvalueL
->>>>>>> 9f62a3a4
 
         if (setting%Debug%File%utility_allocate) print *, '*** leave ',subroutine_name
 
