module utility_allocate

    use define_globals
    use define_keys
    use define_indexes
    use define_settings, only: setting
    use interface

    ! use utility, only: utility_check_allocation

    implicit none

!-----------------------------------------------------------------------------
!
! Description:
!   This has all the large array allocation. The only other allocation
!   should be in boundary conditions (module bc)
!   All the top-level storage should be allocated in this module
!
!-----------------------------------------------------------------------------

    private

    ! utility_allocate constants
    integer           :: allocation_status
    character(len=99) ::              emsg

    ! public members
    public :: util_allocate_linknode
    public :: util_allocate_partitioning_arrays
    public :: util_allocate_elemX_faceX
    public :: util_allocate_columns
    public :: util_allocate_bc

contains
    !
    !==========================================================================
    !==========================================================================
    !
    subroutine util_allocate_linknode()
    !-----------------------------------------------------------------------------
    !
    ! Description:
    !   Allocates the link and node storage used for the coarse representation
    !   of the network connectivity
    !
    ! Method:
    !   The tables node%I, link%I, node%R, link%R, node%YN, link%YN, are allocated
    !   These are defined in globals.f08). Every time memory is allocated, the
    !   util_allocate_check functionality (from utility.f08) is used to
    !   determine wheter or not there was an error during the allocation.
    !
    !-----------------------------------------------------------------------------

        character(64) :: subroutine_name = 'util_allocate_linknode'
        integer       :: additional_rows = 0
        integer       :: ii, obj_name_len

    !-----------------------------------------------------------------------------

        if (setting%Debug%File%utility_allocate) print *, '*** enter ',subroutine_name

        !% If BIPquick is being used for Partitioning, include additional rows to the link-node arrays
        if (setting%Partitioning%PartitioningMethod == BQuick) then
            additional_rows = num_images() - 1
        end if

        allocate(node%I(N_node + additional_rows, Ncol_nodeI), stat=allocation_status, errmsg=emsg)
        call util_allocate_check(allocation_status, emsg)
        node%I(:,:) = nullvalueI

        allocate(link%I(N_link + additional_rows, Ncol_linkI), stat=allocation_status, errmsg=emsg)
        call util_allocate_check(allocation_status, emsg)
        link%I(:,:) = nullvalueI

        allocate(node%R(N_node + additional_rows, Ncol_nodeR), stat=allocation_status, errmsg=emsg)
        call util_allocate_check(allocation_status, emsg)
        node%R(:,:) = nullvalueR

        allocate(link%R(N_link + additional_rows, Ncol_linkR), stat=allocation_status, errmsg=emsg)
        call util_allocate_check(allocation_status, emsg)
        link%R(:,:) = nullvalueR

        allocate(node%YN(N_node + additional_rows, Ncol_nodeYN), stat=allocation_status, errmsg=emsg)
        call util_allocate_check(allocation_status, emsg)
        node%YN(:,:) = nullvalueL

        allocate(link%YN(N_link + additional_rows, Ncol_linkYN), stat=allocation_status, errmsg=emsg)
        call util_allocate_check(allocation_status, emsg)
        link%YN(:,:) = nullvalueL

        !% |
        !% | Only names of objects present in EPA-SWMM are stored
        !% v

        allocate(node%Names(N_node), stat=allocation_status, errmsg=emsg)
        call util_allocate_check(allocation_status, emsg)

        do ii = 1, N_node
            obj_name_len = interface_get_obj_name_len(ii, API_NODE)
            allocate(character(obj_name_len) :: node%Names(ii)%str, stat=allocation_status, errmsg=emsg)
            call util_allocate_check(allocation_status, emsg)
        end do

        allocate(link%Names(N_link), stat=allocation_status, errmsg=emsg)
        call util_allocate_check(allocation_status, emsg)

        do ii = 1, N_link
            obj_name_len = interface_get_obj_name_len(ii, API_LINK)
            allocate(character(obj_name_len) :: link%Names(ii)%str, stat=allocation_status, errmsg=emsg)
            call util_allocate_check(allocation_status, emsg)
        end do

        if (setting%Debug%File%utility_allocate) print *, '*** leave ',subroutine_name
    end subroutine util_allocate_linknode
    !
    !==========================================================================
    !==========================================================================
    !
    subroutine util_allocate_partitioning_arrays()
        allocate(adjacent_links(max_branch_per_node))
        allocate(elem_per_image(num_images()))
        allocate(image_full(num_images()))

        !% If BIPquick is being used for Partitioning, allocate additional arrays
        if (setting%Partitioning%PartitioningMethod == BQuick) then
            allocate(B_nodeI(size(nodeI,1), max_us_branch_per_node))    
            allocate(B_nodeR(size(nodeR,1), twoI))
            allocate(totalweight_visited_nodes(size(nodeI, oneI)))
            allocate(partitioned_nodes(size(nodeI, oneI)))
            allocate(partitioned_links(size(linkI, oneI)))
            allocate(weight_range(size(linkI, oneI), twoI))
            allocate(accounted_for_links(size(linkI, oneI)))
        end if
    end subroutine util_allocate_partitioning_arrays
    !
    !==========================================================================
    !==========================================================================
    !
<<<<<<< HEAD
    subroutine util_deallocate_partitioning_arrays()
        deallocate(adjacent_links)
        deallocate(elem_per_image)
        deallocate(image_full)

                !% If BIPquick is being used for Partitioning, allocate additional arrays
        if (setting%Partitioning%PartitioningMethod == BQuick) then
            deallocate(B_nodeI)    
            deallocate(B_nodeR)
            deallocate(totalweight_visited_nodes)
            deallocate(partitioned_nodes)
            deallocate(partitioned_links)
            deallocate(weight_range)
            deallocate(accounted_for_links)
        end if

    end subroutine util_deallocate_partitioning_arrays
    !
    !==========================================================================
    !==========================================================================
    !
=======
>>>>>>> ec73f9bb
    subroutine util_allocate_elemX_faceX ()
        ! the max_caf_elem and max_caf_face are the maximum length of the coarray
        ! across all employed images
        ! ==========================
        ! This will be excuted at parallel level
        ! ==========================
        integer :: ii
        integer, pointer :: ncol
        character(64) :: subroutine_name = 'util_allocate_elemX_faceX'

        !-----------------------------------------------------------------------------

        if (setting%Debug%File%utility_allocate) print *, '*** enter ',subroutine_name

        !==== elem allocation ====
        ncol => Ncol_elemR ! the maxmiumu number of columns
        allocate(elemR(max_caf_elem_N+N_dummy_elem, ncol)[*], stat=allocation_status, errmsg=emsg)
        call util_allocate_check(allocation_status, emsg)
        elemR(:,:) = nullvalueR

        ncol => Ncol_elemI
        allocate(elemI(max_caf_elem_N+N_dummy_elem, ncol)[*], stat=allocation_status, errmsg=emsg)
        call util_allocate_check(allocation_status, emsg)
        elemI(:,:) = nullvalueI

        ncol => Ncol_elemYN
        allocate(elemYN(max_caf_elem_N+N_dummy_elem, ncol)[*], stat=allocation_status, errmsg=emsg)
        call util_allocate_check(allocation_status, emsg)
        elemYN(:,:) = nullvalueL

        ncol => Ncol_elemP
        allocate(elemP(max_caf_elem_N+N_dummy_elem, ncol)[*], stat=allocation_status, errmsg=emsg)
        call util_allocate_check(allocation_status, emsg)
        elemP(:,:) = nullvalueI

        ncol => Ncol_elemPGalltm
        allocate(elemPGalltm(max_caf_elem_N+N_dummy_elem, ncol)[*], stat=allocation_status, errmsg=emsg)
        call util_allocate_check(allocation_status, emsg)
        elemPGalltm(:,:) = nullvalueI

        ncol => Ncol_elemPGetm
        allocate(elemPGetm(max_caf_elem_N+N_dummy_elem, ncol)[*], stat=allocation_status, errmsg=emsg)
        call util_allocate_check(allocation_status, emsg)
        elemPGetm(:,:) = nullvalueI

        ncol => Ncol_elemPGac
        allocate(elemPGac(max_caf_elem_N+N_dummy_elem, ncol)[*], stat=allocation_status, errmsg=emsg)
        call util_allocate_check(allocation_status, emsg)
        elemPGac(:,:) = nullvalueI

        ncol => Ncol_elemSI
        allocate(elemSI(max_caf_elem_N+N_dummy_elem, ncol)[*], stat=allocation_status, errmsg=emsg)
        call util_allocate_check(allocation_status, emsg)
        elemSI(:,:) = nullvalueI

        ncol => Ncol_elemSR
        allocate(elemSR(max_caf_elem_N+N_dummy_elem, ncol)[*], stat=allocation_status, errmsg=emsg)
        call util_allocate_check(allocation_status, emsg)
        elemSR(:,:) = nullvalueR

        ncol => Ncol_elemSGR
        allocate(elemSGR(max_caf_elem_N+N_dummy_elem, ncol)[*], stat=allocation_status, errmsg=emsg)
        call util_allocate_check(allocation_status, emsg)
        elemSGR(:,:) = nullvalueR

        !==== face allocation ====
        ncol => Ncol_faceR
        allocate(faceR(max_caf_face_N, ncol)[*], stat=allocation_status, errmsg=emsg)
        call util_allocate_check(allocation_status, emsg)
        faceR(:,:) = nullvalueR

        ncol=> Ncol_faceI
        allocate(faceI(max_caf_face_N, ncol)[*], stat=allocation_status, errmsg=emsg)
        call util_allocate_check(allocation_status, emsg)
        faceI(:,:) = nullvalueI

        ncol=> Ncol_faceYN
        allocate(faceYN(max_caf_face_N, ncol)[*], stat=allocation_status, errmsg=emsg)
        call util_allocate_check(allocation_status, emsg)
        faceYN(:,:) = nullvalueL

        ncol=> Ncol_faceP
        allocate(faceP(max_caf_face_N, ncol)[*], stat=allocation_status, errmsg=emsg)
        call util_allocate_check(allocation_status, emsg)
        faceP(:,:) = nullvalueI

        allocate(facePS(max_caf_face_N, ncol)[*], stat=allocation_status, errmsg=emsg)
        call util_allocate_check(allocation_status, emsg)
        facePS(:,:) = nullvalueI

        ncol=> Ncol_faceM
        allocate(faceM(max_caf_face_N, ncol)[*], stat=allocation_status, errmsg=emsg)
        call util_allocate_check(allocation_status, emsg)
        faceM(:,:) = nullvalueL

        if (setting%Debug%File%utility_allocate) print *, '*** leave ',subroutine_name


    end subroutine util_allocate_elemX_faceX
    !
    !==========================================================================
    !==========================================================================
    !
    subroutine util_allocate_columns()
        !-----------------------------------------------------------------------------
        !
        ! Description:
        !   All the enumerated variables can not be used as pointers. Thus the
        !   variables are stored in col_elemX(:) arrays that is a target
        !
        !-----------------------------------------------------------------------------

        character(64) :: subroutine_name = 'util_allocate_columns'

        !-----------------------------------------------------------------------------

        if (setting%Debug%File%utility_allocate) print *, '*** enter ',subroutine_name

        !% allocation of the col_elemX and npack_elemX
        call util_allocate_col_elemI
        call util_allocate_col_elemP
        call util_allocate_col_elemPGalltm
        call util_allocate_col_elemPGac
        call util_allocate_col_elemPGetm
        call util_allocate_col_elemR
        call util_allocate_col_elemSI
        call util_allocate_col_elemSR
        call util_allocate_col_elemSGR
        call util_allocate_col_elemWDI
        call util_allocate_col_elemWDR
        call util_allocate_col_elemYN
        call util_allocate_col_faceI
        call util_allocate_col_faceM
        call util_allocate_col_faceP
        call util_allocate_col_facePS
        call util_allocate_col_faceR
        call util_allocate_col_faceYN

        if (setting%Debug%File%utility_allocate) print *, '*** leave ',subroutine_name

    end subroutine util_allocate_columns
    !
    !==========================================================================
    !==========================================================================
    !
    subroutine util_allocate_col_elemI()
        !-----------------------------------------------------------------------------
        !
        ! Description:
        !   the col_elemI is a vector of the columns in the faceR arrays
        !   that correspond to the enumerated ei_... array_index parameter
        !
        !-----------------------------------------------------------------------------

        integer, pointer    :: ncol
        integer             :: ii, jj
        character(64)       :: subroutine_name = 'util_allocate_col_elemI'

        !-----------------------------------------------------------------------------

        if (setting%Debug%File%utility_allocate) print *, '*** enter ',subroutine_name

        ncol => Ncol_elemI

        !% allocate an array for storing the column
        allocate( col_elemI(ncol)[*], stat=allocation_status, errmsg= emsg)
        call util_allocate_check (allocation_status, emsg)

        !% this array can be used as a pointer target in defining masks
        col_elemI(:) = [(ii,ii=1,ncol)]

        !%--------------------------------------------------------------
        !% the code below is a quick print check to see if
        !% the coarray have been set up properly
        ! if (this_image() == 1) then
        !     do jj = 1, num_images()
        !         print*, jj, 'image no'
        !         print*, col_elemI(:)[jj], 'col_elemI(:)[jj]'
        !     enddo
        ! endif
        ! print*, 'press return to continue'
        ! read(*,*)
        !%--------------------------------------------------------------

        if (setting%Debug%File%utility_allocate) print *, '*** leave ',subroutine_name

    end subroutine util_allocate_col_elemI
    !
    !==========================================================================
    !==========================================================================
    !
    subroutine util_allocate_col_elemP()
        !-----------------------------------------------------------------------------
        !
        ! Description:
        !   the col_elemP is a vector of the columns in the elemP arrays
        !   that correspond to the enumerated ep_... array_index parameter
        !
        !   the npack_elemP(:) vector contains the number of packed elements
        !   for a given column.
        !
        !-----------------------------------------------------------------------------

        integer, pointer    :: ncol
        integer             :: ii
        character(64)       :: subroutine_name = 'util_allocate_col_elemP'

        !-----------------------------------------------------------------------------

        if (setting%Debug%File%utility_allocate) print *, '*** enter ',subroutine_name

        !% define the maximum number of columns as
        ncol => Ncol_elemP

        !% allocate an array for storing the size of each packed type
        allocate(npack_elemP(ncol)[*], stat=allocation_status, errmsg= emsg)
        call util_allocate_check (allocation_status, emsg)

        !% allocate an array for storing the column of each packed type
        allocate( col_elemP(ncol)[*], stat=allocation_status, errmsg= emsg)
        call util_allocate_check (allocation_status, emsg)

        !% this array can be used as a pointer target in defining masks
        col_elemP(:) = [(ii,ii=1,ncol)]

        !% zero the number of packed items (to be defined in the packing)
        npack_elemP(:) = 0

        if (setting%Debug%File%utility_allocate) print *, '*** leave ',subroutine_name

    end subroutine util_allocate_col_elemP
    !
    !==========================================================================
    !==========================================================================
    !
    subroutine util_allocate_col_elemPGalltm()
        !-----------------------------------------------------------------------------
        !
        ! Description:
        !   the col_elemPGalltm is a vector of the columns in the elemPGalltm array
        !   that correspond to the enumerated ePG_... array_index parameters
        !
        !   the npack_elemPGalltm(:) vector contains the number of packed elements
        !   for a given column.
        !
        !-----------------------------------------------------------------------------

        integer, pointer    :: ncol
        integer             :: ii
        character(64)       :: subroutine_name = 'util_allocate_col_elemPGalltm'

        !-----------------------------------------------------------------------------

        if (setting%Debug%File%utility_allocate) print *, '*** enter ',subroutine_name

        !% define the maximum number of columns as
        ncol => Ncol_elemPGalltm !% whatever the last item in the enumerator

        !% allocate an array for storing the size of each packed type
        allocate( npack_elemPGalltm(ncol)[*], stat=allocation_status, errmsg= emsg)
        call util_allocate_check (allocation_status, emsg)

        !% allocate an array for storing the enum type of each column
        allocate( col_elemPGalltm(ncol)[*], stat=allocation_status, errmsg= emsg)
        call util_allocate_check (allocation_status, emsg)

        !% this array can be used as a pointer target in defining masks
        col_elemPGalltm(:) = [(ii,ii=1,ncol)]

        !% zero the number of packed items (to be defined in the packing)
        npack_elemPGalltm(:) = 0

        if (setting%Debug%File%utility_allocate) print *, '*** leave ',subroutine_name

    end subroutine util_allocate_col_elemPGalltm
    !
    !==========================================================================
    !==========================================================================
    !
    subroutine util_allocate_col_elemPGac()
        !-----------------------------------------------------------------------------
        !
        ! Description:
        !   the col_elemPGac is a vector of the columns in the elemPGac arrays
        !   that correspond to the enumerated epg_... array_index parameters
        !
        !   the npack_elemPGac(:) vector contains the number of packed elements
        !   for a given column.
        !
        !-----------------------------------------------------------------------------

        integer, pointer    :: ncol
        integer             :: ii
        character(64)       :: subroutine_name = 'util_allocate_col_elemPGac'

        !-----------------------------------------------------------------------------

        if (setting%Debug%File%utility_allocate) print *, '*** enter ',subroutine_name

        !% define the maximum number of columns as
        ncol => Ncol_elemPGac!% whatever the last item in the enumerator

        !% allocate an array for storing the size of each packed type
        allocate( npack_elemPGac(ncol)[*], stat=allocation_status, errmsg= emsg)
        call util_allocate_check (allocation_status, emsg)

        !% allocate an array for storing the enum type of each column
        allocate( col_elemPGac(ncol)[*], stat=allocation_status, errmsg= emsg)
        call util_allocate_check (allocation_status, emsg)

        !% this array can be used as a pointer target in defining masks
        col_elemPGac(:) = [(ii,ii=1,ncol)]

        !% zero the number of packed items (to be defined in the packing)
        npack_elemPGac(:) = 0

        if (setting%Debug%File%utility_allocate) print *, '*** leave ',subroutine_name

    end subroutine util_allocate_col_elemPGac
    !
    !==========================================================================
    !==========================================================================
    !
    subroutine util_allocate_col_elemPGetm()
        !-----------------------------------------------------------------------------
        !
        ! Description:
        !   the col_elemPGetm is a vector of the columns in the elemPGetm arrays
        !   that correspond to the enumerated epg_... array_index parameters
        !
        !   the npack_elemPGetm(:) vector contains the number of packed elements
        !   for a given column.
        !
        !-----------------------------------------------------------------------------

        integer, pointer    :: ncol
        integer             :: ii
        character(64)       :: subroutine_name = 'util_allocate_col_elemPGetm'

        !-----------------------------------------------------------------------------

        if (setting%Debug%File%utility_allocate) print *, '*** enter ',subroutine_name

        !% define the maximum number of columns as
        ncol => Ncol_elemPGetm   !% whatever the last item in the enumerator

        !% allocate an array for storing the size of each packed type
        allocate( npack_elemPGetm(ncol)[*], stat=allocation_status, errmsg= emsg)
        call util_allocate_check (allocation_status, emsg)

        !% allocate an array for storing the enum type of each column
        allocate( col_elemPGetm(ncol)[*], stat=allocation_status, errmsg= emsg)
        call util_allocate_check (allocation_status, emsg)

        !% this array can be used as a pointer target in defining masks
        col_elemPGetm(:) = [(ii,ii=1,ncol)]

        !% zero the number of packed items (to be defined in the packing)
        npack_elemPGetm(:) = 0

        if (setting%Debug%File%utility_allocate) print *, '*** leave ',subroutine_name

    end subroutine util_allocate_col_elemPGetm
    !
    !==========================================================================
    !==========================================================================
    !
    subroutine util_allocate_col_elemR()
        !-----------------------------------------------------------------------------
        !
        ! Description:
        !   the col_elemR is a vector of the columns in the faceR arrays
        !   that correspond to the enumerated er_... array_index parameter
        !
        !-----------------------------------------------------------------------------

        integer, pointer    :: ncol
        integer             :: ii
        character(64)       :: subroutine_name = 'util_allocate_col_elemR'

        !-----------------------------------------------------------------------------

        if (setting%Debug%File%utility_allocate) print *, '*** enter ',subroutine_name

        !% define the maximum number of columns as
        ncol => Ncol_elemR

        !% allocate an array for storing the column
        allocate( col_elemR(ncol)[*], stat=allocation_status, errmsg= emsg)
        call util_allocate_check (allocation_status, emsg)

        !% this array can be used as a pointer target in defining masks
        col_elemR(:) = [(ii,ii=1,ncol)]

        if (setting%Debug%File%utility_allocate) print *, '*** leave ',subroutine_name

    end subroutine util_allocate_col_elemR
    !
    !==========================================================================
    !==========================================================================
    !
    subroutine util_allocate_col_elemSI()
        !-----------------------------------------------------------------------------
        !
        ! Description:
        !   the col_elemSI is a vector of the columns in the faceR arrays
        !   that correspond to the enumerated eSI_... array_index parameter
        !
        !-----------------------------------------------------------------------------

        integer, pointer    :: ncol
        integer             :: ii
        character(64)       :: subroutine_name = 'util_allocate_col_elemSI'

        !-----------------------------------------------------------------------------

        if (setting%Debug%File%utility_allocate) print *, '*** enter ',subroutine_name

        !% define the maximum number of columns as
        ncol => Ncol_elemSI

        !% allocate an array for storing the column
        allocate( col_elemSI(ncol)[*], stat=allocation_status, errmsg= emsg)
        call util_allocate_check (allocation_status, emsg)

        !% this array can be used as a pointer target in defining masks
        col_elemSI(:) = [(ii,ii=1,ncol)]

        if (setting%Debug%File%utility_allocate) print *, '*** leave ',subroutine_name

    end subroutine util_allocate_col_elemSI
    !
    !==========================================================================
    !==========================================================================
    !
    subroutine util_allocate_col_elemSR()
        !-----------------------------------------------------------------------------
        !
        ! Description:
        !   the col_elemSR is a vector of the columns in the faceR arrays
        !   that correspond to the enumerated eSR_... array_index parameter
        !
        !-----------------------------------------------------------------------------

        integer, pointer    :: ncol
        integer             :: ii
        character(64)       :: subroutine_name = 'util_allocate_col_elemSR'

        !-----------------------------------------------------------------------------

        if (setting%Debug%File%utility_allocate) print *, '*** enter ',subroutine_name

        !% define the maximum number of columns as
        ncol => Ncol_elemSR

        !% allocate an array for storing the column
        allocate( col_elemSR(ncol)[*], stat=allocation_status, errmsg= emsg)
        call util_allocate_check (allocation_status, emsg)

        !% this array can be used as a pointer target in defining masks
        col_elemSR(:) = [(ii,ii=1,ncol)]

        if (setting%Debug%File%utility_allocate) print *, '*** leave ',subroutine_name

    end subroutine util_allocate_col_elemSR
    !
    !==========================================================================
    !==========================================================================
    !
    subroutine util_allocate_col_elemSGR()
        !-----------------------------------------------------------------------------
        !
        ! Description:
        !   the col_elemSGR is a vector of the columns in the faceR arrays
        !   that correspond to the enumerated eSGR_... array_index parameter
        !
        !-----------------------------------------------------------------------------

        integer, pointer    :: ncol
        integer             :: ii
        character(64)       :: subroutine_name = 'util_allocate_col_elemSGR'

        !-----------------------------------------------------------------------------

        if (setting%Debug%File%utility_allocate) print *, '*** enter ',subroutine_name

        !% define the maximum number of columns as
        ncol => Ncol_elemSGR

        !% allocate an array for storing the column
        allocate( col_elemSGR(ncol)[*], stat=allocation_status, errmsg= emsg)
        call util_allocate_check (allocation_status, emsg)

        !% this array can be used as a pointer target in defining masks
        col_elemSGR(:) = [(ii,ii=1,ncol)]

        if (setting%Debug%File%utility_allocate) print *, '*** leave ',subroutine_name

    end subroutine util_allocate_col_elemSGR
    !
    !==========================================================================
    !==========================================================================
    !
    subroutine util_allocate_col_elemWDI()
        !-----------------------------------------------------------------------------
        !
        ! Description:
        !   the col_elemWDI is a vector of the columns in the faceR arrays
        !   that correspond to the enumerated eWDI_... array_index parameter
        !
        !-----------------------------------------------------------------------------

        integer, pointer    :: ncol
        integer             :: ii
        character(64)       :: subroutine_name = 'util_allocate_col_elemWDI'

        !-----------------------------------------------------------------------------

        if (setting%Debug%File%utility_allocate) print *, '*** enter ',subroutine_name

        !% define the maximum number of columns as
        ncol => Ncol_elemWDI

        !% allocate an array for storing the column
        allocate( col_elemWDI(ncol)[*], stat=allocation_status, errmsg= emsg)
        call util_allocate_check (allocation_status, emsg)

        !% this array can be used as a pointer target in defining masks
        col_elemWDI(:) = [(ii,ii=1,ncol)]

        if (setting%Debug%File%utility_allocate) print *, '*** leave ',subroutine_name

    end subroutine util_allocate_col_elemWDI
    !
    !==========================================================================
    !==========================================================================
    !
    subroutine util_allocate_col_elemWDR()
        !-----------------------------------------------------------------------------
        !
        ! Description:
        !   the col_elemWDR is a vector of the columns in the faceR arrays
        !   that correspond to the enumerated eWDR_... array_index parameter
        !
        !-----------------------------------------------------------------------------

        integer, pointer    :: ncol
        integer             :: ii
        character(64)       :: subroutine_name = 'util_allocate_col_elemWDI'

        !-----------------------------------------------------------------------------

        if (setting%Debug%File%utility_allocate) print *, '*** enter ',subroutine_name

        !% define the maximum number of columns as
        ncol => Ncol_elemWDR

        !% allocate an array for storing the column
        allocate( col_elemWDR(ncol)[*], stat=allocation_status, errmsg= emsg)
        call util_allocate_check (allocation_status, emsg)

        !% this array can be used as a pointer target in defining masks
        col_elemWDR(:) = [(ii,ii=1,ncol)]

        if (setting%Debug%File%utility_allocate) print *, '*** leave ',subroutine_name

    end subroutine util_allocate_col_elemWDR
    !
    !==========================================================================
    !==========================================================================
    !
    subroutine util_allocate_col_elemYN()
        !-----------------------------------------------------------------------------
        !
        ! Description:
        !   the col_elemYN is a vector of the columns in the faceR arrays
        !   that correspond to the enumerated eYN_... array_index parameter
        !
        !-----------------------------------------------------------------------------

        integer, pointer    :: ncol
        integer             :: ii
        character(64)       :: subroutine_name = 'util_allocate_col_elemYN'

        !-----------------------------------------------------------------------------

        if (setting%Debug%File%utility_allocate) print *, '*** enter ',subroutine_name

        !% define the maximum number of columns as
        ncol => Ncol_elemYN

        !% allocate an array for storing the column
        allocate( col_elemYN(ncol)[*], stat=allocation_status, errmsg= emsg)
        call util_allocate_check (allocation_status, emsg)

        !% this array can be used as a pointer target in defining masks
        col_elemYN(:) = [(ii,ii=1,ncol)]

        if (setting%Debug%File%utility_allocate) print *, '*** leave ',subroutine_name

    end subroutine util_allocate_col_elemYN
    !
    !==========================================================================
    !==========================================================================
    !
    subroutine util_allocate_col_faceI()
        !-----------------------------------------------------------------------------
        !
        ! Description:
        !   the col_faceI is a vector of the columns in the faceR arrays
        !   that correspond to the enumerated fi_... array_index parameter
        !
        !-----------------------------------------------------------------------------

        integer, pointer    :: ncol
        integer             :: ii
        character(64)       :: subroutine_name = 'util_allocate_col_faceI'

        !-----------------------------------------------------------------------------

        if (setting%Debug%File%utility_allocate) print *, '*** enter ',subroutine_name

        !% define the maximum number of columns as
        ncol => Ncol_faceI

        !% allocate an array for storing the column
        allocate( col_faceI(ncol)[*], stat=allocation_status, errmsg= emsg)
        call util_allocate_check (allocation_status, emsg)

        !% this array can be used as a pointer target in defining masks
        col_faceI(:) = [(ii,ii=1,ncol)]

        if (setting%Debug%File%utility_allocate) print *, '*** leave ',subroutine_name

    end subroutine util_allocate_col_faceI
    !
    !==========================================================================
    !==========================================================================
    !
    subroutine util_allocate_col_faceM()
        !-----------------------------------------------------------------------------
        !
        ! Description:
        !   the col_faceM is a vector of the columns in the faceR arrays
        !   that correspond to the enumerated fM_... array_index parameter
        !
        !-----------------------------------------------------------------------------

        integer, pointer    :: ncol
        integer             :: ii
        character(64)       :: subroutine_name = 'util_allocate_col_faceM'

        !-----------------------------------------------------------------------------

        if (setting%Debug%File%utility_allocate) print *, '*** enter ',subroutine_name

        !% define the maximum number of columns as
        ncol => Ncol_faceM

        !% allocate an array for storing the column
        allocate( col_faceM(ncol)[*], stat=allocation_status, errmsg= emsg)
        call util_allocate_check (allocation_status, emsg)

        !% this array can be used as a pointer target in defining masks
        col_faceM(:) = [(ii,ii=1,ncol)]

        if (setting%Debug%File%utility_allocate) print *, '*** leave ',subroutine_name

    end subroutine util_allocate_col_faceM
    !
    !==========================================================================
    !==========================================================================
    !
    subroutine util_allocate_col_faceP()
        !-----------------------------------------------------------------------------
        !
        ! Description:
        !   packed arrays for faces
        !   the col_faceP is a vector of the columns in the faceP arrays
        !   that correspond to the enumerated fp_... array_index parameters
        !
        !   the npack_faceP(:) vector contains the number of packed elements
        !   for a given column.
        !
        !-----------------------------------------------------------------------------

        integer, pointer    :: ncol
        integer             :: ii
        character(64)       :: subroutine_name = 'util_allocate_col_faceP'

        !-----------------------------------------------------------------------------

        if (setting%Debug%File%utility_allocate) print *, '*** enter ',subroutine_name

        !% define the maximum number of columns as
        ncol => Ncol_faceP

        !% allocate an array for storing the size of each packed type
        allocate( npack_faceP(ncol)[*], stat=allocation_status, errmsg= emsg)
        call util_allocate_check (allocation_status, emsg)

        !% allocate an array for storing the column of each packed type
        allocate( col_faceP(ncol)[*], stat=allocation_status, errmsg= emsg)
        call util_allocate_check (allocation_status, emsg)

        !% this array can be used as a pointer target in defining masks
        col_faceP(:) = [(ii,ii=1,ncol)]

        !% zero the number of packed items (to be defined in the packing)
        npack_faceP(:) = 0

        if (setting%Debug%File%utility_allocate) print *, '*** leave ',subroutine_name

    end subroutine util_allocate_col_faceP
    !
    !==========================================================================
    !==========================================================================
    !
    subroutine util_allocate_col_facePS()
        !-----------------------------------------------------------------------------
        !
        ! Description:
        !   packed arrays for the shared (internal boundary)faces
        !   the col_facePS is a vector of the columns in the facePS arrays
        !   that correspond to the enumerated fp_... array_index parameters
        !   col_facePS has the same number of columns as col_faceP because
        !   all the packs for internal faces are needed for shared faces as
        !   well.
        !
        !   the npack_facePS(:) vector contains the number of packed elements
        !   for a given column.
        !
        !-----------------------------------------------------------------------------

        integer, pointer    :: ncol
        integer             :: ii
        character(64)       :: subroutine_name = 'util_allocate_col_facePS'

        !-----------------------------------------------------------------------------

        if (setting%Debug%File%utility_allocate) print *, '*** enter ',subroutine_name

        !% define the maximum number of columns as
        ncol => Ncol_faceP

        !% allocate an array for storing the size of each packed type
        allocate( npack_facePS(ncol)[*], stat=allocation_status, errmsg= emsg)
        call util_allocate_check (allocation_status, emsg)

        !% allocate an array for storing the column of each packed type
        allocate( col_facePS(ncol)[*], stat=allocation_status, errmsg= emsg)
        call util_allocate_check (allocation_status, emsg)

        !% this array can be used as a pointer target in defining masks
        col_facePS(:) = [(ii,ii=1,ncol)]

        !% zero the number of packed items (to be defined in the packing)
        npack_facePS(:) = 0

        if (setting%Debug%File%utility_allocate) print *, '*** leave ',subroutine_name

    end subroutine util_allocate_col_facePS
    !
    !==========================================================================
    !==========================================================================
    !
    subroutine util_allocate_col_faceR()
        !-----------------------------------------------------------------------------
        !
        ! Description:
        !   the col_faceR is a vector of the columns in the faceR arrays
        !   that correspond to the enumerated fr_... array_index parameter
        !
        !-----------------------------------------------------------------------------

        integer, pointer    :: ncol
        integer             :: ii
        character(64)       :: subroutine_name = 'util_allocate_col_faceR'

        !-----------------------------------------------------------------------------

        if (setting%Debug%File%utility_allocate) print *, '*** enter ',subroutine_name

        !% define the maximum number of columns as
        ncol => Ncol_faceR  !global

        !% allocate an array of column indexes that can be used as targets of pointers
        allocate( col_faceR(ncol)[*], stat=allocation_status, errmsg= emsg)
        call util_allocate_check (allocation_status, emsg)

        !% this array can be used as a pointer target in defining masks
        col_faceR(:) = [(ii,ii=1,ncol)]

        if (setting%Debug%File%utility_allocate) print *, '*** leave ',subroutine_name

    end subroutine util_allocate_col_faceR
    !
    !==========================================================================
    !==========================================================================
    !
    subroutine util_allocate_col_faceYN()
        !-----------------------------------------------------------------------------
        !
        ! Description:
        !   the col_faceYN is a vector of the columns in the faceR arrays
        !   that correspond to the enumerated fYN_... array_index parameter
        !
        !-----------------------------------------------------------------------------

        integer, pointer    :: ncol
        integer             :: ii
        character(64)       :: subroutine_name = 'util_allocate_col_faceYN'

        !-----------------------------------------------------------------------------

        if (setting%Debug%File%utility_allocate) print *, '*** enter ',subroutine_name

        !% define the maximum number of columns as
        ncol => Ncol_faceYN  !global

        !% allocate an array of column indexes that can be used as targets of pointers
        allocate( col_faceYN(ncol)[*], stat=allocation_status, errmsg= emsg)
        call util_allocate_check (allocation_status, emsg)

        !% this array can be used as a pointer target in defining masks
        col_faceYN(:) = [(ii,ii=1,ncol)]

        if (setting%Debug%File%utility_allocate) print *, '*** leave ',subroutine_name

    end subroutine util_allocate_col_faceYN
    !
    !==========================================================================
    !==========================================================================
    !
    subroutine util_allocate_bc()
    !
    ! allocate storage for boundary conditions.
    !
    !-----------------------------------------------------------------------------

        character(64)      :: subroutine_name = 'util_allocate_bc'
        integer            :: ii, allocation_status, bc_node
        character(len=99)  :: emsg

    !-----------------------------------------------------------------------------

        if (setting%Debug%File%utility_allocate) print *, '*** enter ',subroutine_name

        if (setting%BC%BCSlots < 2) then
            print *, "Error: the number of BCSlots has to be greater than 2"
            stop
        end if

        if (N_headBC > 0) then
            allocate(BC%headI(N_headBC, N_headI), stat=allocation_status, errmsg=emsg)
            call util_allocate_check (allocation_status, emsg)

            allocate(BC%headR_timeseries(N_headBC, setting%BC%BCSlots, N_headR), stat=allocation_status, errmsg=emsg)
            call util_allocate_check (allocation_status, emsg)

            allocate(BC%headIdx(N_headBC), stat=allocation_status, errmsg=emsg)
            call util_allocate_check (allocation_status, emsg)

            allocate(BC%headRI(N_headBC), stat=allocation_status, errmsg=emsg)
            call util_allocate_check (allocation_status, emsg)
        end if

        if (N_flowBC > 0) then
            allocate(BC%flowI(N_flowBC, N_flowI), stat=allocation_status, errmsg=emsg)
            call util_allocate_check (allocation_status, emsg)

            allocate(BC%flowR_timeseries(N_flowBC, setting%BC%BCSlots, N_flowR), stat=allocation_status, errmsg=emsg)
            call util_allocate_check (allocation_status, emsg)

            allocate(BC%flowIdx(N_flowBC), stat=allocation_status, errmsg=emsg)
            call util_allocate_check (allocation_status, emsg)

            allocate(BC%flowRI(N_flowBC), stat=allocation_status, errmsg=emsg)
            call util_allocate_check (allocation_status, emsg)
        end if

        if (setting%Debug%File%utility_allocate) print *, '*** leave ',subroutine_name
    end subroutine util_allocate_bc
    !
    !==========================================================================
    !==========================================================================
    !
    subroutine util_allocate_check(allocation_status, emsg)
        !-----------------------------------------------------------------------------
        !
        ! Description:
        !   Checks allocation status and stops if there is an error
        !
        !-----------------------------------------------------------------------------

            integer,           intent(in   ) :: allocation_status
            character(len=*),  intent(in   ) :: emsg

            character(64):: subroutine_name = 'util_allocate_check'

        !-----------------------------------------------------------------------------

            if (setting%Debug%File%utility) print *, '*** enter ',subroutine_name

            if (allocation_status > 0) then
                print *, trim(emsg)
                stop
            end if

            if (setting%Debug%File%utility) print *, '*** leave ',subroutine_name

    end subroutine util_allocate_check

end module utility_allocate<|MERGE_RESOLUTION|>--- conflicted
+++ resolved
@@ -124,7 +124,7 @@
 
         !% If BIPquick is being used for Partitioning, allocate additional arrays
         if (setting%Partitioning%PartitioningMethod == BQuick) then
-            allocate(B_nodeI(size(nodeI,1), max_us_branch_per_node))    
+            allocate(B_nodeI(size(nodeI,1), max_us_branch_per_node))
             allocate(B_nodeR(size(nodeR,1), twoI))
             allocate(totalweight_visited_nodes(size(nodeI, oneI)))
             allocate(partitioned_nodes(size(nodeI, oneI)))
@@ -137,7 +137,6 @@
     !==========================================================================
     !==========================================================================
     !
-<<<<<<< HEAD
     subroutine util_deallocate_partitioning_arrays()
         deallocate(adjacent_links)
         deallocate(elem_per_image)
@@ -145,7 +144,7 @@
 
                 !% If BIPquick is being used for Partitioning, allocate additional arrays
         if (setting%Partitioning%PartitioningMethod == BQuick) then
-            deallocate(B_nodeI)    
+            deallocate(B_nodeI)
             deallocate(B_nodeR)
             deallocate(totalweight_visited_nodes)
             deallocate(partitioned_nodes)
@@ -159,8 +158,6 @@
     !==========================================================================
     !==========================================================================
     !
-=======
->>>>>>> ec73f9bb
     subroutine util_allocate_elemX_faceX ()
         ! the max_caf_elem and max_caf_face are the maximum length of the coarray
         ! across all employed images
