--- conflicted
+++ resolved
@@ -3,11 +3,7 @@
     use define_indexes
     use define_globals
     use define_settings, only: setting
-<<<<<<< HEAD
-    use utility, only: util_check_allocation
-=======
     ! use utility, only: utility_check_allocation
->>>>>>> 6137289b
 
     implicit none
 
@@ -28,10 +24,7 @@
 
     ! public members
     public :: util_allocate_linknode
-<<<<<<< HEAD
-=======
     public :: util_allocate_partitioning_arrays, util_deallocate_partitioning_arrays
->>>>>>> 6137289b
     public :: util_allocate_elemX_faceX
     public :: util_allocate_columns
 
@@ -51,11 +44,7 @@
     ! Method:
     !   The tables nodeI, linkI, nodeR, linkR, nodeYN, linkYN, are allocated
     !   These are defined in globals.f08). Every time memory is allocated, the
-<<<<<<< HEAD
-    !   util_check_allocation functionality (from utility.f08) is used to
-=======
     !   util_allocate_check functionality (from utility.f08) is used to
->>>>>>> 6137289b
     !   determine wheter or not there was an error during the allocation.
     !
     !-----------------------------------------------------------------------------
@@ -73,65 +62,34 @@
         end if
 
         allocate(nodeI(N_node + additional_rows, Ncol_nodeI), stat=allocation_status, errmsg=emsg)
-<<<<<<< HEAD
-        call util_check_allocation(allocation_status, emsg)
+        call util_allocate_check(allocation_status, emsg)
         nodeI(:,:) = nullvalueI
 
         allocate(linkI(N_link + additional_rows, Ncol_linkI), stat=allocation_status, errmsg=emsg)
-        call util_check_allocation(allocation_status, emsg)
+        call util_allocate_check(allocation_status, emsg)
         linkI(:,:) = nullvalueI
 
         allocate(nodeR(N_node + additional_rows, Ncol_nodeR), stat=allocation_status, errmsg=emsg)
-        call util_check_allocation(allocation_status, emsg)
+        call util_allocate_check(allocation_status, emsg)
         nodeR(:,:) = nullvalueR
 
         allocate(linkR(N_link + additional_rows, Ncol_linkR), stat=allocation_status, errmsg=emsg)
-        call util_check_allocation(allocation_status, emsg)
+        call util_allocate_check(allocation_status, emsg)
         linkR(:,:) = nullvalueR
 
         allocate(nodeYN(N_node + additional_rows, Ncol_nodeYN), stat=allocation_status, errmsg=emsg)
-        call util_check_allocation(allocation_status, emsg)
+        call util_allocate_check(allocation_status, emsg)
         nodeYN(:,:) = nullvalueL
 
         allocate(linkYN(N_link + additional_rows, Ncol_linkYN), stat=allocation_status, errmsg=emsg)
-        call util_check_allocation(allocation_status, emsg)
+        call util_allocate_check(allocation_status, emsg)
         linkYN(:,:) = nullvalueL
 
         allocate(nodeName(N_node + additional_rows), stat=allocation_status, errmsg=emsg)
-        call util_check_allocation(allocation_status, emsg)
+        call util_allocate_check(allocation_status, emsg)
 
         allocate(linkName(N_link + additional_rows), stat=allocation_status, errmsg=emsg)
-        call util_check_allocation(allocation_status, emsg)
-=======
-        call util_allocate_check(allocation_status, emsg)
-        nodeI(:,:) = nullvalueI
-
-        allocate(linkI(N_link + additional_rows, Ncol_linkI), stat=allocation_status, errmsg=emsg)
-        call util_allocate_check(allocation_status, emsg)
-        linkI(:,:) = nullvalueI
-
-        allocate(nodeR(N_node + additional_rows, Ncol_nodeR), stat=allocation_status, errmsg=emsg)
-        call util_allocate_check(allocation_status, emsg)
-        nodeR(:,:) = nullvalueR
-
-        allocate(linkR(N_link + additional_rows, Ncol_linkR), stat=allocation_status, errmsg=emsg)
-        call util_allocate_check(allocation_status, emsg)
-        linkR(:,:) = nullvalueR
-
-        allocate(nodeYN(N_node + additional_rows, Ncol_nodeYN), stat=allocation_status, errmsg=emsg)
-        call util_allocate_check(allocation_status, emsg)
-        nodeYN(:,:) = nullvalueL
-
-        allocate(linkYN(N_link + additional_rows, Ncol_linkYN), stat=allocation_status, errmsg=emsg)
-        call util_allocate_check(allocation_status, emsg)
-        linkYN(:,:) = nullvalueL
-
-        allocate(nodeName(N_node + additional_rows), stat=allocation_status, errmsg=emsg)
-        call util_allocate_check(allocation_status, emsg)
-
-        allocate(linkName(N_link + additional_rows), stat=allocation_status, errmsg=emsg)
-        call util_allocate_check(allocation_status, emsg)
->>>>>>> 6137289b
+        call util_allocate_check(allocation_status, emsg)
 
         if (setting%Debug%File%utility_allocate) print *, '*** leave ',subroutine_name
     end subroutine util_allocate_linknode
@@ -139,8 +97,6 @@
     !==========================================================================
     !==========================================================================
     !
-<<<<<<< HEAD
-=======
     subroutine util_allocate_partitioning_arrays()
         allocate(adjacent_links(max_us_branch_per_node + max_ds_branch_per_node))
         allocate(elem_per_image(num_images()))
@@ -159,7 +115,6 @@
     !==========================================================================
     !==========================================================================
     !
->>>>>>> 6137289b
     subroutine util_allocate_elemX_faceX ()
         ! the max_caf_elem and max_caf_face are the maximum length of the coarray 
         ! across all employed images
@@ -177,102 +132,58 @@
         !==== elem allocation ====
         ncol => Ncol_elemR ! the maxmiumu number of columns
         allocate(elemR(max_caf_elem_N, ncol)[*], stat=allocation_status, errmsg=emsg)
-<<<<<<< HEAD
-        call util_check_allocation(allocation_status, emsg)
-=======
-        call util_allocate_check(allocation_status, emsg)
->>>>>>> 6137289b
+        call util_allocate_check(allocation_status, emsg)
         elemR(:,:) = nullvalueR
 
         ncol => Ncol_elemI
         allocate(elemI(max_caf_elem_N, ncol)[*], stat=allocation_status, errmsg=emsg)
-<<<<<<< HEAD
-        call util_check_allocation(allocation_status, emsg)
-=======
-        call util_allocate_check(allocation_status, emsg)
->>>>>>> 6137289b
+        call util_allocate_check(allocation_status, emsg)
         elemI(:,:) = nullvalueI
 
         ncol => Ncol_elemYN
         allocate(elemYN(max_caf_elem_N, ncol)[*], stat=allocation_status, errmsg=emsg)
-<<<<<<< HEAD
-        call util_check_allocation(allocation_status, emsg)
-=======
-        call util_allocate_check(allocation_status, emsg)
->>>>>>> 6137289b
+        call util_allocate_check(allocation_status, emsg)
         elemYN(:,:) = nullvalueL
 
         ncol => Ncol_elemP
         allocate(elemP(max_caf_elem_N, ncol)[*], stat=allocation_status, errmsg=emsg)
-<<<<<<< HEAD
-        call util_check_allocation(allocation_status, emsg)
-=======
-        call util_allocate_check(allocation_status, emsg)
->>>>>>> 6137289b
+        call util_allocate_check(allocation_status, emsg)
         elemP(:,:) = nullvalueI
 
         ncol => Ncol_elemPG
         allocate(elemPG(max_caf_elem_N, ncol)[*], stat=allocation_status, errmsg=emsg)
-<<<<<<< HEAD
-        call util_check_allocation(allocation_status, emsg)
-=======
-        call util_allocate_check(allocation_status, emsg)
->>>>>>> 6137289b
+        call util_allocate_check(allocation_status, emsg)
         elemPG(:,:) = nullvalueI
 
         ncol => Ncol_elemSI
         allocate(elemSI(max_caf_elem_N, ncol)[*], stat=allocation_status, errmsg=emsg)
-<<<<<<< HEAD
-        call util_check_allocation(allocation_status, emsg)
-=======
-        call util_allocate_check(allocation_status, emsg)
->>>>>>> 6137289b
+        call util_allocate_check(allocation_status, emsg)
         elemSI(:,:) = nullvalueI
 
         ncol => Ncol_elemSR
         allocate(elemSR(max_caf_elem_N, ncol)[*], stat=allocation_status, errmsg=emsg)
-<<<<<<< HEAD
-        call util_check_allocation(allocation_status, emsg)
-=======
-        call util_allocate_check(allocation_status, emsg)
->>>>>>> 6137289b
+        call util_allocate_check(allocation_status, emsg)
         elemSR(:,:) = nullvalueR
 
         !==== face allocation ====
         ncol => Ncol_faceR 
         allocate(faceR(max_caf_face_N, ncol)[*], stat=allocation_status, errmsg=emsg)
-<<<<<<< HEAD
-        call util_check_allocation(allocation_status, emsg)
-=======
-        call util_allocate_check(allocation_status, emsg)
->>>>>>> 6137289b
+        call util_allocate_check(allocation_status, emsg)
         faceR(:,:) = nullvalueR
 
         ncol=> Ncol_faceI
         allocate(faceI(max_caf_face_N, ncol)[*], stat=allocation_status, errmsg=emsg)
-<<<<<<< HEAD
-        call util_check_allocation(allocation_status, emsg)
-=======
-        call util_allocate_check(allocation_status, emsg)
->>>>>>> 6137289b
+        call util_allocate_check(allocation_status, emsg)
         faceI(:,:) = nullvalueI
 
         ncol=> Ncol_faceYN
         allocate(faceYN(max_caf_face_N, ncol)[*], stat=allocation_status, errmsg=emsg)
-<<<<<<< HEAD
-        call util_check_allocation(allocation_status, emsg)
-=======
-        call util_allocate_check(allocation_status, emsg)
->>>>>>> 6137289b
+        call util_allocate_check(allocation_status, emsg)
         faceYN(:,:) = nullvalueL
 
         ncol=> Ncol_faceP
         allocate(faceP(max_caf_face_N, ncol)[*], stat=allocation_status, errmsg=emsg)
-<<<<<<< HEAD
-        call util_check_allocation(allocation_status, emsg)
-=======
-        call util_allocate_check(allocation_status, emsg)
->>>>>>> 6137289b
+        call util_allocate_check(allocation_status, emsg)
         faceP(:,:) = nullvalueI
 
         if (setting%Debug%File%utility_allocate) print *, '*** leave ',subroutine_name
@@ -345,11 +256,7 @@
 
         !% allocate an array for storing the column 
         allocate( col_elemI(ncol)[*], stat=allocation_status, errmsg= emsg)
-<<<<<<< HEAD
-        call util_check_allocation (allocation_status, emsg)
-=======
-        call util_allocate_check (allocation_status, emsg)
->>>>>>> 6137289b
+        call util_allocate_check (allocation_status, emsg)
 
         !% this array can be used as a pointer target in defining masks
         col_elemI(:) = [(ii,ii=1,ncol)]
@@ -399,19 +306,11 @@
 
         !% allocate an array for storing the size of each packed type
         allocate(npack_elemP(ncol)[*], stat=allocation_status, errmsg= emsg)
-<<<<<<< HEAD
-        call util_check_allocation (allocation_status, emsg)
+        call util_allocate_check (allocation_status, emsg)
 
         !% allocate an array for storing the column of each packed type
         allocate( col_elemP(ncol)[*], stat=allocation_status, errmsg= emsg)
-        call util_check_allocation (allocation_status, emsg)
-=======
-        call util_allocate_check (allocation_status, emsg)
-
-        !% allocate an array for storing the column of each packed type
-        allocate( col_elemP(ncol)[*], stat=allocation_status, errmsg= emsg)
-        call util_allocate_check (allocation_status, emsg)
->>>>>>> 6137289b
+        call util_allocate_check (allocation_status, emsg)
 
         !% this array can be used as a pointer target in defining masks
         col_elemP(:) = [(ii,ii=1,ncol)]
@@ -451,19 +350,11 @@
 
         !% allocate an array for storing the size of each packed type
         allocate( npack_elemPGalltm(ncol)[*], stat=allocation_status, errmsg= emsg)
-<<<<<<< HEAD
-        call util_check_allocation (allocation_status, emsg)
+        call util_allocate_check (allocation_status, emsg)
 
         !% allocate an array for storing the enum type of each column
         allocate( col_elemPGalltm(ncol)[*], stat=allocation_status, errmsg= emsg)
-        call util_check_allocation (allocation_status, emsg)
-=======
-        call util_allocate_check (allocation_status, emsg)
-
-        !% allocate an array for storing the enum type of each column
-        allocate( col_elemPGalltm(ncol)[*], stat=allocation_status, errmsg= emsg)
-        call util_allocate_check (allocation_status, emsg)
->>>>>>> 6137289b
+        call util_allocate_check (allocation_status, emsg)
 
         !% this array can be used as a pointer target in defining masks
         col_elemPGalltm(:) = [(ii,ii=1,ncol)]
@@ -503,19 +394,11 @@
 
         !% allocate an array for storing the size of each packed type
         allocate( npack_elemPGac(ncol)[*], stat=allocation_status, errmsg= emsg)
-<<<<<<< HEAD
-        call util_check_allocation (allocation_status, emsg)
+        call util_allocate_check (allocation_status, emsg)
 
         !% allocate an array for storing the enum type of each column
         allocate( col_elemPGac(ncol)[*], stat=allocation_status, errmsg= emsg)
-        call util_check_allocation (allocation_status, emsg)
-=======
-        call util_allocate_check (allocation_status, emsg)
-
-        !% allocate an array for storing the enum type of each column
-        allocate( col_elemPGac(ncol)[*], stat=allocation_status, errmsg= emsg)
-        call util_allocate_check (allocation_status, emsg)
->>>>>>> 6137289b
+        call util_allocate_check (allocation_status, emsg)
 
         !% this array can be used as a pointer target in defining masks
         col_elemPGac(:) = [(ii,ii=1,ncol)]
@@ -555,19 +438,11 @@
 
         !% allocate an array for storing the size of each packed type
         allocate( npack_elemPGetm(ncol)[*], stat=allocation_status, errmsg= emsg)
-<<<<<<< HEAD
-        call util_check_allocation (allocation_status, emsg)
+        call util_allocate_check (allocation_status, emsg)
 
         !% allocate an array for storing the enum type of each column
         allocate( col_elemPGetm(ncol)[*], stat=allocation_status, errmsg= emsg)
-        call util_check_allocation (allocation_status, emsg)
-=======
-        call util_allocate_check (allocation_status, emsg)
-
-        !% allocate an array for storing the enum type of each column
-        allocate( col_elemPGetm(ncol)[*], stat=allocation_status, errmsg= emsg)
-        call util_allocate_check (allocation_status, emsg)
->>>>>>> 6137289b
+        call util_allocate_check (allocation_status, emsg)
 
         !% this array can be used as a pointer target in defining masks
         col_elemPGetm(:) = [(ii,ii=1,ncol)]
@@ -604,11 +479,7 @@
 
         !% allocate an array for storing the column 
         allocate( col_elemR(ncol)[*], stat=allocation_status, errmsg= emsg)
-<<<<<<< HEAD
-        call util_check_allocation (allocation_status, emsg)
-=======
-        call util_allocate_check (allocation_status, emsg)
->>>>>>> 6137289b
+        call util_allocate_check (allocation_status, emsg)
 
         !% this array can be used as a pointer target in defining masks
         col_elemR(:) = [(ii,ii=1,ncol)]
@@ -642,11 +513,7 @@
 
         !% allocate an array for storing the column 
         allocate( col_elemSI(ncol)[*], stat=allocation_status, errmsg= emsg)
-<<<<<<< HEAD
-        call util_check_allocation (allocation_status, emsg)
-=======
-        call util_allocate_check (allocation_status, emsg)
->>>>>>> 6137289b
+        call util_allocate_check (allocation_status, emsg)
 
         !% this array can be used as a pointer target in defining masks
         col_elemSI(:) = [(ii,ii=1,ncol)]
@@ -680,11 +547,7 @@
 
         !% allocate an array for storing the column 
         allocate( col_elemSR(ncol)[*], stat=allocation_status, errmsg= emsg)
-<<<<<<< HEAD
-        call util_check_allocation (allocation_status, emsg)
-=======
-        call util_allocate_check (allocation_status, emsg)
->>>>>>> 6137289b
+        call util_allocate_check (allocation_status, emsg)
 
         !% this array can be used as a pointer target in defining masks
         col_elemSR(:) = [(ii,ii=1,ncol)]
@@ -718,11 +581,7 @@
 
         !% allocate an array for storing the column 
         allocate( col_elemSGR(ncol)[*], stat=allocation_status, errmsg= emsg)
-<<<<<<< HEAD
-        call util_check_allocation (allocation_status, emsg)
-=======
-        call util_allocate_check (allocation_status, emsg)
->>>>>>> 6137289b
+        call util_allocate_check (allocation_status, emsg)
 
         !% this array can be used as a pointer target in defining masks
         col_elemSGR(:) = [(ii,ii=1,ncol)]
@@ -756,11 +615,7 @@
 
         !% allocate an array for storing the column 
         allocate( col_elemWDI(ncol)[*], stat=allocation_status, errmsg= emsg)
-<<<<<<< HEAD
-        call util_check_allocation (allocation_status, emsg)
-=======
-        call util_allocate_check (allocation_status, emsg)
->>>>>>> 6137289b
+        call util_allocate_check (allocation_status, emsg)
 
         !% this array can be used as a pointer target in defining masks
         col_elemWDI(:) = [(ii,ii=1,ncol)]
@@ -794,11 +649,7 @@
 
         !% allocate an array for storing the column 
         allocate( col_elemWDR(ncol)[*], stat=allocation_status, errmsg= emsg)
-<<<<<<< HEAD
-        call util_check_allocation (allocation_status, emsg)
-=======
-        call util_allocate_check (allocation_status, emsg)
->>>>>>> 6137289b
+        call util_allocate_check (allocation_status, emsg)
 
         !% this array can be used as a pointer target in defining masks
         col_elemWDR(:) = [(ii,ii=1,ncol)]
@@ -832,11 +683,7 @@
 
         !% allocate an array for storing the column 
         allocate( col_elemYN(ncol)[*], stat=allocation_status, errmsg= emsg)
-<<<<<<< HEAD
-        call util_check_allocation (allocation_status, emsg)
-=======
-        call util_allocate_check (allocation_status, emsg)
->>>>>>> 6137289b
+        call util_allocate_check (allocation_status, emsg)
 
         !% this array can be used as a pointer target in defining masks
         col_elemYN(:) = [(ii,ii=1,ncol)]
@@ -870,11 +717,7 @@
 
         !% allocate an array for storing the column 
         allocate( col_faceI(ncol)[*], stat=allocation_status, errmsg= emsg)
-<<<<<<< HEAD
-        call util_check_allocation (allocation_status, emsg)
-=======
-        call util_allocate_check (allocation_status, emsg)
->>>>>>> 6137289b
+        call util_allocate_check (allocation_status, emsg)
 
         !% this array can be used as a pointer target in defining masks
         col_faceI(:) = [(ii,ii=1,ncol)]
@@ -908,11 +751,7 @@
 
         !% allocate an array for storing the column 
         allocate( col_faceM(ncol)[*], stat=allocation_status, errmsg= emsg)
-<<<<<<< HEAD
-        call util_check_allocation (allocation_status, emsg)
-=======
-        call util_allocate_check (allocation_status, emsg)
->>>>>>> 6137289b
+        call util_allocate_check (allocation_status, emsg)
 
         !% this array can be used as a pointer target in defining masks
         col_faceM(:) = [(ii,ii=1,ncol)]
@@ -950,19 +789,11 @@
 
         !% allocate an array for storing the size of each packed type
         allocate( npack_faceP(ncol)[*], stat=allocation_status, errmsg= emsg)
-<<<<<<< HEAD
-        call util_check_allocation (allocation_status, emsg)
+        call util_allocate_check (allocation_status, emsg)
 
         !% allocate an array for storing the column of each packed type
         allocate( col_faceP(ncol)[*], stat=allocation_status, errmsg= emsg)
-        call util_check_allocation (allocation_status, emsg)
-=======
-        call util_allocate_check (allocation_status, emsg)
-
-        !% allocate an array for storing the column of each packed type
-        allocate( col_faceP(ncol)[*], stat=allocation_status, errmsg= emsg)
-        call util_allocate_check (allocation_status, emsg)
->>>>>>> 6137289b
+        call util_allocate_check (allocation_status, emsg)
 
         !% this array can be used as a pointer target in defining masks
         col_faceP(:) = [(ii,ii=1,ncol)]
@@ -999,11 +830,7 @@
 
         !% allocate an array of column indexes that can be used as targets of pointers
         allocate( col_faceR(ncol)[*], stat=allocation_status, errmsg= emsg)
-<<<<<<< HEAD
-        call util_check_allocation (allocation_status, emsg)
-=======
-        call util_allocate_check (allocation_status, emsg)
->>>>>>> 6137289b
+        call util_allocate_check (allocation_status, emsg)
 
         !% this array can be used as a pointer target in defining masks
         col_faceR(:) = [(ii,ii=1,ncol)]
@@ -1037,11 +864,7 @@
 
         !% allocate an array of column indexes that can be used as targets of pointers
         allocate( col_faceYN(ncol)[*], stat=allocation_status, errmsg= emsg)
-<<<<<<< HEAD
-        call util_check_allocation (allocation_status, emsg)
-=======
-        call util_allocate_check (allocation_status, emsg)
->>>>>>> 6137289b
+        call util_allocate_check (allocation_status, emsg)
 
         !% this array can be used as a pointer target in defining masks
         col_faceYN(:) = [(ii,ii=1,ncol)]
@@ -1070,17 +893,10 @@
 
     !     !% the Upstream and Downstream bc structure
     !     allocate(bcdataUp(N_BCupstream), stat=allocation_status, errmsg=emsg)
-<<<<<<< HEAD
-    !     call util_check_allocation (allocation_status, emsg)
-
-    !     allocate(bcdataDn(N_BCdnstream), stat=allocation_status, errmsg=emsg)
-    !     call util_check_allocation (allocation_status, emsg)
-=======
     !     call util_allocate_check (allocation_status, emsg)
 
     !     allocate(bcdataDn(N_BCdnstream), stat=allocation_status, errmsg=emsg)
     !     call util_allocate_check (allocation_status, emsg)
->>>>>>> 6137289b
 
     !     !% the downstream arrays - HACK default downstream is elevation
     !     do ii=1,N_BCdnstream
