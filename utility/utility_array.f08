--- conflicted
+++ resolved
@@ -14,11 +14,7 @@
 
     implicit none
 
-<<<<<<< HEAD
-    public :: util_coarray_length_calculation
-=======
     public :: image_number_calculation
->>>>>>> 6137289b
 
     contains
     !
@@ -26,109 +22,7 @@
     ! PUBLIC
     !==========================================================================
     !
-<<<<<<< HEAD
-    subroutine util_coarray_length_calculation()
-        ! for coarray length determination
-        integer :: nimgs_assign
-        integer, allocatable :: unique_imagenum(:)
-        integer :: ii, jj, kk, idx, counter, elem_counter=0, face_counter=0, junction_counter=0
-
-        integer :: duplicated_face_counter=0
-        integer, allocatable :: node_index(:), link_index(:), temp_arr(:)
-        character(64) :: subroutine_name = 'util_coarray_length_calculation'
-
-        if (setting%Debug%File%utility_array) print *, '*** enter ',subroutine_name
-
-        call util_image_number_calculation(nimgs_assign, unique_imagenum)
-
-        allocate(N_elem(size(unique_imagenum,1)))
-        allocate(N_face(size(unique_imagenum,1)))
-        allocate(N_unique_face(size(unique_imagenum,1)))
-
-        do ii=1, size(unique_imagenum,1)
-            node_index = PACK([(counter, counter=1,size(nodeI,1))], nodeI(:, ni_P_image) .eq. unique_imagenum(ii))
-            link_index = PACK([(counter, counter=1,size(linkI,1))], linkI(:, li_P_image) .eq. unique_imagenum(ii))
-            ! create corresponding indices for node and link in this image
-
-            ! The number of elements and faces is actually decided by the junctions
-            ! So we will calculate the number of junction and base on different scenarios to decided
-            ! how many elem/face are assigned to each image
-            junction_counter = count(nodeI(node_index, ni_node_type) == nJm)
-
-            !% first calculate the number of nodes in each partition, assign elems/faces for junctions
-            elem_counter = elem_counter + J_elem_add * junction_counter
-            face_counter = face_counter + J_face_add * junction_counter
-
-            !% loop through the links and calculate the internal faces between elements
-            do jj = 1, size(link_index,1)
-                idx = link_index(jj)
-                face_counter = face_counter + linkI(idx, li_N_element) - 1 !% internal faces between elems, e.g. 5 elements have 4 internal faces
-                elem_counter = elem_counter + linkI(idx, li_N_element) ! number of elements
-            enddo
-
-            !% now we loop through the nodes and count the node faces
-            do jj = 1, size(node_index,1)
-                idx = node_index(jj)
-                if (nodeI(idx, ni_node_type) .eq. nJ2) then
-                    face_counter = face_counter + 1 !% add the face of 1-to-1 junction between 2 links
-                elseif (nodeI(idx, ni_node_type) .eq. nBCup) then
-                    face_counter = face_counter +1 !% add the upstream faces
-                elseif (nodeI(idx, ni_node_type) .eq. nBCdn) then
-                    face_counter = face_counter +1 !% add the downstream faces
-                endif !% multiple junction faces already counted
-            enddo
-
-            !% Now we count the space for duplicated faces
-            do jj = 1, size(link_index,1)
-                idx = link_index(jj)
-                !% check upstream node first
-                if ( ( nodeI(linkI(idx, li_Mnode_u), ni_P_is_boundary) .eq. 1) .and. &
-                    ( nodeI(linkI(idx, li_Mnode_u), ni_P_image) .ne. ii) ) then
-                    face_counter = face_counter +1
-                    duplicated_face_counter = duplicated_face_counter + 1
-                endif
-                ! then downstream node
-                if ( ( nodeI(linkI(idx, li_Mnode_d), ni_P_is_boundary) .eq. 1) .and. &
-                    ( nodeI(linkI(idx, li_Mnode_d), ni_P_image) .ne. ii) ) then
-                    face_counter = face_counter +1
-                    duplicated_face_counter = duplicated_face_counter + 1
-                endif
-
-            enddo
-
-            N_elem(ii) = elem_counter
-            N_face(ii) = face_counter
-            N_unique_face(ii) = face_counter - duplicated_face_counter
-
-            elem_counter = zeroI ! reset the counter
-            face_counter = zeroI
-            junction_counter = zeroI
-            duplicated_face_counter = zeroI
-        enddo
-
-        max_caf_elem_N = maxval(N_elem)
-        max_caf_face_N = maxval(N_face) ! assign the max value
-
-        if (setting%Debug%File%utility_array) then
-            do ii = 1, size(unique_imagenum,1)
-                print*, 'Image => ', ii
-                print*, 'Elements expected ', N_elem(ii)
-                print*, 'Faces expected    ', N_face(ii)
-            end do
-        endif
-
-        if (setting%Debug%File%utility_array)  print *, '*** leave ',subroutine_name
-
-    end subroutine util_coarray_length_calculation
-    !
-    !==========================================================================
-    ! PRIVATE
-    !==========================================================================
-    !
     subroutine util_image_number_calculation(nimgs_assign, unique_imagenum)
-=======
-    subroutine image_number_calculation(nimgs_assign, unique_imagenum)
->>>>>>> 6137289b
         ! Get the unique list of images from partitioning modules
 
         integer, intent(inout), allocatable :: unique_imagenum(:)
