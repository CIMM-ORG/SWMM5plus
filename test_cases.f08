! module test_cases
!
! Calling routines for custom test cases, e.g. calls the case_simple_channel
! functions to setup a single channel reach.
!
!==========================================================================
!
module test_cases
    !
    use array_index
    use bc
    use case_simple_channel
    use case_simple_orifice
    use case_simple_weir
    use case_y_channel
    use case_y_storage_channel
    use case_waller_creek
    use case_simple_pipe
    use case_swashes
    use data_keys
    use globals
    use read_width_depth
    use setting_definition
    use trajkovic_cases
    use utility
    use xsect_tables

    implicit none

    private

    public :: test_case_initiation

    integer :: debuglevel = 0

contains
    !
    !==========================================================================
    !==========================================================================
    !
    subroutine test_case_initiation &
        (linkR, nodeR, linkI, nodeI, linkYN, nodeYN, linkName, nodeName,      &
        bcdataDn, bcdataUp, gateSetting, newID, newNumberPairs, newManningsN, &
        newLength, newZBottom, newXDistance, newBreadth, newWidthDepthData,   &
        newCellType)

        character(64) :: subroutine_name = 'test_case_initiation'

        integer,      dimension(:,:), allocatable, intent(out) :: linkI
        integer,      dimension(:,:), allocatable, intent(out) :: nodeI
        real(8),         dimension(:,:), allocatable, intent(out) :: linkR
        real(8),         dimension(:,:), allocatable, intent(out) :: nodeR
        logical,      dimension(:,:), allocatable, intent(out) :: linkYN
        logical,      dimension(:,:), allocatable, intent(out) :: nodeYN
        type(string), dimension(:),   allocatable, intent(out) :: linkName
        type(string), dimension(:),   allocatable, intent(out) :: nodeName
        type(bcType), dimension(:),   allocatable, intent(out) :: bcdataUp, bcdataDn
<<<<<<< HEAD
        type(controlType), dimension(:),   allocatable, intent(out) :: gateSetting
=======
>>>>>>> 0710c080

        real(8), dimension(:), allocatable :: depth_dnstream, depth_upstream, init_depth
        real(8), dimension(:), allocatable :: subdivide_length, channel_length
        real(8), dimension(:), allocatable :: channel_breadth, channel_topwidth
<<<<<<< HEAD
        real(8), dimension(:), allocatable :: lowerZ, upperZ, flowrate, zbottom
        real(8), dimension(:), allocatable :: area, velocity,  Froude, ManningsN
        real(8), dimension(:), allocatable :: fullDepth, inletOffset, outletOffset, sideSlope
=======
        real(8), dimension(:), allocatable :: lowerZ, upperZ, flowrate
        real(8), dimension(:), allocatable :: area, velocity,  Froude, ManningsN
        real(8), dimension(:), allocatable :: fullDepth, inletOffset, sideSlope
>>>>>>> 0710c080
        real(8), dimension(:), allocatable :: parabolaValue, leftSlope, rightSlope
        real(8), dimension(:), allocatable :: dischargeCoefficient1, dischargeCoefficient2
        real(8), dimension(:), allocatable :: endContractions

        integer, dimension(:), allocatable :: idepth_type
        integer, dimension(:), allocatable :: channel_geometry

<<<<<<< HEAD
        real(8) :: CFL, ManningsNBuffer, total_length
=======
        real(8) :: CFL
>>>>>>> 0710c080

        integer :: first_step, last_step, display_interval, mm
        integer :: N_Swashes

        real(8) :: climit, cvel, uz, lz

        !Waller Creek
        integer, dimension(:), allocatable :: init_ID
        integer, dimension(:), allocatable :: init_numberPairs
        real(8),    dimension(:), allocatable :: init_ManningsN
        real(8),    dimension(:), allocatable :: init_Length
        real(8),    dimension(:), allocatable :: init_zBottom
        real(8),    dimension(:), allocatable :: init_xDistance
        real(8),    dimension(:), allocatable :: init_Breadth
<<<<<<< HEAD
        integer, dimension(:), allocatable :: init_upNode ! We need these to describe connectivity
        integer, dimension(:), allocatable :: init_dnNode ! We need these to describe connectivity
        real(8),    dimension(:), allocatable :: init_flowrate !initial flowrate 
=======
>>>>>>> 0710c080
        real(8),    dimension(:,:,:),  allocatable :: init_widthDepthData
        type(string), dimension(:), allocatable :: init_cellType
        real(8), dimension(:),         allocatable :: faceZBottom

        integer, dimension(:),      allocatable :: newID
        integer, dimension(:),      allocatable :: newNumberPairs
        real(8),    dimension(:),      allocatable :: newManningsN
        real(8),    dimension(:),      allocatable :: newLength
        real(8),    dimension(:),      allocatable :: newZBottom
        real(8),    dimension(:),      allocatable :: newXDistance
        real(8),    dimension(:),      allocatable :: newBreadth
        real(8),    dimension(:,:,:),  allocatable, target :: newWidthDepthData
        type(string), dimension(:), allocatable :: newCellType(:)


        real(8) :: inflowBC, heightBC, Waller_Creek_initial_depth
        real(8) :: geometry_downstream_minimum_length
        real(8) :: Waller_Creek_cellsize_target

        logical :: geometry_add_downstream_buffer

        integer :: unit = 11
        integer :: n_rows_in_file_node = 0
        integer :: max_number_of_pairs = 0

        real(8) :: subdivide_length_check = 10.0

        integer :: ii

        real(8), pointer :: widthAtLayerTop(:,:), depthAtLayerTop(:,:), areaThisLayer(:,:)
        real(8), pointer :: areaTotalBelowThisLayer(:,:), dWidth(:,:)
        real(8), pointer :: dDepth(:,:), angle(:,:), perimeterBelowThisLayer(:,:)
        real(8), pointer :: area_difference(:,:), local_difference(:,:)

        !--------------------------------------------------------------------------
        if ((debuglevel > 0) .or. (debuglevelall > 0)) print *, '*** enter ',subroutine_name

        select case (setting%TestCase%TestName)

            !% Write a new case statement for each unique test case
          case ('simple_channel_001')

            N_link = 1
            N_node = 1
            N_BCupstream = 1
            N_BCdnstream = 1

            !% create the local variables that must be populated to set up the test case
            call control_variable_allocation &
                (init_depth, depth_dnstream, depth_upstream, lowerZ, upperZ, channel_length, &
                channel_breadth, channel_topwidth, subdivide_length, flowrate, area,        &
                velocity,  Froude, ManningsN, idepth_type, channel_geometry, parabolaValue, &
                leftSlope, rightSlope, sideslope, inletOffset, outletOffset, dischargeCoefficient1, &
                dischargeCoefficient2, fullDepth, endContractions)

            ! step controls
            display_interval = 1000
            first_step = 1
            last_step  =  10000 ! note 1000 is good enough to show blow up or not, 10000 is smooth

            ! set up flow and time step for differen subcases
            ! tests that ran:  Fr = 0.25, 0.5
            Froude       = 0.25   ! determines flowrate and slope to get Froude
            CFL          = 0.25  ! determines dt from subdivide_length

            ! keep these physics fixed
            channel_breadth = 3.0

            ! assign geometry type for links
            do ii=1,N_link
                channel_geometry(ii) = lRectangular
            end do

            depth_upstream  = 1.0
            depth_dnstream  = 1.0
            init_depth      = 1.0
            idepth_type     = 1  !1 = uniform, 2=linear, 3=exponential decay
            ManningsN       = 0.03
            channel_length  = 10000.0
            lowerZ          = 1.0
            subdivide_length = 5000.0

            ! rectangular geometry
            parabolaValue = zeroR
            leftSlope     = zeroR
            rightSlope    = zeroR

            call froude_driven_setup &
                (upperZ(1), area(1), flowrate(1), velocity(1),  &
                Froude(1),  channel_breadth(1), channel_topwidth(1), ManningsN(1), &
                channel_length(1), lowerZ(1),  init_depth(1), &
                channel_geometry(1), parabolaValue(1), leftSlope(1), rightSlope(1))

            call this_setting_for_time_and_steps &
                (CFL, velocity, init_depth, subdivide_length, &
                first_step, last_step, display_interval,2)

            call case_simple_channel_initialize &
                (channel_length(1), channel_breadth(1), channel_topwidth(1), subdivide_length(1), &
                lowerZ(1), upperZ(1), flowrate(1), init_depth(1), depth_upstream(1), depth_dnstream(1), &
                ManningsN(1), lManningsN, idepth_type(1),                                   &
                linkR, nodeR, linkI, nodeI, linkYN, nodeYN, linkName, nodeName,    &
                bcdataDn, bcdataUp)

            if (.not. setting%Debugout%SuppressAllFiles) then
                call write_testcase_setup_file &
                    (Froude, CFL, flowrate, velocity, init_depth, depth_upstream,   &
                    depth_dnstream, channel_breadth, channel_topwidth, area, &
                    channel_length, subdivide_length, &
                    lowerZ, upperZ, ManningsN)
            endif

            !print *, flowrate, depth_dnstream
            !stop

            !% Write a new case statement for each unique test case
          case ('width_depth')

            !open the Waller Creek depth list
            open(newunit=unit, file='WLR_WidthDepthList.txt', status='OLD')
            ! get the number of links and number of pairs per each link from the file
            n_rows_in_file_node = read_number_of_cells(unit)
            max_number_of_pairs = read_max_number_of_pairs(unit)

            ! read the entire data from the width-depth list
            call read_widthdepth_pairs &
                (unit, init_ID, init_upNode, init_dnNode, init_numberPairs, init_ManningsN, init_Length, &
                init_zBottom, init_xDistance, init_Breadth, init_widthDepthData, init_cellType)

            ! subdivide length for checking the length of nonmonotonic elements
            subdivide_length_check = 10.0

            ! dividing nun monotonic elements
            call nonmonotonic_subdivide &
                (init_ID, init_numberPairs, init_ManningsN, init_Length,         &
                init_zBottom, init_xDistance, init_Breadth, init_widthDepthData, &
                init_cellType, n_rows_in_file_node, faceZBottom,                 &
                max_number_of_pairs, newID, newNumberPairs, newManningsN,        &
                newLength, newZBottom, newXDistance, newBreadth,                 &
                newWidthDepthData, newCellType, subdivide_length_check)

            N_link = size(newID)
            N_node = N_link + 1
            N_BCupstream = 1
            N_BCdnstream = 1

            !% create the local variables that must be populated to set up the test case
            call control_variable_allocation &
                (init_depth, depth_dnstream, depth_upstream, lowerZ, upperZ, channel_length,&
                channel_breadth, channel_topwidth, subdivide_length, flowrate, area,        &
                velocity,  Froude, ManningsN, idepth_type, channel_geometry, parabolaValue, &
                leftSlope, rightSlope, sideslope, inletOffset, outletOffset, dischargeCoefficient1, &
                dischargeCoefficient2, fullDepth, endContractions)
            
            allocate(init_flowrate(N_Link))
            
            ! step controls
            display_interval = 1000
            first_step = 1
            last_step  =  5000 ! note 1000 is good enough to show blow up or not, 10000 is smooth

            ! set up flow and time step for differen subcases
            Froude(:)    = 0.8   ! determines flowrate and slope to get Froude
            CFL          = 0.25  ! determines dt from subdivide_length

            ! keep these physics fixed
            channel_breadth     = newBreadth

            ! assign geometry type for links
            do ii=1,N_link
                channel_geometry(ii) = lWidthDepth
            end do

            depth_upstream(:)   = 0.75
            depth_dnstream(:)   = 0.748409
            init_depth(:)       = 0.5
            init_flowrate(:)    = 1.0
            idepth_type(:)      = 1  !1 = uniform, 2=linear, 3=exponential decay
            ManningsN           = newManningsN
            channel_length      = newLength
            lowerZ              = newZBottom
            subdivide_length(:) = 10.0

            !calculate the geometry related information from widthDepth information
            !and store it at the same matrix
            call widthdepth_pair_auxiliary (newWidthDepthData, newCellType, newNumberPairs)

            ! call Initial_condition_for_width_depth_system &
            !     (area, flowrate, velocity, Froude,  channel_breadth, &
            !     channel_topwidth, ManningsN, channel_length, lowerZ, &
            !     init_depth, newWidthDepthData) ! Setup the initial condition
            ! Pass
            
            !Hijack the variables for testing purpose
            !area(:) = 7.5
            !(:) = 2.66666
            !init_depth(:) = 0.75
            ! call this_setting_for_time_and_steps &
            !     (CFL, velocity, init_depth, subdivide_length, first_step, last_step, &
            !     display_interval, 2)

            call case_waller_creek_initialize &
                (channel_length, channel_breadth, channel_topwidth, subdivide_length, &
                lowerZ, init_flowrate, init_depth, depth_upstream, depth_dnstream, &
                ManningsN, lManningsN, idepth_type,                                   &
                linkR, nodeR, linkI, nodeI, linkYN, nodeYN, linkName, nodeName,    &
                bcdataDn, bcdataUp, newID, newWidthDepthData)

            call this_setting_for_time_and_steps &
                (CFL, velocity, init_depth, subdivide_length, first_step, last_step, &
                display_interval, 2)
            
            
            if (.not. setting%Debugout%SuppressAllFiles) then
                call write_testcase_setup_file &
                    (Froude, CFL, flowrate, velocity, init_depth, depth_upstream,   &
                    depth_dnstream, channel_breadth, channel_topwidth, area, &
                    channel_length, subdivide_length, &
                    lowerZ, upperZ, ManningsN)
            endif

          case ('y_channel_002')

            N_link = 3
            N_node = 4
            N_BCupstream = 2
            N_BCdnstream = 1

            call control_variable_allocation &
                (init_depth, depth_dnstream, depth_upstream, lowerZ, upperZ, channel_length, &
                channel_breadth, channel_topwidth, subdivide_length, flowrate, area,        &
                velocity,  Froude, ManningsN, idepth_type, channel_geometry, parabolaValue, &
                leftSlope, rightSlope, sideslope, inletOffset, outletOffset, dischargeCoefficient1, &
                dischargeCoefficient2, fullDepth, endContractions)

            ! step controls
            display_interval = 1000
            first_step = 1
            last_step  = 10000! note 1000 is good enough to show blow up or not, 10000 is smooth

            ! set up flow and time step for differen subcases
            ! tests that ran:  Fr = 0.25, 0.5
            Froude(1)       = 0.8   ! determines flowrate and slope to get Froude

            Froude(2)       = 0.8   ! determines flowrate and slope to get Froude

            Froude(3)       = 0.8   ! determines flowrate and slope to get Froude

            CFL          = 0.6  ! determines dt from subdivide_length

            init_depth(1:3)    = 1.0
            depth_dnstream(1)  = 1.0
            depth_upstream(1)  = 1.0 ! junction

            depth_dnstream(2:3) = depth_upstream(1) ! junction should be consistent

            depth_upstream(2)  = 1.0 ! upstream bc right
            depth_upstream(3)  = 1.0 ! upstream bc left
            idepth_type     = 1  !1 = uniform, 2=linear, 3=exponential decay
            ManningsN       = 0.03

            channel_breadth(1)   = 3.0
            channel_breadth(2)   = 3.0
            channel_breadth(3)   = 3.0

            ! assign geometry type for links
            do ii=1,N_link
                channel_geometry(ii) = lRectangular
            end do

            channel_length(1)    = 1000.0
            channel_length(2)    = 1000.0
            channel_length(3)    = 1000.0

            lowerZ(1)           = 1.0
            subdivide_length(1) = 100.0
            subdivide_length(2) = 100.0
            subdivide_length(3) = 100.0

            ! rectangular geometry
            parabolaValue = zeroR
            leftSlope     = zeroR
            rightSlope    = zeroR


            ! get consistent bottom Z values for the desired Froude number in each link
            do mm=1,N_link
                if (mm==1) then
                    ! start with the Z for the inflow link
                    lz = lowerZ(1)
                end if
                call froude_driven_setup &
                    (uz, area(mm), flowrate(mm), velocity(mm), Froude(mm),         &
                    channel_breadth(mm), channel_topwidth(mm), ManningsN(mm),     &
                    channel_length(mm), lz, init_depth(mm), channel_geometry(mm), &
                    parabolaValue(mm), leftSlope(mm), rightSlope(mm) )
                select case (mm)
                  case (1)
                    ! the upstream z of the downstream link becomes the lower z of the upstream links
                    lz = uz
                    upperZ(1) = uz
                  case (2,3)
                    lowerZ(mm) = upperZ(1)
                    upperZ(mm) = uz
                    lz = upperZ(1)
                end select
            end do

            call this_setting_for_time_and_steps &
                (CFL, velocity, init_depth, subdivide_length, first_step, last_step, &
                display_interval, 2)

            call case_y_channel_initialize &
                (channel_length, channel_breadth, channel_topwidth, subdivide_length, &
                lowerZ, upperZ, flowrate, init_depth, depth_upstream, depth_dnstream,       &
                ManningsN, lManningsN, idepth_type,                             &
                linkR, nodeR, linkI, nodeI, linkYN, nodeYN, linkName, nodeName, &
                bcdataDn, bcdataUp)

            if (.not. setting%Debugout%SuppressAllFiles) then
                call write_testcase_setup_file &
                    (Froude, CFL, flowrate, velocity, init_depth, depth_upstream,   &
                    depth_dnstream, channel_breadth, channel_topwidth, area, &
                    channel_length, subdivide_length, &
                    lowerZ, upperZ, ManningsN)
            endif


            !print *, flowrate
            !print *, linkR(:,lr_InitialFlowrate)
            !print *, trim(subroutine_name)
            !stop
          case ('simple_weir_003')

            N_link = 3
            N_node = 4
            N_BCupstream = 1
            N_BCdnstream = 1

            !% create the local variables that must be populated to set up the test case
            call control_variable_allocation &
                (init_depth, depth_dnstream, depth_upstream, lowerZ, upperZ, channel_length, &
                channel_breadth, channel_topwidth, subdivide_length, flowrate, area,        &
                velocity,  Froude, ManningsN, idepth_type, channel_geometry, parabolaValue, &
                leftSlope, rightSlope, sideslope, inletOffset, outletOffset, dischargeCoefficient1, &
                dischargeCoefficient2, fullDepth, endContractions)

            ! step controls
            display_interval = 100
            first_step = 1
            last_step  =  30000

            ! set up flow and time step for differen subcases
            ! tests that ran:  Fr = 0.25, 0.5

            ! This is from case_y_channel
            Froude       = 0.25   ! determines flowrate and slope to get Froude
            CFL          = 0.25  ! determines dt from subdivide_length

            ! keep these physics fixed
            idepth_type        = 1  !1 = uniform, 2=linear, 3=exponential decay
            ManningsN          = 0.03

            channel_geometry(1) = lRectangular
            lowerZ(1)          = 1.0
            depth_dnstream(1)  = 1.0e-2
            depth_upstream(1)  = 1.0e-2
            init_depth(1)      = 1.0e-2

            channel_geometry(2) = lTriangular
            depth_dnstream(2)  = 1.0e-2         !This is the depth in weir
            depth_upstream(2)  = 1.0e-2         !This is the depth in weir
            init_depth(2)      = 1.0e-2

            channel_geometry(3) = lRectangular
            depth_dnstream(3)  = 0.25
            depth_upstream(3)  = 0.25
            init_depth(3)      = 0.25

            channel_breadth      = 3.0
            channel_length       = 1000.0
            channel_length(2)    = 1        !This is Weir Length

            subdivide_length     = 500.0
            subdivide_length(2)  = 1        !We are not subdividing weir element. So this value is same as weir length

            leftSlope             = 1.0
            rightSlope            = 1.0
            sideSlope             = nullValueR
            inletOffset           = nullValueR
            dischargeCoefficient1 = nullValueR
            dischargeCoefficient2 = nullValueR
            fullDepth             = nullValueR
            endContractions       = nullValueR

            ! wier settings
            inletOffset(2)             = 1.0
            dischargeCoefficient1(2)   = 1.40
            fullDepth(2)               = 1.5
            sideSlope(2)               = 1.0

            ! get consistent bottom Z values for the desired Froude number in each link
            do mm=1,N_link
                if (mm==1) then
                    ! start with the Z for the inflow link
                    lz = lowerZ(1)
                end if
                select case (mm)
                  case (1)
                    call froude_driven_setup &
                        (uz, area(mm), flowrate(mm), velocity(mm),                               &
                        Froude(mm), channel_breadth(mm), channel_topwidth(mm), &
                        ManningsN(mm), channel_length(mm), &
                        lz, init_depth(mm), channel_geometry(mm), &
                        parabolaValue(mm), leftSlope(mm), rightSlope(mm) )
                    ! the upstream z of the downstream link becomes the lower z of the upstream links
                    lz = uz
                    upperZ(1) = uz
                  case (2)
                    call weir_setup &
                        (uz, area(mm), flowrate(mm), velocity(mm), sideslope(mm), Froude(mm), &
                        channel_breadth(mm), ManningsN(mm), channel_length(mm), lz,           &
                        depth_upstream(mm) )
                    lowerZ(mm) = upperZ(1)
                    upperZ(mm) = uz
                    lz = uz
                  case (3)
                    call froude_driven_setup &
                        (uz, area(mm), flowrate(mm), velocity(mm),                               &
                        Froude(mm), channel_breadth(mm), channel_topwidth(mm), &
                        ManningsN(mm), channel_length(mm), &
                        lz, init_depth(mm), channel_geometry(mm), &
                        parabolaValue(mm), leftSlope(mm), rightSlope(mm) )
                    lowerZ(mm) = upperZ(2)
                    upperZ(mm) = uz
                end select
            end do

            call this_setting_for_time_and_steps &
                (CFL, velocity, depth_upstream, subdivide_length, &
                first_step, last_step, display_interval,2)

            call case_simple_weir_initialize &
                (channel_length, channel_breadth, subdivide_length, lowerZ, upperZ,    &
                flowrate, depth_upstream, depth_dnstream, init_depth,                 &
                sideslope, inletOffset, dischargeCoefficient1, dischargeCoefficient2, &
                fullDepth, endContractions, ManningsN, lManningsN, idepth_type,       &
                linkR, nodeR, linkI, nodeI,linkYN, nodeYN, linkName, nodeName,        &
                bcdataDn, bcdataUp)

            if (.not. setting%Debugout%SuppressAllFiles) then
                call write_testcase_setup_file &
                    (Froude, CFL, flowrate, velocity, init_depth, depth_upstream,   &
                    depth_dnstream, channel_breadth, channel_topwidth, area, &
                    channel_length, subdivide_length, &
                    lowerZ, upperZ, ManningsN)
            endif

          case ('simple_orifice_004')

            N_link = 3
            N_node = 4
            N_BCupstream = 1
            N_BCdnstream = 1

            !% create the local variables that must be populated to set up the test case
            call control_variable_allocation &
                (init_depth, depth_dnstream, depth_upstream, lowerZ, upperZ, channel_length, &
                channel_breadth, channel_topwidth, subdivide_length, flowrate, area,        &
                velocity,  Froude, ManningsN, idepth_type, channel_geometry, parabolaValue, &
                leftSlope, rightSlope, sideslope, inletOffset, outletOffset, dischargeCoefficient1, &
                dischargeCoefficient2, fullDepth, endContractions)

            ! step controls
            display_interval = 100
            first_step = 1
            ! last_step  =  6500
            last_step  =  30000

            ! set up flow and time step for differen subcases
            ! tests that ran:  Fr = 0.25, 0.5

            ! This is from case_y_channel
            Froude       = 0.25   ! determines flowrate and slope to get Froude
            CFL          = 0.25  ! determines dt from subdivide_length

            ! keep these physics fixed
            idepth_type        = 1  !1 = uniform, 2=linear, 3=exponential decay
            ManningsN          = 0.03

            channel_geometry(1) = lRectangular
            lowerZ(1)          = 1.0
            depth_dnstream(1)  = 1.0e-2
            depth_upstream(1)  = 1.0e-2
            init_depth(1)      = 1.0e-2

            channel_geometry(2) = lCircular
            depth_dnstream(2)  = 1.0e-2         !This is the depth in weir
            depth_upstream(2)  = 1.0e-2         !This is the depth in weir
            init_depth(2)      = 1.0e-2

            channel_geometry(3) = lRectangular
            depth_dnstream(3)  = 0.25
            depth_upstream(3)  = 0.25
            init_depth(3)      = 0.25

            channel_breadth      = 3.0
            channel_breadth(2)   = 1.5
            channel_length       = 1000.0
            channel_length(2)    = 1        !This is Weir Length

            subdivide_length     = 500.0
            subdivide_length(2)  = 1        !We are not subdividing weir element. So this value is same as weir length

            leftSlope             = nullValueR
            rightSlope            = nullValueR
            sideSlope             = nullValueR
            inletOffset           = nullValueR
            dischargeCoefficient1 = nullValueR
            dischargeCoefficient2 = nullValueR
            fullDepth             = nullValueR
            endContractions       = nullValueR

            ! wier settings
            inletOffset(2)             = 1.0
            dischargeCoefficient1(2)   = 0.6
            fullDepth(2)               = 1.5

            ! get consistent bottom Z values for the desired Froude number in each link
            do mm=1,N_link
                if (mm==1) then
                    ! start with the Z for the inflow link
                    lz = lowerZ(1)
                end if
                select case (mm)
                  case (1)
                    call froude_driven_setup &
                        (uz, area(mm), flowrate(mm), velocity(mm),                               &
                        Froude(mm), channel_breadth(mm), channel_topwidth(mm), &
                        ManningsN(mm), channel_length(mm), &
                        lz, init_depth(mm), channel_geometry(mm), &
                        parabolaValue(mm), leftSlope(mm), rightSlope(mm) )
                    ! the upstream z of the downstream link becomes the lower z of the upstream links
                    lz = uz
                    upperZ(1) = uz
                  case (2)
                    call orifice_setup &
                        (uz, area(mm), flowrate(mm), velocity(mm), sideslope(mm), Froude(mm), &
                        channel_breadth(mm), ManningsN(mm), channel_length(mm), lz,           &
                        depth_upstream(mm) )
                    lowerZ(mm) = upperZ(1)
                    upperZ(mm) = uz
                    lz = uz
                  case (3)
                    call froude_driven_setup &
                        (uz, area(mm), flowrate(mm), velocity(mm),                               &
                        Froude(mm), channel_breadth(mm), channel_topwidth(mm), &
                        ManningsN(mm), channel_length(mm), &
                        lz, init_depth(mm), channel_geometry(mm), &
                        parabolaValue(mm), leftSlope(mm), rightSlope(mm) )
                    lowerZ(mm) = upperZ(2)
                    upperZ(mm) = uz
                end select
            end do

            call this_setting_for_time_and_steps &
                (CFL, velocity, depth_upstream, subdivide_length, &
                first_step, last_step, display_interval,2)

            call case_simple_orifice_initialize &
                (channel_length, channel_breadth, subdivide_length, lowerZ, upperZ,    &
                flowrate, depth_upstream, depth_dnstream, init_depth,                 &
                sideslope, inletOffset, dischargeCoefficient1, dischargeCoefficient2, &
                fullDepth, endContractions, ManningsN, lManningsN, idepth_type,       &
                linkR, nodeR, linkI, nodeI,linkYN, nodeYN, linkName, nodeName,        &
                bcdataDn, bcdataUp)

            if (.not. setting%Debugout%SuppressAllFiles) then
                call write_testcase_setup_file &
                    (Froude, CFL, flowrate, velocity, init_depth, depth_upstream,   &
                    depth_dnstream, channel_breadth, channel_topwidth, area, &
                    channel_length, subdivide_length, &
                    lowerZ, upperZ, ManningsN)
            endif

          case ('y_storage_channel_005')

            N_link = 3
            N_node = 4
            N_BCupstream = 2
            N_BCdnstream = 1

            call control_variable_allocation &
                (init_depth, depth_dnstream, depth_upstream, lowerZ, upperZ, channel_length, &
                channel_breadth, channel_topwidth, subdivide_length, flowrate, area,        &
                velocity,  Froude, ManningsN, idepth_type, channel_geometry, parabolaValue, &
                leftSlope, rightSlope, sideslope, inletOffset, outletOffset, dischargeCoefficient1, &
                dischargeCoefficient2, fullDepth, endContractions)

            ! step controls
            display_interval = 100
            first_step = 1
            last_step  = 1000! note 1000 is good enough to show blow up or not, 10000 is smooth

            ! set up flow and time step for differen subcases
            ! tests that ran:  Fr = 0.25, 0.5
            Froude(1)       = 0.8   ! determines flowrate and slope to get Froude
            Froude(2)       = 0.8  ! determines flowrate and slope to get Froude
            Froude(3)       = 0.8   ! determines flowrate and slope to get Froude

            CFL          = 0.6  ! determines dt from subdivide_length

            init_depth(1:3)    = 1.0
            depth_dnstream(1)  = 1.0
            depth_upstream(1)  = 1.0 ! junction

            depth_dnstream(2:3) = depth_upstream(1) ! junction should be consistent

            depth_upstream(2)  = 1.0 ! upstream bc right
            depth_upstream(3)  = 1.0 ! upstream bc left
            idepth_type     = 1  !1 = uniform, 2=linear, 3=exponential decay
            ManningsN       = 0.03

            channel_breadth(1)   = 3.0
            channel_breadth(2)   = 3.0
            channel_breadth(3)   = 3.0

            ! assign geometry type for links
            do ii=1,N_link
                channel_geometry(ii) = lRectangular
            end do

            channel_length(1)    = 1000.0
            channel_length(2)    = 1000.0
            channel_length(3)    = 1000.0

            lowerZ(1)           = 1.0
            subdivide_length(1) = 100.0
            subdivide_length(2) = 100.0
            subdivide_length(3) = 100.0

            ! rectangular geometry
            parabolaValue = zeroR
            leftSlope     = zeroR
            rightSlope    = zeroR


            ! get consistent bottom Z values for the desired Froude number in each link
            do mm=1,N_link
                if (mm==1) then
                    ! start with the Z for the inflow link
                    lz = lowerZ(1)
                end if
                call froude_driven_setup &
                    (uz, area(mm), flowrate(mm), velocity(mm), Froude(mm),         &
                    channel_breadth(mm), channel_topwidth(mm), ManningsN(mm),     &
                    channel_length(mm), lz, init_depth(mm), channel_geometry(mm), &
                    parabolaValue(mm), leftSlope(mm), rightSlope(mm) )
                select case (mm)
                  case (1)
                    ! the upstream z of the downstream link becomes the lower z of the upstream links
                    lz = uz
                    upperZ(1) = uz
                  case (2,3)
                    lowerZ(mm) = upperZ(1)
                    upperZ(mm) = uz
                    lz = upperZ(1)
                end select
            end do

            call this_setting_for_time_and_steps &
                (CFL, velocity, init_depth, subdivide_length, first_step, last_step, &
                display_interval, 2)

            call case_y_storage_channel_initialize &
                (channel_length, channel_breadth, channel_topwidth, subdivide_length, &
                lowerZ, upperZ, flowrate, init_depth, depth_upstream, depth_dnstream,       &
                ManningsN, lManningsN, idepth_type,                             &
                linkR, nodeR, linkI, nodeI, linkYN, nodeYN, linkName, nodeName, &
                bcdataDn, bcdataUp)

            if (.not. setting%Debugout%SuppressAllFiles) then
                call write_testcase_setup_file &
                    (Froude, CFL, flowrate, velocity, init_depth, depth_upstream,   &
                    depth_dnstream, channel_breadth, channel_topwidth, area, &
                    channel_length, subdivide_length, &
                    lowerZ, upperZ, ManningsN)
            endif

        !% Write a new case statement for each unique test case
          case ('simple_pipe_006')

            N_link = 1
            N_node = 1
            N_BCupstream = 1
            N_BCdnstream = 1

            !% create the local variables that must be populated to set up the test case
            call control_variable_allocation &
                (init_depth, depth_dnstream, depth_upstream, lowerZ, upperZ, channel_length, &
                channel_breadth, channel_topwidth, subdivide_length, flowrate, area,        &
                velocity,  Froude, ManningsN, idepth_type, channel_geometry, parabolaValue, &
                leftSlope, rightSlope, sideslope, inletOffset, outletOffset, dischargeCoefficient1, &
                dischargeCoefficient2, fullDepth, endContractions)

            ! step controls
            display_interval = 500
            first_step = 1
            last_step  = 10000 ! note 1000 is good enough to show blow up or not, 10000 is smooth

            ! set up flow and time step for differen subcases
            ! tests that ran:  Fr = 0.25, 0.5
            Froude       = 0.25  ! determines flowrate and slope to get Froude
            CFL          = 0.5  ! determines dt from subdivide_length

            ! keep these physics fixed
            channel_breadth = 3.0

            ! assign geometry type for links
            do ii=1,N_link
                channel_geometry(ii) = lRectangular
            end do

            depth_upstream  = 1.0
            depth_dnstream  = 1.0
            init_depth      = 1.0
            idepth_type     = 1  !1 = uniform, 2=linear, 3=exponential decay
            ManningsN       = 0.03
            channel_length  = 10000.0
            lowerZ          = 0.0
            subdivide_length = 100.0
            fullDepth       = 3.0    

            ! rectangular geometry
            parabolaValue = zeroR
            leftSlope     = zeroR
            rightSlope    = zeroR

            call froude_driven_pipe_setup &
                (upperZ(1), area(1), flowrate(1), velocity(1), Froude(1),  channel_breadth(1), &
                channel_topwidth(1), fulldepth(1), ManningsN(1), channel_length(1), lowerZ(1), &
                init_depth(1), channel_geometry(1))

            call this_setting_for_time_and_steps &
                (CFL, velocity, init_depth, subdivide_length, &
                first_step, last_step, display_interval,2)

            call case_simple_pipe_initialize &
                (channel_length(1), channel_breadth(1), channel_topwidth(1), subdivide_length(1), &
                lowerZ(1), upperZ(1), flowrate(1), init_depth(1), depth_upstream(1), depth_dnstream(1), &
                ManningsN(1), lManningsN, idepth_type(1), fullDepth(1),                                   &
                linkR, nodeR, linkI, nodeI, linkYN, nodeYN, linkName, nodeName,    &
                bcdataDn, bcdataUp)

            if (.not. setting%Debugout%SuppressAllFiles) then
                call write_testcase_setup_file &
                    (Froude, CFL, flowrate, velocity, init_depth, depth_upstream,   &
                    depth_dnstream, channel_breadth, channel_topwidth, area, &
                    channel_length, subdivide_length, &
                    lowerZ, upperZ, ManningsN)
            endif

            case ('swashes_007')

            ! Swashes element count : N_Swashes
            N_Swashes = 128
            total_length = 50
            ! This here is basically element scale. So no further subdivide is necessary
            ! Because of the Buffer zone N_Swashes is multiplied by two
            N_link = N_Swashes * 2 
            N_node = N_link + 1
            N_BCupstream = 1
            N_BCdnstream = 1

            !% create the local variables that must be populated to set up the test case
            call control_variable_allocation &
                (init_depth, depth_dnstream, depth_upstream, lowerZ, upperZ, channel_length, &
                channel_breadth, channel_topwidth, subdivide_length, flowrate, area,        &
                velocity,  Froude, ManningsN, idepth_type, channel_geometry, parabolaValue, &
                leftSlope, rightSlope, sideslope, inletOffset, outletOffset, dischargeCoefficient1, &
                dischargeCoefficient2, fullDepth, endContractions)

            ! step controls
            display_interval = 500
            first_step = 1
            last_step  =  20000 ! note 1000 is good enough to show blow up or not, 10000 is smooth

            ! set up flow and time step for differen subcases
            ! tests that ran:  Fr = 0.25, 0.5
            Froude       = 0.5   ! determines flowrate and slope to get Froude
            CFL          = 0.5   ! determines dt from subdivide_length

            ! keep these physics fixed
            channel_breadth = 1.0

            ! assign geometry type for links
            channel_geometry = lRectangular

            flowrate        = 0.18
            depth_upstream  = 0.262
            depth_dnstream  = 0.262
            init_depth      = 0.262
            idepth_type     = 1  !1 = uniform, 2=linear, 3=exponential decay
            ManningsN       = 0.0
            ManningsNBuffer = 0.03
            channel_length  = total_length / N_link
            fullDepth       = 300.0

            lowerZ          = 0.0
            upperZ          = 0.0
            subdivide_length = channel_length

            ! rectangular geometry
            parabolaValue = zeroR
            leftSlope     = zeroR
            rightSlope    = zeroR
            allocate(zbottom(N_link))

            call swashes_setup &
                (upperZ, lowerZ, area, flowrate, velocity, channel_breadth,   &
                channel_topwidth, ManningsN, ManningsNBuffer, channel_length, &
                subdivide_length, init_depth, zbottom, total_length)

            call this_setting_for_time_and_steps &
                (CFL, velocity, init_depth, subdivide_length, &
                first_step, last_step, display_interval,2)

            ! call setting_default

            call case_shashes_initialize &
                (channel_length, channel_breadth, channel_topwidth, subdivide_length, &
                lowerZ, upperZ, flowrate, init_depth, depth_upstream, depth_dnstream, &
                ManningsN, lManningsN, idepth_type, fulldepth, N_link, N_node, linkR, &
                nodeR, linkI, nodeI, linkYN, nodeYN, linkName, nodeName, bcdataDn,    &
                bcdataUp, zbottom)


            if (.not. setting%Debugout%SuppressAllFiles) then
                call write_testcase_setup_file &
                    (Froude, CFL, flowrate, velocity, init_depth, depth_upstream,   &
                    depth_dnstream, channel_breadth, channel_topwidth, area, &
                    channel_length, subdivide_length, &
                    lowerZ, upperZ, ManningsN)
            endif


          case ('trajkovic_case_a3')
        
          !%  this test case is to debug ac solver
          N_node = 7
          N_link = 6
          N_BCupstream = 1
          N_BCdnstream = 1

          !% step controls (fixed later)
          display_interval = 100
          first_step       = 1
          last_step        = 30000

          CFL          = 0.5   ! determines dt from subdivide_length

          !% create the local variables that must be populated to set up the test case
            call control_variable_allocation &
                (init_depth, depth_dnstream, depth_upstream, lowerZ, upperZ, channel_length, &
                channel_breadth, channel_topwidth, subdivide_length, flowrate, area,        &
                velocity,  Froude, ManningsN, idepth_type, channel_geometry, parabolaValue, &
                leftSlope, rightSlope, sideslope, inletOffset, outletOffset, dischargeCoefficient1, &
                dischargeCoefficient2, fullDepth, endContractions)

          call trajkovic_cases_setup &
                (init_depth, depth_dnstream, depth_upstream, lowerZ, upperZ, channel_length, &
                channel_breadth, subdivide_length, flowrate, area, velocity, Froude,         &
                ManningsN, idepth_type, channel_geometry, inletOffset, outletOffset,         &
                fullDepth, dischargeCoefficient1)

          call this_setting_for_time_and_steps &
                (CFL, velocity, init_depth, subdivide_length, &
                first_step, last_step, display_interval,2)

          call trajkovic_cases_initialize &
                (channel_length, channel_breadth, subdivide_length, lowerZ, upperZ,      &
                flowrate, depth_upstream, depth_dnstream, init_depth,  inletOffset,      &
                outletOffset, dischargeCoefficient1, fullDepth, ManningsN, idepth_type,  &
                linkR, nodeR, linkI, nodeI,linkYN, nodeYN, linkName, nodeName, bcdataDn, &
                bcdataUp, gateSetting)
                
          if (.not. setting%Debugout%SuppressAllFiles) then
                call write_testcase_setup_file &
                    (Froude, CFL, flowrate, velocity, init_depth, depth_upstream,   &
                    depth_dnstream, channel_breadth, channel_topwidth, area, &
                    channel_length, subdivide_length, &
                    lowerZ, upperZ, ManningsN)
            endif

            
          case default
            print *, setting%TestCase%TestName
            print *, 'error: no valid test case of ',&
                trim(setting%TestCase%TestName),' in ',subroutine_name
            stop
        end select

        if ((debuglevel > 0) .or. (debuglevelall > 0))  print *, '*** leave ',subroutine_name
    end subroutine test_case_initiation
    !
    !==========================================================================
    !
    ! PRIVATE BELOW HERE
    !
    !==========================================================================
    !
    subroutine control_variable_allocation &
        (init_depth, depth_dnstream, depth_upstream, lowerZ, upperZ, channel_length, &
        channel_breadth, channel_topwidth, subdivide_length, flowrate, area,         &
        velocity,  Froude, ManningsN, idepth_type, channel_geometry, parabolaValue,  &
        leftSlope, rightSlope, sideSlope, inletOffset, outletOffset,                 &
        dischargeCoefficient1, dischargeCoefficient2, fullDepth, endContractions)

        character(64) :: subroutine_name = 'control_variable_allocation'

        real(8), dimension(:), allocatable, intent(out) :: depth_dnstream, depth_upstream, init_depth
        real(8), dimension(:), allocatable, intent(out) :: subdivide_length, channel_length
        real(8), dimension(:), allocatable, intent(out) :: channel_breadth, channel_topwidth
<<<<<<< HEAD
        real(8), dimension(:), allocatable, intent(out) :: lowerZ, upperZ, flowrate !initial_flowrate
        real(8), dimension(:), allocatable, intent(out) :: area, velocity, Froude, ManningsN
        real(8), dimension(:), allocatable, intent(out) :: parabolaValue, leftSlope, rightSlope
        real(8), dimension(:), allocatable, intent(out) :: inletOffset, outletOffset, sideSlope
=======
        real(8), dimension(:), allocatable, intent(out) :: lowerZ, upperZ, flowrate
        real(8), dimension(:), allocatable, intent(out) :: area, velocity, Froude, ManningsN
        real(8), dimension(:), allocatable, intent(out) :: parabolaValue, leftSlope, rightSlope
        real(8), dimension(:), allocatable, intent(out) :: inletOffset, sideSlope
>>>>>>> 0710c080
        real(8), dimension(:), allocatable, intent(out) :: dischargeCoefficient1, dischargeCoefficient2
        real(8), dimension(:), allocatable, intent(out) :: fullDepth, endContractions

        integer, dimension(:), allocatable, intent(out) :: idepth_type
        integer, dimension(:), allocatable, intent(out) :: channel_geometry

        !--------------------------------------------------------------------------
        if ((debuglevel > 0) .or. (debuglevelall > 0)) print *, '*** enter ',subroutine_name

        allocate(init_depth(N_link))
        allocate(depth_dnstream(N_link))
        allocate(depth_upstream(N_link))
        allocate(lowerZ(N_link))
        allocate(upperZ(N_link))
        allocate(channel_length(N_link))
        allocate(channel_breadth(N_link))
        allocate(channel_topwidth(N_link))
        allocate(subdivide_length(N_link))
        !allocate(initial_flowrate(N_link))
        allocate(area(N_link))
        allocate(velocity(N_link))
        allocate(flowrate(N_link))
        allocate(Froude(N_link))
        allocate(ManningsN(N_link))
        allocate(channel_geometry(N_link))
        allocate(parabolaValue(N_link))
        allocate(leftSlope(N_link))
        allocate(rightSlope(N_link))
        allocate(sideSlope(N_link))
        allocate(inletOffset(N_link))
        allocate(outletOffset(N_link))
        allocate(dischargeCoefficient1(N_link))
        allocate(dischargeCoefficient2(N_link))
        allocate(fullDepth(N_link))
        allocate(idepth_type(N_link))
        allocate(endContractions(N_link))

        if ((debuglevel > 0) .or. (debuglevelall > 0))  print *, '*** leave ',subroutine_name
    end subroutine control_variable_allocation
    !
    !==========================================================================
    !==========================================================================
    !
    subroutine this_setting_for_time_and_steps &
        (CFL, velocity, depth, subdivide_length, first_step, last_step, &
        display_interval, dt_significant_digits)

        character(64) :: subroutine_name = 'this_setting_for_time_and_steps'

        real(8),  intent(in) :: CFL, velocity(:), depth(:), subdivide_length(:)

        integer, intent(in) :: first_step, last_step, display_interval, dt_significant_digits

        real(8),  dimension(size(velocity)) :: dtSet, CFLset

<<<<<<< HEAD
        real(8)       :: dtmin
=======
        real(8)      :: dtmin
>>>>>>> 0710c080
        integer    :: dtscale

        !--------------------------------------------------------------------------
        if ((debuglevel > 0) .or. (debuglevelall > 0)) print *, '*** enter ',subroutine_name

        ! use the same CFL in every link
        CFLset = CFL
        ! get the set of time step (dt) base on every branch
        dtSet = get_dt_from_CFL (CFL, velocity, depth, subdivide_length)
        ! get the minimum dt value
        dtmin  = minval(dtSet)
        ! get the largest n for 10^n relative to the dtmin
        dtscale = utility_scale_of_number(dtmin)


        setting%Time%dt = utility_round_to_significant_digits(dtmin,dt_significant_digits)
        
        setting%Step%Current = 1

        setting%Step%First = first_step
        setting%Step%Final = last_step

        setting%Debugout%DisplayInterval = display_interval
        setting%OutputThreadedLink%DisplayInterval = display_interval

        setting%Time%StartTime = 0.0
        setting%Time%EndTime = setting%Time%StartTime  &
            + setting%Time%dt * (setting%Step%Final - setting%Step%First + 1)

        if ((debuglevel > 0) .or. (debuglevelall > 0))  print *, '*** leave ',subroutine_name
    end subroutine this_setting_for_time_and_steps
    !
    !==========================================================================
    !==========================================================================
    !
    subroutine froude_driven_setup &
        (upperZ, area, flowrate, velocity,  &
        Froude,  breadth, topwidth, ManningsN, total_length, &
        lowerZ, depth, channel_geometry, parabolaValue, leftSlope, rightSlope)

        character(64) :: subroutine_name = 'froude_driven_setup'

        real(8),  intent(out)    :: area, flowrate, velocity, upperZ, topwidth
        real(8),  intent(in)     :: Froude,  breadth, ManningsN, lowerZ, total_length
        real(8),  intent(in)     :: depth
        real(8),  intent(in)     :: parabolaValue, leftSlope, rightSlope

        real(8) :: perimeter, rh, slope
        integer, intent(in) :: channel_geometry

        real(8) :: xParabola , hDepth



        !--------------------------------------------------------------------------
        if ((debuglevel > 0) .or. (debuglevelall > 0)) print *, '*** enter ',subroutine_name

        select case (channel_geometry)
          case(lRectangular)
            hDepth = depth
            topwidth = breadth
            area = hDepth * breadth
            perimeter = 2.0 * hDepth + breadth

          case(lParabolic)
            hDepth = (twoR / threeR) * depth
            topwidth = twoR * sqrt(abs(depth/parabolaValue))
            area = twothirdR * topwidth * depth
            xParabola = fourR * depth / topwidth
            perimeter = onehalfR * topwidth &
                *( sqrt( oneR + xParabola**twoR ) + oneR / xParabola &
                * log ( xParabola + sqrt( oneR + xParabola**twoR )) )

          case(lTrapezoidal)
            area = (breadth + onehalfR * (leftSlope + rightSlope) * depth ) * depth
            topwidth = breadth + (leftSlope + rightSlope) * depth
            hDepth = area / topwidth
            perimeter = breadth + depth * (sqrt(oneR + leftSlope**twoR ) &
                + sqrt(oneR + rightSlope**twoR))

          case(lTriangular)
            area = onehalfR * (leftSlope + rightSlope) * depth ** twoR
            topwidth = (leftSlope + rightSlope) * depth
            hDepth = onehalfR * depth
            perimeter = depth * (sqrt(oneR + leftSlope**twoR) + sqrt(oneR + rightSlope**twoR))

        end select

        rh = area / perimeter
        velocity = Froude * sqrt(grav * hDepth)
        flowrate = area * velocity
        slope = (velocity * ManningsN / (rh**(2.0/3.0)) )**2
        upperZ = lowerZ + slope * total_length


        ! print *,'-----------------'
        ! print *, area, 'area'
        ! print *, hDepth, 'hDepth'
        ! print *, perimeter, 'perimeter'
        ! print *, rh, 'rh'
        ! print *, velocity, 'velocity'
        ! print *, flowrate, 'flowrate'
        ! print *, slope, 'slope'
        ! print *, upperZ, 'upperZ', lowerZ, 'lowerZ'
        ! print *, total_length, 'total_length'
        ! print *, slope*total_length, 'slope*total_length'
        ! print *,'-----------------'

        if ((debuglevel > 0) .or. (debuglevelall > 0))  print *, '*** leave ',subroutine_name
    end subroutine froude_driven_setup
    !
    !==========================================================================
    !==========================================================================
    !
    subroutine weir_setup &
        (upperZ, area, flowrate, velocity, sideslope, Froude,  breadth, &
        ManningsN, total_length, lowerZ, depth)

        character(64) :: subroutine_name = 'weir_setup'

        real(8),  intent(out)    :: area, flowrate, velocity, upperZ
        real(8),  intent(in)     :: Froude,  breadth, ManningsN, lowerZ, total_length
        real(8),  intent(in)     :: depth, sideslope

        real(8) :: perimeter, rh, slope

        !--------------------------------------------------------------------------
        if ((debuglevel > 0) .or. (debuglevelall > 0)) print *, '*** enter ',subroutine_name


        ! These needed to be changed when the weir is surcharged
        area        = sideslope* depth ** twoR
        perimeter   = twoR * depth * sqrt(1 + sideslope ** 2)
        !rh          = area / perimeter
        !velocity    = (setting%Weir%WeirDischargeCoeff * setting%Weir%WeirSideSlope * depth ** 2.5) / area
        !flowrate    = area * velocity
        !Hard coading this to run the weir without any water
        rh          = 0.0
        velocity    = 0.0
        flowrate    = 0.0
        slope       = zeroR
        upperZ      = lowerZ

        ! print *,'-----------------'
        ! print *, area, 'area'
        ! print *, perimeter, 'perimeter'
        ! print *, rh, 'rh'
        ! print *, velocity, 'velocity'
        ! print *, flowrate, 'flowrate'
        ! print *, slope, 'slope'
        ! print *, upperZ, 'upperZ', lowerZ, 'lowerZ'
        ! print *, total_length, 'total_length'
        ! print *, slope*total_length, 'slope*total_length'
        ! print *,'-----------------'

        if ((debuglevel > 0) .or. (debuglevelall > 0))  print *, '*** leave ',subroutine_name
    end subroutine weir_setup
    !
    !==========================================================================
    !==========================================================================
    !
    subroutine orifice_setup &
        (upperZ, area, flowrate, velocity, sideslope, Froude,  breadth, &
        ManningsN, total_length, lowerZ, depth)

        character(64) :: subroutine_name = 'orifice_setup'

        real(8),  intent(out)    :: area, flowrate, velocity, upperZ
        real(8),  intent(in)     :: Froude,  breadth, ManningsN, lowerZ, total_length
        real(8),  intent(in)     :: depth, sideslope

        real(8) :: perimeter, rh, slope

        !--------------------------------------------------------------------------
        if ((debuglevel > 0) .or. (debuglevelall > 0)) print *, '*** enter ',subroutine_name


        ! These needed to be changed when the weir is surcharged
        area        = zeroR
        perimeter   = zeroR
        !for now testing everything with zero
        rh          = zeroR
        velocity    = zeroR
        flowrate    = zeroR
        slope       = zeroR
        upperZ      = lowerZ

        ! print *,'-----------------'
        ! print *, area, 'area'
        ! print *, perimeter, 'perimeter'
        ! print *, rh, 'rh'
        ! print *, velocity, 'velocity'
        ! print *, flowrate, 'flowrate'
        ! print *, slope, 'slope'
        ! print *, upperZ, 'upperZ', lowerZ, 'lowerZ'
        ! print *, total_length, 'total_length'
        ! print *, slope*total_length, 'slope*total_length'
        ! print *,'-----------------'

        if ((debuglevel > 0) .or. (debuglevelall > 0))  print *, '*** leave ',subroutine_name
    end subroutine orifice_setup
    !
    !==========================================================================
    !==========================================================================
    !
    subroutine froude_driven_pipe_setup &
        (upperZ, area, flowrate, velocity, Froude,  breadth, topwidth, &
        fulldepth, ManningsN, total_length, lowerZ, depth, pipe_geometry)

        character(64) :: subroutine_name = 'froude_driven_pipe_setup'

        real(8),    intent(out)    :: area, topwidth, flowrate, velocity, upperZ
        real(8),    intent(in)     :: Froude, breadth, ManningsN, lowerZ, fulldepth
        real(8),    intent(in)     :: depth, total_length

        integer, intent(in)     :: pipe_geometry

        real(8) :: perimeter, rh, slope, AoverAfull, YoverYfull

        !--------------------------------------------------------------------------
        if ((debuglevel > 0) .or. (debuglevelall > 0)) print *, '*** enter ',subroutine_name

        select case (pipe_geometry)
            case(lCircular)
                YoverYfull  = depth / fulldepth
                if (YoverYfull .GT. 1) then
                    print*, 'Warning: Initial water depth is greater than pipe full depth'
                endif
                area      = (onefourthR * pi * fulldepth ** twoR) * table_lookup(YoverYfull, ACirc, NACirc)
                topwidth  = fulldepth * table_lookup(YoverYfull, WCirc, NWCirc)
                rh        = onefourthR * fulldepth * table_lookup(YoverYfull, RCirc, NRCirc)
                perimeter = area / rh
            case(lRectangular)
                YoverYfull  = depth / fulldepth
                if (YoverYfull .GT. 1) then
                    print*, 'Warning: Initial water depth is greater than pipe full depth'
                    area      = breadth * depth
                    topwidth  = 0.0
                    rh        = (breadth * fulldepth) / (2.0 * (breadth + fulldepth))
                    perimeter = area / rh
                else
                    area      = breadth * depth
                    topwidth  = breadth 
                    perimeter = 2.0 * depth + breadth
                    rh        = area / perimeter
                endif
            end select

            velocity  = Froude * sqrt(grav * depth)
            flowrate  = area * velocity
            slope     = (velocity * ManningsN / (rh**(2.0/3.0)) )**2
            upperZ    = lowerZ + slope * total_length
            
        ! print *,'-----------------'
        ! print *, area, 'area'
        ! print *, topwidth, 'topwidth'
        ! print *, perimeter, 'perimeter'
        ! print *, rh, 'rh'
        ! print *, velocity, 'velocity'
        ! print *, flowrate, 'flowrate'
        ! print *, slope, 'slope'
        ! print *, upperZ, 'upperZ', lowerZ, 'lowerZ'
        ! print *, total_length, 'total_length'
        ! print *, slope*total_length, 'slope*total_length'
        ! print *,'-----------------'
        
        if ((debuglevel > 0) .or. (debuglevelall > 0))  print *, '*** leave ',subroutine_name
    end subroutine froude_driven_pipe_setup
    !
    !==========================================================================
    !==========================================================================
    !
    subroutine swashes_setup &
        (upperZ, lowerZ, area, flowrate, velocity, breadth, topwidth, &
        ManningsN, ManningsNBuffer, link_length, subdivide_length,    &
        depth, zbottom, total_length)

        character(64) :: subroutine_name = 'swashes_setup'

        real(8),    intent(out)    :: area(:), topwidth(:), velocity(:), zbottom(:), link_length(:)
        real(8),    intent(out)    :: upperZ(:), lowerZ(:), ManningsN(:), subdivide_length(:)
        real(8),    intent(in)     :: breadth(:), depth(:)
        real(8),    intent(in)     :: ManningsNBuffer, flowrate(:), total_length

        real(8)    :: xvalueDn, xvalueUp, xvalue, length_change, new_link_length
        real(8)    :: xvaluedn_new, xvalueUp_new, new_subdivide_length
        integer :: mm
        logical :: apex_pass1, apex_pass2, divide_apex

        !--------------------------------------------------------------------------
        if ((debuglevel > 0) .or. (debuglevelall > 0)) print *, '*** enter ',subroutine_name

        ! initialize swashes setup
        apex_pass1 = .false.
        apex_pass2 = .false.
        divide_apex = .false.
        xvalueDn = total_length - link_length(N_link)
        xvalueUp = total_length
        xvalue = total_length - link_length(N_link) / 2.0
        
        do mm = 1,N_link

            !% add the changed length back to the system
            if (mm == N_link-2) then
                link_length(mm) = link_length(mm) + length_change
                subdivide_length(mm) = subdivide_length(mm) + length_change
            endif
            
            topwidth(mm)  = breadth(mm)
            area(mm)      = depth(mm) * topwidth (mm) 

            if (depth(mm) > 0.0) then
                velocity(mm) = flowrate(mm) / area(mm)
            else
                velocity(mm) = 0.0
            endif

            zbottom(mm) =  (0.2 - 0.05 * ((xvalue - 10.0) ** 2.0))  

            if (xvalue < 8.0) then
                zbottom(mm) = 0.0
            elseif (xvalue  > 12.0) then
                zbottom(mm) = 0.0
            endif

            if (xvalue > 25.0) then
                ManningsN(mm) = ManningsNBuffer
            endif

            if (mm == 1) then
                upperZ(mm) = 0.0
            elseif (mm>1) then
                upperZ(mm) = ( zbottom(mm-1) * link_length(mm)    &
                            +  zbottom(mm)   * link_length(mm-1)) &
                            / (link_length(mm) + link_length(mm-1))
                
            endif

            ! print *,'-----------------'
            ! print *,  mm, 'xval', xvalue, 'zbottom', zbottom(mm), 'uz', upperz(mm), 'lz', lowerZ(mm)

            xvalueUp = xvalueDn
            xvalueDn = xvalueDn - link_length(mm+1)
            xvalue   = xvalue   - link_length(mm+1) 

            if ( (xvalueDn .LE. 10)         .and. &
                 (apex_pass1 .eqv. .false.) .and. &
                 (divide_apex .eqv. .true.) ) then

                ! make sure the apex of the bump is handled properly
                ! set the xvalup as 10.0 so that we have a node at the apex of the bump
                 xvalueDn_new = 10.0

                 new_subdivide_length =  xvalueDn_new - xvalueDn
                 length_change        = link_length(mm+1) - new_subdivide_length

                 link_length(mm+1)      = new_subdivide_length
                 subdivide_length(mm+1) = new_subdivide_length

                 xvalueDn = xvalueDn_new
                 xvalue   = xvalueDn_new + link_length(mm+1)/2.0

                 apex_pass1 = .true.

            elseif ((xvalueUp .LE. 10.0)         .and. &
                    (apex_pass2 .eqv. .false.)   .and. &
                    (divide_apex .eqv. .true.) ) then

                xvalueUp_new = 10.0
                xvalueDn_new = xvalueUp_new - new_subdivide_length

                length_change = length_change + link_length(mm+1) - new_subdivide_length

                link_length(mm+1)      = new_subdivide_length
                subdivide_length(mm+1) = new_subdivide_length

                xvaluedn = xvalueDn_new
                xvalueUp = xvalueUp_new
                xvalue   = xvalueDn_new + link_length(mm+1)/2.0

                apex_pass2 = .true.
            endif   
            
        enddo  
        if ((debuglevel > 0) .or. (debuglevelall > 0))  print *, '*** leave ',subroutine_name
    end subroutine swashes_setup
    !
    !==========================================================================
    !==========================================================================
    !
    subroutine Initial_condition_for_width_depth_system &
        (area, flowrate, velocity,  &
        Froude,  breadth, topwidth, ManningsN, total_length, &
        lowerZ, depth, widthDepthData)

        character(64) :: subroutine_name = 'Initial_condition_for_width_depth_system'

<<<<<<< HEAD
        real(8),  intent(out)    :: area(:), flowrate(:), velocity(:), topwidth(:)
=======
        real(8),  intent(out)    :: area(:), flowrate(:), velocity(:), upperZ(:), topwidth(:)
>>>>>>> 0710c080
        real(8),  intent(in)     :: Froude(:),  breadth(:), ManningsN(:), lowerZ(:), total_length(:)
        real(8),  intent(in)     :: depth(:)
        !
        real(8),    target, intent(in out)    :: widthDepthData(:,:,:)

        real(8) :: perimeter(size(depth,1)), rh(size(depth,1)), slope(size(depth,1))
        real(8) :: AA, BB, CC, DD
        integer :: ind, ii
        real(8) :: temp1(size(depth,1)), hDepth(size(depth,1))

        real(8), pointer :: widthAtLayerTop(:,:), depthAtLayerTop(:,:), areaThisLayer(:,:)
        real(8), pointer :: areaTotalBelowThisLayer(:,:), dWidth(:,:)
        real(8), pointer :: dDepth(:,:), angle(:,:), perimeterBelowThisLayer(:,:)
        real(8), pointer :: area_difference(:,:), local_difference(:,:), depthTBL(:,:)

        !--------------------------------------------------------------------------
        if ((debuglevel > 0) .or. (debuglevelall > 0)) print *, '*** enter ',subroutine_name

        widthAtLayerTop         => widthDepthData (:,:, wd_widthAtLayerTop)
        depthAtLayerTop         => widthDepthData (:,:, wd_depthAtLayerTop) 
        areaThisLayer           => widthDepthData (:,:, wd_areaThisLayer)
        areaTotalBelowThisLayer => widthDepthData (:,:, wd_areaTotalBelowThisLayer)
        depthTBL                => widthDepthData (:,:, wd_depthTotalBelowThisLayer)
        dWidth                  => widthDepthData (:,:, wd_Dwidth)
        dDepth                  => widthDepthData (:,:, wd_Ddepth)
        angle                   => widthDepthData (:,:, wd_angle)
        perimeterBelowThisLayer => widthDepthData (:,:, wd_perimeterBelowThisLayer)
        area_difference         => widthDepthData (:,:, wd_area_difference)
        local_difference        => widthDepthData (:,:, wd_local_difference)

        do ii= 1, N_link
            temp1(:) = depthTBL(ii,:)-depth(ii)
            ind = minloc(abs(temp1(:)), DIM=1)

            area (ii) =  areaTotalBelowThisLayer(ii, ind)
            AA = oneR/tan(angle(ii,ind))
            BB = widthAtLayerTop(ii,ind) - dWidth(ii,ind)
            CC = - area_difference(ii,ind)
            DD = (-BB + sqrt(BB**twoR - fourR*AA*CC))/(twoR*AA)

            hdepth(ii) = DD + depthAtLayerTop(ii,ind) - dDepth(ii,ind)
            topwidth(ii) = widthAtLayerTop(ii,ind) - (dDepth(ii,ind)-DD) &
                *dWidth(ii,ind)/dDepth(ii,ind)
            perimeter(ii) = perimeterBelowThisLayer(ii,ind) + twoR * DD/sin(angle(ii,ind))
        enddo
        rh = area / perimeter
        velocity = Froude * sqrt(grav * hDepth)
        flowrate = area * velocity
        slope = (velocity * ManningsN / (rh**(2.0/3.0)) )**2

        !  do ii= 1, N_link
        !     print *, "elelment No. =", ii
        !     print *, area(ii)
        !     print *, perimeter(ii)
        !     print *, rh(ii)
        !     print *, velocity(ii)
        !    print *, "angle = ", angle(ii,2)
        !     print *,"idx = ", ii, "init flowrate", flowrate(ii)
        !     print *, slope(ii)
        !     print *, upperZ(ii), lowerZ(ii)
        !     print *,"idx = ", ii, "init length", total_length(ii)
        !     print *, slope(ii)*total_length(ii)
        !  enddo

        if ((debuglevel > 0) .or. (debuglevelall > 0))  print *, '*** leave ',subroutine_name
    end subroutine Initial_condition_for_width_depth_system
    !
    !==========================================================================
    !==========================================================================
    !
    subroutine Initial_condition_for_width_depth_system_new &
        (area, flowrate, velocity,  &
        Froude,  breadth, topwidth, ManningsN, total_length, &
        lowerZ, depth, widthDepthData)

        character(64) :: subroutine_name = 'Initial_condition_for_width_depth_system_new'

        real(8),  intent(out)    :: area(:), flowrate(:), velocity(:), topwidth(:)
        real(8),  intent(in)     :: Froude(:),  breadth(:), ManningsN(:), lowerZ(:), total_length(:)
        real(8),  intent(in)     :: depth(:)
        !
        real(8),    target, intent(in out)    :: widthDepthData(:,:,:)

        real(8) :: perimeter(size(depth,1)), rh(size(depth,1)), slope(size(depth,1))
        real(8) :: AA, BB, CC, DD
        integer :: ind, ii
        real(8) :: temp1(size(depth,1)), hDepth(size(depth,1))

        real(8), pointer :: widthAtLayerTop(:,:), depthAtLayerTop(:,:), areaThisLayer(:,:)
        real(8), pointer :: areaTotalBelowThisLayer(:,:), dWidth(:,:)
        real(8), pointer :: dDepth(:,:), angle(:,:), perimeterBelowThisLayer(:,:)
        real(8), pointer :: area_difference(:,:), local_difference(:,:), depthTBL(:,:)

        !--------------------------------------------------------------------------
        if ((debuglevel > 0) .or. (debuglevelall > 0)) print *, '*** enter ',subroutine_name

        widthAtLayerTop         => widthDepthData (:,:, wd_widthAtLayerTop)
        depthAtLayerTop         => widthDepthData (:,:, wd_depthAtLayerTop)
        areaThisLayer           => widthDepthData (:,:, wd_areaThisLayer)
        areaTotalBelowThisLayer => widthDepthData (:,:, wd_areaTotalBelowThisLayer)
        depthTBL                => widthDepthData (:,:, wd_depthTotalBelowThisLayer)
        dWidth                  => widthDepthData (:,:, wd_Dwidth)
        dDepth                  => widthDepthData (:,:, wd_Ddepth)
        angle                   => widthDepthData (:,:, wd_angle)
        perimeterBelowThisLayer => widthDepthData (:,:, wd_perimeterBelowThisLayer)
        area_difference         => widthDepthData (:,:, wd_area_difference)
        local_difference        => widthDepthData (:,:, wd_local_difference)

        do ii= 1, N_link
            temp1(:) = depthTBL(ii,:)-depth(ii)
            ind = minloc(abs(temp1(:)), DIM=1)

            area (ii) =  areaTotalBelowThisLayer(ii, ind)
            AA = oneR/tan(angle(ii,ind))
            BB = widthAtLayerTop(ii,ind) - dWidth(ii,ind)
            CC = - area_difference(ii,ind)
            DD = (-BB + sqrt(BB**twoR - fourR*AA*CC))/(twoR*AA)

            hdepth(ii) = DD + depthAtLayerTop(ii,ind) - dDepth(ii,ind)
            topwidth(ii) = widthAtLayerTop(ii,ind) - (dDepth(ii,ind)-DD) &
                *dWidth(ii,ind)/dDepth(ii,ind)
            perimeter(ii) = perimeterBelowThisLayer(ii,ind) + twoR * DD/sin(angle(ii,ind))
        enddo
        rh = area / perimeter
        velocity = Froude * sqrt(grav * hDepth)
        flowrate = area * velocity

        if ((debuglevel > 0) .or. (debuglevelall > 0))  print *, '*** leave ',subroutine_name
    end subroutine Initial_condition_for_width_depth_system_new
    !
    !==========================================================================
    !==========================================================================
    !
    subroutine write_testcase_setup_file &
        (Froude, CFL, flowrate, velocity, init_depth, depth_upstream, depth_dnstream, breadth,  &
        topwidth, area, total_length, subdivide_length, lowerZ, upperZ, ManningsN)

        character(64) :: subroutine_name = ' write_testcase_setup_file'

        real(8),  intent(in)  :: CFL
        real(8),  intent(in)  :: Froude(:),  flowrate(:), velocity(:),  breadth(:), topwidth(:)
        real(8),  intent(in)  :: area(:), total_length(:), subdivide_length(:), lowerZ(:), upperZ(:)
        real(8),  intent(in)  :: ManningsN(:), depth_upstream(:), depth_dnstream(:), init_depth(:)

        integer        :: UnitNumber

        character(64)  :: thisFilePath, thisFileStatus, thisFileName
        character(256) :: thisFileWriteName

        logical        :: thisFileisOpen = .false.

        integer                :: open_status
        character(len=512)     :: emsg

        !--------------------------------------------------------------------------
        if ((debuglevel > 0) .or. (debuglevelall > 0)) print *, '*** enter ',subroutine_name

        open_status = 0

        UnitNumber = outputfile_next_unitnumber
        outputfile_next_unitnumber = outputfile_next_unitnumber+1

        thisFileName   = trim(setting%TestCase%TestName)
        thisFilePath   = trim(setting%DebugOut%FolderPath) &
            // trim(setting%Debugout%FolderName) // '/'
        thisFileStatus = 'new'
        thisFileIsOpen     = .true.

        thisFileWriteName  = trim(thisFilePath) // &
            trim(thisFileName) // &
            trim(setting%Time%DateTimeStamp) //&
            '.txt'
        print *, thisFileWriteName
        ! print *, trim(setting%TestCase%TestName)
        ! print *, trim(setting%DebugOut%FolderPath)
        ! print *, trim(setting%Debugout%FolderName)
        !
        ! print *, trim(thisFileName)
        ! print *, trim(thisFilePath)
        ! print *, trim(thisFileWriteName)
        ! stop
        !
        open(unit=UnitNumber, &
            file=trim(thisFileWriteName), &
            status = 'new', &
            access = 'sequential', &
            form   = 'formatted', &
            action = 'write', &
            iostat = open_status)

        emsg = 'file exists: file open failed in '//trim(subroutine_name) &
            // '; filename = '//trim(thisFileWriteName)
        call utility_check_fileopen (open_status, emsg)

        write(UnitNumber,*) trim(setting%TestCase%TestName)
        write(UnitNumber,*) trim(setting%Time%DateTimeStamp)
        write(UnitNumber,*)
        write(UnitNumber,*) Froude  ,'=Froude'
        write(UnitNumber,*) CFL     ,'=CFL combined'
        write(UnitNumber,*) velocity * setting%Time%Dt / subdivide_length,'=CFL advective'
        write(UnitNumber,*) sqrt(grav * init_depth) * setting%Time%DT / subdivide_length,'=CFL barotropic'
        write(UnitNumber,*)
        write(UnitNumber,*) flowrate, '=flowrate'
        write(UnitNumber,*) velocity, '=velocity'
        write(UnitNumber,*) setting%Time%Dt,' = dt'
        write(UnitNumber,*)
        write(UnitNumber,*) init_depth       ,'=init depth'
        write(UnitNumber,*) depth_upstream   ,'=depth upstream'
        write(UnitNumber,*) depth_dnstream   ,'=depth downstream'
        write(UnitNumber,*) breadth ,'=breadth'
        write(UnitNumber,*) topwidth ,'=topwidth'
        write(UnitNumber,*) area    ,'=area'
        write(UnitNumber,*) total_length ,'=total_length'
        write(UnitNumber,*) subdivide_length ,'=subdivide_length'
        write(UnitNumber,*) area * subdivide_length,'=element_volume'
        write(UnitNumber,*) lowerZ,'=lowerZ'
        write(UnitNumber,*) upperZ,'=upperZ'
        write(UnitNumber,*) (upperZ - lowerZ )/ total_length,'=slope'
        write(UnitNumber,*)
        write(UnitNumber,*) ManningsN,'=ManningsN'
        write(UnitNumber,*)
        write(UnitNumber,*) setting%Step%First,'=first step'
        write(UnitNumber,*) setting%Step%Final,'=last step'
        write(UnitNumber,*) setting%Time%StartTime,'=start time'
        write(UnitNumber,*) setting%Time%EndTime,'=end time'
        write(UnitNumber,*)

        close(UnitNumber)
        outputfile_next_unitnumber = outputfile_next_unitnumber-1

        if ((debuglevel > 0) .or. (debuglevelall > 0))  print *, '*** leave ',subroutine_name
    end subroutine  write_testcase_setup_file
    !
    !==========================================================================
    !==========================================================================
    !
    elemental function get_dt_from_CFL &
        (CFL, velocity, depth, element_length) &
        result (dt)

        ! character(64) :: subroutine_name = 'get_dt_from_CFL'

        real(8),  intent(in) :: CFL, velocity, depth, element_length
        real(8) :: dt

        !--------------------------------------------------------------------------

        dt = CFL * onehalfR * element_length / (velocity + sqrt(grav * depth))

    end function get_dt_from_CFL
    !
    !==========================================================================
    ! END OF MODULE test_cases
    !==========================================================================
end module test_cases<|MERGE_RESOLUTION|>--- conflicted
+++ resolved
@@ -55,23 +55,14 @@
         type(string), dimension(:),   allocatable, intent(out) :: linkName
         type(string), dimension(:),   allocatable, intent(out) :: nodeName
         type(bcType), dimension(:),   allocatable, intent(out) :: bcdataUp, bcdataDn
-<<<<<<< HEAD
         type(controlType), dimension(:),   allocatable, intent(out) :: gateSetting
-=======
->>>>>>> 0710c080
 
         real(8), dimension(:), allocatable :: depth_dnstream, depth_upstream, init_depth
         real(8), dimension(:), allocatable :: subdivide_length, channel_length
         real(8), dimension(:), allocatable :: channel_breadth, channel_topwidth
-<<<<<<< HEAD
         real(8), dimension(:), allocatable :: lowerZ, upperZ, flowrate, zbottom
         real(8), dimension(:), allocatable :: area, velocity,  Froude, ManningsN
         real(8), dimension(:), allocatable :: fullDepth, inletOffset, outletOffset, sideSlope
-=======
-        real(8), dimension(:), allocatable :: lowerZ, upperZ, flowrate
-        real(8), dimension(:), allocatable :: area, velocity,  Froude, ManningsN
-        real(8), dimension(:), allocatable :: fullDepth, inletOffset, sideSlope
->>>>>>> 0710c080
         real(8), dimension(:), allocatable :: parabolaValue, leftSlope, rightSlope
         real(8), dimension(:), allocatable :: dischargeCoefficient1, dischargeCoefficient2
         real(8), dimension(:), allocatable :: endContractions
@@ -79,11 +70,7 @@
         integer, dimension(:), allocatable :: idepth_type
         integer, dimension(:), allocatable :: channel_geometry
 
-<<<<<<< HEAD
         real(8) :: CFL, ManningsNBuffer, total_length
-=======
-        real(8) :: CFL
->>>>>>> 0710c080
 
         integer :: first_step, last_step, display_interval, mm
         integer :: N_Swashes
@@ -98,12 +85,10 @@
         real(8),    dimension(:), allocatable :: init_zBottom
         real(8),    dimension(:), allocatable :: init_xDistance
         real(8),    dimension(:), allocatable :: init_Breadth
-<<<<<<< HEAD
         integer, dimension(:), allocatable :: init_upNode ! We need these to describe connectivity
         integer, dimension(:), allocatable :: init_dnNode ! We need these to describe connectivity
         real(8),    dimension(:), allocatable :: init_flowrate !initial flowrate 
-=======
->>>>>>> 0710c080
+
         real(8),    dimension(:,:,:),  allocatable :: init_widthDepthData
         type(string), dimension(:), allocatable :: init_cellType
         real(8), dimension(:),         allocatable :: faceZBottom
@@ -307,10 +292,11 @@
 
             call case_waller_creek_initialize &
                 (channel_length, channel_breadth, channel_topwidth, subdivide_length, &
-                lowerZ, init_flowrate, init_depth, depth_upstream, depth_dnstream, &
+                lowerZ, upperZ, flowrate, init_depth, depth_upstream, depth_dnstream, &
                 ManningsN, lManningsN, idepth_type,                                   &
                 linkR, nodeR, linkI, nodeI, linkYN, nodeYN, linkName, nodeName,    &
-                bcdataDn, bcdataUp, newID, newWidthDepthData)
+                bcdataDn, bcdataUp, newID, newNumberPairs, &
+                newXDistance, newWidthDepthData, newCellType)
 
             call this_setting_for_time_and_steps &
                 (CFL, velocity, init_depth, subdivide_length, first_step, last_step, &
@@ -1027,17 +1013,10 @@
         real(8), dimension(:), allocatable, intent(out) :: depth_dnstream, depth_upstream, init_depth
         real(8), dimension(:), allocatable, intent(out) :: subdivide_length, channel_length
         real(8), dimension(:), allocatable, intent(out) :: channel_breadth, channel_topwidth
-<<<<<<< HEAD
         real(8), dimension(:), allocatable, intent(out) :: lowerZ, upperZ, flowrate !initial_flowrate
         real(8), dimension(:), allocatable, intent(out) :: area, velocity, Froude, ManningsN
         real(8), dimension(:), allocatable, intent(out) :: parabolaValue, leftSlope, rightSlope
         real(8), dimension(:), allocatable, intent(out) :: inletOffset, outletOffset, sideSlope
-=======
-        real(8), dimension(:), allocatable, intent(out) :: lowerZ, upperZ, flowrate
-        real(8), dimension(:), allocatable, intent(out) :: area, velocity, Froude, ManningsN
-        real(8), dimension(:), allocatable, intent(out) :: parabolaValue, leftSlope, rightSlope
-        real(8), dimension(:), allocatable, intent(out) :: inletOffset, sideSlope
->>>>>>> 0710c080
         real(8), dimension(:), allocatable, intent(out) :: dischargeCoefficient1, dischargeCoefficient2
         real(8), dimension(:), allocatable, intent(out) :: fullDepth, endContractions
 
@@ -1093,11 +1072,8 @@
 
         real(8),  dimension(size(velocity)) :: dtSet, CFLset
 
-<<<<<<< HEAD
         real(8)       :: dtmin
-=======
-        real(8)      :: dtmin
->>>>>>> 0710c080
+
         integer    :: dtscale
 
         !--------------------------------------------------------------------------
@@ -1495,11 +1471,7 @@
 
         character(64) :: subroutine_name = 'Initial_condition_for_width_depth_system'
 
-<<<<<<< HEAD
         real(8),  intent(out)    :: area(:), flowrate(:), velocity(:), topwidth(:)
-=======
-        real(8),  intent(out)    :: area(:), flowrate(:), velocity(:), upperZ(:), topwidth(:)
->>>>>>> 0710c080
         real(8),  intent(in)     :: Froude(:),  breadth(:), ManningsN(:), lowerZ(:), total_length(:)
         real(8),  intent(in)     :: depth(:)
         !
