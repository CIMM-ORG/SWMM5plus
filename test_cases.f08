! module test_cases
!
! Calling routines for custom test cases, e.g. calls the case_simple_channel
! functions to setup a single channel reach.
!
!==========================================================================
!
module test_cases
    !
    use array_index
    use bc
    use case_simple_channel
    use case_simple_orifice
    use case_simple_weir
    use case_y_channel
    use case_y_storage_channel
    use case_waller_creek
    use case_simple_pipe
    use data_keys
    use globals
    use read_width_depth
    use setting_definition
    use utility
    use xsect_tables

    implicit none

    private

    public :: test_case_initiation

    integer :: debuglevel = 0

contains
    !
    !==========================================================================
    !==========================================================================
    !
    subroutine test_case_initiation &
        (linkR, nodeR, linkI, nodeI, linkYN, nodeYN, linkName, nodeName,     &
        bcdataDn, bcdataUp, newID, newNumberPairs, newManningsN, newLength, &
        newZBottom, newXDistance, newBreadth, newWidthDepthData, newCellType)

        character(64) :: subroutine_name = 'test_case_initiation'

        integer,      dimension(:,:), allocatable, intent(out) :: linkI
        integer,      dimension(:,:), allocatable, intent(out) :: nodeI
        real,         dimension(:,:), allocatable, intent(out) :: linkR
        real,         dimension(:,:), allocatable, intent(out) :: nodeR
        logical,      dimension(:,:), allocatable, intent(out) :: linkYN
        logical,      dimension(:,:), allocatable, intent(out) :: nodeYN
        type(string), dimension(:),   allocatable, intent(out) :: linkName
        type(string), dimension(:),   allocatable, intent(out) :: nodeName
        type(bcType), dimension(:),   allocatable, intent(out) :: bcdataUp, bcdataDn

        real, dimension(:), allocatable :: depth_dnstream, depth_upstream, init_depth
        real, dimension(:), allocatable :: subdivide_length, channel_length
        real, dimension(:), allocatable :: channel_breadth, channel_topwidth
        real, dimension(:), allocatable :: lowerZ, upperZ, flowrate
        real, dimension(:), allocatable :: area, velocity,  Froude, ManningsN
        real, dimension(:), allocatable :: fullDepth, inletOffset, sideSlope
        real, dimension(:), allocatable :: parabolaValue, leftSlope, rightSlope
        real, dimension(:), allocatable :: dischargeCoefficient1, dischargeCoefficient2
        real, dimension(:), allocatable :: endContractions

        integer, dimension(:), allocatable :: idepth_type
        integer, dimension(:), allocatable :: channel_geometry

        real :: CFL

        integer :: first_step, last_step, display_interval, mm

        real :: climit, cvel, uz, lz

        !Waller Creek
        integer, dimension(:), allocatable :: init_ID
        integer, dimension(:), allocatable :: init_numberPairs
        real,    dimension(:), allocatable :: init_ManningsN
        real,    dimension(:), allocatable :: init_Length
        real,    dimension(:), allocatable :: init_zBottom
        real,    dimension(:), allocatable :: init_xDistance
        real,    dimension(:), allocatable :: init_Breadth
        integer, dimension(:), allocatable :: init_upNode ! We need these to describe connectivity
        integer, dimension(:), allocatable :: init_dnNode ! We need these to describe connectivity
        real,    dimension(:), allocatable :: init_flowrate !initial flowrate 
        real,    dimension(:,:,:),  allocatable :: init_widthDepthData
        type(string), dimension(:), allocatable :: init_cellType
        real, dimension(:),         allocatable :: faceZBottom

        integer, dimension(:),      allocatable :: newID
        integer, dimension(:),      allocatable :: newNumberPairs
        real,    dimension(:),      allocatable :: newManningsN
        real,    dimension(:),      allocatable :: newLength
        real,    dimension(:),      allocatable :: newZBottom
        real,    dimension(:),      allocatable :: newXDistance
        real,    dimension(:),      allocatable :: newBreadth
        real,    dimension(:,:,:),  allocatable, target :: newWidthDepthData
        type(string), dimension(:), allocatable :: newCellType(:)


        real :: inflowBC, heightBC, Waller_Creek_initial_depth
        real :: geometry_downstream_minimum_length
        real :: Waller_Creek_cellsize_target

        logical :: geometry_add_downstream_buffer

        integer :: unit = 11
        integer :: n_rows_in_file_node = 0
        integer :: max_number_of_pairs = 0

        real :: subdivide_length_check = 10.0

        integer :: ii

        real, pointer :: widthAtLayerTop(:,:), depthAtLayerTop(:,:), areaThisLayer(:,:)
        real, pointer :: areaTotalBelowThisLayer(:,:), dWidth(:,:)
        real, pointer :: dDepth(:,:), angle(:,:), perimeterBelowThisLayer(:,:)
        real, pointer :: area_difference(:,:), local_difference(:,:)

        !--------------------------------------------------------------------------
        if ((debuglevel > 0) .or. (debuglevelall > 0)) print *, '*** enter ',subroutine_name

        select case (setting%TestCase%TestName)

            !% Write a new case statement for each unique test case
          case ('simple_channel_001')

            N_link = 1
            N_node = 1
            N_BCupstream = 1
            N_BCdnstream = 1

            !% create the local variables that must be populated to set up the test case
            call control_variable_allocation &
                (init_depth, depth_dnstream, depth_upstream, lowerZ, upperZ, channel_length, &
                channel_breadth, channel_topwidth, subdivide_length, flowrate, area,        &
                velocity,  Froude, ManningsN, idepth_type, channel_geometry, parabolaValue, &
                leftSlope, rightSlope, sideslope, inletOffset, dischargeCoefficient1,       &
                dischargeCoefficient2, fullDepth, endContractions)

            ! step controls
            display_interval = 1
            first_step = 1
            last_step  =  1000 ! note 1000 is good enough to show blow up or not, 10000 is smooth

            ! set up flow and time step for differen subcases
            ! tests that ran:  Fr = 0.25, 0.5
            Froude       = 0.25   ! determines flowrate and slope to get Froude
            CFL          = 0.25  ! determines dt from subdivide_length

            ! keep these physics fixed
            channel_breadth = 3.0

            ! assign geometry type for links
            do ii=1,N_link
                channel_geometry(ii) = lRectangular
            end do

            depth_upstream  = 1.0
            depth_dnstream  = 1.0
            init_depth      = 1.0
            idepth_type     = 1  !1 = uniform, 2=linear, 3=exponential decay
            ManningsN       = 0.03
            channel_length  = 10000.0
            lowerZ          = 1.0
            subdivide_length = 5000.0

            ! rectangular geometry
            parabolaValue = zeroR
            leftSlope     = zeroR
            rightSlope    = zeroR

            call froude_driven_setup &
                (upperZ(1), area(1), flowrate(1), velocity(1),  &
                Froude(1),  channel_breadth(1), channel_topwidth(1), ManningsN(1), &
                channel_length(1), lowerZ(1),  init_depth(1), &
                channel_geometry(1), parabolaValue(1), leftSlope(1), rightSlope(1))

            call this_setting_for_time_and_steps &
                (CFL, velocity, init_depth, subdivide_length, &
                first_step, last_step, display_interval,2)

            call case_simple_channel_initialize &
                (channel_length(1), channel_breadth(1), channel_topwidth(1), subdivide_length(1), &
                lowerZ(1), upperZ(1), flowrate(1), init_depth(1), depth_upstream(1), depth_dnstream(1), &
                ManningsN(1), lManningsN, idepth_type(1),                                   &
                linkR, nodeR, linkI, nodeI, linkYN, nodeYN, linkName, nodeName,    &
                bcdataDn, bcdataUp)

            if (.not. setting%Debugout%SuppressAllFiles) then
                call write_testcase_setup_file &
                    (Froude, CFL, flowrate, velocity, init_depth, depth_upstream,   &
                    depth_dnstream, channel_breadth, channel_topwidth, area, &
                    channel_length, subdivide_length, &
                    lowerZ, upperZ, ManningsN)
            endif

            !print *, flowrate, depth_dnstream
            !stop

            !% Write a new case statement for each unique test case
          case ('width_depth')

            !open the Waller Creek depth list
            open(newunit=unit, file='WLR_WidthDepthList.txt', status='OLD')
            ! get the number of links and number of pairs per each link from the file
            n_rows_in_file_node = read_number_of_cells(unit)
            max_number_of_pairs = read_max_number_of_pairs(unit)

            ! read the entire data from the width-depth list
            call read_widthdepth_pairs &
                (unit, init_ID, init_upNode, init_dnNode, init_numberPairs, init_ManningsN, init_Length, &
                init_zBottom, init_xDistance, init_Breadth, init_widthDepthData, init_cellType)

            ! subdivide length for checking the length of nonmonotonic elements
            subdivide_length_check = 10.0

            ! dividing nun monotonic elements
            call nonmonotonic_subdivide &
                (init_ID, init_numberPairs, init_ManningsN, init_Length,         &
                init_zBottom, init_xDistance, init_Breadth, init_widthDepthData, &
                init_cellType, n_rows_in_file_node, faceZBottom,                 &
                max_number_of_pairs, newID, newNumberPairs, newManningsN,        &
                newLength, newZBottom, newXDistance, newBreadth,                 &
                newWidthDepthData, newCellType, subdivide_length_check)

            N_link = size(newID)
            N_node = N_link + 1
            N_BCupstream = 1
            N_BCdnstream = 1

            !% create the local variables that must be populated to set up the test case
            call control_variable_allocation &
                (init_depth, depth_dnstream, depth_upstream, lowerZ, upperZ, channel_length,&
                channel_breadth, channel_topwidth, subdivide_length, flowrate, area,        &
                velocity,  Froude, ManningsN, idepth_type, channel_geometry, parabolaValue, &
                leftSlope, rightSlope, sideslope, inletOffset, dischargeCoefficient1,       &
                dischargeCoefficient2, fullDepth, endContractions)
            
            allocate(init_flowrate(N_Link))
            
            ! step controls
            display_interval = 1000
            first_step = 1
            last_step  =  5000 ! note 1000 is good enough to show blow up or not, 10000 is smooth

            ! set up flow and time step for differen subcases
            Froude(:)    = 0.8   ! determines flowrate and slope to get Froude
            CFL          = 0.25  ! determines dt from subdivide_length

            ! keep these physics fixed
            channel_breadth     = newBreadth

            ! assign geometry type for links
            do ii=1,N_link
                channel_geometry(ii) = lWidthDepth
            end do

            depth_upstream(:)   = 0.75
            depth_dnstream(:)   = 0.748409
            init_depth(:)       = 0.5
            init_flowrate(:)    = 1.0
            idepth_type(:)      = 1  !1 = uniform, 2=linear, 3=exponential decay
            ManningsN           = newManningsN
            channel_length      = newLength
            lowerZ              = newZBottom
            subdivide_length(:) = 10.0

            !calculate the geometry related information from widthDepth information
            !and store it at the same matrix
            call widthdepth_pair_auxiliary (newWidthDepthData, newCellType, newNumberPairs)
<<<<<<< HEAD
            
            call Initial_condition_for_width_depth_system &
                (upperZ, area, flowrate, velocity, Froude,  channel_breadth, &
                channel_topwidth, ManningsN, channel_length, lowerZ, &
                init_depth, newWidthDepthData) ! Setup the initial condition
            ! Pass  
            !print *, "area=", area
=======

            ! call Initial_condition_for_width_depth_system &
            !     (area, flowrate, velocity, Froude,  channel_breadth, &
            !     channel_topwidth, ManningsN, channel_length, lowerZ, &
            !     init_depth, newWidthDepthData) ! Setup the initial condition
            ! Pass
            
>>>>>>> 5642679c
            !Hijack the variables for testing purpose
            !area(:) = 7.5
            !(:) = 2.66666
            !init_depth(:) = 0.75
            ! call this_setting_for_time_and_steps &
            !     (CFL, velocity, init_depth, subdivide_length, first_step, last_step, &
            !     display_interval, 2)

            call case_waller_creek_initialize &
                (channel_length, channel_breadth, channel_topwidth, subdivide_length, &
                lowerZ, init_flowrate, init_depth, depth_upstream, depth_dnstream, &
                ManningsN, lManningsN, idepth_type,                                   &
                linkR, nodeR, linkI, nodeI, linkYN, nodeYN, linkName, nodeName,    &
                bcdataDn, bcdataUp, newID, newWidthDepthData)

            call this_setting_for_time_and_steps &
                (CFL, velocity, init_depth, subdivide_length, first_step, last_step, &
                display_interval, 2)
            
            
            if (.not. setting%Debugout%SuppressAllFiles) then
                call write_testcase_setup_file &
                    (Froude, CFL, flowrate, velocity, init_depth, depth_upstream,   &
                    depth_dnstream, channel_breadth, channel_topwidth, area, &
                    channel_length, subdivide_length, &
                    lowerZ, upperZ, ManningsN)
            endif

          case ('y_channel_002')

            N_link = 3
            N_node = 4
            N_BCupstream = 2
            N_BCdnstream = 1

            call control_variable_allocation &
                (init_depth, depth_dnstream, depth_upstream, lowerZ, upperZ, channel_length, &
                channel_breadth, channel_topwidth, subdivide_length, flowrate, area,        &
                velocity,  Froude, ManningsN, idepth_type, channel_geometry, parabolaValue, &
                leftSlope, rightSlope, sideslope, inletOffset, dischargeCoefficient1,       &
                dischargeCoefficient2, fullDepth, endContractions)

            ! step controls
            display_interval = 1000
            first_step = 1
            last_step  = 10000! note 1000 is good enough to show blow up or not, 10000 is smooth

            ! set up flow and time step for differen subcases
            ! tests that ran:  Fr = 0.25, 0.5
            Froude(1)       = 0.8   ! determines flowrate and slope to get Froude

            Froude(2)       = 0.8   ! determines flowrate and slope to get Froude

            Froude(3)       = 0.8   ! determines flowrate and slope to get Froude

            CFL          = 0.6  ! determines dt from subdivide_length

            init_depth(1:3)    = 1.0
            depth_dnstream(1)  = 1.0
            depth_upstream(1)  = 1.0 ! junction

            depth_dnstream(2:3) = depth_upstream(1) ! junction should be consistent

            depth_upstream(2)  = 1.0 ! upstream bc right
            depth_upstream(3)  = 1.0 ! upstream bc left
            idepth_type     = 1  !1 = uniform, 2=linear, 3=exponential decay
            ManningsN       = 0.03

            channel_breadth(1)   = 3.0
            channel_breadth(2)   = 3.0
            channel_breadth(3)   = 3.0

            ! assign geometry type for links
            do ii=1,N_link
                channel_geometry(ii) = lRectangular
            end do

            channel_length(1)    = 1000.0
            channel_length(2)    = 1000.0
            channel_length(3)    = 1000.0

            lowerZ(1)           = 1.0
            subdivide_length(1) = 100.0
            subdivide_length(2) = 100.0
            subdivide_length(3) = 100.0

            ! rectangular geometry
            parabolaValue = zeroR
            leftSlope     = zeroR
            rightSlope    = zeroR


            ! get consistent bottom Z values for the desired Froude number in each link
            do mm=1,N_link
                if (mm==1) then
                    ! start with the Z for the inflow link
                    lz = lowerZ(1)
                end if
                call froude_driven_setup &
                    (uz, area(mm), flowrate(mm), velocity(mm), Froude(mm),         &
                    channel_breadth(mm), channel_topwidth(mm), ManningsN(mm),     &
                    channel_length(mm), lz, init_depth(mm), channel_geometry(mm), &
                    parabolaValue(mm), leftSlope(mm), rightSlope(mm) )
                select case (mm)
                  case (1)
                    ! the upstream z of the downstream link becomes the lower z of the upstream links
                    lz = uz
                    upperZ(1) = uz
                  case (2,3)
                    lowerZ(mm) = upperZ(1)
                    upperZ(mm) = uz
                    lz = upperZ(1)
                end select
            end do

            call this_setting_for_time_and_steps &
                (CFL, velocity, init_depth, subdivide_length, first_step, last_step, &
                display_interval, 2)

            call case_y_channel_initialize &
                (channel_length, channel_breadth, channel_topwidth, subdivide_length, &
                lowerZ, upperZ, flowrate, init_depth, depth_upstream, depth_dnstream,       &
                ManningsN, lManningsN, idepth_type,                             &
                linkR, nodeR, linkI, nodeI, linkYN, nodeYN, linkName, nodeName, &
                bcdataDn, bcdataUp)

            if (.not. setting%Debugout%SuppressAllFiles) then
                call write_testcase_setup_file &
                    (Froude, CFL, flowrate, velocity, init_depth, depth_upstream,   &
                    depth_dnstream, channel_breadth, channel_topwidth, area, &
                    channel_length, subdivide_length, &
                    lowerZ, upperZ, ManningsN)
            endif


            !print *, flowrate
            !print *, linkR(:,lr_InitialFlowrate)
            !print *, trim(subroutine_name)
            !stop
          case ('simple_weir_003')

            N_link = 3
            N_node = 4
            N_BCupstream = 1
            N_BCdnstream = 1

            !% create the local variables that must be populated to set up the test case
            call control_variable_allocation &
                (init_depth, depth_dnstream, depth_upstream, lowerZ, upperZ, channel_length, &
                channel_breadth, channel_topwidth, subdivide_length, flowrate, area,        &
                velocity,  Froude, ManningsN, idepth_type, channel_geometry, parabolaValue, &
                leftSlope, rightSlope, sideslope, inletOffset, dischargeCoefficient1,       &
                dischargeCoefficient2, fullDepth, endContractions)

            ! step controls
            display_interval = 100
            first_step = 1
            last_step  =  30000

            ! set up flow and time step for differen subcases
            ! tests that ran:  Fr = 0.25, 0.5

            ! This is from case_y_channel
            Froude       = 0.25   ! determines flowrate and slope to get Froude
            CFL          = 0.25  ! determines dt from subdivide_length

            ! keep these physics fixed
            idepth_type        = 1  !1 = uniform, 2=linear, 3=exponential decay
            ManningsN          = 0.03

            channel_geometry(1) = lRectangular
            lowerZ(1)          = 1.0
            depth_dnstream(1)  = 1.0e-2
            depth_upstream(1)  = 1.0e-2
            init_depth(1)      = 1.0e-2

            channel_geometry(2) = lTriangular
            depth_dnstream(2)  = 1.0e-2         !This is the depth in weir
            depth_upstream(2)  = 1.0e-2         !This is the depth in weir
            init_depth(2)      = 1.0e-2

            channel_geometry(3) = lRectangular
            depth_dnstream(3)  = 0.25
            depth_upstream(3)  = 0.25
            init_depth(3)      = 0.25

            channel_breadth      = 3.0
            channel_length       = 1000.0
            channel_length(2)    = 1        !This is Weir Length

            subdivide_length     = 500.0
            subdivide_length(2)  = 1        !We are not subdividing weir element. So this value is same as weir length

            leftSlope             = 1.0
            rightSlope            = 1.0
            sideSlope             = nullValueR
            inletOffset           = nullValueR
            dischargeCoefficient1 = nullValueR
            dischargeCoefficient2 = nullValueR
            fullDepth             = nullValueR
            endContractions       = nullValueR

            ! wier settings
            inletOffset(2)             = 1.0
            dischargeCoefficient1(2)   = 1.40
            fullDepth(2)               = 1.5
            sideSlope(2)               = 1.0

            ! get consistent bottom Z values for the desired Froude number in each link
            do mm=1,N_link
                if (mm==1) then
                    ! start with the Z for the inflow link
                    lz = lowerZ(1)
                end if
                select case (mm)
                  case (1)
                    call froude_driven_setup &
                        (uz, area(mm), flowrate(mm), velocity(mm),                               &
                        Froude(mm), channel_breadth(mm), channel_topwidth(mm), &
                        ManningsN(mm), channel_length(mm), &
                        lz, init_depth(mm), channel_geometry(mm), &
                        parabolaValue(mm), leftSlope(mm), rightSlope(mm) )
                    ! the upstream z of the downstream link becomes the lower z of the upstream links
                    lz = uz
                    upperZ(1) = uz
                  case (2)
                    call weir_setup &
                        (uz, area(mm), flowrate(mm), velocity(mm), sideslope(mm), Froude(mm), &
                        channel_breadth(mm), ManningsN(mm), channel_length(mm), lz,           &
                        depth_upstream(mm) )
                    lowerZ(mm) = upperZ(1)
                    upperZ(mm) = uz
                    lz = uz
                  case (3)
                    call froude_driven_setup &
                        (uz, area(mm), flowrate(mm), velocity(mm),                               &
                        Froude(mm), channel_breadth(mm), channel_topwidth(mm), &
                        ManningsN(mm), channel_length(mm), &
                        lz, init_depth(mm), channel_geometry(mm), &
                        parabolaValue(mm), leftSlope(mm), rightSlope(mm) )
                    lowerZ(mm) = upperZ(2)
                    upperZ(mm) = uz
                end select
            end do

            call this_setting_for_time_and_steps &
                (CFL, velocity, depth_upstream, subdivide_length, &
                first_step, last_step, display_interval,2)

            call case_simple_weir_initialize &
                (channel_length, channel_breadth, subdivide_length, lowerZ, upperZ,    &
                flowrate, depth_upstream, depth_dnstream, init_depth,                 &
                sideslope, inletOffset, dischargeCoefficient1, dischargeCoefficient2, &
                fullDepth, endContractions, ManningsN, lManningsN, idepth_type,       &
                linkR, nodeR, linkI, nodeI,linkYN, nodeYN, linkName, nodeName,        &
                bcdataDn, bcdataUp)

            if (.not. setting%Debugout%SuppressAllFiles) then
                call write_testcase_setup_file &
                    (Froude, CFL, flowrate, velocity, init_depth, depth_upstream,   &
                    depth_dnstream, channel_breadth, channel_topwidth, area, &
                    channel_length, subdivide_length, &
                    lowerZ, upperZ, ManningsN)
            endif

          case ('simple_orifice_004')

            N_link = 3
            N_node = 4
            N_BCupstream = 1
            N_BCdnstream = 1

            !% create the local variables that must be populated to set up the test case
            call control_variable_allocation &
                (init_depth, depth_dnstream, depth_upstream, lowerZ, upperZ, channel_length, &
                channel_breadth, channel_topwidth, subdivide_length, flowrate, area,        &
                velocity,  Froude, ManningsN, idepth_type, channel_geometry, parabolaValue, &
                leftSlope, rightSlope, sideslope, inletOffset, dischargeCoefficient1,       &
                dischargeCoefficient2, fullDepth, endContractions)

            ! step controls
            display_interval = 100
            first_step = 1
            ! last_step  =  6500
            last_step  =  30000

            ! set up flow and time step for differen subcases
            ! tests that ran:  Fr = 0.25, 0.5

            ! This is from case_y_channel
            Froude       = 0.25   ! determines flowrate and slope to get Froude
            CFL          = 0.25  ! determines dt from subdivide_length

            ! keep these physics fixed
            idepth_type        = 1  !1 = uniform, 2=linear, 3=exponential decay
            ManningsN          = 0.03

            channel_geometry(1) = lRectangular
            lowerZ(1)          = 1.0
            depth_dnstream(1)  = 1.0e-2
            depth_upstream(1)  = 1.0e-2
            init_depth(1)      = 1.0e-2

            channel_geometry(2) = lCircular
            depth_dnstream(2)  = 1.0e-2         !This is the depth in weir
            depth_upstream(2)  = 1.0e-2         !This is the depth in weir
            init_depth(2)      = 1.0e-2

            channel_geometry(3) = lRectangular
            depth_dnstream(3)  = 0.25
            depth_upstream(3)  = 0.25
            init_depth(3)      = 0.25

            channel_breadth      = 3.0
            channel_breadth(2)   = 1.5
            channel_length       = 1000.0
            channel_length(2)    = 1        !This is Weir Length

            subdivide_length     = 500.0
            subdivide_length(2)  = 1        !We are not subdividing weir element. So this value is same as weir length

            leftSlope             = nullValueR
            rightSlope            = nullValueR
            sideSlope             = nullValueR
            inletOffset           = nullValueR
            dischargeCoefficient1 = nullValueR
            dischargeCoefficient2 = nullValueR
            fullDepth             = nullValueR
            endContractions       = nullValueR

            ! wier settings
            inletOffset(2)             = 1.0
            dischargeCoefficient1(2)   = 0.6
            fullDepth(2)               = 1.5

            ! get consistent bottom Z values for the desired Froude number in each link
            do mm=1,N_link
                if (mm==1) then
                    ! start with the Z for the inflow link
                    lz = lowerZ(1)
                end if
                select case (mm)
                  case (1)
                    call froude_driven_setup &
                        (uz, area(mm), flowrate(mm), velocity(mm),                               &
                        Froude(mm), channel_breadth(mm), channel_topwidth(mm), &
                        ManningsN(mm), channel_length(mm), &
                        lz, init_depth(mm), channel_geometry(mm), &
                        parabolaValue(mm), leftSlope(mm), rightSlope(mm) )
                    ! the upstream z of the downstream link becomes the lower z of the upstream links
                    lz = uz
                    upperZ(1) = uz
                  case (2)
                    call orifice_setup &
                        (uz, area(mm), flowrate(mm), velocity(mm), sideslope(mm), Froude(mm), &
                        channel_breadth(mm), ManningsN(mm), channel_length(mm), lz,           &
                        depth_upstream(mm) )
                    lowerZ(mm) = upperZ(1)
                    upperZ(mm) = uz
                    lz = uz
                  case (3)
                    call froude_driven_setup &
                        (uz, area(mm), flowrate(mm), velocity(mm),                               &
                        Froude(mm), channel_breadth(mm), channel_topwidth(mm), &
                        ManningsN(mm), channel_length(mm), &
                        lz, init_depth(mm), channel_geometry(mm), &
                        parabolaValue(mm), leftSlope(mm), rightSlope(mm) )
                    lowerZ(mm) = upperZ(2)
                    upperZ(mm) = uz
                end select
            end do

            call this_setting_for_time_and_steps &
                (CFL, velocity, depth_upstream, subdivide_length, &
                first_step, last_step, display_interval,2)

            call case_simple_orifice_initialize &
                (channel_length, channel_breadth, subdivide_length, lowerZ, upperZ,    &
                flowrate, depth_upstream, depth_dnstream, init_depth,                 &
                sideslope, inletOffset, dischargeCoefficient1, dischargeCoefficient2, &
                fullDepth, endContractions, ManningsN, lManningsN, idepth_type,       &
                linkR, nodeR, linkI, nodeI,linkYN, nodeYN, linkName, nodeName,        &
                bcdataDn, bcdataUp)

            if (.not. setting%Debugout%SuppressAllFiles) then
                call write_testcase_setup_file &
                    (Froude, CFL, flowrate, velocity, init_depth, depth_upstream,   &
                    depth_dnstream, channel_breadth, channel_topwidth, area, &
                    channel_length, subdivide_length, &
                    lowerZ, upperZ, ManningsN)
            endif

          case ('y_storage_channel_005')

            N_link = 3
            N_node = 4
            N_BCupstream = 2
            N_BCdnstream = 1

            call control_variable_allocation &
                (init_depth, depth_dnstream, depth_upstream, lowerZ, upperZ, channel_length, &
                channel_breadth, channel_topwidth, subdivide_length, flowrate, area,        &
                velocity,  Froude, ManningsN, idepth_type, channel_geometry, parabolaValue, &
                leftSlope, rightSlope, sideslope, inletOffset, dischargeCoefficient1,       &
                dischargeCoefficient2, fullDepth, endContractions)

            ! step controls
            display_interval = 100
            first_step = 1
            last_step  = 1000! note 1000 is good enough to show blow up or not, 10000 is smooth

            ! set up flow and time step for differen subcases
            ! tests that ran:  Fr = 0.25, 0.5
            Froude(1)       = 0.8   ! determines flowrate and slope to get Froude
            Froude(2)       = 0.8  ! determines flowrate and slope to get Froude
            Froude(3)       = 0.8   ! determines flowrate and slope to get Froude

            CFL          = 0.6  ! determines dt from subdivide_length

            init_depth(1:3)    = 1.0
            depth_dnstream(1)  = 1.0
            depth_upstream(1)  = 1.0 ! junction

            depth_dnstream(2:3) = depth_upstream(1) ! junction should be consistent

            depth_upstream(2)  = 1.0 ! upstream bc right
            depth_upstream(3)  = 1.0 ! upstream bc left
            idepth_type     = 1  !1 = uniform, 2=linear, 3=exponential decay
            ManningsN       = 0.03

            channel_breadth(1)   = 3.0
            channel_breadth(2)   = 3.0
            channel_breadth(3)   = 3.0

            ! assign geometry type for links
            do ii=1,N_link
                channel_geometry(ii) = lRectangular
            end do

            channel_length(1)    = 1000.0
            channel_length(2)    = 1000.0
            channel_length(3)    = 1000.0

            lowerZ(1)           = 1.0
            subdivide_length(1) = 100.0
            subdivide_length(2) = 100.0
            subdivide_length(3) = 100.0

            ! rectangular geometry
            parabolaValue = zeroR
            leftSlope     = zeroR
            rightSlope    = zeroR


            ! get consistent bottom Z values for the desired Froude number in each link
            do mm=1,N_link
                if (mm==1) then
                    ! start with the Z for the inflow link
                    lz = lowerZ(1)
                end if
                call froude_driven_setup &
                    (uz, area(mm), flowrate(mm), velocity(mm), Froude(mm),         &
                    channel_breadth(mm), channel_topwidth(mm), ManningsN(mm),     &
                    channel_length(mm), lz, init_depth(mm), channel_geometry(mm), &
                    parabolaValue(mm), leftSlope(mm), rightSlope(mm) )
                select case (mm)
                  case (1)
                    ! the upstream z of the downstream link becomes the lower z of the upstream links
                    lz = uz
                    upperZ(1) = uz
                  case (2,3)
                    lowerZ(mm) = upperZ(1)
                    upperZ(mm) = uz
                    lz = upperZ(1)
                end select
            end do

            call this_setting_for_time_and_steps &
                (CFL, velocity, init_depth, subdivide_length, first_step, last_step, &
                display_interval, 2)

            call case_y_storage_channel_initialize &
                (channel_length, channel_breadth, channel_topwidth, subdivide_length, &
                lowerZ, upperZ, flowrate, init_depth, depth_upstream, depth_dnstream,       &
                ManningsN, lManningsN, idepth_type,                             &
                linkR, nodeR, linkI, nodeI, linkYN, nodeYN, linkName, nodeName, &
                bcdataDn, bcdataUp)

            if (.not. setting%Debugout%SuppressAllFiles) then
                call write_testcase_setup_file &
                    (Froude, CFL, flowrate, velocity, init_depth, depth_upstream,   &
                    depth_dnstream, channel_breadth, channel_topwidth, area, &
                    channel_length, subdivide_length, &
                    lowerZ, upperZ, ManningsN)
            endif

        !% Write a new case statement for each unique test case
          case ('simple_pipe_006')

            N_link = 1
            N_node = 1
            N_BCupstream = 1
            N_BCdnstream = 1

            !% create the local variables that must be populated to set up the test case
            call control_variable_allocation &
                (init_depth, depth_dnstream, depth_upstream, lowerZ, upperZ, channel_length, &
                channel_breadth, channel_topwidth, subdivide_length, flowrate, area,        &
                velocity,  Froude, ManningsN, idepth_type, channel_geometry, parabolaValue, &
                leftSlope, rightSlope, sideslope, inletOffset, dischargeCoefficient1,       &
                dischargeCoefficient2, fullDepth, endContractions)

            ! step controls
            display_interval = 1
            first_step = 1
            last_step  = 1000! note 1000 is good enough to show blow up or not, 10000 is smooth

            ! set up flow and time step for differen subcases
            ! tests that ran:  Fr = 0.25, 0.5
            Froude       = 0.25  ! determines flowrate and slope to get Froude
            CFL          = 0.5  ! determines dt from subdivide_length

            ! keep these physics fixed
            channel_breadth = 3.0

            ! assign geometry type for links
            do ii=1,N_link
                channel_geometry(ii) = lRectangular
            end do

            depth_upstream  = 1.0
            depth_dnstream  = 1.0
            init_depth      = 1.0
            idepth_type     = 1  !1 = uniform, 2=linear, 3=exponential decay
            ManningsN       = 0.03
            channel_length  = 10000.0
            lowerZ          = 0.0
<<<<<<< HEAD
            subdivide_length = 100.0
            fullDepth       = 30000.0    
=======
            subdivide_length = 10.0
            fullDepth       = 3.0    
>>>>>>> 5642679c

            ! rectangular geometry
            parabolaValue = zeroR
            leftSlope     = zeroR
            rightSlope    = zeroR

            call froude_driven_pipe_setup &
                (upperZ(1), area(1), flowrate(1), velocity(1), Froude(1),  channel_breadth(1), &
                channel_topwidth(1), fulldepth(1), ManningsN(1), channel_length(1), lowerZ(1), &
                init_depth(1), channel_geometry(1))

            call this_setting_for_time_and_steps &
                (CFL, velocity, init_depth, subdivide_length, &
                first_step, last_step, display_interval,2)

            call case_simple_pipe_initialize &
                (channel_length(1), channel_breadth(1), channel_topwidth(1), subdivide_length(1), &
                lowerZ(1), upperZ(1), flowrate(1), init_depth(1), depth_upstream(1), depth_dnstream(1), &
                ManningsN(1), lManningsN, idepth_type(1), fullDepth(1),                                   &
                linkR, nodeR, linkI, nodeI, linkYN, nodeYN, linkName, nodeName,    &
                bcdataDn, bcdataUp)

            if (.not. setting%Debugout%SuppressAllFiles) then
                call write_testcase_setup_file &
                    (Froude, CFL, flowrate, velocity, init_depth, depth_upstream,   &
                    depth_dnstream, channel_breadth, channel_topwidth, area, &
                    channel_length, subdivide_length, &
                    lowerZ, upperZ, ManningsN)
            endif

<<<<<<< HEAD
            case ('swashes_007')

            ! Swashes element count : N_Swashes
            N_Swashes = 64
            total_length = 25
            ! This here is basically element scale. So no further subdivide is necessary
            ! Because of the Buffer zone N_Swashes is multiplied by two
            N_link = N_Swashes * 2 
            N_node = N_link + 1
            N_BCupstream = 1
            N_BCdnstream = 1

            !% create the local variables that must be populated to set up the test case
            call control_variable_allocation &
                (init_depth, depth_dnstream, depth_upstream, lowerZ, upperZ, channel_length, &
                channel_breadth, channel_topwidth, subdivide_length, flowrate, area,        &
                velocity,  Froude, ManningsN, idepth_type, channel_geometry, parabolaValue, &
                leftSlope, rightSlope, sideslope, inletOffset, dischargeCoefficient1,       &
                dischargeCoefficient2, fullDepth, endContractions)

            ! step controls
            display_interval = 500
            first_step = 1
            last_step  =  20000 ! note 1000 is good enough to show blow up or not, 10000 is smooth

            ! set up flow and time step for differen subcases
            ! tests that ran:  Fr = 0.25, 0.5
            Froude       = 0.5   ! determines flowrate and slope to get Froude
            CFL          = 0.5   ! determines dt from subdivide_length

            ! keep these physics fixed
            channel_breadth = 1.0

            ! assign geometry type for links
            channel_geometry = lRectangular

            flowrate        = 0.18
            depth_upstream  = 0.33
            depth_dnstream  = 0.33
            init_depth      = 0.33
            idepth_type     = 1  !1 = uniform, 2=linear, 3=exponential decay
            ManningsN       = 0.0
            ManningsNBuffer = 0.03
            channel_length  = total_length / N_link
            fullDepth       = 300.0

            lowerZ          = 0.0
            upperZ          = 0.0
            subdivide_length = channel_length

            ! rectangular geometry
            parabolaValue = zeroR
            leftSlope     = zeroR
            rightSlope    = zeroR
            allocate(zbottom(N_link))

            call swashes_setup &
                (upperZ, lowerZ, area, flowrate, velocity, channel_breadth,   &
                channel_topwidth, ManningsN, ManningsNBuffer, channel_length, &
                subdivide_length, init_depth, zbottom, total_length)

            call this_setting_for_time_and_steps &
                (CFL, velocity, init_depth, subdivide_length, &
                first_step, last_step, display_interval,2)

            ! call setting_default

            call case_shashes_initialize &
                (channel_length, channel_breadth, channel_topwidth, subdivide_length, &
                lowerZ, upperZ, flowrate, init_depth, depth_upstream, depth_dnstream, &
                ManningsN, lManningsN, idepth_type, fulldepth, N_link, N_node, linkR, &
                nodeR, linkI, nodeI, linkYN, nodeYN, linkName, nodeName, bcdataDn,    &
                bcdataUp, zbottom)


            if (.not. setting%Debugout%SuppressAllFiles) then
                call write_testcase_setup_file &
                    (Froude, CFL, flowrate, velocity, init_depth, depth_upstream,   &
                    depth_dnstream, channel_breadth, channel_topwidth, area, &
                    channel_length, subdivide_length, &
                    lowerZ, upperZ, ManningsN)
            endif

            ! print *, flowrate, depth_dnstream
            ! stop
=======
            !print *, flowrate, depth_dnstream
            !stop
>>>>>>> 5642679c
            
          case default
            print *, setting%TestCase%TestName
            print *, 'error: no valid test case of ',&
                trim(setting%TestCase%TestName),' in ',subroutine_name
            stop
        end select

        if ((debuglevel > 0) .or. (debuglevelall > 0))  print *, '*** leave ',subroutine_name
    end subroutine test_case_initiation
    !
    !==========================================================================
    !
    ! PRIVATE BELOW HERE
    !
    !==========================================================================
    !
    subroutine control_variable_allocation &
        (init_depth, depth_dnstream, depth_upstream, lowerZ, upperZ, channel_length, &
        channel_breadth, channel_topwidth, subdivide_length, flowrate, area,        &
        velocity,  Froude, ManningsN, idepth_type, channel_geometry, parabolaValue, &
        leftSlope, rightSlope, sideSlope, inletOffset, dischargeCoefficient1,       &
        dischargeCoefficient2, fullDepth, endContractions)

        character(64) :: subroutine_name = 'control_variable_allocation'

        real, dimension(:), allocatable, intent(out) :: depth_dnstream, depth_upstream, init_depth
        real, dimension(:), allocatable, intent(out) :: subdivide_length, channel_length
        real, dimension(:), allocatable, intent(out) :: channel_breadth, channel_topwidth
        real, dimension(:), allocatable, intent(out) :: lowerZ, upperZ, flowrate !initial_flowrate
        real, dimension(:), allocatable, intent(out) :: area, velocity, Froude, ManningsN
        real, dimension(:), allocatable, intent(out) :: parabolaValue, leftSlope, rightSlope
        real, dimension(:), allocatable, intent(out) :: inletOffset, sideSlope
        real, dimension(:), allocatable, intent(out) :: dischargeCoefficient1, dischargeCoefficient2
        real, dimension(:), allocatable, intent(out) :: fullDepth, endContractions

        integer, dimension(:), allocatable, intent(out) :: idepth_type
        integer, dimension(:), allocatable, intent(out) :: channel_geometry

        !--------------------------------------------------------------------------
        if ((debuglevel > 0) .or. (debuglevelall > 0)) print *, '*** enter ',subroutine_name

        allocate(init_depth(N_link))
        allocate(depth_dnstream(N_link))
        allocate(depth_upstream(N_link))
        allocate(lowerZ(N_link))
        allocate(upperZ(N_link))
        allocate(channel_length(N_link))
        allocate(channel_breadth(N_link))
        allocate(channel_topwidth(N_link))
        allocate(subdivide_length(N_link))
        !allocate(initial_flowrate(N_link))
        allocate(area(N_link))
        allocate(velocity(N_link))
        allocate(flowrate(N_link))
        allocate(Froude(N_link))
        allocate(ManningsN(N_link))
        allocate(channel_geometry(N_link))
        allocate(parabolaValue(N_link))
        allocate(leftSlope(N_link))
        allocate(rightSlope(N_link))
        allocate(sideSlope(N_link))
        allocate(inletOffset(N_link))
        allocate(dischargeCoefficient1(N_link))
        allocate(dischargeCoefficient2(N_link))
        allocate(fullDepth(N_link))
        allocate(idepth_type(N_link))
        allocate(endContractions(N_link))

        if ((debuglevel > 0) .or. (debuglevelall > 0))  print *, '*** leave ',subroutine_name
    end subroutine control_variable_allocation
    !
    !==========================================================================
    !==========================================================================
    !
    subroutine this_setting_for_time_and_steps &
        (CFL, velocity, depth, subdivide_length, first_step, last_step, &
        display_interval, dt_significant_digits)

        character(64) :: subroutine_name = 'this_setting_for_time_and_steps'

        real,  intent(in) :: CFL, velocity(:), depth(:), subdivide_length(:)

        integer, intent(in) :: first_step, last_step, display_interval, dt_significant_digits

        real,  dimension(size(velocity)) :: dtSet, CFLset

        real       :: dtmin
        integer    :: dtscale

        !--------------------------------------------------------------------------
        if ((debuglevel > 0) .or. (debuglevelall > 0)) print *, '*** enter ',subroutine_name

        ! use the same CFL in every link
        CFLset = CFL
        ! get the set of time step (dt) base on every branch
        dtSet = get_dt_from_CFL (CFL, velocity, depth, subdivide_length)
        ! get the minimum dt value
        dtmin  = minval(dtSet)
        ! get the largest n for 10^n relative to the dtmin
        dtscale = utility_scale_of_number(dtmin)


        setting%Time%dt = utility_round_to_significant_digits(dtmin,dt_significant_digits)
        
        setting%Step%Current = 1

        setting%Step%First = first_step
        setting%Step%Final = last_step

        setting%Debugout%DisplayInterval = display_interval
        setting%OutputThreadedLink%DisplayInterval = display_interval

        setting%Time%StartTime = 0.0
        setting%Time%EndTime = setting%Time%StartTime  &
            + setting%Time%dt * (setting%Step%Final - setting%Step%First + 1)

        if ((debuglevel > 0) .or. (debuglevelall > 0))  print *, '*** leave ',subroutine_name
    end subroutine this_setting_for_time_and_steps
    !
    !==========================================================================
    !==========================================================================
    !
    subroutine froude_driven_setup &
        (upperZ, area, flowrate, velocity,  &
        Froude,  breadth, topwidth, ManningsN, total_length, &
        lowerZ, depth, channel_geometry, parabolaValue, leftSlope, rightSlope)

        character(64) :: subroutine_name = 'froude_driven_setup'

        real,  intent(out)    :: area, flowrate, velocity, upperZ, topwidth
        real,  intent(in)     :: Froude,  breadth, ManningsN, lowerZ, total_length
        real,  intent(in)     :: depth
        real,  intent(in)     :: parabolaValue, leftSlope, rightSlope

        real :: perimeter, rh, slope
        integer, intent(in) :: channel_geometry

        real :: xParabola , hDepth



        !--------------------------------------------------------------------------
        if ((debuglevel > 0) .or. (debuglevelall > 0)) print *, '*** enter ',subroutine_name

        select case (channel_geometry)
          case(lRectangular)
            hDepth = depth
            topwidth = breadth
            area = hDepth * breadth
            perimeter = 2.0 * hDepth + breadth

          case(lParabolic)
            hDepth = (twoR / threeR) * depth
            topwidth = twoR * sqrt(abs(depth/parabolaValue))
            area = twothirdR * topwidth * depth
            xParabola = fourR * depth / topwidth
            perimeter = onehalfR * topwidth &
                *( sqrt( oneR + xParabola**twoR ) + oneR / xParabola &
                * log ( xParabola + sqrt( oneR + xParabola**twoR )) )

          case(lTrapezoidal)
            area = (breadth + onehalfR * (leftSlope + rightSlope) * depth ) * depth
            topwidth = breadth + (leftSlope + rightSlope) * depth
            hDepth = area / topwidth
            perimeter = breadth + depth * (sqrt(oneR + leftSlope**twoR ) &
                + sqrt(oneR + rightSlope**twoR))

          case(lTriangular)
            area = onehalfR * (leftSlope + rightSlope) * depth ** twoR
            topwidth = (leftSlope + rightSlope) * depth
            hDepth = onehalfR * depth
            perimeter = depth * (sqrt(oneR + leftSlope**twoR) + sqrt(oneR + rightSlope**twoR))

        end select

        rh = area / perimeter
        velocity = Froude * sqrt(grav * hDepth)
        flowrate = area * velocity
        slope = (velocity * ManningsN / (rh**(2.0/3.0)) )**2
        upperZ = lowerZ + slope * total_length


        ! print *,'-----------------'
        ! print *, area, 'area'
        ! print *, hDepth, 'hDepth'
        ! print *, perimeter, 'perimeter'
        ! print *, rh, 'rh'
        ! print *, velocity, 'velocity'
        ! print *, flowrate, 'flowrate'
        ! print *, slope, 'slope'
        ! print *, upperZ, 'upperZ', lowerZ, 'lowerZ'
        ! print *, total_length, 'total_length'
        ! print *, slope*total_length, 'slope*total_length'
        ! print *,'-----------------'

        if ((debuglevel > 0) .or. (debuglevelall > 0))  print *, '*** leave ',subroutine_name
    end subroutine froude_driven_setup
    !
    !==========================================================================
    !==========================================================================
    !
    subroutine weir_setup &
        (upperZ, area, flowrate, velocity, sideslope, Froude,  breadth, &
        ManningsN, total_length, lowerZ, depth)

        character(64) :: subroutine_name = 'weir_setup'

        real,  intent(out)    :: area, flowrate, velocity, upperZ
        real,  intent(in)     :: Froude,  breadth, ManningsN, lowerZ, total_length
        real,  intent(in)     :: depth, sideslope

        real :: perimeter, rh, slope

        !--------------------------------------------------------------------------
        if ((debuglevel > 0) .or. (debuglevelall > 0)) print *, '*** enter ',subroutine_name


        ! These needed to be changed when the weir is surcharged
        area        = sideslope* depth ** twoR
        perimeter   = twoR * depth * sqrt(1 + sideslope ** 2)
        !rh          = area / perimeter
        !velocity    = (setting%Weir%WeirDischargeCoeff * setting%Weir%WeirSideSlope * depth ** 2.5) / area
        !flowrate    = area * velocity
        !Hard coading this to run the weir without any water
        rh          = 0.0
        velocity    = 0.0
        flowrate    = 0.0
        slope       = zeroR
        upperZ      = lowerZ

        ! print *,'-----------------'
        ! print *, area, 'area'
        ! print *, perimeter, 'perimeter'
        ! print *, rh, 'rh'
        ! print *, velocity, 'velocity'
        ! print *, flowrate, 'flowrate'
        ! print *, slope, 'slope'
        ! print *, upperZ, 'upperZ', lowerZ, 'lowerZ'
        ! print *, total_length, 'total_length'
        ! print *, slope*total_length, 'slope*total_length'
        ! print *,'-----------------'

        if ((debuglevel > 0) .or. (debuglevelall > 0))  print *, '*** leave ',subroutine_name
    end subroutine weir_setup
    !
    !==========================================================================
    !==========================================================================
    !
    subroutine orifice_setup &
        (upperZ, area, flowrate, velocity, sideslope, Froude,  breadth, &
        ManningsN, total_length, lowerZ, depth)

        character(64) :: subroutine_name = 'orifice_setup'

        real,  intent(out)    :: area, flowrate, velocity, upperZ
        real,  intent(in)     :: Froude,  breadth, ManningsN, lowerZ, total_length
        real,  intent(in)     :: depth, sideslope

        real :: perimeter, rh, slope

        !--------------------------------------------------------------------------
        if ((debuglevel > 0) .or. (debuglevelall > 0)) print *, '*** enter ',subroutine_name


        ! These needed to be changed when the weir is surcharged
        area        = zeroR
        perimeter   = zeroR
        !for now testing everything with zero
        rh          = zeroR
        velocity    = zeroR
        flowrate    = zeroR
        slope       = zeroR
        upperZ      = lowerZ

        ! print *,'-----------------'
        ! print *, area, 'area'
        ! print *, perimeter, 'perimeter'
        ! print *, rh, 'rh'
        ! print *, velocity, 'velocity'
        ! print *, flowrate, 'flowrate'
        ! print *, slope, 'slope'
        ! print *, upperZ, 'upperZ', lowerZ, 'lowerZ'
        ! print *, total_length, 'total_length'
        ! print *, slope*total_length, 'slope*total_length'
        ! print *,'-----------------'

        if ((debuglevel > 0) .or. (debuglevelall > 0))  print *, '*** leave ',subroutine_name
    end subroutine orifice_setup
    !
    !==========================================================================
    !==========================================================================
    !
    subroutine froude_driven_pipe_setup &
        (upperZ, area, flowrate, velocity, Froude,  breadth, topwidth, &
        fulldepth, ManningsN, total_length, lowerZ, depth, pipe_geometry)

        character(64) :: subroutine_name = 'froude_driven_pipe_setup'

        real,    intent(out)    :: area, topwidth, flowrate, velocity, upperZ
        real,    intent(in)     :: Froude, breadth, ManningsN, lowerZ, fulldepth
        real,    intent(in)     :: depth, total_length

        integer, intent(in)     :: pipe_geometry

        real :: perimeter, rh, slope, AoverAfull, YoverYfull

        !--------------------------------------------------------------------------
        if ((debuglevel > 0) .or. (debuglevelall > 0)) print *, '*** enter ',subroutine_name

        select case (pipe_geometry)
            case(lCircular)
                YoverYfull  = depth / fulldepth
                if (YoverYfull .GT. 1) then
                    print*, 'Warning: Initial water depth is greater than pipe full depth'
                endif
                area      = (onefourthR * pi * fulldepth ** twoR) * table_lookup(YoverYfull, ACirc, NACirc)
                topwidth  = fulldepth * table_lookup(YoverYfull, WCirc, NWCirc)
                rh        = onefourthR * fulldepth * table_lookup(YoverYfull, RCirc, NRCirc)
                perimeter = area / rh
            case(lRectangular)
                YoverYfull  = depth / fulldepth
                if (YoverYfull .GT. 1) then
                    print*, 'Warning: Initial water depth is greater than pipe full depth'
                    area      = breadth * depth
                    topwidth  = 0.0
                    rh        = (breadth * fulldepth) / (2.0 * (breadth + fulldepth))
                    perimeter = area / rh
                else
                    area      = breadth * depth
                    topwidth  = breadth 
                    perimeter = 2.0 * depth + breadth
                    rh        = area / perimeter
                endif
            end select

            velocity  = Froude * sqrt(grav * depth)
            flowrate  = area * velocity
            slope     = (velocity * ManningsN / (rh**(2.0/3.0)) )**2
            upperZ    = lowerZ + slope * total_length
            
        ! print *,'-----------------'
        ! print *, area, 'area'
        ! print *, topwidth, 'topwidth'
        ! print *, perimeter, 'perimeter'
        ! print *, rh, 'rh'
        ! print *, velocity, 'velocity'
        ! print *, flowrate, 'flowrate'
        ! print *, slope, 'slope'
        ! print *, upperZ, 'upperZ', lowerZ, 'lowerZ'
        ! print *, total_length, 'total_length'
        ! print *, slope*total_length, 'slope*total_length'
        ! print *,'-----------------'
        
        if ((debuglevel > 0) .or. (debuglevelall > 0))  print *, '*** leave ',subroutine_name
    end subroutine froude_driven_pipe_setup
    !
    !==========================================================================
    !==========================================================================
    !
<<<<<<< HEAD
    subroutine swashes_setup &
        (upperZ, lowerZ, area, flowrate, velocity, breadth, topwidth, &
        ManningsN, ManningsNBuffer, link_length, subdivide_length,    &
        depth, zbottom, total_length)

        character(64) :: subroutine_name = 'swashes_setup'

        real,    intent(out)    :: area(:), topwidth(:), velocity(:), zbottom(:), link_length(:)
        real,    intent(out)    :: upperZ(:), lowerZ(:), ManningsN(:), subdivide_length(:)
        real,    intent(in)     :: breadth(:), depth(:)
        real,    intent(in)     :: ManningsNBuffer, flowrate(:), total_length

        real    :: xvalueDn, xvalueUp, xvalue, length_change, new_link_length
        real    :: xvaluedn_new, xvalueUp_new, new_subdivide_length
        integer :: mm
        logical :: apex_pass1, apex_pass2, divide_apex

        !--------------------------------------------------------------------------
        if ((debuglevel > 0) .or. (debuglevelall > 0)) print *, '*** enter ',subroutine_name

        ! initialize swashes setup
        apex_pass1 = .false.
        apex_pass2 = .false.
        divide_apex = .false.
        xvalueDn = total_length - link_length(N_link)
        xvalueUp = total_length
        xvalue = total_length - link_length(N_link) / 2.0
        
        do mm = 1,N_link

            !% add the changed length back to the system
            if (mm == N_link-2) then
                link_length(mm) = link_length(mm) + length_change
                subdivide_length(mm) = subdivide_length(mm) + length_change
            endif
            
            topwidth(mm)  = breadth(mm)
            area(mm)      = depth(mm) * topwidth (mm) 

            if (depth(mm) > 0.0) then
                velocity(mm) = flowrate(mm) / area(mm)
            else
                velocity(mm) = 0.0
            endif

            zbottom(mm) =  (0.2 - 0.05 * ((xvalue - 10.0) ** 2.0))  

            if (xvalue < 8.0) then
                zbottom(mm) = 0.0
            elseif (xvalue  > 12.0) then
                zbottom(mm) = 0.0
            endif

            if (xvalue > 25.0) then
                ManningsN(mm) = ManningsNBuffer
            endif

            if (mm == 1) then
                upperZ(mm) = 0.0
            elseif (mm>1) then
                upperZ(mm) = ( zbottom(mm-1) * link_length(mm)    &
                            +  zbottom(mm)   * link_length(mm-1)) &
                            / (link_length(mm) + link_length(mm-1))
                
            endif

            ! print *,'-----------------'
            ! print *,  mm, 'xval', xvalue, 'zbottom', zbottom(mm), 'uz', upperz(mm), 'lz', lowerZ(mm)

            xvalueUp = xvalueDn
            xvalueDn = xvalueDn - link_length(mm+1)
            xvalue   = xvalue   - link_length(mm+1) 

            if ( (xvalueDn .LE. 10)         .and. &
                 (apex_pass1 .eqv. .false.) .and. &
                 (divide_apex .eqv. .true.) ) then

                ! make sure the apex of the bump is handled properly
                ! set the xvalup as 10.0 so that we have a node at the apex of the bump
                 xvalueDn_new = 10.0

                 new_subdivide_length =  xvalueDn_new - xvalueDn
                 length_change        = link_length(mm+1) - new_subdivide_length

                 link_length(mm+1)      = new_subdivide_length
                 subdivide_length(mm+1) = new_subdivide_length

                 xvalueDn = xvalueDn_new
                 xvalue   = xvalueDn_new + link_length(mm+1)/2.0

                 apex_pass1 = .true.

            elseif ((xvalueUp .LE. 10.0)         .and. &
                    (apex_pass2 .eqv. .false.)   .and. &
                    (divide_apex .eqv. .true.) ) then

                xvalueUp_new = 10.0
                xvalueDn_new = xvalueUp_new - new_subdivide_length

                length_change = length_change + link_length(mm+1) - new_subdivide_length

                link_length(mm+1)      = new_subdivide_length
                subdivide_length(mm+1) = new_subdivide_length

                xvaluedn = xvalueDn_new
                xvalueUp = xvalueUp_new
                xvalue   = xvalueDn_new + link_length(mm+1)/2.0

                apex_pass2 = .true.
            endif   
            
        enddo  
        if ((debuglevel > 0) .or. (debuglevelall > 0))  print *, '*** leave ',subroutine_name
    end subroutine swashes_setup
    !
    !==========================================================================
    !==========================================================================
    !
=======
>>>>>>> 5642679c
    subroutine Initial_condition_for_width_depth_system &
        (area, flowrate, velocity,  &
        Froude,  breadth, topwidth, ManningsN, total_length, &
        lowerZ, depth, widthDepthData)

        character(64) :: subroutine_name = 'Initial_condition_for_width_depth_system'

        real,  intent(out)    :: area(:), flowrate(:), velocity(:), topwidth(:)
        real,  intent(in)     :: Froude(:),  breadth(:), ManningsN(:), lowerZ(:), total_length(:)
        real,  intent(in)     :: depth(:)
        !
        real,    target, intent(in out)    :: widthDepthData(:,:,:)

        real :: perimeter(size(depth,1)), rh(size(depth,1)), slope(size(depth,1))
        real :: AA, BB, CC, DD
        integer :: ind, ii
        real :: temp1(size(depth,1)), hDepth(size(depth,1))

        real, pointer :: widthAtLayerTop(:,:), depthAtLayerTop(:,:), areaThisLayer(:,:)
        real, pointer :: areaTotalBelowThisLayer(:,:), dWidth(:,:)
        real, pointer :: dDepth(:,:), angle(:,:), perimeterBelowThisLayer(:,:)
        real, pointer :: area_difference(:,:), local_difference(:,:), depthTBL(:,:)

        !--------------------------------------------------------------------------
        if ((debuglevel > 0) .or. (debuglevelall > 0)) print *, '*** enter ',subroutine_name

        widthAtLayerTop         => widthDepthData (:,:, wd_widthAtLayerTop)
        depthAtLayerTop         => widthDepthData (:,:, wd_depthAtLayerTop) 
        areaThisLayer           => widthDepthData (:,:, wd_areaThisLayer)
        areaTotalBelowThisLayer => widthDepthData (:,:, wd_areaTotalBelowThisLayer)
        depthTBL                => widthDepthData (:,:, wd_depthTotalBelowThisLayer)
        dWidth                  => widthDepthData (:,:, wd_Dwidth)
        dDepth                  => widthDepthData (:,:, wd_Ddepth)
        angle                   => widthDepthData (:,:, wd_angle)
        perimeterBelowThisLayer => widthDepthData (:,:, wd_perimeterBelowThisLayer)
        area_difference         => widthDepthData (:,:, wd_area_difference)
        local_difference        => widthDepthData (:,:, wd_local_difference)

        do ii= 1, N_link
            temp1(:) = depthTBL(ii,:)-depth(ii)
            ind = minloc(abs(temp1(:)), DIM=1)

            area (ii) =  areaTotalBelowThisLayer(ii, ind)
            AA = oneR/tan(angle(ii,ind))
            BB = widthAtLayerTop(ii,ind) - dWidth(ii,ind)
            CC = - area_difference(ii,ind)
            DD = (-BB + sqrt(BB**twoR - fourR*AA*CC))/(twoR*AA)

            hdepth(ii) = DD + depthAtLayerTop(ii,ind) - dDepth(ii,ind)
            topwidth(ii) = widthAtLayerTop(ii,ind) - (dDepth(ii,ind)-DD) &
                *dWidth(ii,ind)/dDepth(ii,ind)
            perimeter(ii) = perimeterBelowThisLayer(ii,ind) + twoR * DD/sin(angle(ii,ind))
        enddo
        rh = area / perimeter
        velocity = Froude * sqrt(grav * hDepth)
        flowrate = area * velocity
        slope = (velocity * ManningsN / (rh**(2.0/3.0)) )**2

        !  do ii= 1, N_link
        !     print *, "elelment No. =", ii
        !     print *, area(ii)
        !     print *, perimeter(ii)
        !     print *, rh(ii)
        !     print *, velocity(ii)
        !    print *, "angle = ", angle(ii,2)
        !     print *,"idx = ", ii, "init flowrate", flowrate(ii)
        !     print *, slope(ii)
        !     print *, upperZ(ii), lowerZ(ii)
        !     print *,"idx = ", ii, "init length", total_length(ii)
        !     print *, slope(ii)*total_length(ii)
        !  enddo

        if ((debuglevel > 0) .or. (debuglevelall > 0))  print *, '*** leave ',subroutine_name
    end subroutine Initial_condition_for_width_depth_system
    !
    !==========================================================================
    !==========================================================================
    !
    subroutine Initial_condition_for_width_depth_system_new &
        (area, flowrate, velocity,  &
        Froude,  breadth, topwidth, ManningsN, total_length, &
        lowerZ, depth, widthDepthData)

        character(64) :: subroutine_name = 'Initial_condition_for_width_depth_system_new'

        real,  intent(out)    :: area(:), flowrate(:), velocity(:), topwidth(:)
        real,  intent(in)     :: Froude(:),  breadth(:), ManningsN(:), lowerZ(:), total_length(:)
        real,  intent(in)     :: depth(:)
        !
        real,    target, intent(in out)    :: widthDepthData(:,:,:)

        real :: perimeter(size(depth,1)), rh(size(depth,1)), slope(size(depth,1))
        real :: AA, BB, CC, DD
        integer :: ind, ii
        real :: temp1(size(depth,1)), hDepth(size(depth,1))

        real, pointer :: widthAtLayerTop(:,:), depthAtLayerTop(:,:), areaThisLayer(:,:)
        real, pointer :: areaTotalBelowThisLayer(:,:), dWidth(:,:)
        real, pointer :: dDepth(:,:), angle(:,:), perimeterBelowThisLayer(:,:)
        real, pointer :: area_difference(:,:), local_difference(:,:), depthTBL(:,:)

        !--------------------------------------------------------------------------
        if ((debuglevel > 0) .or. (debuglevelall > 0)) print *, '*** enter ',subroutine_name

        widthAtLayerTop         => widthDepthData (:,:, wd_widthAtLayerTop)
        depthAtLayerTop         => widthDepthData (:,:, wd_depthAtLayerTop)
        areaThisLayer           => widthDepthData (:,:, wd_areaThisLayer)
        areaTotalBelowThisLayer => widthDepthData (:,:, wd_areaTotalBelowThisLayer)
        depthTBL                => widthDepthData (:,:, wd_depthTotalBelowThisLayer)
        dWidth                  => widthDepthData (:,:, wd_Dwidth)
        dDepth                  => widthDepthData (:,:, wd_Ddepth)
        angle                   => widthDepthData (:,:, wd_angle)
        perimeterBelowThisLayer => widthDepthData (:,:, wd_perimeterBelowThisLayer)
        area_difference         => widthDepthData (:,:, wd_area_difference)
        local_difference        => widthDepthData (:,:, wd_local_difference)

        do ii= 1, N_link
            temp1(:) = depthTBL(ii,:)-depth(ii)
            ind = minloc(abs(temp1(:)), DIM=1)

            area (ii) =  areaTotalBelowThisLayer(ii, ind)
            AA = oneR/tan(angle(ii,ind))
            BB = widthAtLayerTop(ii,ind) - dWidth(ii,ind)
            CC = - area_difference(ii,ind)
            DD = (-BB + sqrt(BB**twoR - fourR*AA*CC))/(twoR*AA)

            hdepth(ii) = DD + depthAtLayerTop(ii,ind) - dDepth(ii,ind)
            topwidth(ii) = widthAtLayerTop(ii,ind) - (dDepth(ii,ind)-DD) &
                *dWidth(ii,ind)/dDepth(ii,ind)
            perimeter(ii) = perimeterBelowThisLayer(ii,ind) + twoR * DD/sin(angle(ii,ind))
        enddo
        rh = area / perimeter
        velocity = Froude * sqrt(grav * hDepth)
        flowrate = area * velocity

        if ((debuglevel > 0) .or. (debuglevelall > 0))  print *, '*** leave ',subroutine_name
    end subroutine Initial_condition_for_width_depth_system_new
    !
    !==========================================================================
    !==========================================================================
    !
    subroutine write_testcase_setup_file &
        (Froude, CFL, flowrate, velocity, init_depth, depth_upstream, depth_dnstream, breadth,  &
        topwidth, area, total_length, subdivide_length, lowerZ, upperZ, ManningsN)

        character(64) :: subroutine_name = ' write_testcase_setup_file'

        real,  intent(in)  :: CFL
        real,  intent(in)  :: Froude(:),  flowrate(:), velocity(:),  breadth(:), topwidth(:)
        real,  intent(in)  :: area(:), total_length(:), subdivide_length(:), lowerZ(:), upperZ(:)
        real,  intent(in)  :: ManningsN(:), depth_upstream(:), depth_dnstream(:), init_depth(:)

        integer        :: UnitNumber

        character(64)  :: thisFilePath, thisFileStatus, thisFileName
        character(256) :: thisFileWriteName

        logical        :: thisFileisOpen = .false.

        integer                :: open_status
        character(len=512)     :: emsg

        !--------------------------------------------------------------------------
        if ((debuglevel > 0) .or. (debuglevelall > 0)) print *, '*** enter ',subroutine_name

        open_status = 0

        UnitNumber = outputfile_next_unitnumber
        outputfile_next_unitnumber = outputfile_next_unitnumber+1

        thisFileName   = trim(setting%TestCase%TestName)
        thisFilePath   = trim(setting%DebugOut%FolderPath) &
            // trim(setting%Debugout%FolderName) // '/'
        thisFileStatus = 'new'
        thisFileIsOpen     = .true.

        thisFileWriteName  = trim(thisFilePath) // &
            trim(thisFileName) // &
            trim(setting%Time%DateTimeStamp) //&
            '.txt'
        print *, thisFileWriteName
        ! print *, trim(setting%TestCase%TestName)
        ! print *, trim(setting%DebugOut%FolderPath)
        ! print *, trim(setting%Debugout%FolderName)
        !
        ! print *, trim(thisFileName)
        ! print *, trim(thisFilePath)
        ! print *, trim(thisFileWriteName)
        ! stop
        !
        open(unit=UnitNumber, &
            file=trim(thisFileWriteName), &
            status = 'new', &
            access = 'sequential', &
            form   = 'formatted', &
            action = 'write', &
            iostat = open_status)

        emsg = 'file exists: file open failed in '//trim(subroutine_name) &
            // '; filename = '//trim(thisFileWriteName)
        call utility_check_fileopen (open_status, emsg)

        write(UnitNumber,*) trim(setting%TestCase%TestName)
        write(UnitNumber,*) trim(setting%Time%DateTimeStamp)
        write(UnitNumber,*)
        write(UnitNumber,*) Froude  ,'=Froude'
        write(UnitNumber,*) CFL     ,'=CFL combined'
        write(UnitNumber,*) velocity * setting%Time%Dt / subdivide_length,'=CFL advective'
        write(UnitNumber,*) sqrt(grav * init_depth) * setting%Time%DT / subdivide_length,'=CFL barotropic'
        write(UnitNumber,*)
        write(UnitNumber,*) flowrate, '=flowrate'
        write(UnitNumber,*) velocity, '=velocity'
        write(UnitNumber,*) setting%Time%Dt,' = dt'
        write(UnitNumber,*)
        write(UnitNumber,*) init_depth       ,'=init depth'
        write(UnitNumber,*) depth_upstream   ,'=depth upstream'
        write(UnitNumber,*) depth_dnstream   ,'=depth downstream'
        write(UnitNumber,*) breadth ,'=breadth'
        write(UnitNumber,*) topwidth ,'=topwidth'
        write(UnitNumber,*) area    ,'=area'
        write(UnitNumber,*) total_length ,'=total_length'
        write(UnitNumber,*) subdivide_length ,'=subdivide_length'
        write(UnitNumber,*) area * subdivide_length,'=element_volume'
        write(UnitNumber,*) lowerZ,'=lowerZ'
        write(UnitNumber,*) upperZ,'=upperZ'
        write(UnitNumber,*) (upperZ - lowerZ )/ total_length,'=slope'
        write(UnitNumber,*)
        write(UnitNumber,*) ManningsN,'=ManningsN'
        write(UnitNumber,*)
        write(UnitNumber,*) setting%Step%First,'=first step'
        write(UnitNumber,*) setting%Step%Final,'=last step'
        write(UnitNumber,*) setting%Time%StartTime,'=start time'
        write(UnitNumber,*) setting%Time%EndTime,'=end time'
        write(UnitNumber,*)

        close(UnitNumber)
        outputfile_next_unitnumber = outputfile_next_unitnumber-1

        if ((debuglevel > 0) .or. (debuglevelall > 0))  print *, '*** leave ',subroutine_name
    end subroutine  write_testcase_setup_file
    !
    !==========================================================================
    !==========================================================================
    !
    elemental function get_dt_from_CFL &
        (CFL, velocity, depth, element_length) &
        result (dt)

        ! character(64) :: subroutine_name = 'get_dt_from_CFL'

        real,  intent(in) :: CFL, velocity, depth, element_length
        real :: dt

        !--------------------------------------------------------------------------

        dt = CFL * onehalfR * element_length / (velocity + sqrt(grav * depth))

    end function get_dt_from_CFL
    !
    !==========================================================================
    ! END OF MODULE test_cases
    !==========================================================================
end module test_cases<|MERGE_RESOLUTION|>--- conflicted
+++ resolved
@@ -16,6 +16,7 @@
     use case_y_storage_channel
     use case_waller_creek
     use case_simple_pipe
+    use case_swashes
     use data_keys
     use globals
     use read_width_depth
@@ -56,7 +57,7 @@
         real, dimension(:), allocatable :: depth_dnstream, depth_upstream, init_depth
         real, dimension(:), allocatable :: subdivide_length, channel_length
         real, dimension(:), allocatable :: channel_breadth, channel_topwidth
-        real, dimension(:), allocatable :: lowerZ, upperZ, flowrate
+        real, dimension(:), allocatable :: lowerZ, upperZ, flowrate, zbottom
         real, dimension(:), allocatable :: area, velocity,  Froude, ManningsN
         real, dimension(:), allocatable :: fullDepth, inletOffset, sideSlope
         real, dimension(:), allocatable :: parabolaValue, leftSlope, rightSlope
@@ -66,9 +67,10 @@
         integer, dimension(:), allocatable :: idepth_type
         integer, dimension(:), allocatable :: channel_geometry
 
-        real :: CFL
+        real :: CFL, ManningsNBuffer, total_length
 
         integer :: first_step, last_step, display_interval, mm
+        integer :: N_Swashes
 
         real :: climit, cvel, uz, lz
 
@@ -269,15 +271,6 @@
             !calculate the geometry related information from widthDepth information
             !and store it at the same matrix
             call widthdepth_pair_auxiliary (newWidthDepthData, newCellType, newNumberPairs)
-<<<<<<< HEAD
-            
-            call Initial_condition_for_width_depth_system &
-                (upperZ, area, flowrate, velocity, Froude,  channel_breadth, &
-                channel_topwidth, ManningsN, channel_length, lowerZ, &
-                init_depth, newWidthDepthData) ! Setup the initial condition
-            ! Pass  
-            !print *, "area=", area
-=======
 
             ! call Initial_condition_for_width_depth_system &
             !     (area, flowrate, velocity, Froude,  channel_breadth, &
@@ -285,7 +278,6 @@
             !     init_depth, newWidthDepthData) ! Setup the initial condition
             ! Pass
             
->>>>>>> 5642679c
             !Hijack the variables for testing purpose
             !area(:) = 7.5
             !(:) = 2.66666
@@ -799,9 +791,9 @@
                 dischargeCoefficient2, fullDepth, endContractions)
 
             ! step controls
-            display_interval = 1
+            display_interval = 100
             first_step = 1
-            last_step  = 1000! note 1000 is good enough to show blow up or not, 10000 is smooth
+            last_step  = 3000 ! note 1000 is good enough to show blow up or not, 10000 is smooth
 
             ! set up flow and time step for differen subcases
             ! tests that ran:  Fr = 0.25, 0.5
@@ -823,13 +815,8 @@
             ManningsN       = 0.03
             channel_length  = 10000.0
             lowerZ          = 0.0
-<<<<<<< HEAD
             subdivide_length = 100.0
             fullDepth       = 30000.0    
-=======
-            subdivide_length = 10.0
-            fullDepth       = 3.0    
->>>>>>> 5642679c
 
             ! rectangular geometry
             parabolaValue = zeroR
@@ -860,7 +847,6 @@
                     lowerZ, upperZ, ManningsN)
             endif
 
-<<<<<<< HEAD
             case ('swashes_007')
 
             ! Swashes element count : N_Swashes
@@ -946,10 +932,6 @@
 
             ! print *, flowrate, depth_dnstream
             ! stop
-=======
-            !print *, flowrate, depth_dnstream
-            !stop
->>>>>>> 5642679c
             
           case default
             print *, setting%TestCase%TestName
@@ -1310,7 +1292,6 @@
     !==========================================================================
     !==========================================================================
     !
-<<<<<<< HEAD
     subroutine swashes_setup &
         (upperZ, lowerZ, area, flowrate, velocity, breadth, topwidth, &
         ManningsN, ManningsNBuffer, link_length, subdivide_length,    &
@@ -1429,8 +1410,6 @@
     !==========================================================================
     !==========================================================================
     !
-=======
->>>>>>> 5642679c
     subroutine Initial_condition_for_width_depth_system &
         (area, flowrate, velocity,  &
         Froude,  breadth, topwidth, ManningsN, total_length, &
