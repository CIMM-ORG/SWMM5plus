--- conflicted
+++ resolved
@@ -1431,17 +1431,8 @@
             *value = FTTOM(Link[link_idx].newDepth);
             break;
 
-<<<<<<< HEAD
-        case linkf_xsect_aBot :
-            *value = CFTOCM(Link[link_idx].xsect.aBot);
-            break;
-            
-        case linkf_xsect_yFull : 
-            *value = FTTOM(Link[link_idx].xsect.yFull);
-=======
         case linkf_volume :
             *value = CFTOCM(Link[link_idx].newVolume);
->>>>>>> 26795f59
             break;
 
         case linkf_froude :
