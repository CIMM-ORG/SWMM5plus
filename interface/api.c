#include <stdlib.h>
#include <stdio.h>
#include <math.h>
#include <string.h>
#include <sys/types.h>
#include <sys/stat.h>
#include <unistd.h>

#include "swmm5.h"
#include "headers.h"
#include "api_error.h"
#include "api.h"

//-----------------------------------------------------------------------------
//  Imported variables
//-----------------------------------------------------------------------------
#define REAL4 float

extern REAL4* NodeResults;             //  "
extern REAL4* LinkResults;             //  "
struct stat st = {0};

//-----------------------------------------------------------------------------
//  Shared variables
//-----------------------------------------------------------------------------

Interface* api;
static char *Tok[MAXTOKS];             // String tokens from line of input
static int  Ntokens;                   // Number of tokens in line of input
char errmsg[1024];

//===============================================================================
// --- Simulation
//===============================================================================

// Initializes the EPA-SWMM simulation. It creates an Interface
// variable (details about Interface in interface.h). The
// function opens the SWMM input file and creates report and
// output files. Although the .inp is parsed within swmm_start,
// not every property is extracted, e.g., slopes of trapezoidal channels.
// In swmm.c
// to parse the .inp again using EPA-SWMM functionalities
// within api_load_vars
// The interface object is passed to many functions in interface.c
// but it is passed as a void pointer. This is because the object
// is also used by the Fortran engine. Treating Interface as void*
// facilitates interoperability
//===============================================================================
int DLLEXPORT api_controls_count(
    int* nRules, int* nPremise, int* nThenAction, int* nElseAction)
//===============================================================================
    ///
    /// Input: integers that will be overwritten
    /// Output: counts of various control rules
    /// Purpose: provide sizes for setting arrays in SWMM5+
{
    int ii;
    ii = controls_display();
    *nRules      = controls_count_rules();
    *nPremise    = controls_count_premise();
    *nThenAction = controls_count_thenAction();
    *nElseAction = controls_count_elseAction();

    return 0;
}

//===============================================================================
int DLLEXPORT api_controls_get_premise_data(
    int* locationL,        int* locationR,
    int* linknodesimTypeL, int* linknodesimTypeR,
    int* attributeL,       int* attributeR, 
    int* thisPremiseLevel, int rIdx)
//===============================================================================
    ///
    /// Input: values that will be ovewritten
    /// Output: values containging control premise information
    /// Purpose: gets data for the monitoring arrays for SWMM5+
{
    int success = 0;

    //printf(" rIDX here in api %d \n ",rIdx);

    success = controls_get_premise_data( 
                locationL,  locationR, 
                linknodesimTypeL,linknodesimTypeR, 
                attributeL, attributeR, 
                thisPremiseLevel,rIdx);         

    return success;
}

//===============================================================================
int DLLEXPORT api_controls_get_action_data(
    int* location,     
    int* attribute,
    int* thisActionLevel, int rIdx, int isThen)
//===============================================================================
    ///
    /// Input: values that will be ovewritten
    /// Output: values containging control action information
    /// Purpose: gets data for the action arrays for SWMM5+
{
    int success = 0;

    //printf(" rIDX here in api %d \n ",rIdx);

    success = controls_get_action_data( 
                location,  
                attribute,
                thisActionLevel,rIdx,isThen);

    return success;
}

//===============================================================================
int DLLEXPORT api_controls_transfer_monitor_data(     
    double Depth, double Volume, double Inflow, double Flow, 
    double StatusSetting, double TimeLastSet, int idx, int linknodesimType)
//===============================================================================
    ///
    /// Input: values from SWMM5+ finite-volume solution applied to 
    /// EPA-SWMM Link or Node with LinkNodeNum index.
    /// Purpose: set up EPA-SWMM link/nodes for control evaluation
{
    if (linknodesimType == 1)
    {
        Link[idx].newDepth = MTOFT(Depth);
        // Head is not valid for links
        // Volume is not valid for links
        // Inflow is not valid for links
        Link[idx].newFlow  = CMTOCFT(Flow);
        // note that for conduit and pumps, the following is the r_STATUS
        // while for orifice, weirs and outlets this is the r_SETTING
        // but they both get stored in the same place in the Link[].setting
        // HACK POSSIBLE PROBLEM IN EPA-SWMM, OUTLET not handled in controls.c/getVariableValue
        Link[idx].setting  = StatusSetting;
        Link[idx].timeLastSet = TimeLastSet;
    }
    else if (linknodesimType == 0)
    {
        Node[idx].newDepth = MTOFT(Depth);
        // Head is not stored for nodes in EPA-SWMM, so r_HEAD in controls
        // is handled by newDepth and stored invertElev
        Node[idx].newVolume  = CMTOCFT(Volume);
        Node[idx].newLatFlow = CMTOCFT(Inflow);
        // Flow is not valid for nodes
        // Status/Setting is not valid for nodes
        // TimeLastSet is not valid for nodes
    }
    else
    {
        // do nothing for simulation type
    }
    return 0;
}    

//===============================================================================
int DLLEXPORT api_controls_execute(
    double currentTimeEpoch, double ElapsedDays, double dtDays)
//===============================================================================
    /// Purpose: calls the controls_evaluate in EPA-SWMM
{
    int numactions = 0;

    numactions = controls_evaluate(currentTimeEpoch, ElapsedDays, dtDays); 

    return numactions; 
}

//===============================================================================
int DLLEXPORT api_teststuff()
//===============================================================================
{
    int ii, nPremise, nThenAction, nElseAction;

    //printf(" \n \n in api_teststuff \n \n ");

    ii = controls_display();

    nPremise    = controls_count_premise();
    nThenAction = controls_count_thenAction();
    nElseAction = controls_count_elseAction();

    //printf("\n %d \n ",nElseAction);

    //printf(" \n N premise, then, else locations: %d %d %d \n", nPremise, nThenAction, nElseAction);

    return 0;
}

//===============================================================================
int DLLEXPORT api_initialize(
    char* f1, char* f2, char* f3, int run_routing)
//===============================================================================
{
    int error;
    api = (Interface*) malloc(sizeof(Interface));
    error = swmm_open(f1, f2, f3);

    if (error) {
        api->IsInitialized = FALSE;
        return 0;
    }
    error = swmm_start(0);
    if (error) {
        api->IsInitialized = FALSE;
        return 0;
    }
    api->IsInitialized = TRUE;
    error = api_load_vars();
    if (!run_routing) IgnoreRouting = TRUE;

    return 0;
}

//===============================================================================
int DLLEXPORT api_finalize()
//===============================================================================
    //
    //  Input: f_api is an Interface object passed as a void*
    //  Output: None
    //  Purpose: Closes the link with the EPA-SWMM library
{
    int ii;

     //printf("\n in api finalize \n");

    swmm_end();

    //printf(" ------------------\n");
    //printf("Fout.mode %d, %d %d \n",Fout.mode,SCRATCH_FILE,SAVE_FILE);
    //printf(" ------------------\n");

    // NOTE -- because we always initialize with
    // an *.out file name, the Fout.mode is SAVE_FILE
    // so the swmm_report() is NOT called at the end
    //if ( Fout.mode == SCRATCH_FILE ) swmm_report();

    swmm_close();

    // frees double variables in API
    for (ii = 0; ii < NUM_API_DOUBLE_VARS; ii++)
    {
        if (api->double_vars[ii] != NULL)
            free(api->double_vars[ii]);
    }

    // // frees integer variables in API --- these do not exist brh20211217
    // for (i = 0; i < NUM_API_INT_VARS; i++)
    // {
    //     if (api->int_vars[i] != NULL)
    //         free(api->int_vars[i]);
    // }

    free(api);

    return 0;
}

//===============================================================================
double DLLEXPORT api_run_step()
//===============================================================================
{
    swmm_step(&(api->elapsedTime));

    return api->elapsedTime;
}

//===============================================================================
// --- Property-extraction
// * During Simulation
//===============================================================================

//===============================================================================
int DLLEXPORT api_get_node_results(
    char* node_name, float* inflow, float* overflow, float* depth, float* volume)
//===============================================================================
    //
    //  Input:    f_api = Interface object passed as a void*
    //            node_name = string identifier of node
    //            inflow, overflow, depth, volume =
    //  Output: None
    //  Purpose: Closes the link with the SWMM C library
    //
{
    int jj, error;

    error = check_api_is_initialized("api_get_node_results");
    if (error != 0) return error;

    jj = project_findObject(NODE, node_name);

    *inflow   = CFTOCM(Node[jj].inflow);
    *overflow = CFTOCM(Node[jj].overflow);
    *depth    = FTTOM (Node[jj].newDepth);
    *volume   = CFTOCM(Node[jj].newVolume);

    return 0;
}

//===============================================================================
int DLLEXPORT api_get_link_results(
    char* link_name, float* flow, float* depth, float* volume)
//===============================================================================
{
    int jj, error;

    error = check_api_is_initialized("api_get_link_results");
    if (error != 0) return error;

    jj = project_findObject(LINK, link_name);

    *flow   = CFTOCM(Link[jj].newFlow);
    *depth  = FTTOM (Link[jj].newDepth);
    *volume = CFTOCM(Link[jj].newVolume);

    return 0;
}

//===============================================================================
// --- Property-extraction
// * After Initialization
//===============================================================================

//===============================================================================
double DLLEXPORT api_get_start_datetime()
//===============================================================================
{
    return StartDateTime;
}

//===============================================================================
double DLLEXPORT api_get_end_datetime()
//===============================================================================
{
    return EndDateTime;
}

//===============================================================================
double DLLEXPORT api_get_TotalDuration()
//===============================================================================
// this is the SWMM-C Total Duration in milliseconds
{
    return TotalDuration;
}
//===============================================================================
int DLLEXPORT api_get_flowBC(
    int node_idx, double current_datetime, double* flowBC)
//===============================================================================
{
    int ptype, pcount, ii, jj, pp;
    int tyear, tmonth, tday;
    int thour, tmin, tsec, tweekday, attr;
    double val;
    double bline, sfactor;
    double total_factor = 1;
    double total_extinflow = 0;

   //printf("          starting api_get_flowBC-===========================- \n");
    //printf(" filename %s \n",Finflows.name);

    //jj = Node[node_idx].extInflow->tSeries; 
    //printf("          table-x1, table->x2 here %e %e \n", Tseries[jj].x1- 36526.0,Tseries[jj].x2- 36526.0);

    *flowBC = 0;
    datetime_decodeDate(current_datetime, &tyear, &tmonth, &tday);
    datetime_decodeTime(current_datetime, &thour, &tmin,   &tsec);
    tweekday = datetime_dayOfWeek(current_datetime);

    // handle dry weather inflows
    attr = nodef_has_dwfInflow;
    api_get_nodef_attribute(node_idx, attr, &val);
    
    //printf("          node idx %d \n ",node_idx);
    //printf("          dry weather flow val %g \n ",val);

    if (val == 1) { // node_has_dwfInflow 
        for(ii=0; ii<4; ii++)
        {
            // jj is the pattern #
            jj = Node[node_idx].dwfInflow->patterns[ii];
            if (jj > 0)
            {
                ptype = Pattern[jj].type;
                // if (ptype == MONTHLY_PATTERN)
                //     total_factor *= Pattern[jj].factor[tmonth-1];
                // else if (ptype == DAILY_PATTERN)
                //     total_factor *= Pattern[jj].factor[tweekday-1];
                // else if (ptype == HOURLY_PATTERN)
                //     total_factor *= Pattern[jj].factor[thour];
                // else if (ptype == WEEKEND_PATTERN)
                // {
                //     if ((tweekday == 1) || (tweekday == 7))
                //         total_factor *= Pattern[jj].factor[thour];
                // }
                switch(ptype) {
                    case MONTHLY_PATTERN :
                        total_factor *= Pattern[jj].factor[tmonth-1];
                        break;
                    case DAILY_PATTERN :
                        total_factor *= Pattern[jj].factor[tweekday-1];
                        break;
                    case HOURLY_PATTERN :
                        total_factor *= Pattern[jj].factor[thour];
                        break;
                    case WEEKEND_PATTERN :
                        if ((tweekday == 1) || (tweekday == 7))
                            total_factor *= Pattern[jj].factor[thour];
                        break;
                    default :
                        printf(" unexpected default reached in api_get_flowBC at A -- needs debugging");
                        return -1;
                }
            }
        }
        // convert EPA-SWMM cubic ft/s to cubic meters/s
        *flowBC += CFTOCM(total_factor * Node[node_idx].dwfInflow->avgValue);
        //printf("*flowBC %g \n",CFTOCM(total_factor * Node[node_idx].dwfInflow->avgValue));
    }

    // check to see if external inflow exists
    attr = nodef_has_extInflow;
    api_get_nodef_attribute(node_idx, attr, &val);
    //printf("          here node_idx %d \n",node_idx);
    //printf("          external inflow val = %f \n ",val);
    //printf("          MONTHLY %d \n ", MONTHLY_PATTERN);

    if (val == 1) { // node_has_extInflow
        // pp is the pattern #
        pp = Node[node_idx].extInflow->basePat; // pattern

        //printf("          base pat %d \n ",pp);
        //printf("          pattern numbers %d %d %d %d \n", MONTHLY_PATTERN, DAILY_PATTERN,HOURLY_PATTERN,WEEKEND_PATTERN);

        // convert EPA-SWMM cubic ft/s to cubic m/s
        bline = CFTOCM(Node[node_idx].extInflow->cFactor * Node[node_idx].extInflow->baseline); // baseline value

        //printf("          bline at top %f \n ",bline);

        if (pp >= 0)
        {
            ptype = Pattern[pp].type;
            // if (ptype == MONTHLY_PATTERN)
            // {
            //     //total_extinflow += Pattern[j].factor[mm-1] * bline;  //brh20211221
            //     total_extinflow += Pattern[pp].factor[tmonth-1] * bline;  //brh20211221
            // } 
            // else if (ptype == DAILY_PATTERN)
            //     //total_extinflow += Pattern[j].factor[dow-1] * bline; //brh20211221
            //     total_extinflow += Pattern[pp].factor[tweekday-1] * bline;//brh20211221
            // else if (ptype == HOURLY_PATTERN)
            //     //total_extinflow += Pattern[j].factor[h] * bline;  /brh20211221
            //     total_extinflow += Pattern[pp].factor[thour] * bline;   //brh20211221
            // else if (ptype == WEEKEND_PATTERN)
            // {
            //     if ((tweekday == 1) || (tweekday == 7))
            //         //total_extinflow += Pattern[j].factor[h] * bline;
            //         total_extinflow += Pattern[pp].factor[thour] * bline; //brh20211221
            // }
            switch(ptype) {
                case MONTHLY_PATTERN :
                    total_extinflow += Pattern[pp].factor[tmonth-1] * bline;
                    break;
                case DAILY_PATTERN :
                    total_extinflow += Pattern[pp].factor[tweekday-1] * bline;
                    break;
                case HOURLY_PATTERN :
                    total_extinflow += Pattern[pp].factor[thour] * bline;
                    break;
                case WEEKEND_PATTERN :
                    if ((tweekday == 1) || (tweekday == 7))
                        total_extinflow += Pattern[pp].factor[thour] * bline;
                    break;
                default :
                    printf(" unexpected default reached in api_get_flowBC at B -- needs debugging");
                    return -1;
            }
            //printf("total_extinflow at pattern %g \n ", total_extinflow);
        }
        else if (bline > 0)  // no pattern, but baseline inflow provided
        {
            total_extinflow += bline;  //already converted to cubic m/s
            //printf("total_extinflow (at bline) %g \n ", total_extinflow);
        }

        // external inflow from time series are added to baseline and pattern
        // jj is the time series
        jj = Node[node_idx].extInflow->tSeries; // tseries 
        
        //printf("          Node time series %d \n", jj);
        //printf("          totalextinflow = %g  \n ",total_extinflow);

        sfactor = Node[node_idx].extInflow->sFactor; // scale factor
        if (jj >= 0)
        {
            // Unit conversion for External Files
            // FlowUnitWords[]  = { w_CFS, w_GPM, w_MGD, w_CMS, w_LPS, w_MLD, NULL};
            // Corresponding FlowUnits are  0  ,    1 ,    2 ,    3 ,    4 ,    5 ,
            //printf("          totalextinflow = %g  \n ",total_extinflow);
            total_extinflow += (table_tseriesLookup(&Tseries[jj], current_datetime, FALSE) * sfactor) / QCF_SI[FlowUnits];
            //printf("          current datetime %g \n ",current_datetime - 36526.0);
            //printf("          CALLING table_tseriesLookup \n");
            //total_extinflow = table_tseriesLookup(&Tseries[jj], current_datetime, FALSE);
            //printf("          after table_tseriesLookup \n");
            //printf(" table lookup %g \n",table_tseriesLookup(&Tseries[jj], current_datetime, FALSE));
            //printf("          inflow = %g %g %g %d \n ",total_extinflow, sfactor,QCF_SI[FlowUnits], FlowUnits);
        }

        // add the external inflows to the dry weather flows stored in flowBC
         //printf("          flowBC = %g  \n ", total_extinflow);
        *flowBC += total_extinflow; // already converted to cubic m/s
        
    }
    //printf("          table-x1, table->x2 here %g %g \n", Tseries[jj].x1,Tseries[jj].x2);
    //printf("          leaving api_get_flowBC ==================================\n");
    //printf("\n");

    return 0;
}

//===============================================================================
int DLLEXPORT api_get_headBC(
    int node_idx, double current_datetime, double* headBC)
//===============================================================================
{
    double   xx, yy;                           // x,y values in a table
    int      kidx;                            // table index
    int      ii = Node[node_idx].subIndex;    // outfall index
    
    //     printf("  in api_get_headBC with outfall %d \n",Outfall[ii].type);
    //     printf("     node_idx = %d \n",node_idx);
    //     printf("     subIdx   = %d \n",ii);
    //     printf("     FIXED_OUTFALL = %d \n",FIXED_OUTFALL);
    //     printf("     NORMAL_OUTFALL = %d \n",NORMAL_OUTFALL);
    //     printf("     FREE_OUTFALL = %d \n",FREE_OUTFALL);
    //     printf("     TIDAL_OUTFALL = %d \n",TIDAL_OUTFALL);
    //    printf("     TIMESERIES_OUTFALL = %d \n",TIMESERIES_OUTFALL);
    
    // this mimics node.c/ outfall_setOutletDepth
    switch (Outfall[ii].type)
    { 
        case FREE_OUTFALL:
            // free outfall merely returns invert elevation, with yCrit and yNorm
            // computation made in BC code of SWMM5+
            *headBC = FTTOM(Node[node_idx].invertElev);
            return 0;

        case NORMAL_OUTFALL:
            // normal outfall merely returns invert elevation, with yNorm
            // computation made in BC code of SWMM5+
            *headBC = FTTOM(Node[node_idx].invertElev);
            return 0;    

        case FIXED_OUTFALL:
            *headBC = FTTOM(Outfall[ii].fixedStage);
            //printf(" here %d %g \n ", ii, Outfall[ii].fixedStage);
            return 0;

        case TIDAL_OUTFALL:
            // --- tidal outfall is always in terms of stage height
            kidx = Outfall[ii].tideCurve;
            table_getFirstEntry(&Curve[kidx], &xx, &yy);
            xx += (current_datetime - floor(current_datetime) ) * 24.0;
            *headBC = FTTOM(table_lookup(&Curve[kidx], xx )); 
            return 0;

        case TIMESERIES_OUTFALL:  
            // --- timeseries outfall is given as a stage (elevation) series 
            //     note that SWMM does NOT seem to automatically convert the data from its input 
            //     form into CFS; thus, we have to choose whether or not to convert based on 
            //     the FlowUnits, which stores the FLOW_UNITS in the *.inp file. 
            //     CFS, GPM and MGD have FlowUnits of 0,1,2;  CMS, LPS, MLD have FlowUnits of 3,4,5

            kidx = Outfall[ii].stageSeries;
            if (FlowUnits < MGD)
            {
                *headBC     = FTTOM(table_tseriesLookup(&Tseries[kidx], current_datetime, TRUE)); 
            }
            else
            {
                *headBC     = table_tseriesLookup(&Tseries[kidx], current_datetime, TRUE); 
            }
            return 0;
        
        default:
            *headBC = API_NULL_VALUE_I;
            sprintf(errmsg, "OUTFALL TYPE %d at NODE %s", Outfall[ii].type, Node[node_idx].ID);
            api_report_writeErrorMsg(api_err_not_developed, errmsg);
            printf("Unexpected default case for Outfall[ii].type \n");
            return api_err_not_developed;
    }
}
//===============================================================================
int DLLEXPORT api_get_SWMM_setup(
    int*  flow_units,
    int*  route_model,
    int*  allow_ponding,
    int*  inertial_damping,
    int*  num_threads,
    int*  skip_steady_state,
    int*  force_main_eqn,
    int*  max_trials,
    int*  normal_flow_limiter,
    int*  rule_step,
    int*  surcharge_method,
    int*  tempdir_provided,
    double* variable_step,
    double* lengthening_step,
    double* route_step,
    double* min_route_step,
    double* min_surface_area,
    double* min_slope,
    double* head_tol,
    double* sys_flow_tol,
    double* lat_flow_tol)
//===============================================================================
    // Note, at this time this only gets the SWMM setup that are important to hydraulics
{
    int error;

    error = check_api_is_initialized("api_get_SWMM_setup");
    if (error) return error;

    *flow_units = FlowUnits;

    *route_model = RouteModel;

    *allow_ponding = AllowPonding;

    *inertial_damping = InertDamping;

    *num_threads = NumThreads;

    *skip_steady_state = SkipSteadyState;

    *force_main_eqn = ForceMainEqn;

    *max_trials = MaxTrials;

    *normal_flow_limiter = NormalFlowLtd;

    *rule_step = RuleStep;

    *surcharge_method = SurchargeMethod;

    *tempdir_provided = 0;
    if (strlen(TempDir) >0)
        *tempdir_provided = 1;
    
    *variable_step = CourantFactor;

    *lengthening_step = LengtheningStep;

    *route_step = RouteStep;
    
    *min_route_step = MinRouteStep;

    *min_surface_area = FT2TOM2(MinSurfArea);

    *min_slope = MinSlope;

    *head_tol = FTTOM(HeadTol);

    *sys_flow_tol = CFTOCM(SysFlowTol);

    *lat_flow_tol = CFTOCM(LatFlowTol);

    //printf(" RouteModel = %d \n",RouteModel);

    //printf(" \n tempdir len is %ld \n ",strlen(TempDir));
    //printf(" courant factor %f \n", CourantFactor);
    //printf("\n testing variable %s \n",TempDir);

    //printf(" \n %s \n ",Title[0]);

    return 0;
}

//===============================================================================
int DLLEXPORT api_get_SWMM_times(
    double* starttime_epoch,
    double* endtime_epoch,
    double* report_start_datetime, 
    int*    report_step, 
    int*    hydrology_step, 
    int*    hydrology_dry_step, 
    double* hydraulic_step,
    double* total_duration) 
//===============================================================================    
{
    int error;

    error = check_api_is_initialized("api_get_SWMM_times");
    if (error) return error;

    *starttime_epoch       = StartDateTime;
    *endtime_epoch         = EndDateTime;
    *report_start_datetime = ReportStart;
    *report_step           = ReportStep;
    *hydrology_step        = WetStep;
    *hydrology_dry_step    = DryStep;
    *hydraulic_step        = RouteStep;
    *total_duration        = TotalDuration / 1000.0;

    // printf(" report start datetime = %f \n",ReportStart);
    // printf(" report step = %d \n", ReportStep);
    // printf(" hydrology_step = %d \n",WetStep);
    // printf(" hydrology_dry_step = %d \n",DryStep);
    // printf(" hydraulic_step = %f \n",RouteStep);

    return 0;
}

//===============================================================================
double DLLEXPORT api_get_NewRunoffTime()
//===============================================================================
{
    return NewRunoffTime;
}

//===============================================================================
int DLLEXPORT api_get_nodef_attribute(
    int node_idx, int attr, double* value)
//===============================================================================
{
    int error, bpat, idx, tseries_idx;

    //printf("==== %d \n",attr);

    error = check_api_is_initialized("api_get_nodef_attribute");
    if (error) return error;

    switch (attr) {

        case nodef_type :
            *value = Node[node_idx].type;
            break;

        case nodef_outfall_type  :
            switch (Node[node_idx].type) {
                case OUTFALL :
                    *value = Outfall[Node[node_idx].subIndex].type;
                    break;
                default :    
                    *value = API_NULL_VALUE_I;
                    sprintf(errmsg, "Extracting nodef_outfall_type for NODE %s, which is not an outfall [api.c -> api_get_nodef_attribute]", Node[node_idx].ID);
                    api_report_writeErrorMsg(api_err_wrong_type, errmsg);
                    return api_err_wrong_type;
            }
            break;   

        case nodef_hasFlapGate :
            switch (Node[node_idx].type) {
                case OUTFALL :             
                    *value = Outfall[Node[node_idx].subIndex].hasFlapGate;
                    break;
                default :    
                    *value = API_NULL_VALUE_I;
                    sprintf(errmsg, "Extracting nodef_hasFlapGate for NODE %s, which is not an outfall [api.c -> api_get_nodef_attribute]", Node[node_idx].ID);
                    api_report_writeErrorMsg(api_err_wrong_type, errmsg);
                    return api_err_wrong_type;
            }
            break;

        
        case nodef_head_tSeries :
            if (Node[node_idx].type == OUTFALL)   
            {
                // the outfall index
                idx = Node[node_idx].subIndex; 
                //printf(" here in API %d %d \n ",Outfall[idx].type, TIMESERIES_OUTFALL);
        
                switch (Outfall[idx].type) {
                    case TIMESERIES_OUTFALL:
                        //printf(" outfall type in timeseries %d \n ",Outfall[idx].type);
                         // the stage series
                        *value = Outfall[idx].stageSeries;
                        break;
                    case TIDAL_OUTFALL:
                        *value = Outfall[idx].tideCurve;
                        break;
                    default:
                        //printf(" outfall type in default %d \n ",Outfall[idx].type);
                        *value = API_NULL_VALUE_I;
                        sprintf(errmsg, "Attemptint to extract node_head_tSeries for NODE %s, which doesn't have an time series [api.c -> api_get_nodef_attribute]", Node[node_idx].ID);
                        api_report_writeErrorMsg(api_err_wrong_type, errmsg);
                        return api_err_wrong_type;
                }    
            }
            else
            {
                *value = API_NULL_VALUE_I;
                sprintf(errmsg, "Attempting to extract node_head_tSeries for NODE %s, which is not an outfall [api.c -> api_get_nodef_attribute]", Node[node_idx].ID);
                api_report_writeErrorMsg(api_err_wrong_type, errmsg);
                return api_err_wrong_type;
            }
            break;

        case nodef_head_tSeries_x1  :
            if (Node[node_idx].type == OUTFALL)
            {
                // the outfall index
                idx = Node[node_idx].subIndex;
                tseries_idx = Outfall[idx].stageSeries;
                if (tseries_idx >= 0)        
                    *value = Tseries[tseries_idx].x1;
                else
                {
                    *value = API_NULL_VALUE_I;
                    sprintf(errmsg, "Extracting node_head_tSeries_x1 for NODE %s, which doesn't have a head timeseries [api.c -> api_get_nodef_attribute]", Node[node_idx].ID);
                    api_report_writeErrorMsg(api_err_wrong_type, errmsg);
                    return api_err_wrong_type;   
                }
                break;
            }    
            else
            {
                *value = API_NULL_VALUE_I;
                sprintf(errmsg, "Attempting to extract node_head_tSeries_x1 for NODE %s, which is not an outfall [api.c -> api_get_nodef_attribute]", Node[node_idx].ID);
                api_report_writeErrorMsg(api_err_wrong_type, errmsg);
                return api_err_wrong_type;
            }
            break;

        case nodef_head_tSeries_x2  :
           if (Node[node_idx].type == OUTFALL)
            {
                // the outfall index
                idx = Node[node_idx].subIndex;
                tseries_idx = Outfall[idx].stageSeries;
                if (tseries_idx >= 0)        
                    *value = Tseries[tseries_idx].x2;
                else
                {
                    *value = API_NULL_VALUE_I;
                    sprintf(errmsg, "Extracting node_head_tSeries_x2 for NODE %s, which doesn't have a head timeseries [api.c -> api_get_nodef_attribute]", Node[node_idx].ID);
                    api_report_writeErrorMsg(api_err_wrong_type, errmsg);
                    return api_err_wrong_type;   
                }
                break;
            }    
            else
            {
                *value = API_NULL_VALUE_I;
                sprintf(errmsg, "Attempting to extract node_head_tSeries_x2 for NODE %s, which is not an outfall [api.c -> api_get_nodef_attribute]", Node[node_idx].ID);
                api_report_writeErrorMsg(api_err_wrong_type, errmsg);
                return api_err_wrong_type;
            }
            break;


        case nodef_invertElev  :
            *value = FTTOM(Node[node_idx].invertElev);
            break;

        case nodef_fullDepth  :
            *value = FTTOM(Node[node_idx].fullDepth);
            break;  

        case nodef_surDepth :
            *value = FTTOM(Node[node_idx].surDepth);
            break;        

        case nodef_initDepth  :
            switch (Node[node_idx].type) {
                case OUTFALL :
                    error = api_get_headBC(node_idx, StartDateTime, value);
                    if (error) return error;
                    //*value -= FTTOM(Node[node_idx].invertElev);
                    break;
                default :
                    *value = FTTOM(Node[node_idx].initDepth);
            }
            break;

        case nodef_StorageConstant  :
            switch (Node[node_idx].type) {
                case STORAGE :
                    *value = Storage[Node[node_idx].subIndex].aConst;
                    break;
                default :
                    *value = -1;
            }
            break; 

        case nodef_StorageCoeff :
            switch (Node[node_idx].type) {
                case STORAGE :
                    *value = Storage[Node[node_idx].subIndex].aCoeff;
                    break;
                default :
                    *value = -1;
            }
            break;

        case nodef_StorageExponent  :
            switch (Node[node_idx].type) {
                case STORAGE :
                    *value = Storage[Node[node_idx].subIndex].aExpon;
                    break;
                default :
                    *value = -1;
            }
            break;   

        case nodef_StorageCurveID  :
            switch (Node[node_idx].type) {
                case STORAGE :
                    *value = Storage[Node[node_idx].subIndex].aCurve + 1;
                    break;
                default :
                    *value = -1;
            }
            break;

                
        case nodef_extInflow_tSeries :
            if (Node[node_idx].extInflow)
            {
                // printf(" in api_get_nodef_attribute node+idx, tseries %d %d \n", node_idx,Node[node_idx].extInflow->tSeries);
                *value = Node[node_idx].extInflow->tSeries;  
            }
            else
            {
                *value = API_NULL_VALUE_I;
                sprintf(errmsg, "Extracting node_extInflow_tSeries for NODE %s, which doesn't have an extInflow [api.c -> api_get_nodef_attribute]", Node[node_idx].ID);
                api_report_writeErrorMsg(api_err_wrong_type, errmsg);
                return api_err_wrong_type;
            }
            break;   

        case nodef_extInflow_tSeries_x1  :
            tseries_idx = Node[node_idx].extInflow->tSeries;
            if (tseries_idx >= 0)
                *value = Tseries[tseries_idx].x1;
            else
            {
                *value = API_NULL_VALUE_I;
                sprintf(errmsg, "Extracting node_extInflow_tSeries_x1 for NODE %s, which doesn't have an extInflow [api.c -> api_get_nodef_attribute]", Node[node_idx].ID);
                api_report_writeErrorMsg(api_err_wrong_type, errmsg);
                return api_err_wrong_type;
            }
            break;

        case nodef_extInflow_tSeries_x2  :
            tseries_idx = Node[node_idx].extInflow->tSeries;
            if (tseries_idx >= 0)
                *value = Tseries[tseries_idx].x2;
            else
            {
                *value = API_NULL_VALUE_I;
                sprintf(errmsg, "Extracting tseries_idx for NODE %s, which doesn't have an extInflow [api.c -> api_get_nodef_attribute]", Node[node_idx].ID);
                api_report_writeErrorMsg(api_err_wrong_type, errmsg);
                return api_err_wrong_type;
            }
            break;     

        case nodef_extInflow_basePat_idx  :
            if (Node[node_idx].extInflow)
            {
                *value = Node[node_idx].extInflow->basePat;
                //*value = CFTOCM(Node[node_idx].extInflow->cFactor * Node[node_idx].extInflow->basePat); // BRH20211221 HACK THIS IS WRONG
                //printf("%g \n",Node[node_idx].extInflow->cFactor);
                //printf("%d \n",Node[node_idx].extInflow->basePat);
            }    
            else
            {
                *value = API_NULL_VALUE_I;
                sprintf(errmsg, "Extracting node_extInflow_basePat for NODE %s, which doesn't have an extInflow [api.c -> api_get_nodef_attribute]", Node[node_idx].ID);
                api_report_writeErrorMsg(api_err_wrong_type, errmsg);
                return api_err_wrong_type;
            }
            break;

        case nodef_extInflow_basePat_type  :
            bpat = Node[node_idx].extInflow->basePat;
            //printf(" bpat %d",bpat);
            if (bpat >= 0) // baseline pattern exists
                *value = Pattern[bpat].type;
            else
            {
                *value = bpat;  // brh changed to bpat (-1) because API_NULL_VALUE_I does not have scope for where its needed
                //*value = API_NULL_VALUE_I;
                //printf("  bpat = %d \n", bpat);
                //printf("  location 3098705 problem with basePatType \n");
                // brh20211207s  commenting this so that it moves through with null result
                //sprintf(errmsg, "Extracting node_extInflow_basePat_type for NODE %s, which doesn't have an extInflow [api.c -> api_get_nodef_attribute]", Node[node_idx].ID);
                //api_report_writeErrorMsg(api_err_wrong_type, errmsg);
                //return api_err_wrong_type;
                // brh20211207e
            }
            break;   

        case nodef_extInflow_baseline :
            if (Node[node_idx].extInflow)
                *value = CFTOCM(Node[node_idx].extInflow->cFactor * Node[node_idx].extInflow->baseline);
            else
                *value = 0;
            break;

        case nodef_extInflow_sFactor  :
            if (Node[node_idx].extInflow)
                *value = Node[node_idx].extInflow->sFactor;
            else
                *value = 1;
            break;      

        case nodef_has_extInflow :
            if (Node[node_idx].extInflow)
                *value = 1;
            else
                *value = 0;
            break;   

        case nodef_dwfInflow_monthly_pattern  :
            if (Node[node_idx].dwfInflow)
                *value = Node[node_idx].dwfInflow->patterns[0];
            else
            {
                *value = API_NULL_VALUE_I;
                sprintf(errmsg, "Extracting node_dwfInflow_monthly_pattern for NODE %s, which doesn't have a dwfInflow [api.c -> api_get_nodef_attribute]", Node[node_idx].ID);
                api_report_writeErrorMsg(api_err_wrong_type, errmsg);
                return api_err_wrong_type;
            }
            break;

        case nodef_dwfInflow_daily_pattern :
            if (Node[node_idx].dwfInflow)
                *value = Node[node_idx].dwfInflow->patterns[1];
            else
            {
                *value = API_NULL_VALUE_I;
                sprintf(errmsg, "Extracting node_dwfInflow_daily_pattern for NODE %s, which doesn't have a dwfInflow [api.c -> api_get_nodef_attribute]", Node[node_idx].ID);
                api_report_writeErrorMsg(api_err_wrong_type, errmsg);
                return api_err_wrong_type;
            }
            break;    

        case nodef_dwfInflow_hourly_pattern  :
            if (Node[node_idx].dwfInflow)
                *value = Node[node_idx].dwfInflow->patterns[2];
            else
            {
                *value = API_NULL_VALUE_I;
                sprintf(errmsg, "Extracting node_dwfInflow_hourly_pattern for NODE %s, which doesn't have a dwfInflow [api.c -> api_get_nodef_attribute]", Node[node_idx].ID);
                api_report_writeErrorMsg(api_err_wrong_type, errmsg);
                return api_err_wrong_type;
            }
            break;

        case nodef_dwfInflow_weekend_pattern  :
            if (Node[node_idx].dwfInflow)
                *value = Node[node_idx].dwfInflow->patterns[3];
            else
            {
                *value = API_NULL_VALUE_I;
                sprintf(errmsg, "Extracting node_dwfInflow_weekend_pattern for NODE %s, which doesn't have a dwfInflow [api.c -> api_get_nodef_attribute]", Node[node_idx].ID);
                api_report_writeErrorMsg(api_err_wrong_type, errmsg);
                return api_err_wrong_type;
            }
            break;   

        case nodef_dwfInflow_avgvalue  :
            if (Node[node_idx].dwfInflow)
                *value = CFTOCM(Node[node_idx].dwfInflow->avgValue);
            else
                *value = 0;
            break;

        case nodef_has_dwfInflow  :
            if (Node[node_idx].dwfInflow)
                *value = 1;
            else
                *value = 0;
            break;      

        case nodef_newDepth  :
            *value = FTTOM(Node[node_idx].newDepth);
            break;

        case nodef_inflow  :
            *value = CFTOCM(Node[node_idx].inflow);
            break;   

        case nodef_volume  :
            *value = CFTOCM(Node[node_idx].newVolume);
            break;

        case nodef_overflow  :
            // THIS SHOULD NOT BE NEEDED
            *value = CFTOCM(Node[node_idx].overflow);
            break;     

        case nodef_pondedarea :
            *value = FT2TOM2(Node[node_idx].pondedArea);
            break;

        case nodef_rptFlag  :
            if (Node[node_idx].rptFlag)
                *value = 1;
            else
                *value = 0;
            break;

        default :
            printf(" ****** api_get_nodef_attribute called without supported attr at 3979874 %d ",attr);
            *value = API_NULL_VALUE_I;
    }

    // if (attr == nodef_type)
    // {
    //     // printf("    nodef_type attr = 2 \n");
    //     *value = Node[node_idx].type;
    // }
    // else if (attr == nodef_outfall_type)
    // {
    //     // printf("    nodef_outfall_type attr = 3 \n");
    //     if (Node[node_idx].type == OUTFALL)
    //     {
    //         *value = Outfall[Node[node_idx].subIndex].type;
    //     }
    //     else
    //     {
    //         *value = API_NULL_VALUE_I;
    //         sprintf(errmsg, "Extracting nodef_outfall_type for NODE %s, which is not an outfall [api.c -> api_get_nodef_attribute]", Node[node_idx].ID);
    //         api_report_writeErrorMsg(api_err_wrong_type, errmsg);
    //         return api_err_wrong_type;
    //     }
    // }
    // else if (attr == nodef_invertElev)
    // {
    //     // printf("    nodef_invertElev attr = 4 \n");
    //     *value = FTTOM(Node[node_idx].invertElev);
    // }
    // else if (attr == nodef_fullDepth)
    // {
    //     // printf("   nodef_fullDepth attr = 25 \n ");
    //     *value = FTTOM(Node[node_idx].fullDepth);
    // }
    // else if (attr == nodef_initDepth)
    // {
    //     // printf("    nodef_initDepth attr attr = 5 \n");
    //     if (Node[node_idx].type == OUTFALL)
    //     {
    //         // printf("   *** call api_get_headBC \n");
    //         error = api_get_headBC(node_idx, StartDateTime, value);
    //         if (error) return error;
    //         *value -= FTTOM(Node[node_idx].invertElev);
    //     }
    //     else
    //         *value = FTTOM(Node[node_idx].initDepth);
    // }
    // else if (attr == nodef_StorageConstant)
    // {
    //     // printf("   nodef_StorageConstant attr = 6 \n");
    //     if (Node[node_idx].type == STORAGE)
    //         *value = Storage[Node[node_idx].subIndex].aConst;
    //     else
    //         *value = -1;
    // }
    // else if (attr == nodef_StorageCoeff)
    // {
    //     // printf("   nodef_storage_Coeff attr = 7 \n");
    //     if (Node[node_idx].type == STORAGE)
    //         *value = Storage[Node[node_idx].subIndex].aCoeff;
    //     else
    //         *value = -1;
    // }
    // else if (attr == nodef_StorageExponent)
    // {
    //     // printf("   nodef_StorageExponent attr = 8 \n");
    //     if (Node[node_idx].type == STORAGE)
    //         *value = Storage[Node[node_idx].subIndex].aExpon;
    //     else
    //         *value = -1;
    // }
    // else if (attr == nodef_StorageCurveID)
    // {
    //     // printf("   nodef_StorageCurveID attr = 9 \n");
    //     if (Node[node_idx].type == STORAGE)
    //         *value = Storage[Node[node_idx].subIndex].aCurve + 1;
    //     else
    //         *value = -1;
    // }
    // else if (attr == nodef_extInflow_tSeries)
    // {
    //     //printf("   nodef_extInflow_tSeries attr = 10 \n");
    //     //printf("    %d \n ",Node[node_idx].extInflow->tSeries);
    //     if (Node[node_idx].extInflow)
    //         *value = Node[node_idx].extInflow->tSeries;
    //     else
    //     {
    //         *value = API_NULL_VALUE_I;
    //         sprintf(errmsg, "Extracting node_extInflow_tSeries for NODE %s, which doesn't have an extInflow [api.c -> api_get_nodef_attribute]", Node[node_idx].ID);
    //         api_report_writeErrorMsg(api_err_wrong_type, errmsg);
    //         return api_err_wrong_type;
    //     }
    // }
    // else if (attr == nodef_extInflow_tSeries_x1)
    // {
    //     // printf("   nodef_extInflow_tSeries_x1 attr = 11 \n");
    //     tseries_idx = Node[node_idx].extInflow->tSeries;
    //     if (tseries_idx >= 0)
    //         *value = Tseries[tseries_idx].x1;
    //     else
    //     {
    //         *value = API_NULL_VALUE_I;
    //         sprintf(errmsg, "Extracting node_extInflow_tSeries_x1 for NODE %s, which doesn't have an extInflow [api.c -> api_get_nodef_attribute]", Node[node_idx].ID);
    //         api_report_writeErrorMsg(api_err_wrong_type, errmsg);
    //         return api_err_wrong_type;
    //     }
    // }
    // else if (attr == nodef_extInflow_tSeries_x2)
    // {
    //     // printf("   nodef_extInflow_tSeries_x2 attr = 12 \n");
    //     tseries_idx = Node[node_idx].extInflow->tSeries;
    //     if (tseries_idx >= 0)
    //         *value = Tseries[tseries_idx].x2;
    //     else
    //     {
    //         *value = API_NULL_VALUE_I;
    //         sprintf(errmsg, "Extracting tseries_idx for NODE %s, which doesn't have an extInflow [api.c -> api_get_nodef_attribute]", Node[node_idx].ID);
    //         api_report_writeErrorMsg(api_err_wrong_type, errmsg);
    //         return api_err_wrong_type;
    //     }
    // }
    // else if (attr == nodef_extInflow_basePat)
    // {
    //     //printf("   nodef_extInflow_basePat attr = 13 \n");
    //     if (Node[node_idx].extInflow)
    //     {
    //         *value = CFTOCM(Node[node_idx].extInflow->cFactor * Node[node_idx].extInflow->basePat);
    //         printf("%g \n",Node[node_idx].extInflow->cFactor);
    //         printf("%d \n",Node[node_idx].extInflow->basePat);
    //     }    
    //     else
    //     {
    //         *value = API_NULL_VALUE_I;
    //         sprintf(errmsg, "Extracting node_extInflow_basePat for NODE %s, which doesn't have an extInflow [api.c -> api_get_nodef_attribute]", Node[node_idx].ID);
    //         api_report_writeErrorMsg(api_err_wrong_type, errmsg);
    //         return api_err_wrong_type;
    //     }
    // }
    // else if (attr == nodef_extInflow_basePat_type)
    // {
    //     //printf("   nodef_extInflow_basePat_type attr = 14 \n");
    //     bpat = Node[node_idx].extInflow->basePat;  
    //     //printf(" bpat %d",bpat);
    //     if (bpat >= 0) // baseline pattern exists
    //         *value = Pattern[bpat].type;
    //     else
    //     {
    //         *value = bpat;  // brh changed to bpat (-1) because API_NULL_VALUE_I does not have scope for where its needed
    //         //*value = API_NULL_VALUE_I;
    //         //printf("  bpat = %d \n", bpat);
    //         //printf("  location 3098705 problem with basePatType \n");
    //         // brh20211207s  commenting this so that it moves through with null result
    //         //sprintf(errmsg, "Extracting node_extInflow_basePat_type for NODE %s, which doesn't have an extInflow [api.c -> api_get_nodef_attribute]", Node[node_idx].ID);
    //         //api_report_writeErrorMsg(api_err_wrong_type, errmsg);
    //         //return api_err_wrong_type;
    //         // brh20211207e
    //     }
    // }
    // else if (attr == nodef_extInflow_baseline)
    // {
    //     // printf("   nodef_extInflow_baseline attr = 15 \n");
    //     if (Node[node_idx].extInflow)
    //     {
    //         //printf(" in api baseline %f \n",Node[node_idx].extInflow->cFactor * Node[node_idx].extInflow->baseline);
    //         *value = CFTOCM(Node[node_idx].extInflow->cFactor * Node[node_idx].extInflow->baseline);
    //     }
    //     else
    //         *value = 0;
    // }
    // else if (attr == nodef_extInflow_sFactor)
    // {
    //     // printf("   nodef_extInflow_sFactor attr = 16 \n");
    //     if (Node[node_idx].extInflow)
    //         *value = Node[node_idx].extInflow->sFactor;
    //     else
    //         *value = 1;
    // }
    // else if (attr == nodef_has_extInflow)
    // {
    //     // printf("   nodef_has_extInflow attr = 17 \n");
    //     if (Node[node_idx].extInflow)
    //     {
    //         *value = 1;
    //     }
    //     else
    //         *value = 0;
    // }
    // else if (attr == nodef_dwfInflow_monthly_pattern)
    // {
    //     // printf("   nodef_dwInflow_monthly_pattern attr = 18 \n");
    //     if (Node[node_idx].dwfInflow)
    //         *value = Node[node_idx].dwfInflow->patterns[0];
    //     else
    //     {
    //         *value = API_NULL_VALUE_I;
    //         sprintf(errmsg, "Extracting node_dwfInflow_monthly_pattern for NODE %s, which doesn't have a dwfInflow [api.c -> api_get_nodef_attribute]", Node[node_idx].ID);
    //         api_report_writeErrorMsg(api_err_wrong_type, errmsg);
    //         return api_err_wrong_type;
    //     }
    // }
    // else if (attr == nodef_dwfInflow_daily_pattern)
    // {
    //     // printf("   nodef_dwdInflow_daily_pattern attr = 19 \n");
    //     if (Node[node_idx].dwfInflow)
    //     {
    //         *value = Node[node_idx].dwfInflow->patterns[1];
    //     }
    //     else
    //     {
    //         *value = API_NULL_VALUE_I;
    //         sprintf(errmsg, "Extracting node_dwfInflow_daily_pattern for NODE %s, which doesn't have a dwfInflow [api.c -> api_get_nodef_attribute]", Node[node_idx].ID);
    //         api_report_writeErrorMsg(api_err_wrong_type, errmsg);
    //         return api_err_wrong_type;
    //     }
    // }
    // else if (attr == nodef_dwfInflow_hourly_pattern)
    // {
    //     // printf("   nodef_dwInflow_hourly_pattern attr = 20 \n");
    //     if (Node[node_idx].dwfInflow)
    //         *value = Node[node_idx].dwfInflow->patterns[2];
    //     else
    //     {
    //         *value = API_NULL_VALUE_I;
    //         sprintf(errmsg, "Extracting node_dwfInflow_hourly_pattern for NODE %s, which doesn't have a dwfInflow [api.c -> api_get_nodef_attribute]", Node[node_idx].ID);
    //         api_report_writeErrorMsg(api_err_wrong_type, errmsg);
    //         return api_err_wrong_type;
    //     }
    // }
    // else if (attr == nodef_dwfInflow_weekend_pattern)
    // {
    //     // printf("   nodef_dwInflow_weekend_pattern attr = 21 \n");
    //     if (Node[node_idx].dwfInflow)
    //         *value = Node[node_idx].dwfInflow->patterns[3];
    //     else
    //     {
    //         *value = API_NULL_VALUE_I;
    //         sprintf(errmsg, "Extracting node_dwfInflow_weekend_pattern for NODE %s, which doesn't have a dwfInflow [api.c -> api_get_nodef_attribute]", Node[node_idx].ID);
    //         api_report_writeErrorMsg(api_err_wrong_type, errmsg);
    //         return api_err_wrong_type;
    //     }
    // }
    // else if (attr == nodef_dwfInflow_avgvalue)
    // {
    //     // printf("   nodef_dwInflow_avgvalue attr = 22 \n");
    //     if (Node[node_idx].dwfInflow)
    //         *value = CFTOCM(Node[node_idx].dwfInflow->avgValue);
    //     else
    //         *value = 0;
    // }
    // else if (attr == nodef_has_dwfInflow)
    // {
    //     // printf("   nodef_has_dwfInflow attr = 23 \n");
    //     if (Node[node_idx].dwfInflow)
    //         *value = 1;
    //     else
    //         *value = 0;
    // }
    // // brh20211207s
    // //else if (attr == node_depth)
    // else if (attr == nodef_newDepth)
    // {
    //     // printf("   node_depth = 24 \n");
    //     // printf("   nodef_newDepth attr = 24 \n");
    // // brh20211207e
    //     *value = FTTOM(Node[node_idx].newDepth);
    // }         
    // else if (attr == nodef_inflow)
    // {
    //     // printf("   nodef_inflow attr = 26 \n");
    //     *value = CFTOCM(Node[node_idx].inflow);
    // }
    // else if (attr == nodef_volume)
    // {
    //     // printf("   nodef_volume attr = 27 \n");
    //     *value = CFTOCM(Node[node_idx].newVolume);
    // }    
    // else if (attr == nodef_overflow)
    // {
    //     // printf("   nodef_overflow attr = 28 \n");
    //     *value = CFTOCM(Node[node_idx].overflow);
    // }
    // // brh20211207s
    // else if (attr = nodef_rptFlag)
    // {
    //     // printf("    nodef_rptFlag attr = 29 \n");
    //     if (Node[node_idx].rptFlag)
    //         *value = 1;
    //     else
    //         *value = 0;
    // }
    // // brh20211207e
    // else
    // {
    //     printf(" ****** api_get_nodef_attribute called without supported attr at 3979874 %d ",attr);
    //     *value = API_NULL_VALUE_I;
    // } 
    return 0;
}

//===============================================================================
int DLLEXPORT api_get_linkf_attribute(
    int link_idx, int attr, double* value)
//===============================================================================
{
    int error;

    error = check_api_is_initialized("api_get_linkf_attribute");
    if (error) return error;

    // printf(" ****** in api_get_linkf_attribute  %d \n ",attr);
    // printf(" ****** in api_get_linkf_attribute  %d \n ",linkf_type);

// the following are in the order of the enumeration in define_api_keys.f90 and api.h
    switch (attr) {

        case linkf_ID :
            *value = link_idx;
            break;

        case linkf_subIndex :
            *value = Link[link_idx].subIndex;
            break;
        
        case linkf_direction :
            *value = Link[link_idx].direction;
            break;

        case linkf_node1 :
            *value = Link[link_idx].node1;
            break;

        case linkf_node2 : 
            *value = Link[link_idx].node2;
            break;

        case linkf_offset1 :
            *value = FTTOM(Link[link_idx].offset1);
            break;

        case linkf_offset2 : 
            *value = FTTOM(Link[link_idx].offset2);
            break;

        case linkf_q0 :
            *value = CFTOCM(Link[link_idx].q0);
            break;    

        case linkf_qlimit :
            *value = CFTOCM(Link[link_idx].qLimit);
            break;            

        case linkf_flow :
            *value = CFTOCM(Link[link_idx].newFlow);
            break;

        case linkf_depth :
            *value = FTTOM(Link[link_idx].newDepth);
            break;

        case linkf_volume :
            *value = CFTOCM(Link[link_idx].newVolume);
            break;

        case linkf_froude :
            *value = Link[link_idx].froude;
            break;
        
        case linkf_setting :
            *value = Link[link_idx].setting;
            break;

        case linkf_targetsetting :
            *value = Link[link_idx].targetSetting;
            break;

        case linkf_timelastset :
            *value = Link[link_idx].timeLastSet;
            break;

        case linkf_left_slope :
            *value = api->double_vars[api_left_slope][link_idx];
            break;

        case linkf_right_slope :
            *value = api->double_vars[api_right_slope][link_idx];
            break;

        case linkf_weir_end_contractions :
            switch (Link[link_idx].type) {
                case WEIR :
                    *value = Weir[Link[link_idx].subIndex].endCon;
                    break;
                default :
                    *value = 0;
            }
            break;

        case linkf_weir_side_slope :
            switch (Link[link_idx].type) {
                case WEIR :
                    *value = Weir[Link[link_idx].subIndex].slope;
                    break;
                default :
                    *value = 0;
            }
            break;
        
        case linkf_weir_road_width :
            switch (Link[link_idx].type) {
                case WEIR :
                    *value = FTTOM(Weir[Link[link_idx].subIndex].roadWidth);
                    break;
                default :
                    *value = 0;
            }
            break;
        
        case linkf_weir_road_surface :
            switch (Link[link_idx].type) {
                case WEIR :
                    *value = Weir[Link[link_idx].subIndex].roadSurface;
                    break;
                default :
                    *value = 0;
            }
            break;

        case linkf_curveid :
            switch (Link[link_idx].type) {
                case WEIR :
                    *value = Weir[Link[link_idx].subIndex].cdCurve+1;
                    break;
                case PUMP :
                    *value = Pump[Link[link_idx].subIndex].pumpCurve+1;
                    break;
                case OUTLET :
                    *value = Outlet[Link[link_idx].subIndex].qCurve+1;
                    break;
                default :
                    *value = 0;
            }
            break;

        case linkf_discharge_coeff1 :
            switch (Link[link_idx].type) {
                case WEIR :
                    *value = Weir[Link[link_idx].subIndex].cDisch1;
                    break;
                case ORIFICE :
                    *value = Orifice[Link[link_idx].subIndex].cDisch;
                    break;
                case OUTLET :
                    *value = Outlet[Link[link_idx].subIndex].qCoeff;
                    break;
                default :
                    *value = 0;
            }
            break;

        case linkf_discharge_coeff2 :
            switch (Link[link_idx].type) {
                case WEIR :
                    *value = Weir[Link[link_idx].subIndex].cDisch2;
                    break;
                case OUTLET :
                    *value = Outlet[Link[link_idx].subIndex].qExpon;
                    break;
                case ORIFICE :
                    *value = Orifice[Link[link_idx].subIndex].orate;
                    break;
                default :
                    *value = 0;
            }
            break;
        
        case linkf_initSetting :
            switch (Link[link_idx].type) {
                case PUMP :
                    *value = Pump[Link[link_idx].subIndex].initSetting;
                    break;
                default :
                    *value = 0;
            }
            break;

       case linkf_yOn :
            switch (Link[link_idx].type) {
                case PUMP :
                    *value = Pump[Link[link_idx].subIndex].yOn;
                    break;
                default :
                    *value = 0;
            }
            break;
        
        case linkf_yOff :
            switch (Link[link_idx].type) {
                case PUMP :
                    *value = Pump[Link[link_idx].subIndex].yOff;
                    break;
                default :
                    *value = 0;
            }
            break;

        case linkf_conduit_roughness :
            switch (Link[link_idx].type) {
                case CONDUIT :
                    *value = Conduit[Link[link_idx].subIndex].roughness;
                    break;
                default :
                    *value = 0;
            }    
            break;

        case linkf_conduit_length : 
            switch (Link[link_idx].type) {
                case CONDUIT :
                    *value = FTTOM(Conduit[Link[link_idx].subIndex].length);
                    break;
                case ORIFICE :
                    *value = 0.01;
                    break;
                case WEIR :
                    *value = 0.01;
                case OUTLET :
                    *value = 0.01;
                    break;
                case PUMP :
                    *value = 0.01;
                    break;
                default :
                    *value = 0;
            }
            break;

        case linkf_rptFlag :
            if (Link[link_idx].rptFlag)
                *value = 1;
            else
                *value = 0; 
            break;  

        case linkf_hasFlapGate :
            if (Link[link_idx].hasFlapGate)    
                *value = 1;
            else
                *value = 0;
            break;

        case linkf_cLossInlet :
            *value = Link[link_idx].cLossInlet;
            break;

        case linkf_cLossOutlet :
            *value = Link[link_idx].cLossOutlet;
            break;

        case linkf_cLossAvg :
            *value = Link[link_idx].cLossAvg;
            break;

        case linkf_seepRate :
            *value = FTTOM(Link[link_idx].seepRate);
            //printf("\n ****** seep rate  %e \n ", FTTOM(Link[link_idx].seepRate));
            break;

        case linkf_commonBreak :
            // placeholder with no action
            *value = 0;
            break;

        case linkf_type : 
            *value = Link[link_idx].type;
            break;

        case linkf_sub_type :
            switch (Link[link_idx].type) {
                case CONDUIT :
                    *value = API_NULL_VALUE_I;
                    break;
                case ORIFICE :
                    *value = Orifice[Link[link_idx].subIndex].type;
                    break;
                case WEIR :
                    *value = Weir[Link[link_idx].subIndex].type;
                    break;
                case OUTLET :
                    *value = Outlet[Link[link_idx].subIndex].curveType;
                    break;
                case PUMP :
                    *value = Pump[Link[link_idx].subIndex].type;
                    break;
                default :
                    *value = 0;
            }
            break;

        case linkf_typeBreak :
            // placehoder with no action
            *value = 0;
            break;

        case linkf_xsect_type :
            *value = Link[link_idx].xsect.type;
            break;

        case linkf_geometry :
            printf(" ****** api_get_linkf_attribute called for unsupported attr = linkf_geometry at 2875 %d \n ",attr);
            break;

        case linkf_xsect_wMax :
            *value = FTTOM(Link[link_idx].xsect.wMax); 
            break;

        case linkf_xsect_yBot :
            *value = FTTOM(Link[link_idx].xsect.yBot);
            break;

        case linkf_xsect_yFull : 
            *value = FTTOM(Link[link_idx].xsect.yFull);
            break;
        
<<<<<<< HEAD
        case linkf_xsect_rBot :
=======
        case linkf_xsect_aFull : 
            *value = FT2TOM2(Link[link_idx].xsect.aFull);
            break;
        
        case linkf_xsect_rFull : 
            *value = FTTOM(Link[link_idx].xsect.rFull);
            break;
        
        case linkf_xsect_rBot : 
>>>>>>> ee8e17c7
            *value = FTTOM(Link[link_idx].xsect.rBot);
            break;

        case linkf_transectid :
            *value = Link[link_idx].xsect.transect;
            break;

        case linkf_forcemain_coef :
             switch ( ForceMainEqn )
            {
                case H_W:
                    // Link.xsect.rBot stores the input H-W coefficient
                    //printf(" ****** in api_get_linkf_attribute  %e \n ", Link[link_idx].xsect.rBot);
                    *value = Link[link_idx].xsect.rBot;
                    break;
                case D_W:
                    // Link.xsect.rBot stores the input D-W roughness divided by UCF(RAINDEPTH), either 12.0 (in) or 304.8 (mm)
                    // which is converting the input (inches or mm) into ft. Here we take the ft from EPA-SWM and covert to meters
                    //printf(" ****** in api_get_linkf_attribute  %e \n ", FTTOM(Link[link_idx].xsect.rBot));
                    *value = FTTOM(Link[link_idx].xsect.rBot);
                    break;
            }
            //printf(" ****** in api_get_linkf_attribute  %e \n ", Link[link_idx].xsect.rBot);
            //*value = Link[link_idx].xsect.rBot;  // works for H-W
            break;
        
              
        default :             
            printf(" ****** api_get_linkf_attribute called without supported attr at 837954 %d \n ",attr);
            *value = API_NULL_VALUE_I;              
    }

    // if (attr == linkf_subIndex)
    //     *value = Link[link_idx].subIndex;
    // else if (attr == linkf_type)
    //     *value = Link[link_idx].type;
    // else if (attr == linkf_node1)
    //     *value = Link[link_idx].node1;
    // else if (attr == linkf_node2)
    //     *value = Link[link_idx].node2;
    // else if (attr == linkf_offset1)
    //     *value = FTTOM(Link[link_idx].offset1);
    // else if (attr == linkf_offset2)
    //     *value = FTTOM(Link[link_idx].offset2);
    // else if (attr == linkf_xsect_type)
    //     *value = Link[link_idx].xsect.type;
    // else if (attr == linkf_xsect_wMax)
    //     *value = FTTOM(Link[link_idx].xsect.wMax);
    // else if (attr == linkf_xsect_yBot)
    //     *value = FTTOM(Link[link_idx].xsect.yBot);
    // else if (attr == linkf_xsect_yFull)
    //     *value = FTTOM(Link[link_idx].xsect.yFull);
    // else if (attr == linkf_q0)
    //     *value = CFTOCM(Link[link_idx].q0);
    // // brh20211207s duplicate ov above    
    // // rm else if (attr == linkf_type)
    // // rm    *value =  Link[link_idx].type;
    // // brh20211207e
    // else if (attr == linkf_pump_type)
    //     *value =  Pump[Link[link_idx].subIndex].type;
    // else if (attr == linkf_orifice_type)
    //     *value = Orifice[Link[link_idx].subIndex].type;
    // else if (attr == linkf_outlet_type)
    //     *value = Outlet[Link[link_idx].subIndex].curveType;
    // else if (attr == linkf_weir_type)
    //     *value = Weir[Link[link_idx].subIndex].type;
    // else if (attr == linkf_conduit_roughness)
    // {
    //     if (Link[link_idx].type == CONDUIT)
    //         *value = Conduit[Link[link_idx].subIndex].roughness;
    //     else
    //         *value = 0;
    // }
    // else if (attr == linkf_conduit_length)
    // {
    //     if (Link[link_idx].type == CONDUIT)
    //         *value = FTTOM(Conduit[Link[link_idx].subIndex].length);

    //     else if (Link[link_idx].type == ORIFICE)
    //         *value = 0.01;
    //     else if (Link[link_idx].type == WEIR)
    //         *value = 0.01;
    //     else if (Link[link_idx].type == OUTLET)
    //         *value = 0.01;
    //     else if (Link[link_idx].type == PUMP)
    //         *value = 0.01;
    //     else
    //         *value = 0;
    // }
    // else if (attr == linkf_weir_end_contractions)
    // {
    //     if (Link[link_idx].type == WEIR)
    //         *value = Weir[Link[link_idx].subIndex].endCon;
    //     else
    //         *value = 0;
    // }
    // else if (attr == linkf_curveid)
    // {
    //     if (Link[link_idx].type == WEIR)
    //         *value = Weir[Link[link_idx].subIndex].cdCurve+1;
    //     else if (Link[link_idx].type == PUMP)
    //         *value = Pump[Link[link_idx].subIndex].pumpCurve+1;
    //     else if (Link[link_idx].type == OUTLET)
    //         *value = Outlet[Link[link_idx].subIndex].qCurve+1;
    //     else
    //         *value = 0;
    // }
    // else if (attr == linkf_discharge_coeff1)
    // {
    //     if (Link[link_idx].type == WEIR)
    //         *value = Weir[Link[link_idx].subIndex].cDisch1;
    //     else if (Link[link_idx].type == ORIFICE)
    //         *value = Orifice[Link[link_idx].subIndex].cDisch;
    //     else if (Link[link_idx].type == OUTLET)
    //         *value = Outlet[Link[link_idx].subIndex].qCoeff;
    //     else
    //         *value = 0;
    // }
    // else if (attr == linkf_discharge_coeff2)
    // {
    //     if (Link[link_idx].type == WEIR)
    //         *value = Weir[Link[link_idx].subIndex].cDisch2;
    //     else if (Link[link_idx].type == OUTLET)
    //         *value = Outlet[Link[link_idx].subIndex].qExpon;
    //     else
    //         *value = 0;
    // }
    // else if (attr == linkf_weir_side_slope)
    // {
    //     if (Link[link_idx].type == WEIR)
    //         *value = Weir[Link[link_idx].subIndex].slope;
    //     else
    //         *value = 0;
    // }
    // else if (attr == linkf_flow)
    //     *value = CFTOCM(Link[link_idx].newFlow);
    // else if (attr == linkf_depth)
    //     *value = FTTOM(Link[link_idx].newDepth);
    // else if (attr == linkf_volume)
    //     *value = CFTOCM(Link[link_idx].newVolume);
    // else if (attr == linkf_froude)
    //     *value = Link[link_idx].froude;
    // else if (attr == linkf_setting)
    //     *value = Link[link_idx].setting;
    // else if (attr == linkf_left_slope)
    //     *value = api->double_vars[api_left_slope][link_idx];
    // else if (attr == linkf_right_slope)
    //     *value = api->double_vars[api_right_slope][link_idx];
    // // brh 20211207s
    // else if (attr == linkf_geometry)  
    // {
    //     printf(" ****** api_get_linkf_attribute called for unsupported attr = linkf_geometry at 2875 %d ",attr); 
    // }    
    // else if (attr == linkf_rptFlag)
    // {
    //     if (Link[link_idx].rptFlag)
    //         *value = 1;
    //     else
    //         *value = 0;   
    // }        
    // // brh 20211207e    
    // else
    // {
    //     printf(" ****** api_get_linke_attribute called without supported attr at 837954 %d ",attr);
    //     *value = API_NULL_VALUE_I;
    // }    
    return 0;
}


//===============================================================================
int DLLEXPORT api_get_adjustments(
    int adj_len, double* adjTemperature, double* adjEvaporation, 
    double* adjRainfall, double* adjConductivity)
//===============================================================================
{
    int error;
    int ii;

    error = check_api_is_initialized("api_get_adjustments");
    if (error) return error;

    for(ii=0; ii< adj_len; ii++)
    {
        adjTemperature[ii]  = Adjust.temp[ii];
        adjEvaporation[ii]  = Adjust.evap[ii];
        adjRainfall[ii]     = Adjust.rain[ii];
        adjConductivity[ii] = Adjust.hydcon[ii];
    }

    return 0;

}

//===============================================================================
int DLLEXPORT api_get_transectf_attribute(
    int transect_idx, int attr, double* value)
//===============================================================================
{
    int error;

    error = check_api_is_initialized("api_get_transectf_attribute");
    if (error) return error;

    // the following are in the order of the enumeration in define_api_keys.f90 and api.h
    switch (attr) {
        case transectf_yFull :
            *value = FTTOM(Transect[transect_idx].yFull);
            break;
        case transectf_aFull :
            *value = FT2TOM2(Transect[transect_idx].aFull);
            break;
        case transectf_rFull :
            *value = FTTOM(Transect[transect_idx].rFull);    
            break;
        case transectf_wMax :
            *value = FTTOM(Transect[transect_idx].wMax);    
            break;
        case transectf_ywMax :
            // Note that EPA-SWMM does NOT store data in Transect[transect_idx].ywMax
            // See xsect_setIrreguXsectParams() where ywMax is computed for the cross
            // section but is not stored in the transect structure itself.
            // Unless this bug is fixed, we will overwrite this read init_transect_array()
            *value = FTTOM(Transect[transect_idx].ywMax);    
            break;
        case transectf_sMax :
            // units are ft^(4/3), so requires conversion to m^4/3
            *value = pow(FTTOM(pow(Transect[transect_idx].sMax,0.75)),4.0/3.0);    
            break;
        case transectf_aMax :
            *value = FT2TOM2(Transect[transect_idx].aMax);    
            break;
        case transectf_lengthFactor :
            *value = Transect[transect_idx].lengthFactor;    // non-dimensional
            break;
        case transectf_roughness :
            *value = Transect[transect_idx].roughness;    // non-dimensional
            break;
        default :
            printf(" ***** api_get_transect_attribute called without support attr at 239873 %d ",attr);   
    }
    return 0;
}

//===============================================================================
int DLLEXPORT api_get_transect_table(
    int transect_idx, int table_len,
    double* tarea, double* twidth, double* thydradius)
//===============================================================================
    // obtains the area, depth, and hydraulic radius entries for a transect
{
    int error;
    int ii;

    error = check_api_is_initialized("api_get_transect_table");
    if (error) return error;

    // note that these do not need unit conversions because they
    // are normalized 0 to 1
    for(ii=0; ii<table_len; ii++)
         {
             tarea[ii]      = Transect[transect_idx].areaTbl [ii];
             twidth[ii]     = Transect[transect_idx].widthTbl[ii];
             thydradius[ii] = Transect[transect_idx].hradTbl [ii];
         }
    return 0;
}

//===============================================================================
int DLLEXPORT api_get_N_TRANSECT_TBL()
//===============================================================================
    // this is the SWMM-C number of depth levels in transect table
{
    int error;

    error = check_api_is_initialized("api_get_N_TRANSECT_TBL");
    if (error) return error;

    return N_TRANSECT_TBL;
}

//===============================================================================
int DLLEXPORT api_get_num_objects(
    int object_type)
//===============================================================================
{
    int error;
    error = check_api_is_initialized("api_get_num_objects");
    if (error) return error;
    // if (object_type > API_START_INDEX) // Objects for API purposes
    //     return api->num_objects[object_type - API_START_INDEX];
    return Nobjects[object_type];
}

//===============================================================================
int DLLEXPORT api_get_object_name(
    int object_idx, char* object_name, int object_type)
//===============================================================================
{
    int error, ii;
    int obj_len = -1;

    // printf("in get_object_name object type %d \n ",object_type);

    error = check_api_is_initialized("api_get_object_name");
    if (error) return error;

    error = api_get_object_name_len(object_idx, object_type, &obj_len);
    if (error) return error;

    // switch (object_type) {
    //     case NODE :
    //         for(ii=0; ii<obj_len; ii++)
    //         {
    //             object_name[ii] = Node[object_idx].ID[ii];
    //         }
    //         break;
    //     case LINK :
    //         for(ii=0; ii<obj_len; ii++)
    //         {
    //             object_name[ii] = Link[object_idx].ID[ii];
    //         }
    //     default :
    //         strcpy(object_name, "");
    //         sprintf(errmsg, "OBJECT_TYPE %d [api.c -> api_get_object_name]", object_type);
    //         api_report_writeErrorMsg(api_err_not_developed, errmsg);
    //         return api_err_not_developed;
    // }

   

    if (object_type == NODE)
    {
        for(ii=0; ii<obj_len; ii++)
        {
            object_name[ii] = Node[object_idx].ID[ii];
        }
    }
    else if (object_type == LINK)
    {
        for(ii=0; ii<obj_len; ii++)
        {
            object_name[ii] = Link[object_idx].ID[ii];
        }
    }
    else if (object_type == TRANSECT)
    {
        for(ii=0; ii<obj_len; ii++)
        {
            object_name[ii] = Transect[object_idx].ID[ii];
        }
    }    
    else
    {
        strcpy(object_name, "");
        sprintf(errmsg, "OBJECT_TYPE %d [api.c -> api_get_object_name]", object_type);
        api_report_writeErrorMsg(api_err_not_developed, errmsg);
        return api_err_not_developed;
    }
    return 0;
}

//===============================================================================
int DLLEXPORT api_get_object_name_len(
    int object_idx, int object_type, int* len)
//===============================================================================
{
    int error;

    error = check_api_is_initialized("api_get_object_name_len");
    if (error) {
        *len = API_NULL_VALUE_I;
        return error;
    }

    switch (object_type) {
        case NODE :
            *len = strlen(Node[object_idx].ID);
            return 0;
            break;
        case LINK :
            *len = strlen(Link[object_idx].ID);
            return 0;
            break;
        case TRANSECT :
            *len = strlen(Transect[object_idx].ID);
            return 0;
            break;
        default :
            *len = API_NULL_VALUE_I;
            sprintf(errmsg, "OBJECT_TYPE %d [api.c -> api_get_object_name_len]", object_type);
            api_report_writeErrorMsg(api_err_not_developed, errmsg);
            return api_err_not_developed;
    }

    // if (object_type == NODE)
    // {
    //     *len = strlen(Node[object_idx].ID);
    //     return 0;
    // }
    // else if (object_type == LINK)
    // {
    //     *len = strlen(Link[object_idx].ID);
    //     return 0;
    // }
    // else
    // {
    //     *len = API_NULL_VALUE_I;
    //     sprintf(errmsg, "OBJECT_TYPE %d [api.c -> api_get_object_name_len]", object_type);
    //     api_report_writeErrorMsg(api_err_not_developed, errmsg);
    //     return api_err_not_developed;
    // }
}

//===============================================================================
int DLLEXPORT api_get_num_table_entries(
    int table_idx, int table_type, int* num_entries)
//===============================================================================
{
    double xx, yy;
    int success;

    *num_entries = 0;
    // printf("1 Number of entries in Curve %d\n", *num_entries);

    switch (table_type) {
        case CURVE :
            // ERROR handling
            if (table_idx >= Nobjects[CURVE] || Nobjects[CURVE] == 0) return -1;
            success = table_getFirstEntry(&Curve[table_idx], &xx, &yy); // first values in the table
            (*num_entries)++;
            while (success)
            {
                success = table_getNextEntry(&(Curve[table_idx]), &xx, &yy);
                if (success) (*num_entries)++;
                // printf("0 Number of entries in Curve %d\n", *num_entries);
            }    
            break;
        default :
            return -1;
    }

    // if (table_type == CURVE)
    // {
    //     // ERROR handling
    //     if (table_idx >= Nobjects[CURVE] || Nobjects[CURVE] == 0) return -1;
    //     success = table_getFirstEntry(&Curve[table_idx], &x, &y); // first values in the table
    //     (*num_entries)++;
    //     while (success)
    //     {
    //         success = table_getNextEntry(&(Curve[table_idx]), &x, &y);
    //         if (success) (*num_entries)++;
    //         // printf("0 Number of entries in Curve %d\n", *num_entries);
    //     }
    // }
    // else
    // {
    //     return -1;
    // }
    // // printf("Number of entries in Curve %d\n", *num_entries);
    // // printf("SUCCESS %d\n", success);

    return 0;
}

//===============================================================================
int DLLEXPORT api_get_table_attribute(
    int table_idx, int attr, double* value)
//===============================================================================
{
    int error;

    error = check_api_is_initialized("api_get_table_attribute");
    if (error) return error;

    switch (attr) {
        case table_ID :
            *value = table_idx;
            break;
        case table_type :
            *value = Curve[table_idx].curveType;
            break;
        case table_refers_to :
            *value = Curve[table_idx].refersTo;
            break;
        default :
            *value = API_NULL_VALUE_I;
            sprintf(errmsg, "attr %d [api.c -> api_get_table_attribute]", attr);
            api_report_writeErrorMsg(api_err_not_developed, errmsg);
            return api_err_not_developed;
    }

    // if (attr == table_ID)
    //     *value = table_idx;
    // else if (attr == table_type)
    //     *value = Curve[table_idx].curveType;
    // else if (attr == table_refers_to)
    //     *value = Curve[table_idx].refersTo;
    // else
    // {
    //     *value = API_NULL_VALUE_I;
    //     sprintf(errmsg, "attr %d [api.c -> api_get_table_attribute]", attr);
    //     api_report_writeErrorMsg(api_err_not_developed, errmsg);
    //     return api_err_not_developed;
    // }
    return 0;
}

//===============================================================================
int DLLEXPORT api_get_first_entry_table(
    int table_idx, int table_type, double* xx, double* yy)
//===============================================================================
{
    int success;

    switch (table_type) {
        case CURVE :
            success = table_getFirstEntry(&(Curve[table_idx]), xx, yy);
            // printf("...success, %d \n",success);
            // printf("...curveType, %d \n",Curve[table_idx].curveType);
            // unit conversion depending on the type of curve
            switch (Curve[table_idx].curveType) {
                case STORAGE_CURVE:
                    *xx /= SI_Unit_Conversion(LENGTH); 
                    *yy /= (SI_Unit_Conversion(LENGTH) * SI_Unit_Conversion(LENGTH));
                    break;
                case DIVERSION_CURVE:
                    *xx /= SI_Unit_Conversion(FLOW);
                    *yy /= SI_Unit_Conversion(FLOW);
                    break;
                case TIDAL_CURVE:
                    *yy /= SI_Unit_Conversion(LENGTH);
                    break;
                case RATING_CURVE:
                    *xx /= SI_Unit_Conversion(LENGTH);
                    *yy /= SI_Unit_Conversion(FLOW);
                    break;
                case SHAPE_CURVE:
                    *xx /= SI_Unit_Conversion(LENGTH);
                    *yy /= SI_Unit_Conversion(LENGTH);
                    break;
                case CONTROL_CURVE:
                    printf(" \n \n CONTROL CURVE CALLED FOR, NOT IMPLMEMENTED YET? \n \n");
                    break;
                case WEIR_CURVE:
                    *xx /= SI_Unit_Conversion(LENGTH);
                    break;
                case PUMP1_CURVE:
                    *xx /= SI_Unit_Conversion(VOLUME);
                    *yy /= SI_Unit_Conversion(FLOW);
                    break;
                case PUMP2_CURVE:
                    *xx /= SI_Unit_Conversion(LENGTH);
                    *yy /= SI_Unit_Conversion(FLOW);
                    break;
                case PUMP3_CURVE:
                    *xx /= SI_Unit_Conversion(LENGTH);
                    *yy /= SI_Unit_Conversion(FLOW);
                    break;
                case PUMP4_CURVE:
                    *xx /= SI_Unit_Conversion(LENGTH);
                    *yy /= SI_Unit_Conversion(FLOW);
                    break;
                default:
                    return 0;
            }
            break;
        case TSERIES :
            success = table_getFirstEntry(&(Tseries[table_idx]), xx, yy);
            break;          
        default :
            return 0;
    }
    // if (table_type == CURVE)
    //     success = table_getFirstEntry(&(Curve[table_idx]), x, y);
    // else if (table_type == TSERIES)
    //     success = table_getFirstEntry(&(Tseries[table_idx]), x, y);
    // else
    //     return 0;

    return success;
}

//===============================================================================
int DLLEXPORT api_get_next_entry_table(
    int table_idx, int table_type, double* xx, double* yy)
//===============================================================================
{
    int success;

    switch (table_type) {
        case TSERIES :
            success = table_getNextEntry(&(Tseries[table_idx]), &(Tseries[table_idx].x2), &(Tseries[table_idx].y2));
            if (success)
            {
                *xx = Tseries[table_idx].x2;
                *yy = Tseries[table_idx].y2;
            }
            break;
        case CURVE :
            success = table_getNextEntry(&(Curve[table_idx]), &(Curve[table_idx].x2), &(Curve[table_idx].y2));
            if (success)
            {
                    // unit conversion depending on the type of curve
            switch (Curve[table_idx].curveType) {
                case STORAGE_CURVE:
                    *xx = Curve[table_idx].x2 / SI_Unit_Conversion(LENGTH);
                    *yy = Curve[table_idx].y2 * SI_Unit_Conversion(LENGTH) / SI_Unit_Conversion(VOLUME);
                    break;
                case DIVERSION_CURVE:
                    *xx = Curve[table_idx].x2 / SI_Unit_Conversion(FLOW);
                    *yy = Curve[table_idx].y2 / SI_Unit_Conversion(FLOW);
                    break;
                case TIDAL_CURVE:
                    *xx = Curve[table_idx].x2;
                    *yy = Curve[table_idx].y2 / SI_Unit_Conversion(LENGTH);
                    break;
                case RATING_CURVE:
                    *xx = Curve[table_idx].x2 / SI_Unit_Conversion(LENGTH);
                    *yy = Curve[table_idx].y2 / SI_Unit_Conversion(FLOW);
                    break;
                case CONTROL_CURVE:
                    *xx = Curve[table_idx].x2;
                    *yy = Curve[table_idx].y2;
                    break;
                case SHAPE_CURVE:
                    *xx = Curve[table_idx].x2 / SI_Unit_Conversion(LENGTH);
                    *yy = Curve[table_idx].y2 / SI_Unit_Conversion(LENGTH);
                    break;
                case WEIR_CURVE:
                    *xx = Curve[table_idx].x2 / SI_Unit_Conversion(LENGTH);
                    *yy = Curve[table_idx].y2;
                    break;
                case PUMP1_CURVE:
                    *xx = Curve[table_idx].x2 / SI_Unit_Conversion(VOLUME);
                    *yy = Curve[table_idx].y2 / SI_Unit_Conversion(FLOW);
                    break;
                case PUMP2_CURVE:
                    *xx = Curve[table_idx].x2 / SI_Unit_Conversion(LENGTH);
                    *yy = Curve[table_idx].y2 / SI_Unit_Conversion(FLOW);
                    break;break;
                case PUMP3_CURVE:
                    *xx = Curve[table_idx].x2 / SI_Unit_Conversion(LENGTH);
                    *yy = Curve[table_idx].y2 / SI_Unit_Conversion(FLOW);
                    break;
                case PUMP4_CURVE:
                    *xx = Curve[table_idx].x2 / SI_Unit_Conversion(LENGTH);
                    *yy = Curve[table_idx].y2 / SI_Unit_Conversion(FLOW);
                    break;
                default:
                    *xx = Curve[table_idx].x2;
                    *yy = Curve[table_idx].y2;
                    break;
                }
            }
            break;
        default :
            return 0;
    }
    // if (table_type == TSERIES)
    // {
    //     success = table_getNextEntry(&(Tseries[table_idx]), &(Tseries[table_idx].x2), &(Tseries[table_idx].y2));
    //     if (success)
    //     {
    //         *x = Tseries[table_idx].x2;
    //         *y = Tseries[table_idx].y2;
    //     }
    // }
    // else if (table_type == CURVE)
    // {
    //     success = table_getNextEntry(&(Curve[table_idx]), &(Curve[table_idx].x2), &(Curve[table_idx].y2));
    //     if (success)
    //     {
    //         *x = Curve[table_idx].x2;
    //         *y = Curve[table_idx].y2;
    //     }
    // }

    return success;
}

//===============================================================================
int DLLEXPORT api_get_next_entry_tseries(
    int tseries_idx, double timemax)
//===============================================================================
{
    int success;
    double x2, y2;

    success = TRUE;
    // store the present upper values of time series x=time, y=value
    x2 = Tseries[tseries_idx].x2;
    y2 = Tseries[tseries_idx].y2;

    //printf("y2, x2, timemax %g %g %g \n ",y2, x2, timemax);

    // only get a new table entry if the present upper time (x2) is less than the maximum time.
    if (x2 < timemax)
    {
        success = table_getNextEntry(&(Tseries[tseries_idx]), &(Tseries[tseries_idx].x2), &(Tseries[tseries_idx].y2));
        // overwrite the x1,y1 with the old values for x2, y2
        // otherwise, no changes.
        if (success == TRUE)
        {
            Tseries[tseries_idx].x1 = x2;
            Tseries[tseries_idx].y1 = y2;
        }
    }

    // // only overwrite the time
    // if (success == TRUE)
    // {
    //     if (x2 < timemax) 
    //     {
    //         Tseries[tseries_idx].x1 = x2;
    //         Tseries[tseries_idx].y1 = y2;
    //     }      
    // }
    return success;
}

//===============================================================================
int DLLEXPORT api_reset_timeseries_to_start(
    int tseries_idx)
//===============================================================================
    //  
    //  Input: SWMM index of time series
    //  Output: TRUE if success in resetting to first entry
    //          FALSE if unsuccessful.   
{
    int success;
    double xx, yy;

    //printf("calling table_getFirstEntry \n");
    success = table_getFirstEntry(&Tseries[tseries_idx], &xx, &yy);
    Tseries[tseries_idx].x1 = xx;
    Tseries[tseries_idx].y1 = yy;
    //printf(" xx, yy %e %e  \n", xx - 36526.0,yy);
    //printf("Success %d \n",success);

    return success;
}

//===============================================================================
// --- Output Writing (Post Processing)
// * The follwing functions should only be executed after finishing
//   and writing SWMM5+ report files. The following functions are
//   meant to be called from Fortran in order to export .rpt and
//   .out files according to the SWMM 5.13 standard. Fortran-generated
//   report files are not manipulated here, the manipulation of
//   SWMM5+ report files is kept within the Fortran code to ensure
//   compatibility with future updates of the SWMM5+ standard
//===============================================================================

//===============================================================================
int DLLEXPORT api_write_output_line(
    double t)
//===============================================================================
    // t: elapsed time in seconds
{

    // --- check that simulation can proceed
    if ( ErrorCode ) return error_getCode(ErrorCode);
    if ( ! api->IsInitialized )
    {
        report_writeErrorMsg(ERR_NOT_OPEN, "");
        return error_getCode(ErrorCode);
    }

    // Update routing times to skip interpolation when saving results.
    OldRoutingTime = 0; NewRoutingTime = t*1000; // times in msec
    output_saveResults(t*1000);
    return 0;
}

//===============================================================================
int DLLEXPORT api_update_nodeResult(
    int node_idx, int resultType, double newNodeResult)
//===============================================================================
    // PRESENTLY NOT USED 20220521
{
    // WARNING -- this stores data from SWMM5+ into EPA-SWMM and
    // needs to have unit conversions added if it is to be used

    // --- check that simulation can proceed
    if ( ErrorCode ) return error_getCode(ErrorCode);
    if ( ! api->IsInitialized )
    {
        report_writeErrorMsg(ERR_NOT_OPEN, "");
        return error_getCode(ErrorCode);
    }

    if (resultType == output_node_depth)
        Node[node_idx].newDepth = newNodeResult;
    else if (resultType == output_node_volume)
        Node[node_idx].newVolume = newNodeResult;
    else if (resultType == output_node_latflow)
        Node[node_idx].newLatFlow = newNodeResult;
    else if (resultType == output_node_inflow)
        Node[node_idx].inflow = newNodeResult;
    else
    {
        sprintf(errmsg, "resultType %d [api.c -> api_update_nodeResult]", resultType);
        api_report_writeErrorMsg(api_err_not_developed, errmsg);
        return api_err_not_developed;
    }
    return 0;
}

//===============================================================================
int DLLEXPORT api_update_linkResult(
    int link_idx, int resultType, double newLinkResult)
//===============================================================================
    // PRESENTLY NOT USED 20220521
{

    // WARNING -- this stores data from SWMM5+ into EPA-SWMM and
    // needs to have unit conversions added if it is to be used

    // --- check that simulation can proceed
    if ( ErrorCode ) return error_getCode(ErrorCode);
    if ( ! api->IsInitialized )
    {
        report_writeErrorMsg(ERR_NOT_OPEN, "");
        return error_getCode(ErrorCode);
    }

    if (resultType == output_link_depth)
        Link[link_idx].newDepth = newLinkResult;
    else if (resultType == output_link_flow)
        Link[link_idx].newFlow = newLinkResult;
    else if (resultType == output_link_volume)
        Link[link_idx].newVolume = newLinkResult;
    else if (resultType == output_link_direction)
        Link[link_idx].direction = newLinkResult;
    else
    {
        sprintf(errmsg, "resultType %d [api.c -> api_update_linkResult]", resultType);
        api_report_writeErrorMsg(api_err_not_developed, errmsg);
        return api_err_not_developed;
    }
    return 0;
}

//===============================================================================
// --- Print-out
//===============================================================================

//===============================================================================
int DLLEXPORT api_export_linknode_properties(
    int units)
//===============================================================================
    // PRESENTLY NOT USED 20220521
{
    //  link
    int li_idx[Nobjects[LINK]];
    int li_link_type[Nobjects[LINK]];
    int li_geometry[Nobjects[LINK]];
    int li_Mnode_u[Nobjects[LINK]];
    int li_Mnode_d[Nobjects[LINK]];
    float lr_Length[Nobjects[LINK]];
    float lr_Slope[Nobjects[LINK]];
    float lr_Roughness[Nobjects[LINK]];
    float lr_FlowrateInitial[Nobjects[LINK]];
    float lr_InitialUpstreamDepth[Nobjects[LINK]];
    float lr_InitialDnstreamDepth[Nobjects[LINK]];
    int li_InitialDepthType[Nobjects[LINK]]; //
    float lr_BreadthScale[Nobjects[LINK]]; //
    //float lr_InitialDepth[Nobjects[LINK]]; //

    //  node
    int ni_idx[Nobjects[NODE]];
    int ni_node_type[Nobjects[NODE]];
    int ni_N_link_u[Nobjects[NODE]];
    int ni_N_link_d[Nobjects[NODE]];
    int ni_Mlink_u1[Nobjects[NODE]];
    int ni_Mlink_u2[Nobjects[NODE]];
    int ni_Mlink_u3[Nobjects[NODE]];
    int ni_Mlink_d1[Nobjects[NODE]];
    int ni_Mlink_d2[Nobjects[NODE]];
    int ni_Mlink_d3[Nobjects[NODE]];
    float nr_Zbottom[Nobjects[NODE]]; //

    int NNodes = Nobjects[NODE];
    int NLinks = Nobjects[LINK];

    float length_units;
    float manning_units;
    float flow_units;

    FILE *f_nodes;
    FILE *f_links;

    int i;
    int error;

    error = check_api_is_initialized("api_export_linknode_properties");
    if (error) return error;

    // Initialization
    for (i = 0; i<Nobjects[NODE]; i++) {
        ni_N_link_u[i] = 0;
        ni_N_link_d[i] = 0;
        ni_Mlink_u1[i] = API_NULL_VALUE_I;
        ni_Mlink_u2[i] = API_NULL_VALUE_I;
        ni_Mlink_u3[i] = API_NULL_VALUE_I;
        ni_Mlink_d1[i] = API_NULL_VALUE_I;
        ni_Mlink_d2[i] = API_NULL_VALUE_I;
        ni_Mlink_d3[i] = API_NULL_VALUE_I;
    }

    // Choosing unit system
    if (units == US)
    {
        flow_units = 1;
        manning_units = 1;
        length_units = 1;
    }
    else if (units == SI)
    {
        flow_units = M3perFT3;
        manning_units = pow(1/MperFT, 1/3);
        length_units = MperFT;
    }
    else
    {
        sprintf(errmsg, "Incorrect type of units %d [api.c -> api_export_linknode_properties]", units);
        api_report_writeErrorMsg(api_err_wrong_type, errmsg);
        return api_err_wrong_type;
    }

    // Links
    for (i=0; i<Nobjects[LINK]; i++) {
        int li_sub_idx;
        float h;

        li_idx[i] = i;
        li_link_type[i] = Link[i].type;
        li_geometry[i] = Link[i].xsect.type;

        li_Mnode_u[i] = Link[i].node1;
        error = add_link(i, li_Mnode_u[i], DOWNSTREAM, 
            ni_N_link_u, 
                ni_Mlink_u1, 
                ni_Mlink_u2, 
                ni_Mlink_u3, 
            ni_N_link_d, 
                ni_Mlink_d1, 
                ni_Mlink_d2, 
                ni_Mlink_d3);
        if (error) return error;

        li_Mnode_d[i] = Link[i].node2;
        error = add_link(i, li_Mnode_d[i], UPSTREAM, 
            ni_N_link_u, 
                ni_Mlink_u1, 
                ni_Mlink_u2, 
                ni_Mlink_u3, 
            ni_N_link_d, 
                ni_Mlink_d1, 
                ni_Mlink_d2, 
                ni_Mlink_d3);
        if (error) return error;

        li_sub_idx = Link[i].subIndex;
        // [li_InitialDepthType] This condition is associated to nodes in SWMM
        if (li_link_type[i] == CONDUIT) {
            lr_Length[i] = Conduit[li_sub_idx].length * length_units;
            lr_Roughness[i] = Conduit[li_sub_idx].roughness * manning_units;
            h = (Node[li_Mnode_u[i]].invertElev - Node[li_Mnode_d[i]].invertElev) * length_units;
            lr_Slope[i] = -SSIGN(h)*lr_Length[i]/(pow(lr_Length[i],2) - pow(fabsf(h),2));
        } else {
            lr_Length[i] = 0;
            lr_Roughness[i] = 0;
            lr_Slope[i] = 0;
        }

        lr_FlowrateInitial[i] = Link[i].q0 * flow_units;
        lr_InitialUpstreamDepth[i] = Node[li_Mnode_u[i]].initDepth * length_units;
        lr_InitialDnstreamDepth[i] = Node[li_Mnode_d[i]].initDepth * length_units; 

        // // check for a flap gate at an outfall node.
        // // if it exists, set the downstream depth to zero to be modified later
        // if (Node[li_Mnode_d[i]].type == OUTFALL) {
        //     lr_InitialDnstreamDepth[i] = 0.0;
        //         // if (Outfall[Node[li_Mnode_d[i]].subIndex].hasFlapGate) {
        //         //     lr_InitialDnstreamDepth[i] = 0.0;
        //         // } else {
        //         //     lr_InitialDnstreamDepth[i] = Node[li_Mnode_d[i]].initDepth * length_units;
        //         // }
        // } else {
        //     lr_InitialDnstreamDepth[i] = Node[li_Mnode_d[i]].initDepth * length_units;
        // }

        
    }

    // Nodes
    for (i=0; i<Nobjects[NODE]; i++) {
        ni_idx[i] = i;
        ni_node_type[i] = Node[i].type;
    }

    f_nodes = fopen("debug_input/node/nodes_info.csv", "w");
    f_links = fopen("debug_input/link/links_info.csv", "w");

    fprintf(f_nodes,
        "n_left,node_id,ni_idx,ni_node_type,ni_N_link_u,ni_N_link_d,ni_Mlink_u1,ni_Mlink_u2,ni_Mlink_u3,ni_Mlink_d1,ni_Mlink_d2,ni_Mlink_d3\n");
    for (i=0; i<NNodes; i++) {
        fprintf(f_nodes, "%d,%s,%d,%d,%d,%d,%d,%d,%d,%d,%d,%d\n",
            NNodes-i,
            Node[i].ID,
            ni_idx[i],
            ni_node_type[i],
            ni_N_link_u[i],
            ni_N_link_d[i],
            ni_Mlink_u1[i],
            ni_Mlink_u2[i],
            ni_Mlink_u3[i],
            ni_Mlink_d1[i],
            ni_Mlink_d2[i],
            ni_Mlink_d3[i]);
    }
    fclose(f_nodes);

    fprintf(f_links,
        "l_left,link_id,li_idx,li_link_type,li_geometry,li_Mnode_u,li_Mnode_d,lr_Length,lr_Slope,lr_Roughness,lr_FlowrateInitial,lr_InitialUpstreamDepth,lr_InitialDnstreamDepth\n");
    for (i=0; i<NLinks; i++) {
        fprintf(f_links, "%d,%s,%d,%d,%d,%d,%d,%.4f,%.4f,%.4f,%.4f,%.4f,%.4f\n",
            NLinks-i,
            Link[i].ID,
            li_idx[i],
            li_link_type[i],
            li_geometry[i],
            li_Mnode_u[i],
            li_Mnode_d[i],
            lr_Length[i],
            lr_Slope[i],
            lr_Roughness[i],
            lr_FlowrateInitial[i],
            lr_InitialUpstreamDepth[i],
            lr_InitialDnstreamDepth[i]);
    }
    fclose(f_links);

    return 0;
}

//===============================================================================
int DLLEXPORT api_export_link_results(
    int link_idx)
//===============================================================================
    // PRESENTLY NOT USED 20220521
{
	FILE* tmp;
    DateTime days;
    int period;
    char theTime[20];
    char theDate[20];
	char path[50];
    int error;

    error = check_api_is_initialized("api_export_link_results");
    if (error) return error;

    /* File path writing */
    strcpy(path, "debug_output/swmm5/link/");
    strcat(path, Link[link_idx].ID); strcat(path, ".csv");
    tmp = fopen(path, "w");
    fprintf(tmp, "date,time,flow,velocity,depth,volume,capacity\n");

    for ( period = 1; period <= Nperiods; period++ )
    {
        output_readDateTime(period, &days);
        datetime_dateToStr(days, theDate);
        datetime_timeToStr(days, theTime);
        output_readLinkResults(period, link_idx);
        fprintf(tmp, "%10s,%8s,%.3f,%.3f,%.3f,%.3f,%.3f\n",
            theDate,
            theTime,
            LinkResults[LINK_FLOW],
            LinkResults[LINK_VELOCITY],
            LinkResults[LINK_DEPTH],
            LinkResults[LINK_VOLUME],
            LinkResults[LINK_CAPACITY]);
    }
    fclose(tmp);

    return 0;
}

//===============================================================================
int DLLEXPORT api_export_node_results(
    int node_idx)
//===============================================================================
    // PRESENTLY NOT USED 20220521
{
	FILE* tmp;
    DateTime days;
    int period;
    char theTime[20];
    char theDate[20];
	char path[50];
    int error;

    error = check_api_is_initialized("api_export_node_results");
    if (error) return error;

    if (stat("NodeResults", &st) == -1) {
        mkdir("NodeResults", 0700);
    }

    /* File path writing */
    strcpy(path, "NodeResults/");
    strcat(path, Node[node_idx].ID);
    strcat(path, ".csv");
    tmp = fopen(path, "w");
    fprintf(tmp, "date,time,inflow,overflow,depth,volume\n");

    for ( period = 1; period <= Nperiods; period++ ) {
        output_readDateTime(period, &days);
        datetime_dateToStr(days, theDate);
        datetime_timeToStr(days, theTime);
        output_readNodeResults(period, node_idx);
        fprintf(tmp, "%10s,%8s,%.4f,%.4f,%.4f,%.4f\n",
            theDate,
            theTime,
            NodeResults[NODE_INFLOW],
            NodeResults[NODE_OVERFLOW],
            NodeResults[NODE_DEPTH],
            NodeResults[NODE_VOLUME]);
    }
    fclose(tmp);
    return 0;
}

//===============================================================================
// --- Utils
//===============================================================================

//===============================================================================
int DLLEXPORT api_find_object(
    int object_type, char *id)
//===============================================================================
{
    return project_findObject(object_type, id);
}


// -------------------------------------------------------------------------
// |
// |  Hydrology
// v
// -------------------------------------------------------------------------
//===============================================================================
int DLLEXPORT api_call_runoff_execute()
//===============================================================================
    // calls the runoff_execute() procedure in SWMM-C
{
    // printf(" in api_call_runoff_execute");

    if ( ErrorCode ) return error_getCode(ErrorCode);
    if ( ! api->IsInitialized )
    {
        report_writeErrorMsg(ERR_NOT_OPEN, "");
        return error_getCode(ErrorCode);
    }

    runoff_execute();
    
    return 0;
}

//===============================================================================
int DLLEXPORT api_get_subcatch_runoff(
    int sc_idx, double *runoff)
//===============================================================================
{
    // printf(" in api_get_subcatch_runoff \n");

    if ( ErrorCode ) return error_getCode(ErrorCode);
    if ( ! api->IsInitialized )
    {
        report_writeErrorMsg(ERR_NOT_OPEN, "");
        return error_getCode(ErrorCode);
    }

    // Get runoff and convert to cubic meters per second
    *runoff = CFTOCM(Subcatch[sc_idx].newRunoff);
    // printf("... sc_idx, newRunoff CMS %d , %f \n",sc_idx,Subcatch[sc_idx].newRunoff);
    
    return 0;
}

//===============================================================================
int DLLEXPORT api_get_subcatch_runoff_nodeIdx(
    int sc_idx, int *node_idx)
//===============================================================================
{
    // printf(" in api_get_subcatch_runoff_nodeIdx \n");

    if ( ErrorCode ) return error_getCode(ErrorCode);
    if ( ! api->IsInitialized )
    {
        report_writeErrorMsg(ERR_NOT_OPEN, "");
        return error_getCode(ErrorCode);
    }

    // Get node index
    *node_idx = Subcatch[sc_idx].outNode;

    //printf("... sc_idx, node_idx %d , %d \n",sc_idx,*node_idx);
    
    return 0;
}

// -------------------------------------------------------------------------
// |
// |  Private functionalities
// v
// -------------------------------------------------------------------------
//===============================================================================
int api_load_vars()
//===============================================================================
{
    char  line[MAXLINE+1];        // line from input data file
    char  wLine[MAXLINE+1];       // working copy of input line
    int sect, ii, jj, kk, error;
    int found = 0;
    double xx[4];

    error = check_api_is_initialized("api_load_vars");
    if (error) return error;

    for (ii = 0; ii < NUM_API_DOUBLE_VARS; ii++)
    {
        api->double_vars[ii] = (double*) calloc(Nobjects[LINK], sizeof(double));
    }

    rewind(Finp.file);
    while ( fgets(line, MAXLINE, Finp.file) != NULL )
    {
        // --- make copy of line and scan for tokens
        strcpy(wLine, line);
        Ntokens = getTokens(wLine);

        // --- skip blank lines and comments
        if ( Ntokens == 0 ) continue;
        if ( *Tok[0] == ';' ) continue;

        if (*Tok[0] == '[')
        {
            if (found) break;
            sect = findmatch(Tok[0], SectWords);
        }
        else
        {
            if (sect == s_XSECTION)
            {
                found = 1;
                jj = project_findObject(LINK, Tok[0]);
                kk = findmatch(Tok[1], XsectTypeWords);
                if ( kk == TRAPEZOIDAL )
                {
                    // --- parse and save geometric parameters
                    for (ii = 2; ii <= 5; ii++)
                        getDouble(Tok[ii], &xx[ii-2]);

                    // --- extract left and right slopes for trapezoidal channel
                    api->double_vars[api_left_slope] [jj] = xx[2];
                    api->double_vars[api_right_slope][jj] = xx[3];
                }
            }
        }
        continue;
    }
    return 0;
}
//===============================================================================
// int add_link_alt(
//     int li_idx,
//     int ni_idx,
//     int maxUp,
//     int maxDn,
//     int direction,
//     int* ni_N_link_u,
//     int* ni_N_link_d,
//     int* MlinkUp[3],
//     int*,MlinkDn[3])
// //===============================================================================
// {
//     if (direction == UPSTREAM) {
//         ni_N_link_u[ni_idx] ++;
//         if (ni_N_link_up[ni_idx] <= maxUp){
//             MlinkUp[ni_N_link_up[ni_idx]] = li_idx;
//         } else {
//             sprintf(errmsg, "incoming links for NODE %s > Max allowed [api.c -> add_link_alt]", Node[ni_idx].ID);
//             api_report_writeErrorMsg(api_err_model_junctions, errmsg);
//             return api_err_model_junctions;
//         }
//         return 0;
//     } else {
//         ni_N_link_d[ni_idx] ++;
//         if (ni_N_link_dn[ni_idx] <= maxDn){
//             MlinkDn[ni_N_link_dn[ni_idx]] = li_idx;
//         } else {
//             sprintf(errmsg, "outgoing links for NODE %s > 3 [api.c -> add_link_alt]", Node[ni_idx].ID);
//             api_report_writeErrorMsg(api_err_model_junctions, errmsg);
//             return api_err_model_junctions;
//         }
//         return 0;    
//     }
//     api_report_writeErrorMsg(api_err_internal, "[api.c -> add_link_alt]");
//     return api_err_internal;
// }

//===============================================================================
int add_link(
    int li_idx,
    int ni_idx,
    int direction,
    int* ni_N_link_u,
    int* ni_Mlink_u1,
    int* ni_Mlink_u2,
    int* ni_Mlink_u3,
    int* ni_N_link_d,
    int* ni_Mlink_d1,
    int* ni_Mlink_d2,
    int* ni_Mlink_d3)
//===============================================================================
{
    if (direction == UPSTREAM) {
        ni_N_link_u[ni_idx] ++;
        if (ni_N_link_u[ni_idx] <= 3) {
            if (ni_N_link_u[ni_idx] == 1) {
                ni_Mlink_u1[ni_idx] = li_idx;
            } else if (ni_N_link_u[ni_idx] == 2) {
                ni_Mlink_u2[ni_idx] = li_idx;
            } else if (ni_N_link_u[ni_idx] == 3) {
                ni_Mlink_u3[ni_idx] = li_idx;
            } else {
                sprintf(errmsg, "ni_Mlink_u3 == 0 at NODE %s [api.c -> add_link]", Node[ni_idx].ID);
                api_report_writeErrorMsg(api_err_internal, "errmsg");
                return api_err_internal;
            }
            return 0;
        } else {
            sprintf(errmsg, "incoming links for NODE %s > 3 [api.c -> add_link]", Node[ni_idx].ID);
            api_report_writeErrorMsg(api_err_model_junctions, errmsg);
            return api_err_model_junctions;
        }
    } else {
        ni_N_link_d[ni_idx] ++;
        if (ni_N_link_d[ni_idx] <= 3) {
            if (ni_N_link_d[ni_idx] == 1) {
                ni_Mlink_d1[ni_idx] = li_idx;
            } else if (ni_N_link_d[ni_idx] == 2) {
                ni_Mlink_d2[ni_idx] = li_idx;
            } else if (ni_N_link_d[ni_idx] == 3) {
                ni_Mlink_d3[ni_idx] = li_idx;
            } else {
                sprintf(errmsg, "ni_Mlink_d3 == 0 at NODE %s [api.c -> add_link]", Node[ni_idx].ID);
                api_report_writeErrorMsg(api_err_internal, "errmsg");
                return api_err_internal;
            }
            return 0;
        } else {
            sprintf(errmsg, "outgoing links for NODE %s > 3 [api.c -> add_link]", Node[ni_idx].ID);
            api_report_writeErrorMsg(api_err_model_junctions, errmsg);
            return api_err_model_junctions;
        }
    }
    api_report_writeErrorMsg(api_err_internal, "[api.c -> add_link]");
    return api_err_internal;
}

//===============================================================================
int check_api_is_initialized(
    char * function_name)
//===============================================================================
    //  provides error if api has not been initialized
{
    if ( ErrorCode ) return error_getCode(ErrorCode);
    if ( !api->IsInitialized )
    {
        sprintf(errmsg, "[api.c -> %s -> check_api_is_initialized]", function_name);
        api_report_writeErrorMsg(api_err_not_initialized, errmsg);
        return api_err_not_initialized;
    }
    return 0;
}

//===============================================================================
int getTokens(
    char *ss)
//===============================================================================
// Copy pasted getTokens from src/input.c to ensure independence
// from the original EPA-SWMM code. In the original code
// getTokens is not defined as an external API function
//
//  Input:   s = a character string
//  Output:  returns number of tokens found in s
//  Purpose: scans a string for tokens, saving pointers to them
//           in shared variable Tok[].
//
//  Notes:   Tokens can be separated by the characters listed in SEPSTR
//           (spaces, tabs, newline, carriage return) which is defined
//           in CONSTS.H. Text between quotes is treated as a single token.
//
{
    int  len, mm, nn;
    char *cc;

    // --- begin with no tokens
    for (nn = 0; nn < MAXTOKS; nn++) Tok[nn] = NULL;
    nn = 0;

    // --- truncate s at start of comment
    cc = strchr(ss,';');
    if (cc) *cc = '\0';
    len = strlen(ss);

    // --- scan s for tokens until nothing left
    while (len > 0 && nn < MAXTOKS)
    {
        mm = strcspn(ss,SEPSTR);              // find token length
        if (mm == 0) ss++;                    // no token found
        else
        {
            if (*ss == '"')                  // token begins with quote
            {
                ss++;                        // start token after quote
                len--;                      // reduce length of s
                mm = strcspn(ss,"\"\n");      // find end quote or new line
            }
            ss[mm] = '\0';                    // null-terminate the token
            Tok[nn] = ss;                     // save pointer to token
            nn++;                            // update token count
            ss += mm+1;                       // begin next token
        }
        len -= mm+1;                         // update length of s
    }
    return(nn);
}
//===============================================================================
// EOF
//===============================================================================<|MERGE_RESOLUTION|>--- conflicted
+++ resolved
@@ -1726,9 +1726,6 @@
             *value = FTTOM(Link[link_idx].xsect.yFull);
             break;
         
-<<<<<<< HEAD
-        case linkf_xsect_rBot :
-=======
         case linkf_xsect_aFull : 
             *value = FT2TOM2(Link[link_idx].xsect.aFull);
             break;
@@ -1738,7 +1735,6 @@
             break;
         
         case linkf_xsect_rBot : 
->>>>>>> ee8e17c7
             *value = FTTOM(Link[link_idx].xsect.rBot);
             break;
 
