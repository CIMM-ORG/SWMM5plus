--- conflicted
+++ resolved
@@ -284,41 +284,39 @@
             *headBC = FTTOM(Outfall[ii].fixedStage);
             return 0;
 
-<<<<<<< HEAD
-        case NORMAL_OUTFALL:
-            *headBC = API_NULL_VALUE_I;
-            sprintf(errmsg, "OUTFALL TYPE %d at NODE %s", Outfall[ii].type, Node[node_idx].ID);
-            api_report_writeErrorMsg(api_err_not_developed, errmsg);
-            printf("Error for outfall type NORMAL_OUTFALL \n");
-            return api_err_not_developed;
-
-        case FREE_OUTFALL:
-            *headBC = API_NULL_VALUE_I;
-            sprintf(errmsg, "OUTFALL TYPE %d at NODE %s", Outfall[ii].type, Node[node_idx].ID);
-            api_report_writeErrorMsg(api_err_not_developed, errmsg);
-            printf("Error for outfall type FREE_OUTFALL \n");
-            return api_err_not_developed;
-
-        case TIDAL_OUTFALL:
-            *headBC = API_NULL_VALUE_I;
-            sprintf(errmsg, "OUTFALL TYPE %d at NODE %s", Outfall[ii].type, Node[node_idx].ID);
-            api_report_writeErrorMsg(api_err_not_developed, errmsg);
-            printf("Error for outfall type TIDAL_OUTFALL \n");
-            return api_err_not_developed;
-
-        case TIMESERIES_OUTFALL:    
-            *headBC = API_NULL_VALUE_I;
-            sprintf(errmsg, "OUTFALL TYPE %d at NODE %s", Outfall[ii].type, Node[node_idx].ID);
-            api_report_writeErrorMsg(api_err_not_developed, errmsg);
-            printf("Error for outfall type TIMESERIES_OUTFALL \n");
-            return api_err_not_developed;
-=======
+        // case NORMAL_OUTFALL:
+        //     *headBC = API_NULL_VALUE_I;
+        //     sprintf(errmsg, "OUTFALL TYPE %d at NODE %s", Outfall[ii].type, Node[node_idx].ID);
+        //     api_report_writeErrorMsg(api_err_not_developed, errmsg);
+        //     printf("Error for outfall type NORMAL_OUTFALL \n");
+        //     return api_err_not_developed;
+
+        // case FREE_OUTFALL:
+        //     *headBC = API_NULL_VALUE_I;
+        //     sprintf(errmsg, "OUTFALL TYPE %d at NODE %s", Outfall[ii].type, Node[node_idx].ID);
+        //     api_report_writeErrorMsg(api_err_not_developed, errmsg);
+        //     printf("Error for outfall type FREE_OUTFALL \n");
+        //     return api_err_not_developed;
+
+        // case TIDAL_OUTFALL:
+        //     *headBC = API_NULL_VALUE_I;
+        //     sprintf(errmsg, "OUTFALL TYPE %d at NODE %s", Outfall[ii].type, Node[node_idx].ID);
+        //     api_report_writeErrorMsg(api_err_not_developed, errmsg);
+        //     printf("Error for outfall type TIDAL_OUTFALL \n");
+        //     return api_err_not_developed;
+
+        // case TIMESERIES_OUTFALL:    
+        //     *headBC = API_NULL_VALUE_I;
+        //     sprintf(errmsg, "OUTFALL TYPE %d at NODE %s", Outfall[ii].type, Node[node_idx].ID);
+        //     api_report_writeErrorMsg(api_err_not_developed, errmsg);
+        //     printf("Error for outfall type TIMESERIES_OUTFALL \n");
+        //     return api_err_not_developed;
+        
         case FREE_OUTFALL:
             return 0;
 
         case NORMAL_OUTFALL:
             return 0;
->>>>>>> d7b0755e
 
         default:
             *headBC = API_NULL_VALUE_I;
