--- conflicted
+++ resolved
@@ -158,16 +158,6 @@
   linkf_sub_type,               // 78 *
   linkf_typeBreak,              // 79
   // --- xsect attributes
-<<<<<<< HEAD
-  linkf_xsect_type,         // 75 *
-  linkf_geometry,           // 76 
-  linkf_xsect_wMax,         // 77 *
-  linkf_xsect_yBot,         // 78 *
-  linkf_xsect_yFull,        // 79 *
-  linkf_transectid,          // 80
-  linkf_forcemain_coef,       // 81
-  linkf_xsect_rBot
-=======
   linkf_xsect_type,         // 80 *
   linkf_geometry,           // 81 
   linkf_xsect_wMax,         // 82 *
@@ -178,7 +168,6 @@
   linkf_xsect_rBot,         // 87
   linkf_transectid,          // 88
   linkf_forcemain_coef       // 89
->>>>>>> ee8e17c7
 };
 // skip 2 numbers for index start and end flags
 // end flag                  // 90
