program main

    use define_globals
    use define_indexes
    use initialization
    use interface
    use timeloop
    use finalization
    use define_settings, only: setting

    implicit none

    !real :: start_time, end_time

    ! --- store CPU clock start time
    call cpu_time(setting%Time%CPU%EpochStartSeconds)
    ! --- store Real time
    setting%Time%Real%EpochStartSeconds = time()

    if (setting%Verbose) print *, 'begin initialization...'
    ! --- Initialization
    call initialize_all()

    if (setting%Verbose) print *, 'begin timeloop'
    setting%Time%Real%EpochTimeLoopStartSeconds = time()
    ! --- Time Loop
    call timeloop_toplevel()

<<<<<<< HEAD
=======
    if (setting%Verbose) print *, 'finalize'
    ! --- Finalization
>>>>>>> 33f01b42
    call finalize_all()

    sync all

    call cpu_time(setting%Time%CPU%EpochFinishSeconds)

    print *, new_line("")
    write(*, "(A,i2,A,G0.6,A)") 'Processor ', this_image(), " | Simulation Time = ", &
        (setting%Time%CPU%EpochFinishSeconds - setting%Time%CPU%EpochStartSeconds), " [s]"

end program main<|MERGE_RESOLUTION|>--- conflicted
+++ resolved
@@ -26,11 +26,8 @@
     ! --- Time Loop
     call timeloop_toplevel()
 
-<<<<<<< HEAD
-=======
     if (setting%Verbose) print *, 'finalize'
     ! --- Finalization
->>>>>>> 33f01b42
     call finalize_all()
 
     sync all
