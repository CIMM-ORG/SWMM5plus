!
! module network_define
!
! Handles relationship between coarse link-node network and high-resolution
! element-face network.
!
! This module defines all the indexes and mappings
!
!==========================================================================
!
module network_define
    !
    use allocate_storage
    use array_index
    use initialization
    use data_keys
    use globals
    use junction
    use interface
    use network_graph
    use objects

    implicit none

    private

    public :: network_initiation

    integer:: debuglevel = 0

contains
    !
    !==========================================================================
    !==========================================================================
    !
    subroutine network_initiation &
        (linkI, linkR, linkYN, linkName, &
        nodeI, nodeR, nodeYN, nodeName, &
        elem2R, elem2I, elem2YN, elem2Name, &
        elemMR, elemMI, elemMYN, elemMName, &
        faceR,  faceI,  faceYN,  faceName)
        !
        ! Initializes a element-face network from a link-node network.
        ! Requires network links and nodes before execution (e.g. module test_cases)
        !
        character(64) :: subroutine_name = 'network_initiation'

<<<<<<< HEAD
        integer,   target,         intent(in out)      :: linkI(:,:)
        integer,   target,         intent(in out)      :: nodeI(:,:)
        real(8),                      intent(in out)      :: linkR(:,:)
        real(8),      target,         intent(in out)      :: nodeR(:,:)
=======
        integer, allocatable, target, intent(inout) :: linkI(:,:)
        integer, allocatable, target, intent(inout) :: nodeI(:,:)
        real(8), allocatable, target, intent(inout) :: linkR(:,:)
        real(8), allocatable, target, intent(inout) :: nodeR(:,:)
>>>>>>> 0710c080

        type(string), intent(in out)   :: linkName(:)
        type(string), intent(in out)   :: nodeName(:)

        logical,   intent(in out)    :: linkYN(:,:)
        logical,   intent(out)       :: nodeYN(:,:)

        !%   elem2# are the values for elements that have only 2 faces
<<<<<<< HEAD
        real(8),       dimension(:,:), allocatable, target    :: elem2R       ! real(8) data for elements with 2 faces
=======
        real(8),       dimension(:,:), allocatable, target    :: elem2R       ! real data for elements with 2 faces
>>>>>>> 0710c080
        integer,    dimension(:,:), allocatable, target    :: elem2I       ! integer data for elements with 2 faces
        logical,    dimension(:,:), allocatable, target    :: elem2YN      ! logical data for elements with 2 faces

        type(string), dimension(:), allocatable, target    :: elem2Name    ! array of character strings

        !%   elemM# are the values for elements that have more than 2 faces
<<<<<<< HEAD
        real(8),       dimension(:,:), allocatable, target    :: elemMR       ! real(8) data for elements with multi faces
=======
        real(8),       dimension(:,:), allocatable, target    :: elemMR       ! real data for elements with multi faces
>>>>>>> 0710c080
        integer,    dimension(:,:), allocatable, target    :: elemMI       ! integer data for elements with multi faces
        logical,    dimension(:,:), allocatable, target    :: elemMYN      ! logical data for elements with multi faces

        type(string), dimension(:), allocatable, target    :: elemMName    ! array of character strings

        !%   face# are the values for faces (always bounded by 2 elements)
<<<<<<< HEAD
        real(8),       dimension(:,:), allocatable, target    :: faceR       ! real(8) data for faces
=======
        real(8),       dimension(:,:), allocatable, target    :: faceR       ! real data for faces
>>>>>>> 0710c080
        integer,    dimension(:,:), allocatable, target    :: faceI       ! integer data for faces
        logical,    dimension(:,:), allocatable, target    :: faceYN      ! logical data for face

        type(string), dimension(:), allocatable, target    :: faceName    ! array of character strings

        integer :: ii

        !--------------------------------------------------------------------------
        if ((debuglevel > 0) .or. (debuglevelall > 0)) print *, '*** enter ',subroutine_name

        !%   assign links to nodes
        call network_node_assignment (nodeI, linkI)

        !%   confirm that the link-node network is valid
        call network_check_node_link_match (linkI, nodeI)

        !%   check that sufficient BC locations have been identified
        call network_check_BC (nodeI, N_node)

        !%   check the geometry of weir and orifice elements
        call network_check_geometry (linkI, N_link)

        !%   get the slope of each link given the node Z values
        call network_get_link_slope (linkR, nodeR, linkI, nodeI)

        ! HACK - need a check here to look for non-monotonic zbottom in the link/node
        ! system. Where found the system needs to be subdivided into monotonic links.
        ! Typically this should only be an issue where the links are representing a
        ! high-resolution natural channel.

        if (.not. setting%TestCase%UseTestCase) then
            ! call network_define_num_elements(swmm_graph, linkR, nodeR, linkI, nodeI)
            ! DEFINE NUM ELEMENTS
            linkI(:, li_N_element) = 2
            setting%step%final = int(setting%time%endtime / setting%time%dt)
            linkR(:, lr_ElementLength) = linkR(:, lr_Length) / linkI(:, li_N_element)
        endif

        !%   add sections of links to the nodes to create junctions
        call network_adjust_link_length (linkR, nodeR, linkI, nodeI)

        !%   determine the system size
        call network_count_elements_and_faces (nodeR, linkI, nodeI)

        !%   allocate all the data storage
        call allocate_data_storage &
            (elem2R, elemMR, faceR, elem2I, elemMI, faceI, elem2YN, elemMYN, faceYN, &
            elem2Name, elemMname, faceName)

        !%   ensure elemMR (junction) array has zero values in the multiple geometry storage
        call initialize_array_zerovalues (elemMR)
        call initialize_dummy_values &
            (elem2R, elem2I, elem2YN, &
            elemMR, elemMI, elemMYN, &
            faceR,  faceI,  faceYN)

        !%   store the data from the network in the element and face arrays
        call network_data_create &
            (elem2R, elemMR, faceR, linkR, nodeR, elem2I, elemMI, faceI, &
            linkI, nodeI, nodeYN, elem2Name, elemMName, faceName, linkName, nodeName)

        !%   setup the geometric relationships between the junction branches and the main values
        call junction_geometry_setup (elemMR, elemMI)

        !%   assign branch mappings for faces
        call junction_branch_assigned_to_faces (faceI, elemMI)

        !% assign meta-elements type for elem2
        call meta_element_assign (elem2I, e2i_elem_type, e2i_meta_elem_type)

        !% assign meta-elements type for elemM
        call meta_element_assign (elemMI, eMi_elem_type, eMi_meta_elem_type)

        !% assign face u/s and d/s meta-element types
        call face_meta_element_type_assign (faceI, elem2I, N_face)

        !% Debug output
        if ((debuglevel > 0) .or. (debuglevelall > 0)) then
            print *, subroutine_name,'----------------------------------------'
            print *, first_elem2_index, first_elem2_index+N_elem2-1
            ! Printout network for debugging
            print *
            print *, 'a)       ii  ,   e2i_idx  ,  e2i_elem_type  '
            do ii=first_elem2_index, first_elem2_index+N_elem2-1
                print *, ii, elem2I(ii,e2i_idx), elem2I(ii,e2i_elem_type)
            enddo

            print *
            print *, 'b)       ii  ,e2i_geometry, e2i_link_ID, e2i_link_Pos'
            do ii=first_elem2_index, first_elem2_index+N_elem2-1
                print *, ii, elem2I(ii,e2i_geometry), elem2I(ii,e2i_link_ID), elem2I(ii,e2i_link_Pos)
            enddo
            print *
            print *, 'c)       ii  ,e2i_roughness_type, e2i_link_ID, e2i_link_Pos'
            do ii=first_elem2_index, first_elem2_index+N_elem2-1
                print *, ii, elem2I(ii,e2i_roughness_type), elem2I(ii,e2i_link_ID), elem2I(ii,e2i_link_Pos)
            enddo

            print *
            print *, 'd)       ii  ,e2i_Mface_u, e2i_Mface_d,  e2i_link_ID, e2i_link_Pos'
            do ii=first_elem2_index, first_elem2_index+N_elem2-1
                print *, ii, elem2I(ii,e2i_Mface_u), elem2I(ii,e2i_Mface_d), &
                    elem2I(ii,e2i_link_ID), elem2I(ii,e2i_link_Pos)
            enddo

            print *
            print *, 'e)       ii  ,e2r_Length,    e2r_Topwidth,    e2r_Zbottom'
            do ii=first_elem2_index, first_elem2_index+N_elem2-1
                print *, ii, elem2R(ii,e2r_Length), elem2R(ii,e2r_Topwidth), elem2R(ii,e2r_Zbottom)
            enddo

            print *
            print *, '------------- faces -----------------expecting ',N_face
            print *
            print *, 'g)       ii,         idx,     Melem_u,    Melem_d,    etype_u,    etype_d,       ftype'
            do ii=first_face_index, first_face_index+N_face-1
                print *, ii, faceI(ii,fi_idx), faceI(ii,fi_Melem_u), faceI(ii,fi_Melem_d), &
                    faceI(ii,fi_etype_u), faceI(ii,fi_etype_d), faceI(ii,fi_type)
            enddo

            print *
            print *, 'h)       ii,         Zbottom,     Topwidth'
            do ii=first_face_index, first_face_index+N_face-1
                print *, ii, faceR(ii,fr_Zbottom), faceR(ii,fr_Topwidth)
            enddo

            print *
            print *, '------------- junctions/storages ---------------------'
            print *
            print *, 'j)       ii  , face maps u1, u2, d1 '
            do ii= first_elemM_index, first_elemM_index+N_elemM-1
                print *, ii, elemMI(ii,eMi_Mface_u1), elemMI(ii,eMi_Mface_u2), elemMI(ii,eMi_Mface_d1)
            enddo

            print *
            print *, 'k)       ii  , Length, u1,  u2, d1, '
            do ii= first_elemM_index, first_elemM_index+N_elemM-1
                print *, ii, elemMR(ii,eMr_Length), elemMR(ii,eMr_Length_u1), &
                    elemMR(ii,eMr_Length_u2), elemMR(ii,eMr_Length_d1)
            enddo

            print *
            print *, 'l)       ii  , Topwidth, u1, u2, d1 '
            do ii= first_elemM_index, first_elemM_index+N_elemM-1
                print *, ii, elemMR(ii,eMr_Topwidth), elemMR(ii,eMr_Topwidth_u1), &
                    elemMR(ii,eMr_Topwidth_u2), elemMR(ii,eMr_Topwidth_d1)
            enddo

            print *
            print *, 'm)       ii  , Zbottom, u1, u2, d1 '
            do ii= first_elemM_index, first_elemM_index+N_elemM-1
                print *, ii, elemMR(ii,eMr_Zbottom), elemMR(ii,eMr_Zbottom_u1), &
                    elemMR(ii,eMr_Zbottom_u2), elemMR(ii,eMr_Zbottom_d1)
            enddo
        endif


        if ((debuglevel > 0) .or. (debuglevelall > 0))  print *, '*** leave ',subroutine_name
    end subroutine network_initiation

    !
    !==========================================================================
    !
    ! PRIVATE BELOW HERE
    !
    !==========================================================================
    !

    subroutine network_define_num_elements(g, linkR, nodeR, linkI, nodeI)
        type(graph), intent(inout) :: g
        integer, allocatable, target, intent(inout) :: linkI(:,:)
        integer, allocatable, target, intent(inout) :: nodeI(:,:)
        real(8), allocatable, target, intent(inout) :: linkR(:,:)
        real(8), allocatable, target, intent(inout) :: nodeR(:,:)

        character(64) :: subroutine_name = 'network_define_num_elements'
        integer :: i, j
        real(8) :: flow_value

        if ((debuglevel > 0) .or. (debuglevelall > 0)) print *, '*** enter ',subroutine_name

        do i = 1, nodes_with_extinflow%len
            j = nodes_with_extinflow%array(i)
            flow_value = nodeR(j, nr_maxinflow)
            call traverse_graph_flow(g, j, flow_value)
        end do

        call traverse_cfl_condition(g, linkR, nodeR, linkI, nodeI)
        if ((debuglevel > 0) .or. (debuglevelall > 0))  print *, '*** leave ',subroutine_name
    end subroutine network_define_num_elements

    subroutine network_node_assignment &
        (nodeI, linkI)
        !
        ! assign maps from nodes to links that are consistent with link maps
        ! This assumes that all links are assigned with maps to nodes correctly
        !
        character(64) :: subroutine_name = 'network_node_assignment'

        integer,   intent(in out)    :: nodeI(:,:)
        integer,   intent(in)        :: linkI(:,:)

        integer :: ii, thisnode

        !--------------------------------------------------------------------------
        if ((debuglevel > 0) .or. (debuglevelall > 0)) print *, '*** enter ',subroutine_name

        ! assign zeros for accumulators
        nodeI(:,ni_N_link_d) = 0
        nodeI(:,ni_N_link_u) = 0

        nodeI(:,ni_Mlink_d1) = nullvalueI
        nodeI(:,ni_Mlink_d2) = nullvalueI
        nodeI(:,ni_Mlink_d3) = nullvalueI
        nodeI(:,ni_Mlink_u1) = nullvalueI
        nodeI(:,ni_Mlink_u2) = nullvalueI
        nodeI(:,ni_Mlink_u3) = nullvalueI

        !%  cycle through links to assign nodes
        do ii=1,N_link
            !%  get the upstream node of the link
            thisnode = linkI(ii,li_Mnode_u)
            ! print *, 'this node=', thisnode
            if ((thisnode < 1) .or. (thisnode > N_node)) then
                print *, ii,'= this link'
                print *, thisnode,'= upstream node assigned'
                print *, 'error: problem in link-node definitions'
                stop
            else
                nodeI(thisnode,ni_N_link_d) = nodeI(thisnode,ni_N_link_d) +1
            endif

            if (nodeI(thisnode,ni_N_link_d) > dnstream_face_per_elemM) then
                print *, dnstream_face_per_elemM,' = allowed downstream links per node'
                print *, ii,'= this link'
                print *, thisnode,'= this node'
                print *, 'error: attempt to assign too many downstream links to one node'
                stop
            endif

            select case (nodeI(thisnode,ni_N_link_d))
              case (1)
                nodeI(thisnode,ni_Mlink_d1) = ii
              case (2)
                nodeI(thisnode,ni_Mlink_d2) = ii
              case (3)
                nodeI(thisnode,ni_Mlink_d3) = ii
              case default
                print *, 'error - attempt to assign more than 3 downstream links to one node'
                stop
            end select

            !    print *, '----------'
            !    print *, ii
            !    print *, nodeI(:,ni_Mlink_d1)
            !    print *, nodeI(:,ni_Mlink_d2)
            !    print *, nodeI(:,ni_Mlink_d3)
            !    print *, nodeI(:,ni_N_link_d)
            !
            !% get the downstream node of the link
            thisnode = linkI(ii,li_Mnode_d)
            if ((thisnode < 1) .or. (thisnode > N_node)) then
                print *, ii,'= this link'
                print *, thisnode,'= downstream node assigned'
                print *, 'error: problem in link-node definitions'
                stop
            else
                nodeI(thisnode,ni_N_link_u) = nodeI(thisnode,ni_N_link_u) +1
            endif

            if (nodeI(thisnode,ni_N_link_u) > upstream_face_per_elemM) then
                print *,upstream_face_per_elemM,' = allowed upstream links per node'
                print *, ii,'= this link'
                print *, thisnode,'= this node'
                print *, 'error: attempt to assign too many upstream links to one node'
                stop
            endif

            select case (nodeI(thisnode,ni_N_link_u))
              case (1)
                nodeI(thisnode,ni_Mlink_u1) = ii
              case (2)
                nodeI(thisnode,ni_Mlink_u2) = ii
              case (3)
                nodeI(thisnode,ni_Mlink_u3) = ii
              case default
                print *, 'error - attempt to assign more than 3 uptream links to one node'
                stop
            end select

            !    print *, '----------'
            !    print *, ii
            !    print *, nodeI(:,ni_Mlink_u1)
            !    print *, nodeI(:,ni_Mlink_u2)
            !    print *, nodeI(:,ni_Mlink_u3)
            !    print *, nodeI(:,ni_N_link_u)
            !

        end do

        !%  cycle through links to assign nodes
        ! do ii=1,N_link
        !
        !    !%  get the upstream node of the link (if it exists)
        !    thisnode = linkI(ii,li_Mnode_u)
        !
        !    print *, ii,'=Link; ', thisnode,'= upstream node assigned'
        !
        !    !%  look for next available downstream link position
        !    if (thisnode > 0) then
        !        if (nodeI(thisnode,ni_Mlink_d1) == nullvalueI) then
        !            nodeI(thisnode,ni_Mlink_d1) = ii
        !        else
        !            print *, 'node ',thisnode
        !            print *, 'error: attempt to assign 2 downstream links to 1 node in ',subroutine_name
        !            stop
        !        endif
        !
        !        !%  increment the downstream link counter
        !        nodeI(thisnode,ni_N_link_d) = nodeI(thisnode,ni_N_link_d)+1
        !    endif
        !
        !    !%  get the downstream node of the link (if it exists)
        !    thisnode = linkI(ii,li_Mnode_d)
        !
        !    print *, ii,'=Link; ', thisnode,'= downstream node assigned'
        !
        !    !%  look for the next available upstream link position
        !    if (thisnode > 0) then
        !
        !        if (nodeI(thisnode,ni_Mlink_u1) == nullvalueI) then
        !            nodeI(thisnode,ni_Mlink_u1) = ii
        !        elseif (nodeI(thisnode,ni_Mlink_u2) == nullvalueI) then
        !                nodeI(thisnode,ni_Mlink_u2) = ii
        !        else
        !            print *, 'node ',thisnode
        !            print *, 'error: attempt to assign 3 upstream links to 1 node in ',subroutine_name
        !            stop
        !        endif
        !
        !        !%  increment the upstream link counter
        !        nodeI(thisnode,ni_N_link_u) = nodeI(thisnode,ni_N_link_u)+1
        !    endif
        ! enddo
        !


        if ((debuglevel > 0) .or. (debuglevelall > 0))  print *, '*** leave ',subroutine_name
    end subroutine network_node_assignment
    !
    !==========================================================================
    !==========================================================================
    !
    subroutine network_check_node_link_match &
        (linkI, nodeI)
        !
        ! check that the upstream and downstream linkages are consistent
        ! and complete
        !
        character(64) :: subroutine_name = 'network_check_node_link_match'

        integer, target,   intent(in) :: linkI(:,:)
        integer,           intent(in) :: nodeI(:,:)

        integer :: ii, mm
        integer, pointer :: Unode, Dnode

        logical :: ifound

        !--------------------------------------------------------------------------
        if ((debuglevel > 0) .or. (debuglevelall > 0)) print *, '*** enter ',subroutine_name

        do ii = 1,N_link

            !%  upstream and downstream nodes to this link
            Unode => linkI(ii,li_Mnode_u)
            Dnode => linkI(ii,li_Mnode_d)

            !%  check that upstream node has the correct downstream link
            ifound = .false.
            do mm=1,dnstream_face_per_elemM
                if (nodeI(Unode,ni_MlinkDn(mm)) == ii) then
                    ifound = .true.
                endif
            enddo
            if (.not. ifound) then
                print *, 'downstream link ',ii,' not found for node ', Unode
                stop
            endif

            !%  check that downstream node has the correct upstream link
            ifound = .false.
            do mm=1,upstream_face_per_elemM
                if (nodeI(Dnode,ni_MlinkUp(mm)) == ii) then
                    ifound = .true.
                endif
            enddo
            if (.not. ifound) then
                print *, 'upstream link ',ii,' not found for node ', Dnode
                stop
            endif

        enddo

        if ((debuglevel > 0) .or. (debuglevelall > 0)) print *, '*** leave ',subroutine_name
    end subroutine network_check_node_link_match
    !
    !==========================================================================
    !==========================================================================
    !
    subroutine network_check_BC &
        (nodeI, N_node)
        !
        ! check that BC nodes have correct upstream and downstream links
        !
        character(64) :: subroutine_name = 'network_check_BC'
        integer, intent(in)     :: N_node
        integer, intent(in)     :: nodeI(:,:)

        integer :: ii
        !--------------------------------------------------------------------------
        if ((debuglevel > 0) .or. (debuglevelall > 0)) print *, '*** enter ',subroutine_name

        do ii = 1,N_node
            if ( nodeI(ii,ni_node_type) == nBCup ) then
                if ( nodeI(ii,ni_Mlink_d1) < 1 ) then
                    print *, 'node = ',ii
                    print *, 'error: A downstream link is required at an upstream BC node in ',subroutine_name
                    stop
                endif

                if ( nodeI(ii,ni_N_link_d) > 1 ) then
                    print *, 'node = ',ii
                    print *, 'error: An upstream BC node can only have one downstream link in ',subroutine_name
                    STOP
                endif

                if ( nodeI(ii,ni_Mlink_u1) > 1 ) then
                    print *, 'node = ',ii
                    print *, 'link = ',nodeI(ii,ni_Mlink_u1)
                    print *, 'error: Upstream BC node cannot have upstream link in ',subroutine_name
                    stop
                endif

            endif

            if ( nodeI(ii,ni_node_type) == nBCdn ) then
                if ( nodeI(ii,ni_Mlink_u1) < 1 ) then
                    print *, 'node = ',ii
                    print *, 'error: An upstream link is required at downstream BC node in ',subroutine_name
                    stop
                endif

                if ( nodeI(ii,ni_N_link_u) > 1 ) then
                    print *, 'node = ',ii
                    print *, 'error: A downstream BC node can only have one upstream link in ',subroutine_name
                    STOP
                endif

                if ( nodeI(ii,ni_Mlink_d1) > 1 ) then
                    print *, 'node = ',ii
                    print *, 'link = ',nodeI(ii,ni_Mlink_d1)
                    print *, 'error: Downstream BC node cannot have downstream link in ',subroutine_name
                    stop
                endif

            endif
        enddo

        if ((debuglevel > 0) .or. (debuglevelall > 0)) print *, '*** leave ',subroutine_name
    end subroutine network_check_BC
    !
    !==========================================================================
    !==========================================================================
    !
    !
    subroutine network_check_geometry &
        (linkI, N_link)
        !
        ! check that BC nodes have correct upstream and downstream links
        !
        character(64) :: subroutine_name = 'network_check_geometry'
        integer, intent(in)     :: N_link
        integer, intent(in)     :: linkI(:,:)

        integer :: ii
        !--------------------------------------------------------------------------
        if ((debuglevel > 0) .or. (debuglevelall > 0)) print *, '*** enter ',subroutine_name

        do ii = 1,N_link
            if ( linkI(ii,li_link_type) == eWeir ) then
                if ( (linkI(ii,li_weir_type) == eSideFlowWeir) .and. &
                    (linkI(ii,li_geometry) /= eRectangular) ) then
                    print *, 'Link = ',ii
                    print *, 'error: Irregular sideflow weir shape ',subroutine_name
                    stop
                endif

                if ( (linkI(ii,li_weir_type) == eTransverseWeir) .and. &
                    (linkI(ii,li_geometry) /= eRectangular)   ) then
                    print *, 'Link = ',ii
                    print *, 'error: Irregular transverse weir shape ',subroutine_name
                    stop
                endif

                if ( (linkI(ii,li_weir_type) == eRoadWayWeir ) .and. &
                    (linkI(ii,li_geometry) /= eRectangular) ) then
                    print *, 'Link = ',ii
                    print *, 'error: Irregular road way weir shape ',subroutine_name
                    stop
                endif

                if ( (linkI(ii,li_weir_type) == eVnotchWeir  ) .and. &
                    (linkI(ii,li_geometry) /= eTriangular ) ) then
                    print *, 'Link = ',ii
                    print *, 'error: Irregular v-notch weir shape ',subroutine_name
                    stop
                endif

                if ( (linkI(ii,li_weir_type) == eTrapezoidalWeir  ) .and. &
                    (linkI(ii,li_geometry) /= eTrapezoidal )     ) then
                    print *, 'Link = ',ii
                    print *, 'error: Irregular trapezoidal weir shape ',subroutine_name
                    stop
                endif

            endif

            if ( linkI(ii,li_link_type) == eOrifice ) then
                if ( (linkI(ii,li_geometry) /= eCircular)     .and. &
                    (linkI(ii,li_geometry) /= eRectangular) ) then
                    print *, 'Link = ',ii
                    print *, 'error: Irregular orifice shape ',subroutine_name
                    stop
                endif

            endif
        enddo

        if ((debuglevel > 0) .or. (debuglevelall > 0)) print *, '*** leave ',subroutine_name
    end subroutine network_check_geometry
    !
    !==========================================================================
    !==========================================================================
    !
    subroutine network_get_link_slope &
        (linkR, nodeR, linkI, nodeI)
        !
        ! compute the slope across each link
        !
        character(64) :: subroutine_name = 'network_get_link_slope'

        integer,   target,         intent(in)      :: linkI(:,:)
        integer,   target,         intent(in)      :: nodeI(:,:)
        real(8),      target,         intent(in out)  :: linkR(:,:)
        real(8),      target,         intent(in)      :: nodeR(:,:)

        integer,   pointer :: nUp, nDn
        real(8),      pointer :: zUp, zDn, oUp, oDn
        integer :: mm

        !--------------------------------------------------------------------------
        if ((debuglevel > 0) .or. (debuglevelall > 0)) print *, '*** enter ',subroutine_name

        !% old code without inlet or outlet offsets
        do mm = 1,N_link
            nUp => linkI(mm,li_Mnode_u)
            nDn => linkI(mm,li_Mnode_d)
            zUp => nodeR(nUp,nr_Zbottom)
            zDn => nodeR(nDn,nr_Zbottom)
            linkR(mm,lr_Slope) = (zUp - zDn) / linkR(mm,lr_Length)
        end do

        !% HACK: to be consistent with SWMM5, each links needs inlet and outlet offset values.
        !% these values indicate the offset from upstream and downstream nodes
        !% so, the z values for links will be the offset + node zbottom

        !% at the current state of the code, offsets for specialized elements i.e. weir, orifice,
        !% are handeled in their subsequent modules. this need to be further discussed

        ! do mm = 1,N_link
        !    if (linkR(mm, lr_InletOffset) == nullvalueR) then
        !        !% if offset value are not assigned/sepcified, offset will be set to zero
        !        linkR(mm,lr_InletOffset) = zeroR
        !        linkR(mm,lr_OutletOffset) = zeroR
        !    endif

        !    oUp => linkR(mm,lr_InletOffset)
        !    oDn => linkR(mm,lr_OutletOffset)

        !    nUp => linkI(mm,li_Mnode_u)
        !    nDn => linkI(mm,li_Mnode_d)

        !    zUp => nodeR(nUp,nr_Zbottom)
        !    zDn => nodeR(nDn,nr_Zbottom)

        !    linkR(mm,lr_Slope) = ((zUp + oUp) - (zDn + oDn ))/ linkR(mm,lr_Length)
        ! end do

        if ((debuglevel > 0) .or. (debuglevelall > 0)) then
            !% provide output for debugging
            print *, subroutine_name,'--------------------------------'
            print *, 'link ID,  Slope,  length'
            do mm=1,N_link
                print *, mm, linkR(mm,lr_Slope), linkR(mm,lr_Length)
            end do
        endif

        if ((debuglevel > 0) .or. (debuglevelall > 0)) print *, '*** leave ',subroutine_name
    end subroutine network_get_link_slope
    !
    !==========================================================================
    !==========================================================================
    !
    subroutine network_adjust_link_length &
        (linkR, nodeR, linkI, nodeI )
        !
        ! Adjust the link lengths so that a portion goes to each junction
        ! when the junctions need physical dimensions. This is necessary when
        ! a junction has more than an single upstream and downstream reach.
        !
        ! We take away a portion of a nominal element length at a junction if
        ! there is more than one element in the upstream or downstream link.
        ! If there is only one element in the link, then subtract a portion of
        ! the actual link length.
        !
        ! The "lost" link length is added to the junction (node)
        !
        character(64) :: subroutine_name = 'network_adjust_link_length'

        integer,   target,         intent(in out)  :: linkI(:,:)
        integer,                   intent(in)      :: nodeI(:,:)
        real(8),      target,         intent(in out)  :: linkR(:,:)
        real(8),      target,         intent(in out)  :: nodeR(:,:)

        integer :: ii, mm

        real(8) ::  delta

        real(8),    pointer   :: linkLength(:)
        integer, pointer   :: linkNelem(:)

        real(8),    pointer   :: element_nominal_length(:)

        !--------------------------------------------------------------------------
        if ((debuglevel > 0) .or. (debuglevelall > 0)) print *, '*** enter ',subroutine_name

        linkLength             => linkR(:,lr_Length)
        element_nominal_length => linkR(:,lr_ElementLength)
        linkNelem              => linkI(:,li_N_element)

        do ii = 1,N_node
            !%   only applies to nJm junctions -- not to nJ2 junctions
            if (nodeI(ii,ni_node_type) == nJm) then
                !%   shorten the upstream links
                if (nodeI(ii,ni_N_link_u) > 0) then
                    call link_shortening &
                        (linkLength, nodeR, nodeI, ii, &
                        ni_N_link_u, ni_MlinkUp, nr_ElementLengthUp, element_nominal_length)
                endif

                !%   shorten the downstream links
                if (nodeI(ii,ni_N_link_d) > 0) then
                    call link_shortening &
                        (linkLength, nodeR, nodeI, ii,  &
                        ni_N_link_d, ni_MlinkDn, nr_ElementLengthDn, element_nominal_length)
                endif
            endif
        enddo


        !%  get the uniform elements that subdivide a link
        do ii = 1,N_link

            linkNelem(ii) = floor(linkLength(ii)/element_nominal_length(ii))
            !print *, "LinkID = ", ii, "linkNelem=", linkNelem(ii)
            if (linkNelem(ii) > 0) then
                delta = ( linkLength(ii) - element_nominal_length(ii) * linkNelem(ii)) &
                    / linkNelem(ii)
                linkR(ii,lr_ElementLength) = element_nominal_length(ii) + delta
            else
                !%  for case when only 1 nominal element will fit in link
                linkNelem(ii) = 1
                linkR(ii,lr_ElementLength) = linkLength(ii)
            endif
        enddo

        if ((debuglevel > 0) .or. (debuglevelall > 0)) then
            !%  debugging output
            print *
            print *, subroutine_name,'----------------------------------'
            print *, 'link number, element_length, N_element'
            do ii=1,N_link
                print *, ii, linkR(ii, lr_ElementLength), linkI(ii, li_N_element)
            enddo
        endif

        if ((debuglevel > 0) .or. (debuglevelall > 0)) print *, '*** leave ',subroutine_name
    end subroutine network_adjust_link_length
    !
    !==========================================================================
    !==========================================================================
    !
    subroutine network_count_elements_and_faces &
        (nodeR,  linkI, nodeI)
        !
        ! computes global values for element, face, and BC counts
        !
        character(64) :: subroutine_name = 'network_count_elements_and_faces'

        real(8),    intent(in)   :: nodeR(:,:)
        integer, intent(in)   :: linkI(:,:)
        integer, intent(in)   :: nodeI(:,:)

        integer :: ii, mm, NupstreamBC, NdnstreamBC, NstorageUnit
        integer :: NdownstreamJ, NdownstreamS
        !--------------------------------------------------------------------------
        if ((debuglevel > 0) .or. (debuglevelall > 0)) print *, '*** enter ',subroutine_name

        !% sum the number of elements in the links
        N_elem2 = sum(linkI(:,li_N_element), MASK=(linkI(:,li_N_element)> 0))

        !% add junctions that have physical dimesions - these become elements
        do ii=1,N_node
            if ( (nodeR(ii,nr_ElementLength_u1) > 0.0) .or. &
                (nodeR(ii,nr_ElementLength_d1) > 0.0) ) then
                N_elemM = N_elemM +1
            endif
        enddo

        !% count the number of storage nodes
        NstorageUnit = count(nodeI(:,ni_node_type) == nStorage)

        !% count the number of upstream BC nodes
        NupstreamBC = count(nodeI(:,ni_node_type) == nBCup)

        !% count the number of upstream BC nodes
        NdnstreamBC = count(nodeI(:,ni_node_type) == nBCdn)

        !% Add ghost elements outside of BC
        N_elem2 = N_elem2 + NupstreamBC + NdnstreamBC

        !% Add storage nodes as multiface elements
        N_elemM = N_elemM + NstorageUnit

        !% count the numer of downstream faces at junction elements
        NdownstreamJ = sum(nodeI(:,ni_N_link_d), MASK = (nodeI(:,ni_node_type) == nJm))

        !% count the numer of downstream faces at storage elements
        NdownstreamS = sum(nodeI(:,ni_N_link_d), MASK = (nodeI(:,ni_node_type) == nStorage))

        !% Faces are between elem2, upstream BC, all downstream junction and all downstream storage.
        !% Note the NdnstreamBC are already counted in the initial link count.
        N_face = sum(linkI(:,li_N_element)) + NupstreamBC + NdownstreamJ + NdownstreamS

        if ((debuglevel > 0) .or. (debuglevelall > 0)) then
            !%  debugging output
            print *
            print *, subroutine_name,'----------------------------------'
            print *, 'expecting # elem2 = ',N_elem2
            print *, 'expecting # elemM = ',N_elemM
            print *, 'expecting # face  = ',N_face
        endif

        if ((debuglevel > 0) .or. (debuglevelall > 0)) print *, '*** leave ',subroutine_name
    end subroutine network_count_elements_and_faces
    !
    !==========================================================================
    !==========================================================================
    !
    subroutine network_data_create &
        (elem2R, elemMR, faceR, linkR, nodeR, elem2I, elemMI, faceI, &
        linkI, nodeI, nodeYN, elem2Name, elemMName, faceName, linkName, nodeName)
        !
        ! creates the network of elements and junctions from nodes and links
        !
        character(64) :: subroutine_name = 'network_data_create'

        integer, intent(in out) :: elem2I(:,:), elemMI(:,:), faceI(:,:)
        real(8),    intent(in out) :: elem2R(:,:), elemMR(:,:), faceR(:,:)

        integer, intent(in out) :: linkI(:,:)

        integer, target, intent(in out) :: nodeI(:,:)

        real(8),    target, intent(in)     :: linkR(:,:), nodeR(:,:)

        logical, target, intent(in) :: nodeYN(:,:)

        integer :: ii, lastElem2, thisElem2, lastElemM, thisElemM, lastFace, thisFace

        integer :: N_BCnodes_d, thisNode, thisLink

        logical, pointer :: nodeYNmask(:)

        integer, pointer :: nodesDownstream(:)

        real(8), pointer  :: Zdownstream

        type(string),  intent(in out)  :: elem2Name(:), elemMName(:), faceName(:)
        type(string),  intent(in)      :: linkName(:), nodeName(:)

        !--------------------------------------------------------------------------
        if ((debuglevel > 0) .or. (debuglevelall > 0)) print *, '*** enter ',subroutine_name

        lastElem2 = zeroI ! last elem2 that was assigned
        lastElemM = zeroI ! last elemM that was assigned
        thisElem2 = first_elem2_index ! this elem2 that is ready to be assigned
        thisElemM = first_elemM_index ! this elemM that is ready to be assigned
        lastFace  = zeroI
        thisFace  = first_face_index

        nodeYNmask => nodeYN(:,nYN_temp1)
        nodeYNmask =  (nodeI(:,ni_node_type) == nBCdn)

        nodesDownstream => nodeI(:,ni_temp1)
        N_BCnodes_d = count(nodeYNmask)

        if (N_BCnodes_d == 0) then
            print *, 'No downstream channel boundary nodes found - code development incomplete for dowstream pipe'
            STOP
        elseif (N_BCnodes_d > 0) then
            !NOTE - need to test/modify this for multiple downstream nodes.
            ! get a list of downstream nodes
            nodesDownstream(1:N_BCnodes_d) = pack(nodeI(:,ni_idx),nodeYNmask)
        else
            print *, 'N_BCnodes_d ',N_BCnodes_d
            print *, 'error: unexpected else in ',subroutine_name
            stop
        endif

        do ii=1,N_BCnodes_d

            if ((debuglevel > 0) .or. (debuglevelall > 0)) then
                print *, 'starting downstream node ', nodesDownstream(ii)
            endif

            thisNode = nodesDownstream(ii)
            if (nodeI(thisNode,ni_assigned) == nAssigned) then
                cycle ! node is already assigned!
            endif
            nodeI(thisNode,ni_assigned) = setAssigned(thisNode, ni_assigned, nUnassigned, nAssigned, nodeI)

            !% error checking for downstream BC
            if ( nodeI(thisNode,ni_N_link_d) /= 0 ) then
                print *, 'error: A downstream BC node should not have a downstream link in ',subroutine_name
                STOP
            endif
            if ( nodeI(thisNode,ni_N_link_u) /= 1 ) then
                print *, 'error: A downstream BC node must have exactly one upstream link in ',subroutine_name
                STOP
            endif

            !% set the upstream link (one only) of the downstream BC node
            thisLink = nodeI(thisNode,ni_Mlink_u1)
            if (linkI(thisLink,li_assigned) == lAssigned) then
                print *, 'error: it is not clear how the node was not assigned but the link is assigned in ' &
                    ,subroutine_name
                stop
            endif
            linkI(thisLink,li_assigned) = setAssigned(thisLink, li_assigned, lUnassigned, lAssigned, linkI)

            !% Assign the ghost element - use values for upstream link
            elem2I(thisElem2,e2i_idx)               = thisElem2
            elem2I(thisElem2,e2i_elem_type)         = eBCdn
            elem2I(thisElem2,e2i_weir_elem_type)    = linkI(thisLink,li_weir_type)
            elem2I(thisElem2,e2i_orif_elem_type)    = linkI(thisLink,li_orif_type)
            elem2I(thisElem2,e2i_pump_elem_type)    = linkI(thisLink,li_pump_type)
            elem2I(thisElem2,e2i_geometry)          = linkI(thisLink,li_geometry)
            elem2I(thisElem2,e2i_roughness_type)    = linkI(thisLink,li_roughness_type)
            elem2I(thisElem2,e2i_link_ID)           = thisLink
            elem2I(thisElem2,e2i_link_Pos)          = nullvalueI
            elem2I(thisElem2,e2i_Mface_u)           = thisFace
            elem2I(thisElem2,e2i_Mface_d)           = nullvalueI

            elem2R(thisElem2,e2r_Length)            = linkR(thislink,lr_ElementLength)
            elem2R(thisElem2,e2r_InletOffset)       = linkR(thisLink,lr_InletOffset)
            elem2R(thisElem2,e2r_DischargeCoeff1)   = linkR(thisLink,lr_DischargeCoeff1)
            elem2R(thisElem2,e2r_DischargeCoeff2)   = linkR(thisLink,lr_DischargeCoeff2)
            elem2R(thisElem2,e2r_LeftSlope)         = linkR(thisLink,lr_LeftSlope)
            elem2R(thisElem2,e2r_RightSlope)        = linkR(thisLink,lr_RightSlope)
            elem2R(thisElem2,e2r_SideSlope)         = linkR(thisLink,lr_SideSlope)
            elem2R(thisElem2,e2r_FullDepth)         = linkR(thisLink,lr_FullDepth)
            elem2R(thisElem2,e2r_EndContractions)   = linkR(thisLink,lr_EndContractions)

            !% note the following has a minus as we are going downstream for the ghost
            elem2R(thisElem2,e2r_Zbottom)           = nodeR(thisNode,nr_Zbottom)       &
                - 0.5 * linkR(thisLink,lr_Slope)   &
                * linkR(thislink,lr_ElementLength)

            select case (linkI(thisLink,li_geometry))
              case (lRectangular)
                elem2R(thisElem2,e2r_BreadthScale) = linkR(thisLink,lr_BreadthScale)
                elem2R(thisElem2,e2r_Topwidth)     = linkR(thisLink,lr_BreadthScale)
                !faceR(thisFace,fr_Topwidth)    = linkR(thisLink,lr_Breadth)
              case (lParabolic)
                elem2R(thisElem2,e2r_BreadthScale) = zeroR
                elem2R(thisElem2,e2r_Topwidth) = twoR &
                    * sqrt(linkR(thisLink,lr_InitialDepth)/linkR(thisLink,lr_ParabolaValue))
              case (lTrapezoidal)
                elem2R(thisElem2,e2r_BreadthScale) = linkR(thisLink,lr_BreadthScale)
                elem2R(thisElem2,e2r_Topwidth)     = linkR(thisLink,lr_BreadthScale)   &
                    + linkR(thisLink,lr_InitialDepth)                              &
                    * (linkR(thisLink,lr_LeftSlope) + linkR(thisLink,lr_RightSlope))
              case (lTriangular)
                elem2R(thisElem2,e2r_BreadthScale) = zeroR
                elem2R(thisElem2,e2r_Topwidth)     = linkR(thisLink,lr_InitialDepth) &
                    * (linkR(thisLink,lr_LeftSlope) + linkR(thisLink,lr_RightSlope))
              case (lWidthDepth)
                elem2R(thisElem2,e2r_Topwidth)     = linkR(thisLink,lr_Topwidth)
                elem2R(thisElem2,e2r_BreadthScale) = linkR(thisLink,lr_BreadthScale)
                faceR(thisFace,fr_Topwidth)        = linkR(thisLink,lr_Topwidth)
              case (lCircular)
                elem2R(thisElem2,e2r_BreadthScale) = linkR(thisLink,lr_BreadthScale)
                elem2R(thisElem2,e2r_Topwidth)     = linkR(thisLink,lr_Topwidth)
              case default
                print *, 'error: case statement is incomplete in ',subroutine_name
                stop
            end select

            ! use the node name for the ghost element
            elem2Name(thisElem2) = nodeName(thisNode)

            ! store the face info for the downstream BC node
            faceI(thisFace,fi_idx)          = thisFace
            faceI(thisFace,fi_type)         = fBCdn
            faceI(thisFace,fi_Melem_u)      = thisElem2+1
            faceI(thisFace,fi_Melem_d)      = thisElem2
            faceI(thisFace,fi_etype_u)      = linkI(thisLink,li_link_type)
            faceI(thisFace,fi_etype_d)      = elem2I(thisElem2,e2i_elem_type)
            faceI(thisFace,fi_jump_type)    = nullvalueI
            faceI(thisFace,fi_link_ID)      = nullvalueI
            faceI(thisFace,fi_link_Pos)     = nullvalueI
            faceI(thisFace,fi_node_ID)      = thisNode

            !% HACK: if there is a offset elevation between the link and the corresponding
            !% downstream boundary node, what should be the face Zbottom? 

            faceR(thisFace,fr_Zbottom)      = nodeR(thisNode,nr_Zbottom)
            faceName(thisFace)              = nodeName(thisNode)

            lastFace = thisFace
            thisFace = thisFace+1

            lastElem2 = thisElem2
            thisElem2 = thisElem2+1

            !% subdivide the first link upstream of the downstream BC (only one link allowed)
            Zdownstream => nodeR(thisNode,nr_Zbottom)
            call subdivide_link_going_upstream &
                (lastElem2, thisElem2, lastFace, thisFace, thisLink,   &
                elem2I, faceI, linkI, elem2R, faceR, linkR, nodeR, Zdownstream)
            nullify(Zdownstream)

            !% advance the node counter
            thisNode = linkI(thisLink,li_Mnode_u)
            if (nodeI(thisNode,ni_assigned) == nAssigned) then
                cycle ! node is already assigned!
            endif
            nodeI(thisNode,ni_assigned) = setAssigned(thisNode, ni_assigned, nUnassigned, nAssigned, nodeI)

            !% deal with the next node
            call handle_thisnode &
                (lastElem2, thisElem2, lastElemM, thisElemM,          &
                lastFace,  thisFace,  thisNode,  thisLink,           &
                elem2I, elemMI, faceI, linkI, nodeI, elem2R, elemMR, faceR, linkR, nodeR, &
                elem2Name, elemMName, faceName, linkName, nodeName)
        enddo


        if ((debuglevel > 0) .or. (debuglevelall > 0)) print *, '*** leave ',subroutine_name
    end subroutine network_data_create

    !==========================================================================
    !==========================================================================
    !
    recursive subroutine handle_thisnode &
        (lastElem2, thisElem2, lastElemM, thisElemM,          &
        lastFace,  thisFace,  thisNode,  thisLink,           &
        elem2I, elemMI, faceI, linkI, nodeI, elem2R, elemMR, faceR, linkR, nodeR, &
        elem2Name, elemMName, faceName, linkName, nodeName)
        !
        ! Subroutine to handle a node, identify its links, and create elements
        ! Called recursively in a crawl through the node/link system
        !
        character(64) :: subroutine_name = 'handle_thisnode'
        integer, intent(in out) :: lastElem2, thisElem2, lastElemM, thisElemM, lastFace, thisFace
        integer, intent(in out) :: thisNode,  thisLink

        integer, intent(in out) :: elem2I(:,:), elemMI(:,:), faceI(:,:)

        integer,               intent(in out) :: linkI(:,:)
        integer, target,       intent(in out) :: nodeI(:,:)

        real(8),    intent(in out) :: elem2R(:,:), elemMR(:,:), faceR(:,:)

        real(8),  target,    intent(in)     :: linkR(:,:),  nodeR(:,:)

        type(string),  intent(in out)  :: elem2Name(:), elemMName(:), faceName(:)
        type(string),  intent(in)      :: linkName(:), nodeName(:)

        integer ::  ii, mm, jElem, sElem

        integer, pointer :: dlink

        real(8) :: zDownstream

        integer, dimension(upstream_face_per_elemM) :: linkSet

        !--------------------------------------------------------------------------
        if ((debuglevel > 0) .or. (debuglevelall > 0)) print *, '*** enter ',subroutine_name

        if (nodeI(thisNode,ni_node_type) == nBCup) then
            if ((debuglevel > 0) .or. (debuglevelall > 0)) then
                print *
                print *, subroutine_name,'----------------------------------------'
                print *, 'this node is nBCup ', thisnode
            endif

            ! note that only one downstream link is allowed to an upstream BC
            if (nodeI(thisNode,ni_N_link_d) > 1) then
                print *, 'error: only 1 downstream link allowed on an upstream BC node in ',subroutine_name
                stop
            endif

            ! get the downstream link - note there can only be one at an upstream BC
            dlink => nodeI(thisNode,ni_Mlink_d1)

            ! the face that was previously defined when the link was subdivided
            thisFace = linkI(dlink,li_Mface_u)

            ! store the ghost element
            elem2I(thisElem2,e2i_idx)            = thisElem2
            elem2I(thisElem2,e2i_elem_type)      = eBCup
            elem2I(thisElem2,e2i_weir_elem_type) = linkI(thisLink,li_weir_type)
            elem2I(thisElem2,e2i_orif_elem_type) = linkI(thisLink,li_orif_type)
            elem2I(thisElem2,e2i_pump_elem_type) = linkI(thisLink,li_pump_type)
            elem2I(thisElem2,e2i_geometry)       = elem2I(lastElem2,e2i_geometry)
            elem2I(thisElem2,e2i_roughness_type) = elem2I(lastElem2,e2i_roughness_type)
            elem2I(thisElem2,e2i_link_ID)        = dLink
            elem2I(thisElem2,e2i_link_Pos)       = nullvalueI
            elem2I(thisElem2,e2i_Mface_u)        = nullvalueI
            elem2I(thisElem2,e2i_Mface_d)        = thisFace

            elem2R(thisElem2,e2r_Length)         = elem2R(lastElem2,e2r_Length)
            elem2R(thisElem2,e2r_Zbottom)        = nodeR(thisNode,nr_Zbottom)  &
                + 0.5 * linkR(dlink,lr_Slope)  &
                * elem2R(lastElem2,e2r_Length)

            select case (elem2I(thisElem2,e2i_geometry))
              case (eRectangular)
                elem2R(thisElem2,e2r_Topwidth) = elem2R(lastElem2,e2r_Topwidth)
                elem2R(thisElem2,e2r_BreadthScale) = elem2R(lastElem2,e2r_BreadthScale)
                !faceR(thisFace,fr_Topwidth)    = elem2R(lastElem2,e2r_Topwidth)
              case (eParabolic)
                elem2R(thisElem2,e2r_Topwidth) = elem2R(lastElem2,e2r_Topwidth)
                elem2R(thisElem2,e2r_BreadthScale) = elem2R(lastElem2,e2r_BreadthScale)
                ! faceR(thisFace,fr_Topwidth)    = elem2R(lastElem2,e2r_Topwidth)
              case (eTrapezoidal)
                elem2R(thisElem2,e2r_Topwidth) = elem2R(lastElem2,e2r_Topwidth)
                elem2R(thisElem2,e2r_BreadthScale) = elem2R(lastElem2,e2r_BreadthScale)
                ! faceR(thisFace,fr_Topwidth)    = elem2R(lastElem2,e2r_Topwidth)
              case (eTriangular)
                elem2R(thisElem2,e2r_Topwidth) = elem2R(lastElem2,e2r_Topwidth)
                elem2R(thisElem2,e2r_BreadthScale) = elem2R(lastElem2,e2r_BreadthScale)
                ! faceR(thisFace,fr_Topwidth)    = elem2R(lastElem2,e2r_Topwidth)
              case (eWidthDepth)
                elem2R(thisElem2,e2r_Topwidth) = elem2R(lastElem2,e2r_Topwidth)
                elem2R(thisElem2,e2r_BreadthScale) = elem2R(lastElem2,e2r_BreadthScale)
                ! faceR(thisFace,fr_Topwidth)    = elem2R(lastElem2,e2r_Topwidth)
              case (eCircular)
                elem2R(thisElem2,e2r_Topwidth) = elem2R(lastElem2,e2r_Topwidth)
                elem2R(thisElem2,e2r_BreadthScale) = elem2R(lastElem2,e2r_BreadthScale)
                ! faceR(thisFace,fr_Topwidth)    = elem2R(lastElem2,e2r_Topwidth)
              case default
                print *, 'error: case statement is incomplete in ',subroutine_name
                stop
            end select

            ! use the node name for the ghost element
            elem2Name(thisElem2) = nodeName(thisNode)
            faceR(thisFace,fr_Zbottom)      = nodeR(thisNode,nr_Zbottom)

            faceI(thisFace,fi_idx)          = thisFace
            faceI(thisFace,fi_type)         = fBCup
            faceI(thisFace,fi_Melem_u)      = thisElem2
            faceI(thisFace,fi_Melem_d)      = linkI(dlink,li_Melem_u)
            faceI(thisFace,fi_etype_u)      = eBCup
            faceI(thisFace,fi_etype_d)      = elem2I(linkI(dlink,li_Melem_u),e2i_elem_type)
            faceI(thisFace,fi_jump_type)    = nullvalueI
            faceI(thisFace,fi_link_ID)      = nullvalueI
            faceI(thisFace,fi_link_Pos)     = nullvalueI
            faceI(thisFace,fi_node_ID)      = thisNode

            faceName(thisFace)              = nodeName(thisNode)

            nullify(dlink)

            ! set these values to null as the next step will not be connected
            thisNode = nullvalueI
            lastFace = nullvalueI
            lastElem2 = nullvalueI

            ! increment counters
            thisFace = thisFace + 1
            thisElem2 = thisElem2 + 1

        elseif (nodeI(thisNode,ni_node_type) == nBCdn) then

            print *
            print *, 'this node is nBCdn ', thisnode
            print *, 'error: A downstream BC is not expected during the node cycling in ',subroutine_name
            stop

        elseif (nodeI(thisNode,ni_node_type) == nJ2) then

            if ((debuglevel > 0) .or. (debuglevelall > 0)) then
                print *
                print *, subroutine_name,'----------------------------------------'
                print *, 'this node is nJ2 ', thisnode
            endif


            thisLink = nodeI(thisNode,ni_Mlink_u1)
            linkI(thisLink,li_assigned) = setAssigned(thisLink, li_assigned, lUnassigned, lAssigned, linkI)

            !%  data that were unassigned for last face
            faceI(lastFace,fi_Melem_u)      = thisElem2
            faceI(lastFace,fi_etype_u)      = linkI(thisLink,li_link_type)
            faceI(lastFace,fi_node_ID)      = thisNode
            !faceI(lastFace,fi_idx)          = lastFace
            !faceI(lastFace,fi_Melem_d)      = lastElem2
            !faceI(lastFace,fi_etype_d)      = elem2I(lastElem2,e2i_elem_type)
            !faceI(lastFace,fi_jump_type)    = nullvalueI
            !faceI(lastFace,fi_link_ID)      = nullvalueI
            !faceI(lastFace,fi_link_Pos)     = nullvalueI

            faceR(lastface,fr_Zbottom)      = nodeR(thisNode,nr_Zbottom)
            faceI(lastFace,fi_type) = setFaceType &
                (faceI(lastFace,fi_etype_u), faceI(lastFace,fi_etype_d))

            faceName(lastFace) = nodeName(thisNode)

            zDownstream = nodeR(thisNode,nr_Zbottom)
            call subdivide_link_going_upstream &
                (lastElem2, thisElem2, lastFace, thisFace, thisLink,   &
                elem2I, faceI, linkI, elem2R, faceR, linkR, nodeR, zDownstream )

            !%  get the next upstream link
            thisNode = linkI(thisLink,li_Mnode_u)

            if (thisNode > 0) then
                if ((debuglevel > 0) .or. (debuglevelall > 0)) print *, 'Recursion: handle_thisnode ', thisNode
                call handle_thisnode &
                    (lastElem2, thisElem2, lastElemM, thisElemM, lastFace,  thisFace,  &
                     thisNode,  thisLink, elem2I, elemMI, faceI, linkI, nodeI, elem2R, &
                     elemMR, faceR, linkR, nodeR , elem2Name, elemMName, faceName,     &
                     linkName, nodeName)
            endif


        elseif (nodeI(thisNode,ni_node_type) == nJm) then

            if ((debuglevel > 0) .or. (debuglevelall > 0)) then
                print *
                print *, subroutine_name,'----------------------------------------'
                print *, 'this node is nJm ', thisnode !, nodeI(thisNode,ni_N_link_u)
            endif

            linkSet(:) = nullvalueI

            !%  assign the link ID for the links connected to the node
            linkSet(1) = nodeI(thisNode,ni_Mlink_u1)
            do ii=2,3
                if (upstream_face_per_elemM > ii-1) then
                    if (nodeI(thisNode,ni_N_link_u) > ii-1) then
                        linkSet(ii) = nodeI(thisNode,ni_MlinkUp(ii))
                    endif
                endif
            enddo
            if (upstream_face_per_elemM  > 3) then
                print *, 'error: code not designed for upstream_face_per_elem > 3 in ',subroutine_name
                STOP
            endif
            if (nodeI(thisNode,ni_N_link_u) > 3) then
                print *, 'error: attempt to use more than 3 upstream links in ',subroutine_name
                STOP
            endif

            ! print *, 'Junction with downstream of thisLink ',thisLink
            ! print *, 'linkSet ',linkSet(:)
            ! print *, linkSet(:)
            ! print *, 'linkAss ',linkI(linkSet(1),li_assigned),linkI(linkSet(2),li_assigned)

            !%  Create the junction element we will use here and increment for the next(recursion)
            jElem = thisElemM
            lastElemM = thisElemM
            thisElemM = thisElemM+1
            elemMI(jElem,eMi_idx)             = jElem
            elemMI(jElem,eMi_elem_type)       = eJunctionChannel    ! HACK - PIPE NOT HANDLED
            elemMI(jElem,eMi_geometry)        = eRectangular        ! HACK - NEED AN APPROACH TO ASSIGN
            elemMI(jElem,eMi_nfaces)          = nodeI(thisNode,ni_N_link_u) + nodeI(thisNode,ni_N_link_d)
            elemMI(jElem,eMi_nfaces_d)        = nodeI(thisNode,ni_N_link_d)
            elemMI(jElem,eMi_nfaces_u)        = nodeI(thisNode,ni_N_link_u)
            elemMI(jElem,eMi_roughness_type)  = nullvalueI
            elemMI(jElem,eMi_node_ID)         = thisNode
            !elemMI(jElem,eMi_link_Pos)        = nullvalueI

            !%  the following assumes the topwidth and length are functions of branches
            elemMR(jElem,eMr_Topwidth)        = zeroR ! do not use nullvalueR with geometry
            elemMR(jElem,eMr_BreadthScale)    = zeroR ! do not use nullvalueR with geometry
            elemMR(jElem,eMr_Length)          = zeroR ! do not use nullvalueR with geometry
            elemMR(jElem,eMr_Zbottom)         = nodeR(thisNode,nr_Zbottom)

            !%  assign values from adjacent downstream elements/links
            do mm=1,nodeI(thisNode,ni_N_link_d)
                dlink => nodeI(thisNode,ni_MlinkDn(mm))
                elemMR(jElem,eMr_LengthDn(mm))   =  nodeR(thisNode,nr_ElementLengthDn(mm))
                elemMR(jElem,eMr_ZbottomDn(mm))  =  nodeR(thisNode,nr_Zbottom) &
                    - 0.5* elemMR(jElem,eMr_LengthDn(mm)) &
                    * linkR(dlink,lr_Slope)
                select case (elemMI(jElem,eMi_geometry))
                  case (eRectangular)
                    elemMR(jElem,eMr_TopwidthDn(mm))     =  linkR(dlink,lr_BreadthScale)
                    elemMR(jElem,eMr_BreadthscaleDn(mm)) =  linkR(dlink,lr_BreadthScale)
                  case default
                    print *, 'elemMI(jElem,eMi_geometry) ', elemMI(jElem,eMi_geometry)
                    print *, 'error: case statement is incomplete in ',subroutine_name
                    stop
                end select
            end do

            elemMName(JElem) = nodeName(thisNode)

            nullify(dlink)

            !%  assign values from adjacent upstream elements/links
            do mm=1,nodeI(thisNode,ni_N_link_u)
                dlink => nodeI(thisNode,ni_MlinkUp(mm))
                elemMR(jElem,eMr_LengthUp(mm))   = nodeR(thisNode,nr_ElementLengthUp(mm))
                elemMR(jElem,eMr_ZbottomUp(mm))  = nodeR(thisNode,nr_Zbottom) &
                    + 0.5* elemMR(jElem,eMr_LengthUp(mm)) &
                    * linkR(dlink,lr_Slope)
                select case (elemMI(jElem,eMi_geometry))
                  case (eRectangular)
                    elemMR(jElem,eMr_TopwidthUp(mm))     =  linkR(dlink,lr_BreadthScale)
                    elemMR(jElem,eMr_BreadthScaleUp(mm)) =  linkR(dlink,lr_BreadthScale)
                  case default
                    print *, 'error: case statement is incomplete in ',subroutine_name
                    stop
                end select
            end do
            nullify(dlink)

            !%  Check for downstream elements that have been assigned and store mappings
            do mm=1,nodeI(thisNode,ni_N_link_d)
                dlink => nodeI(thisNode,ni_MlinkDn(mm))
                if (linkI(dlink,li_assigned) == lAssigned) then
                    !print *, dlink
                    elemMI(jElem,eMi_MfaceDn(mm)) = linkI(dlink,li_Mface_u)
                    faceI(linkI(dlink,li_Mface_u), fi_Melem_u) = jElem
                    faceI(linkI(dlink,li_Mface_u), fi_etype_u) = elemMI(jElem,eMi_elem_type)
                    faceI(linkI(dlink,li_Mface_u), fi_type) = setFaceType &
                        (faceI(linkI(dlink,li_Mface_u),fi_etype_u), &
                        faceI(linkI(dlink,li_Mface_u),fi_etype_d) )
                endif
            enddo
            nullify(dlink)

            !%  remove already-assigned links from the set to be cycled
            do mm=1,upstream_face_per_elemM
                if (linkSet(mm) > 0) then
                    if (linkI(linkSet(mm),li_assigned) == lAssigned) then
                        linkSet(mm) = 0
                    endif
                endif
            enddo

            !%  assign the faces around the junction for upstream faces
            do mm=1,upstream_face_per_elemM
                dlink => nodeI(thisNode,ni_MlinkUp(mm))
                if (linkSet(mm) > 0) then
                    elemMI(jElem,eMi_MfaceUp(mm))   = thisFace
                    faceI(thisFace,fi_idx)          = thisFace
                    faceI(thisFace,fi_type)         = nullvalueI ! assigned later
                    faceI(thisFace,fi_Melem_u)      = nullvalueI ! upstream element assigned later, before subdivide_link
                    faceI(thisFace,fi_Melem_d)      = jElem
                    faceI(thisFace,fi_etype_u)      = linkI(linkSet(mm),li_link_type)
                    faceI(thisFace,fi_etype_d)      = eJunctionChannel
                    faceI(thisFace,fi_jump_type)    = nullvalueI
                    faceI(thisFace,fi_node_ID)      = thisNode
                    faceI(thisFace,fi_link_ID)      = linkSet(mm)
                    faceI(thisFace,fi_link_Pos)     = nullvalueI

                    faceR(thisFace,fr_Zbottom) = nodeR(thisNode,nr_Zbottom) &
                        + elemMR(jElem,eMr_LengthUp(mm)) &
                        * linkR(dlink,lr_Slope)

                    faceName(thisFace) = nodeName(thisNode)

                    lastFace = thisFace
                    thisFace = thisFace+1
                endif
            enddo
            nullify(dlink)

            !%  cycle through the links and subdivide
            do mm = 1,upstream_face_per_elemM
                if ((debuglevel > 0) .or. (debuglevelall > 0)) print *, 'cycle through linkSet ', mm
                if (linkSet(mm) > 0) then
                    if ((debuglevel > 0) .or. (debuglevelall > 0)) print *, 'linkSet(mm) found ',mm

                    lastElemM = jElem ! back to the element we created (otherise lastElemM has recursion)
                    lastFace = elemMI(jElem,eMi_MfaceUp(mm))
                    faceI(lastFace,fi_Melem_u) = thisElem2

                    faceI(lastFace,fi_type) = setFaceType &
                        (faceI(lastFace,fi_etype_u), faceI(lastFace,fi_etype_d))

                    zDownstream = faceR(lastFace,fr_Zbottom)

                    call subdivide_link_going_upstream &
                        (lastElem2, thisElem2, lastFace, thisFace, linkSet(mm),   &
                        elem2I, faceI, linkI, elem2R, faceR, linkR, nodeR, zDownstream)

                    ! choose the next node to analyze
                    thisNode = linkI(linkSet(mm),li_Mnode_u)

                    ! note that the prior link has been assigned elements
                    linkI(linkSet(mm),li_assigned) = setAssigned &
                        (linkSet(mm), li_assigned, lUnassigned, lAssigned, linkI)

                    linkSet(mm) = 0

                    if (thisNode > 0) then
                        if ((debuglevel > 0) .or. (debuglevelall > 0)) print *, 'Recursion: handle_thisnode ', thisNode
                        call handle_thisnode &
                            (lastElem2, thisElem2, lastElemM, thisElemM,          &
                            lastFace,  thisFace,  thisNode,  thisLink,           &
                            elem2I, elemMI, faceI, linkI, nodeI, elem2R, elemMR, faceR, linkR, nodeR, &
                            elem2Name, elemMName, faceName, linkName, nodeName)
                    endif

                endif
            enddo

            !% handels storage elements, prototype in development, sazzad sharior 05212020
        elseif (nodeI(thisNode,ni_node_type) == nStorage) then

            if ((debuglevel > 0) .or. (debuglevelall > 0)) then
                print *
                print *, subroutine_name,'----------------------------------------'
                print *, 'this node is nStorage ', thisnode !, nodeI(thisNode,ni_N_link_u)
            endif

            linkSet(:) = nullvalueI

            !%  assign the link ID for the links connected to the node
            linkSet(1) = nodeI(thisNode,ni_Mlink_u1)
            do ii=2,3
                if (upstream_face_per_elemM > ii-1) then
                    if (nodeI(thisNode,ni_N_link_u) > ii-1) then
                        linkSet(ii) = nodeI(thisNode,ni_MlinkUp(ii))
                    endif
                endif
            enddo
            if (upstream_face_per_elemM  > 3) then
                print *, 'error: code not designed for upstream_face_per_elem > 3 in ',subroutine_name
                STOP
            endif
            if (nodeI(thisNode,ni_N_link_u) > 3) then
                print *, 'error: attempt to use more than 3 upstream links in ',subroutine_name
                STOP
            endif

            print *, 'Storage unit with downstream of thisLink ',thisLink
            print *, 'linkSet ',linkSet(:)
            print *, 'linkAss ',linkI(linkSet(1),li_assigned),linkI(linkSet(2),li_assigned)

            !%  Create the junction element we will use here and increment for the next(recursion)
            sElem = thisElemM
            lastElemM = thisElemM
            thisElemM = thisElemM+1
            elemMI(sElem,eMi_idx)             = sElem
            elemMI(sElem,eMi_elem_type)       = eStorage
            elemMI(sElem,eMi_geometry)        = nullvalueI
            elemMI(sElem,eMi_nfaces)          = nodeI(thisNode,ni_N_link_u) + nodeI(thisNode,ni_N_link_d)
            elemMI(sElem,eMi_nfaces_d)        = nodeI(thisNode,ni_N_link_d)
            elemMI(sElem,eMi_nfaces_u)        = nodeI(thisNode,ni_N_link_u)
            elemMI(sElem,eMi_roughness_type)  = nullvalueI
            elemMI(sElem,eMi_node_ID)         = thisNode
            elemMI(sElem,eMi_curve_type)      = nodeI(thisNode,ni_curve_type)
            !elemMI(sElem,eMi_link_Pos)        = nullvalueI

            !%  the following assumes the topwidth and length are functions of branches
            elemMR(sElem,eMr_Topwidth)        = zeroR ! do not use nullvalueR with geometry
            elemMR(sElem,eMr_BreadthScale)    = zeroR ! do not use nullvalueR with geometry
            elemMR(sElem,eMr_Length)          = zeroR ! do not use nullvalueR with geometry
            elemMR(sElem,eMr_Zbottom)         = nodeR(thisNode,nr_Zbottom)
            elemMR(sElem,eMr_FullDepth)       = nodeR(thisNode,nr_FullDepth)
            elemMR(sElem,eMr_Depth)           = nodeR(thisNode,nr_InitialDepth)
            elemMR(sElem,eMr_StorageConstant) = nodeR(thisnode,nr_StorageConstant)
            elemMR(sElem,eMr_StorageCoeff)    = nodeR(thisnode,nr_StorageCoeff)
            elemMR(sElem,eMr_StorageExponent) = nodeR(thisnode,nr_StorageExponent)

            !%  Check for downstream elements that have been assigned and store mappings
            do mm=1,nodeI(thisNode,ni_N_link_d)
                dlink => nodeI(thisNode,ni_MlinkDn(mm))
                if (linkI(dlink,li_assigned) == lAssigned) then
                    !print *, dlink
                    elemMI(sElem,eMi_MfaceDn(mm)) = linkI(dlink,li_Mface_u)
                    faceI(linkI(dlink,li_Mface_u), fi_Melem_u) = sElem
                    faceI(linkI(dlink,li_Mface_u), fi_etype_u) = elemMI(sElem,eMi_elem_type)
                    faceI(linkI(dlink,li_Mface_u), fi_type) = setFaceType &
                        (faceI(linkI(dlink,li_Mface_u),fi_etype_u), &
                        faceI(linkI(dlink,li_Mface_u),fi_etype_d) )
                endif
            enddo
            nullify(dlink)

            !%  remove already-assigned links from the set to be cycled
            do mm=1,upstream_face_per_elemM
                if (linkSet(mm) > 0) then
                    if (linkI(linkSet(mm),li_assigned) == lAssigned) then
                        linkSet(mm) = 0
                    endif
                endif
            enddo

            !%  assign the faces around the storage for upstream faces
            do mm=1,upstream_face_per_elemM
                dlink => nodeI(thisNode,ni_MlinkUp(mm))
                if (linkSet(mm) > 0) then
                    elemMI(sElem,eMi_MfaceUp(mm))   = thisFace
                    faceI(thisFace,fi_idx)          = thisFace
                    faceI(thisFace,fi_type)         = nullvalueI ! assigned later
                    faceI(thisFace,fi_Melem_u)      = nullvalueI ! upstream element assigned later, before subdivide_link
                    faceI(thisFace,fi_Melem_d)      = sElem
                    faceI(thisFace,fi_etype_u)      = linkI(linkSet(mm),li_link_type)
                    faceI(thisFace,fi_etype_d)      = eStorage
                    faceI(thisFace,fi_jump_type)    = nullvalueI
                    faceI(thisFace,fi_node_ID)      = thisNode
                    faceI(thisFace,fi_link_ID)      = linkSet(mm)
                    faceI(thisFace,fi_link_Pos)     = nullvalueI

                    !% the zbottom calculation for faces needed to be fixed
                    !% hypothesis: storage unit doesn't have any branches
                    !% so, the zbottom of the faces should be the zbottom of the node +
                    !% link offset. Link offset will only be used in storage nodes

                    ! faceR(thisFace,fr_Zbottom) = linkR(dlink,lr_OutletOffset) + nodeR(thisNode,nr_Zbottom)
                    faceR(thisFace,fr_Zbottom) = nodeR(thisNode,nr_Zbottom)

                    faceName(thisFace) = nodeName(thisNode)

                    lastFace = thisFace
                    thisFace = thisFace+1
                endif
            enddo
            nullify(dlink)

            !%  cycle through the links and subdivide
            do mm = 1,upstream_face_per_elemM
                if ((debuglevel > 0) .or. (debuglevelall > 0)) print *, 'cycle through linkSet ', mm
                if (linkSet(mm) > 0) then
                    if ((debuglevel > 0) .or. (debuglevelall > 0)) print *, 'linkSet(mm) found ',mm

                    lastElemM = sElem ! back to the element we created (otherise lastElemM has recursion)
                    lastFace = elemMI(sElem,eMi_MfaceUp(mm))

                    faceI(lastFace,fi_Melem_u) = thisElem2

                    faceI(lastFace,fi_type) = setFaceType &
                        (faceI(lastFace,fi_etype_u), faceI(lastFace,fi_etype_d))

                    zDownstream = faceR(lastFace,fr_Zbottom)

                    call subdivide_link_going_upstream &
                        (lastElem2, thisElem2, lastFace, thisFace, linkSet(mm),   &
                        elem2I, faceI, linkI, elem2R, faceR, linkR, nodeR, zDownstream)

                    ! choose the next node to analyze
                    thisNode = linkI(linkSet(mm),li_Mnode_u)

                    ! note that the prior link has been assigned elements
                    linkI(linkSet(mm),li_assigned) = setAssigned &
                        (linkSet(mm), li_assigned, lUnassigned, lAssigned, linkI)

                    linkSet(mm) = 0

                    if (thisNode > 0) then

                        if ((debuglevel > 0) .or. (debuglevelall > 0)) print *, 'Recursion: handle_thisnode ', thisNode
                        call handle_thisnode &
                            (lastElem2, thisElem2, lastElemM, thisElemM, lastFace,  thisFace,  thisNode,  &
                             thisLink, elem2I, elemMI, faceI, linkI, nodeI, elem2R, elemMR, faceR, linkR, &
                             nodeR, elem2Name, elemMName, faceName, linkName, nodeName)
                    endif

                endif
            enddo
        else
            print *, 'error: Unknown value for ni_node_type of ',ni_node_type,' in ',subroutine_name
            STOP
        endif

        if ((debuglevel > 0) .or. (debuglevelall > 0)) print *, '*** leave ',subroutine_name
    end subroutine handle_thisnode

    !==========================================================================
    !==========================================================================
    !
    subroutine subdivide_link_going_upstream &
        (lastElem2, thisElem2, lastFace, thisFace, thisLink,   &
        elem2I, faceI, linkI, elem2R, faceR, linkR, nodeR, zDownstream)
        !
        ! Subdivide thisLink from the linkI array into a number of smaller
        ! elements and store in the elemI array
        !
        ! this assumes that the face data for thisFace has already been stored
        !
        character(64) :: subroutine_name = 'subdivide_link_going_upstream'
        integer, intent(in out) :: lastElem2, thisElem2, lastFace, thisFace
        integer, intent(in)     :: thisLink

        integer, intent(in out) :: elem2I(:,:), faceI(:,:)

        integer, intent(in out)     :: linkI(:,:)

        real(8),    intent(in out) :: elem2R(:,:), faceR(:,:)
        real(8),    intent(in)     :: linkR(:,:), nodeR(:,:)

        real(8),    intent(in)     :: zDownstream

        real(8) :: zcenter, zface

        integer :: mm, pp
        !--------------------------------------------------------------------------

        if ((debuglevel > 0) .or. (debuglevelall > 0)) print *, '*** enter ',subroutine_name

        !%  store the ID of the first (downstream) element in this link
        linkI(thisLink,li_Melem_d) = thisElem2 ! the new element is the 1st (downstream)
        linkI(thisLink,li_Mface_d) = lastFace ! the old face is the 1st

        !%  reference elevations at cell center and cell face
        zcenter = zDownstream - 0.5 * linkR(thislink,lr_ElementLength) * linkR(thislink,lr_Slope)
        zface   = zDownstream

<<<<<<< HEAD
        !%  HACK: Dealing with inlet and outlet offset
        !%  offset elevation is added here. This needs further revision
        !%  below is a hack code only works with Trajkovic cases test file
        !%  may be it will work with other cases as well but requires further
        !%  testing
        
        ! zcenter = zDownstream + linkR(thislink,lr_OutletOffset) - &
        !     0.5 * linkR(thislink,lr_ElementLength) * linkR(thislink,lr_Slope)

        !%  HACK: If a link does not share common zbottom then how the zbottom of face
        !%  should be handeled? The pipeAC code does not provide a clear answer 
        ! zface   = zDownstream + linkR(thislink,lr_OutletOffset)
        
=======
>>>>>>> 0710c080
        do mm = 1,linkI(thisLink,li_N_element)
            !%  store the elem info
            elem2I(thisElem2,e2i_idx)               = thisElem2
            elem2I(thisElem2,e2i_elem_type)         = linkI(thisLink,li_link_type)
            elem2I(thisElem2,e2i_weir_elem_type)    = linkI(thisLink,li_weir_type)
            elem2I(thisElem2,e2i_orif_elem_type)    = linkI(thisLink,li_orif_type)
            elem2I(thisElem2,e2i_pump_elem_type)    = linkI(thisLink,li_pump_type)
            elem2I(thisElem2,e2i_geometry)          = linkI(thislink,li_geometry)
            elem2I(thisElem2,e2i_roughness_type)    = linkI(thisLink,li_roughness_type)
            elem2I(thisElem2,e2i_link_ID)           = thisLink
            elem2I(thisElem2,e2i_link_Pos)          = mm
            elem2I(thisElem2,e2i_Mface_d)           = lastFace
            elem2I(thisElem2,e2i_Mface_u)           = thisFace

            elem2R(thisElem2,e2r_Length)            = linkR(thislink,lr_ElementLength)
            elem2R(thisElem2,e2r_Zbottom)           = zcenter
            elem2R(thisElem2,e2r_InletOffset)       = linkR(thisLink,lr_InletOffset)
            elem2R(thisElem2,e2r_DischargeCoeff1)   = linkR(thisLink,lr_DischargeCoeff1)
            elem2R(thisElem2,e2r_DischargeCoeff2)   = linkR(thisLink,lr_DischargeCoeff2)
            elem2R(thisElem2,e2r_LeftSlope)         = linkR(thisLink,lr_LeftSlope)
            elem2R(thisElem2,e2r_RightSlope)        = linkR(thisLink,lr_RightSlope)
            elem2R(thisElem2,e2r_SideSlope)         = linkR(thisLink,lr_SideSlope)
            elem2R(thisElem2,e2r_EndContractions)   = linkR(thisLink,lr_EndContractions)
            elem2R(thisElem2,e2r_FullDepth)         = linkR(thisLink,lr_FullDepth)

            zcenter = zcenter + linkR(thislink,lr_Slope) * linkR(thislink,lr_ElementLength)
            zface   = zface   + linkR(thislink,lr_Slope) * linkR(thislink,lr_ElementLength)

            elem2R(thisElem2,e2r_Zbottom)          = zcenter

            select case (linkI(thisLink,li_geometry))
              case (lRectangular)
                elem2R(thisElem2,e2r_BreadthScale) = linkR(thisLink,lr_BreadthScale)
                elem2R(thisElem2,e2r_Topwidth)     = linkR(thisLink,lr_BreadthScale)
                !faceR(thisFace,fr_Topwidth)    = linkR(thisLink,lr_Breadth)
              case (lParabolic)
                elem2R(thisElem2,e2r_BreadthScale) = zeroR
                elem2R(thisElem2,e2r_Topwidth) = twoR &
                    * sqrt(linkR(thisLink,lr_InitialDepth)/linkR(thisLink,lr_ParabolaValue))
              case (lTrapezoidal)
                elem2R(thisElem2,e2r_BreadthScale) = linkR(thisLink,lr_BreadthScale)
                elem2R(thisElem2,e2r_Topwidth)     = linkR(thisLink,lr_BreadthScale)   &
                    + linkR(thisLink,lr_InitialDepth)                              &
                    * (linkR(thisLink,lr_LeftSlope) + linkR(thisLink,lr_RightSlope))
              case (lTriangular)
                elem2R(thisElem2,e2r_BreadthScale) = zeroR
                elem2R(thisElem2,e2r_Topwidth)     = linkR(thisLink,lr_InitialDepth) &
                    * (linkR(thisLink,lr_LeftSlope) + linkR(thisLink,lr_RightSlope))
              case (lWidthDepth)
                elem2R(thisElem2,e2r_Topwidth)     = linkR(thisLink,lr_Topwidth)
                elem2R(thisElem2,e2r_BreadthScale) = linkR(thisLink,lr_BreadthScale)
                ! faceR(thisFace,fr_Topwidth)    = linkR(thisLink,lr_Topwidth)
              case (lCircular)
                elem2R(thisElem2,e2r_BreadthScale) = linkR(thisLink,lr_BreadthScale)
                elem2R(thisElem2,e2r_Topwidth)     = linkR(thisLink,lr_Topwidth)
              case default
                print *, 'error: case statement is incomplete in ',subroutine_name
                stop
            end select

            !%  store the face info on upstream face
            faceI(thisFace,fi_idx)          = thisFace
            faceI(thisFace,fi_Melem_u)      = thisElem2+1
            faceI(thisFace,fi_Melem_d)      = thisElem2
            faceI(thisFace,fi_etype_u)      = linkI(thisLink,li_link_type)
            faceI(thisFace,fi_etype_d)      = linkI(thisLink,li_link_type)
            faceI(thisFace,fi_jump_type)    = nullvalueI
            faceI(thisFace,fi_node_ID)      = nullvalueI
            faceI(thisFace,fi_link_ID)      = thisLink
            faceI(thisFace,fi_link_Pos)     = mm

            faceR(thisFace,fr_Zbottom)      = zface

            faceI(thisFace,fi_type) = setFaceType &
                (faceI(thisFace,fi_etype_u), faceI(thisFace,fi_etype_d))

            lastElem2 = thisElem2
            thisElem2 = thisElem2+1 ! ready to be assigned in next loop
            lastFace = thisFace
            thisFace = thisFace+1 ! ready to be assigned in next loop
        enddo

        !%  store the ID of the last (upstream) element in this link
        linkI(thisLink,li_Melem_u) = lastElem2 ! the last link stored
        linkI(thisLink,li_Mface_u) = lastFace ! the last face stored

        !%  reset for the last face element mapping info - upstream is not yet known.
        faceI(lastFace,fi_Melem_u)  = nullvalueI
        faceI(lastFace,fi_etype_u)  = nullvalueI
        faceI(lastFace,fi_node_ID)  = nullvalueI
        faceI(lastFace,fi_link_ID)  = nullvalueI
        faceI(lastFace,fi_link_Pos) = nullvalueI

        if ((debuglevel > 0) .or. (debuglevelall > 0)) print *, '*** leave ',subroutine_name
    end subroutine subdivide_link_going_upstream
    !
    !==========================================================================
    !==========================================================================
    !
    function setAssigned &
        (thisX, assigned_idx, unassignedValue, assignedValue, arrayI) &
        result(f_result)
        !
        ! Change the assigned status or stop on error if the node or link is
        ! already assigned.
        !
        character(64) :: subroutine_name = 'setAssigned'
        integer :: f_result
        integer, intent(in) :: thisX, assigned_idx, unassignedValue, assignedValue
        integer, intent(in) :: arrayI(:,:)
        !
        !--------------------------------------------------------------------------
        if ((debuglevel > 0) .or. (debuglevelall > 0)) print *, '*** enter ',subroutine_name

        if (arrayI(thisX,assigned_idx) == unassignedValue) then
            f_result = assignedValue
        else
            print *, thisX, assigned_idx, unassignedValue, assignedValue
            print *, arrayI(thisX,assigned_idx)
            print *, 'error: expected an unassigned node or link in ',subroutine_name
            STOP
        endif

        if ((debuglevel > 0) .or. (debuglevelall > 0)) print *, '*** leave ',subroutine_name
    end function setAssigned

    !==========================================================================
    !==========================================================================
    !
    function setFaceType &
        (up_elem_type, dn_elem_type) &
        result(f_result)
        !
        ! defines whether a face is a BC, channel, pipe or multiple connector
        !
        character(64) :: subroutine_name = 'setFaceType'

        integer :: f_result

        integer, intent(in)    ::  up_elem_type, dn_elem_type

        !--------------------------------------------------------------------------
        if ((debuglevel > 0) .or. (debuglevelall > 0)) print *, '*** enter ',subroutine_name

        if ( up_elem_type /= dn_elem_type ) then
            if (up_elem_type == eBCup) then
                f_result = fBCup
            elseif (dn_elem_type == eBCdn) then
                f_result = fBCdn
            elseif (dn_elem_type == fWeir) then
                f_result = fWeir
            elseif (up_elem_type == fWeir) then
                f_result = fWeir
            elseif (dn_elem_type == fOrifice) then
                f_result = fOrifice
            elseif (up_elem_type == fOrifice) then
                f_result = fOrifice
            elseif (dn_elem_type == fPump) then
                f_result = fPump
            elseif (up_elem_type == fPump) then
                f_result = ePump
            elseif( (up_elem_type == fPipe) .and.  (dn_elem_type == fChannel) ) then
                f_result = fPipe
            elseif( (up_elem_type == fChannel) .and.  (dn_elem_type == fPipe) ) then
                f_result = fPipe
            else
                f_result = fMultiple
            endif
        else
            if (up_elem_type == fChannel) then
                f_result = fChannel
            elseif (up_elem_type == fPipe) then
                f_result = fPipe
            elseif (up_elem_type == fPump) then
                f_result = ePump
            elseif (up_elem_type == fOrifice) then
                f_result = fOrifice
            elseif (up_elem_type == fWeir) then
                f_result = fWeir
            else
                print *, 'upstream element: ',up_elem_type
                print *, 'dnstream element: ',dn_elem_type
                print *, 'Unexpected if resolution '
                STOP
            endif
        endif

        !%  fWeir, fOrifice, fPump is not used anywhere other than output file generation. 
        !%  still theis is needed to be cleaned up.

        if ((debuglevel > 0) .or. (debuglevelall > 0)) print *, '*** leave ',subroutine_name
    end function setFaceType
    !
    !==========================================================================
    !==========================================================================
    !
    subroutine link_shortening &
        (linkLength, nodeR, nodeI, thisNode, niNlinkX, niMlinkX, &
        nrElementLengthX, element_nominal_length)
        !
        ! decrements the overall length of a link and adds a portion to
        ! a junction.
        !
        ! niNlinkX = ni_N_link_u or ni_N_link_d  (index to number of up/down links)
        ! niMlinkX = ni_MlinkUp or ni_MlinkDn  (index to map to up/down links)
        ! nrElementLengthX = nr_ElementLengthUp or nr_ElementLengthDn

        character(64) :: subroutine_name = 'link_shortening'

        real(8),              intent(in out)  ::  linkLength(:)
        real(8),    target,   intent(in out)  ::  nodeR(:,:)

        integer, target,   intent(in)      :: nodeI(:,:)

        integer,           intent(in)      :: thisNode, niNlinkX, nrElementLengthX(:), niMlinkX(:)

        real(8),              intent(in)      :: element_nominal_length(:)

        real(8)                   :: delta ! local variable

        real(8),      pointer     :: elemLength

        integer,   pointer     :: tlink

        integer    :: mm

        !--------------------------------------------------------------------------
        if ((debuglevel > 0) .or. (debuglevelall > 0)) print *, '*** enter ',subroutine_name


        !%  iterate through the up/down (X) links at this node
        do mm=1,nodeI(thisNode,niNlinkX)

            !%  use pointers to simplify code
            elemLength => nodeR(thisNode,nrElementLengthX(mm)) ! elem length location
            tlink      => nodeI(thisNode,niMlinkX(mm)) ! link index up or down

            if (tlink > 0) then
                if ( linkLength(tlink) .LE. 1.5*element_nominal_length(tlink) ) then
                    !%  where there is only one element in a link
                    delta = 0.25*linkLength(tlink)
                else
                    !%  where there are multiple elements in a link
                    delta = 0.33*element_nominal_length(tlink)
                endif
                !%  decrement link
                linkLength(tlink) = linkLength(tlink) - delta
                !%  store junction length in nodeR (target)
                elemLength = delta
            endif
        enddo

        if ((debuglevel > 0) .or. (debuglevelall > 0)) print *, '*** leave ',subroutine_name
    end subroutine link_shortening
<<<<<<< HEAD
    !
    !==========================================================================
    !==========================================================================
    !
    subroutine meta_element_assign (elemI, ei_elem_type, ei_meta_elem_type)
        !
        ! Assign meta element type to elements
        !

        character(64) :: subroutine_name = 'meta_element_assign'

        integer,   target,     intent(inout)    :: elemI(:,:)
        integer,               intent(in)       :: ei_elem_type

        integer,               intent(in)       :: ei_meta_elem_type


        !--------------------------------------------------------------------------
        if ((debuglevel > 0) .or. (debuglevelall > 0)) print *, '*** enter ',subroutine_name

        where ( (elemI(:,ei_elem_type) == eChannel)  .or. &
                (elemI(:,ei_elem_type) == ePipe) )

            elemI(:,ei_meta_elem_type) = eHQ2

        elsewhere ( (elemI(:,ei_elem_type) == eJunctionChannel) .or. &
                    (elemI(:,ei_elem_type) == eJunctionPipe)  )

            elemI(:,ei_meta_elem_type) = eHQM

        elsewhere ( (elemI(:,ei_elem_type) == eWeir)    .or. &
                    (elemI(:,ei_elem_type) == eorifice) .or. &
                    (elemI(:,ei_elem_type) == ePump)  )

            elemI(:,ei_meta_elem_type) = eQonly

        elsewhere ( (elemI(:,ei_elem_type) == eStorage) )

            elemI(:,ei_meta_elem_type) = eHonly

        elsewhere ( (elemI(:,ei_elem_type) == eBCup) .or. &
            (elemI(:,ei_elem_type) == eBCdn)  )
            ! Assigning nonHQ meta elem type to boundary conditions. Confirm this!
            elemI(:,ei_meta_elem_type) = eNonHQ
        end where

        if ((debuglevel > 0) .or. (debuglevelall > 0)) print *, '*** leave ',subroutine_name
    end subroutine meta_element_assign
    !
    !==========================================================================
    !==========================================================================
    !
    subroutine face_meta_element_type_assign (faceI, elemI, N_face)

        character(64) :: subroutine_name = 'face_meta_element_type_assign'

        integer,      target,     intent(in out)  :: faceI(:,:), elemI(:,:)
        integer,                  intent(in)      :: N_face

        integer :: ii

        !--------------------------------------------------------------------------
        if ((debuglevel > 0) .or. (debuglevelall > 0)) print *, '*** enter ',subroutine_name

        do ii=1, N_face
            if ( (faceI(ii,fi_etype_u) == eChannel) .or. &
                (faceI(ii,fi_etype_u) == ePipe) ) then

                faceI(ii,fi_meta_etype_u) = eHQ2

            elseif ( (faceI(ii,fi_etype_u) == eJunctionChannel) .or. &
                (faceI(ii,fi_etype_u) == eJunctionPipe) ) then

                faceI(ii,fi_meta_etype_u) = eHQm

            elseif ( (faceI(ii,fi_etype_u) == eWeir)    .or. &
                (faceI(ii,fi_etype_u) == eorifice) .or. &
                (faceI(ii,fi_etype_u) == ePump) ) then

                faceI(ii,fi_meta_etype_u) = eQonly

            elseif ( (faceI(ii,fi_etype_u) == eStorage) ) then

                faceI(ii,fi_meta_etype_u) = eHonly

            elseif ( (faceI(ii,fi_etype_u) == eBCdn)    .or. &
                (faceI(ii,fi_etype_u) == eBCup) ) then

                faceI(ii,fi_meta_etype_u) = eNonHQ

            else
                print*, 'undefined element type upstream of face', ii
                stop
            endif
        end do

        do ii=1, N_face
            if ( (faceI(ii,fi_etype_d) == eChannel) .or. &
                (faceI(ii,fi_etype_d) == ePipe) ) then

                faceI(ii,fi_meta_etype_d) = eHQ2

            elseif ( (faceI(ii,fi_etype_d) == eJunctionChannel) .or. &
                (faceI(ii,fi_etype_d) == eJunctionPipe) ) then

                faceI(ii,fi_meta_etype_d) = eHQm

            elseif ( (faceI(ii,fi_etype_d) == eWeir)    .or. &
                (faceI(ii,fi_etype_d) == eorifice) .or. &
                (faceI(ii,fi_etype_d) == ePump) ) then

                faceI(ii,fi_meta_etype_d) = eQonly

            elseif ( (faceI(ii,fi_etype_d) == eStorage) ) then

                faceI(ii,fi_meta_etype_d) = eHonly

            elseif ( (faceI(ii,fi_etype_d) == eBCdn)    .or. &
                (faceI(ii,fi_etype_d) == eBCup) ) then

                faceI(ii,fi_meta_etype_d) = eNonHQ

            else
                print*, 'undefined element type downstream of face', ii
                stop
            endif
        end do

        if ((debuglevel > 0) .or. (debuglevelall > 0)) print *, '*** leave ',subroutine_name
    end subroutine face_meta_element_type_assign
    !
    !==========================================================================
    ! END OF MODULE network_define
    !==========================================================================
=======
>>>>>>> 0710c080
end module network_define<|MERGE_RESOLUTION|>--- conflicted
+++ resolved
@@ -45,17 +45,10 @@
         !
         character(64) :: subroutine_name = 'network_initiation'
 
-<<<<<<< HEAD
-        integer,   target,         intent(in out)      :: linkI(:,:)
-        integer,   target,         intent(in out)      :: nodeI(:,:)
-        real(8),                      intent(in out)      :: linkR(:,:)
-        real(8),      target,         intent(in out)      :: nodeR(:,:)
-=======
         integer, allocatable, target, intent(inout) :: linkI(:,:)
         integer, allocatable, target, intent(inout) :: nodeI(:,:)
         real(8), allocatable, target, intent(inout) :: linkR(:,:)
         real(8), allocatable, target, intent(inout) :: nodeR(:,:)
->>>>>>> 0710c080
 
         type(string), intent(in out)   :: linkName(:)
         type(string), intent(in out)   :: nodeName(:)
@@ -64,33 +57,21 @@
         logical,   intent(out)       :: nodeYN(:,:)
 
         !%   elem2# are the values for elements that have only 2 faces
-<<<<<<< HEAD
-        real(8),       dimension(:,:), allocatable, target    :: elem2R       ! real(8) data for elements with 2 faces
-=======
         real(8),       dimension(:,:), allocatable, target    :: elem2R       ! real data for elements with 2 faces
->>>>>>> 0710c080
         integer,    dimension(:,:), allocatable, target    :: elem2I       ! integer data for elements with 2 faces
         logical,    dimension(:,:), allocatable, target    :: elem2YN      ! logical data for elements with 2 faces
 
         type(string), dimension(:), allocatable, target    :: elem2Name    ! array of character strings
 
         !%   elemM# are the values for elements that have more than 2 faces
-<<<<<<< HEAD
-        real(8),       dimension(:,:), allocatable, target    :: elemMR       ! real(8) data for elements with multi faces
-=======
         real(8),       dimension(:,:), allocatable, target    :: elemMR       ! real data for elements with multi faces
->>>>>>> 0710c080
         integer,    dimension(:,:), allocatable, target    :: elemMI       ! integer data for elements with multi faces
         logical,    dimension(:,:), allocatable, target    :: elemMYN      ! logical data for elements with multi faces
 
         type(string), dimension(:), allocatable, target    :: elemMName    ! array of character strings
 
         !%   face# are the values for faces (always bounded by 2 elements)
-<<<<<<< HEAD
-        real(8),       dimension(:,:), allocatable, target    :: faceR       ! real(8) data for faces
-=======
         real(8),       dimension(:,:), allocatable, target    :: faceR       ! real data for faces
->>>>>>> 0710c080
         integer,    dimension(:,:), allocatable, target    :: faceI       ! integer data for faces
         logical,    dimension(:,:), allocatable, target    :: faceYN      ! logical data for face
 
@@ -1640,7 +1621,6 @@
         zcenter = zDownstream - 0.5 * linkR(thislink,lr_ElementLength) * linkR(thislink,lr_Slope)
         zface   = zDownstream
 
-<<<<<<< HEAD
         !%  HACK: Dealing with inlet and outlet offset
         !%  offset elevation is added here. This needs further revision
         !%  below is a hack code only works with Trajkovic cases test file
@@ -1653,9 +1633,6 @@
         !%  HACK: If a link does not share common zbottom then how the zbottom of face
         !%  should be handeled? The pipeAC code does not provide a clear answer 
         ! zface   = zDownstream + linkR(thislink,lr_OutletOffset)
-        
-=======
->>>>>>> 0710c080
         do mm = 1,linkI(thisLink,li_N_element)
             !%  store the elem info
             elem2I(thisElem2,e2i_idx)               = thisElem2
@@ -1910,7 +1887,6 @@
 
         if ((debuglevel > 0) .or. (debuglevelall > 0)) print *, '*** leave ',subroutine_name
     end subroutine link_shortening
-<<<<<<< HEAD
     !
     !==========================================================================
     !==========================================================================
@@ -2045,6 +2021,4 @@
     !==========================================================================
     ! END OF MODULE network_define
     !==========================================================================
-=======
->>>>>>> 0710c080
 end module network_define