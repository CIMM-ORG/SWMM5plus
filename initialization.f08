! module initialization
!
! This creates the arrays index structures that are used for accessing
! data. Arguably, this could be done more simply but we want the fundamental
! column indexes in array_index to be parameters rather than variables. By
! using parameters we reduce the possibility of accidentally changing a
! column definition.
!
!==========================================================================
!
module initialization
    !
    ! general initialization of data structures (not including network)
    !
    use allocate_storage
    use array_index
    use data_keys
    use globals
    use interface

    implicit none
    private

    public :: initialize_arrayindex ! handles indexes for multiple face per element
    public :: initialize_arrayindex_status ! status check at end of simulation
    public :: initialize_array_zerovalues ! sets some elemMR values to zero
    public :: initialize_dummy_values
    public :: initialize_linknode_arrays ! Retrieves data from SWMM C interface and populates link and node tables

    integer, private :: debuglevel = 0

<<<<<<< HEAD
 contains
!
!==========================================================================
!==========================================================================
!
 subroutine initialize_arrayindex
!
! Initializes the array indexes for the parameter values.
! Note that the use of these indexes as variable arrays in the code is
! necessary for simplicity in coding, but leaves a potential bug if the
! variables are ever changed during the code. As such, we have an
! additional subroutine (initialization_arrayindex_status) that checks to
! see of the indexes have retained their values at the end of a
! simulation.

 character(64) :: subroutine_name =  'initialize_arrayindex'
 integer :: ii, kk

!--------------------------------------------------------------------------
 if ((debuglevel > 0) .or. (debuglevelall > 0)) print *, '*** enter ',subroutine_name

 ! initialize the indexes for temp arrays
 e2r_Temp(1)  = e2r_temp1
 e2r_Temp(2)  = e2r_temp2
 e2r_Temp(3)  = e2r_temp3
 e2r_Temp(4)  = e2r_temp4
 e2r_Temp(5)  = e2r_temp5
 e2r_Temp(6)  = e2r_temp6
 e2r_Temp(7)  = e2r_temp7
 e2r_Temp(8)  = e2r_temp8
 e2r_Temp(9)  = e2r_temp9
 e2r_Temp(10) = e2r_temp10
 if (e2r_n_temp > 10) then
    print *, 'error need to update initialization of e2r_Temp in ',subroutine_name
    stop
 endif

 eMr_Temp(1) = eMr_temp1
 eMr_Temp(2) = eMr_temp2
 eMr_Temp(3) = eMr_temp3
 eMr_Temp(4) = eMr_temp4
 eMr_Temp(5) = eMr_temp5
 eMr_Temp(6) = eMr_temp6
 if (eMr_n_temp > 6) then
    print *, 'error need to update initialization of eMr_Temp in ',subroutine_name
    stop
 endif

 e2i_Temp(1) = e2i_temp1
 e2i_Temp(2) = e2i_temp2
 if (e2i_n_temp > 2) then
    print *, 'error need to update initialization of e2i_Temp in ',subroutine_name
    stop
 endif

 eMi_Temp(1) = eMi_temp1
 eMi_Temp(2) = eMi_temp2
 if (eMi_n_temp > 2) then
    print *, 'error need to update initialization of eMi_Temp in ',subroutine_name
    stop
 endif

 fi_Temp(1) = fi_temp1
 fi_Temp(2) = fi_temp2
 if (fi_n_temp > 2) then
    print *, 'error need to update initialization of fi_Temp in ',subroutine_name
    stop
 endif

 fr_Temp(1) = fr_temp1
 fr_Temp(2) = fr_temp2
 fr_Temp(3) = fr_temp3
 fr_Temp(4) = fr_temp4
 fr_Temp(5) = fr_temp5
 fr_Temp(6) = fr_temp6
 fr_Temp(7) = fr_temp7
 fr_Temp(8) = fr_temp8
 fr_Temp(9) = fr_temp9
 if (fr_n_temp > 9) then
    print *, 'error need to update initialization of fr_Temp in ',subroutine_name
    stop
 endif

 e2YN_Temp(1) = e2YN_temp1
 e2YN_Temp(2) = e2YN_temp2
 e2YN_Temp(3) = e2YN_temp3
 e2YN_Temp(4) = e2YN_temp4
 if (e2YN_n_temp > 4) then
    print *, 'error need to update initialization of e2YN_Temp in ',subroutine_name
    stop
 endif

 eMYN_Temp(1) = eMYN_temp1
 eMYN_Temp(2) = eMYN_temp2
 eMYN_Temp(3) = eMYN_temp3
 eMYN_Temp(4) = eMYN_temp4
 if (eMYN_n_temp > 4) then
    print *, 'error need to update initialization of eMYN_Temp in ',subroutine_name
    stop
 endif

 fYN_Temp(1) = fYN_temp1
 fYN_Temp(2) = fYN_temp2
 if (fYN_n_temp > 2) then
    print *, 'error need to update initialization of fYN_Temp in ',subroutine_name
    stop
 endif

! the following are required index values
 ii=1
 ni_MlinkUp(ii) = ni_Mlink_u1
 ni_MlinkDn(ii) = ni_Mlink_d1

 eMi_MfaceUp(ii) = eMi_Mface_u1
 eMi_MfaceDn(ii) = eMi_Mface_d1

 eMr_EtaUp(ii) = eMr_Eta_u1
 eMr_EtaDn(ii) = eMr_Eta_d1

 eMr_FlowrateUp(ii) = eMr_Flowrate_u1
 eMr_FlowrateDn(ii) = eMr_Flowrate_d1

 eMr_VelocityUp(ii) = eMr_Velocity_u1
 eMr_VelocityDn(ii) = eMr_Velocity_d1

 eMr_TimescaleUp(ii) = eMr_Timescale_u1
 eMr_TimescaleDn(ii) = eMr_Timescale_d1

 eMr_AreaUp(ii) = eMr_Area_u1
 eMr_AreaDn(ii) = eMr_Area_d1

 eMr_TopwidthUp(ii) = eMr_Topwidth_u1
 eMr_TopwidthDn(ii) = eMr_Topwidth_d1

 eMr_HydDepthUp(ii) = eMr_HydDepth_u1
 eMr_HydDepthDn(ii) = eMr_HydDepth_d1

 eMr_LengthUp(ii) = eMr_Length_u1
 eMr_LengthDn(ii) = eMr_Length_d1

 eMr_ZbottomUp(ii) = eMr_Zbottom_u1
 eMr_ZbottomDn(ii) = eMr_Zbottom_d1

 eMr_BreadthScaleUp(ii) = eMr_BreadthScale_u1
 eMr_BreadthScaleDn(ii) = eMr_BreadthScale_d1

 nr_ElementLengthUp(ii) = nr_ElementLength_u1
 nr_ElementLengthDn(ii) = nr_ElementLength_d1

! the following depends on the number of upstream faces per element allowed
 ii=2
 if (upstream_face_per_elemM > ii-1) then
    ni_MlinkUp(ii)           = ni_Mlink_u2
    eMi_MfaceUp(ii)          = eMi_Mface_u2
    eMr_EtaUp(ii)            = eMr_Eta_u2
    eMr_FlowrateUp(ii)       = eMr_Flowrate_u2
    eMr_VelocityUp(ii)       = eMr_Velocity_u2
    eMr_TimescaleUp(ii)      = eMr_Timescale_u2
    eMr_AreaUp(ii)           = eMr_Area_u2
    eMr_TopwidthUp(ii)       = eMr_Topwidth_u2
    eMr_HydDepthUp(ii)       = eMr_HydDepth_u2
    eMr_LengthUp(ii)         = eMr_Length_u2
    eMr_ZbottomUp(ii)        = eMr_Zbottom_u2
    eMr_BreadthScaleUp(ii)   = eMr_BreadthScale_u2
    nr_ElementLengthUp(ii)   = nr_ElementLength_u2
 endif
 ii=3
 if (upstream_face_per_elemM > ii-1) then
    ni_MlinkUp(ii)           = ni_Mlink_u3
    eMi_MfaceUp(ii)          = eMi_Mface_u3
    eMr_EtaUp(ii)            = eMr_Eta_u3
    eMr_FlowrateUp(ii)       = eMr_Flowrate_u3
    eMr_VelocityUp(ii)       = eMr_Velocity_u3
    eMr_TimescaleUp(ii)      = eMr_Timescale_u3
    eMr_AreaUp(ii)           = eMr_Area_u3
    eMr_TopwidthUp(ii)       = eMr_Topwidth_u3
    eMr_HydDepthUp(ii)       = eMr_HydDepth_u3
    eMr_LengthUp(ii)         = eMr_Length_u3
    eMr_ZbottomUp(ii)        = eMr_Zbottom_u3
    eMr_BreadthScaleUp(ii)   = eMr_BreadthScale_u3
    nr_ElementLengthUp(ii)   = nr_ElementLength_u3
 endif
 if (upstream_face_per_elemM > 3) then
    print *, 'error: code does not support upstream_face_per_elemM > 3 in ',subroutine_name
 endif

! the following depends on the number of downstream faces per element allowed
 ii=2
 if (dnstream_face_per_elemM > ii-1) then
    ni_MlinkDn(ii)           = ni_Mlink_d2
    eMi_MfaceDn(ii)          = eMi_Mface_d2
    eMr_EtaDn(ii)            = eMr_Eta_d2
    eMr_FlowrateDn(ii)       = eMr_Flowrate_d2
    eMr_VelocityDn(ii)       = eMr_Velocity_d2
    eMr_TimescaleDn(ii)      = eMr_Timescale_d2
    eMr_AreaDn(ii)           = eMr_Area_d2
    eMr_TopwidthDn(ii)       = eMr_Topwidth_d2
    eMr_HydDepthDn(ii)       = eMr_HydDepth_d2
    eMr_LengthDn(ii)         = eMr_Length_d2
    eMr_ZbottomDn(ii)        = eMr_Zbottom_d2
    eMr_BreadthScaleDn(ii)    = eMr_BreadthScale_d2
    nr_ElementLengthDn(ii)   = nr_ElementLength_d2
 endif

 ii=3
 if (dnstream_face_per_elemM > ii-1) then
    ni_MlinkDn(ii)           = ni_Mlink_d3
    eMi_MfaceDn(ii)          = eMi_Mface_d3
    eMr_EtaDn(ii)            = eMr_Eta_d3
    eMr_FlowrateDn(ii)       = eMr_Flowrate_d3
    eMr_VelocityDn(ii)       = eMr_Velocity_d3
    eMr_TimescaleDn(ii)      = eMr_Timescale_d3
    eMr_AreaDn(ii)           = eMr_Area_d3
    eMr_TopwidthDn(ii)       = eMr_Topwidth_d3
    eMr_HydDepthDn(ii)       = eMr_HydDepth_d3
    eMr_LengthDn(ii)         = eMr_Length_d3
    eMr_ZbottomDn(ii)        = eMr_Zbottom_d3
    eMr_BreadthScaleDn(ii)   = eMr_BreadthScale_d3
    nr_ElementLengthDn(ii)   = nr_ElementLength_d3
 endif
 if (dnstream_face_per_elemM > 3) then
    print *, 'error: code does not support dnstream_face_per_elemM > 3 in ',subroutine_name
 endif

 do ii=1,upstream_face_per_elemM
    eMr_EtaAll(ii)          = eMr_EtaUp(ii)
    eMr_FlowrateAll(ii)     = eMr_FlowrateUp(ii)
    eMr_VelocityAll(ii)     = eMr_VelocityUp(ii)
    eMr_TimescaleAll(ii)    = eMr_TimescaleUp(ii)
    eMr_AreaAll(ii)         = eMr_AreaUp(ii)
    eMr_TopwidthAll(ii)     = eMr_TopwidthUp(ii)
    eMr_HydDepthAll(ii)     = eMr_HydDepthUp(ii)
    eMr_LengthAll(ii)       = eMr_LengthUp(ii)
    eMr_ZbottomAll(ii)      = eMr_ZbottomUp(ii)
    eMr_BreadthScaleAll(ii) = eMr_BreadthScaleUp(ii)
    eMi_MfaceAll(ii)        = eMi_MfaceUp(ii)
 end do

 do ii=1,dnstream_face_per_elemM
    kk = ii+upstream_face_per_elemM
    eMr_EtaAll(kk)          = eMr_EtaDn(ii)
    eMr_FlowrateAll(kk)     = eMr_FlowrateDn(ii)
    eMr_VelocityAll(kk)     = eMr_VelocityDn(ii)
    eMr_TimescaleAll(kk)    = eMr_TimescaleDn(ii)
    eMr_AreaAll(kk)         = eMr_AreaDn(ii)
    eMr_TopwidthAll(kk)     = eMr_TopwidthDn(ii)
    eMr_HydDepthAll(kk)     = eMr_HydDepthDn(ii)
    eMr_LengthAll(kk)       = eMr_LengthDn(ii)
    eMr_ZbottomAll(kk)      = eMr_ZbottomDn(ii)
    eMr_BreadthScaleAll(kk) = eMr_BreadthScaleDn(ii)
    eMi_MfaceAll(kk)        = eMi_MfaceDn(ii)
end do

 if ((debuglevel > 0) .or. (debuglevelall > 0)) print *, '*** leave ',subroutine_name
 end subroutine initialize_arrayindex
!
!==========================================================================
!==========================================================================
!
 subroutine initialize_arrayindex_status
!
! Companion to initialize_faceindex that checks to see if the face index
! arrays were accidentally changed during code execution. Such a change
! would invalidate the indexing and create a subtle bug in the results.
!
 character(64) :: subroutine_name =  'initialize_arrayindex_status'
 integer :: ii
!--------------------------------------------------------------------------
 if ((debuglevel > 0) .or. (debuglevelall > 0)) print *, '*** enter ',subroutine_name

 if (eMr_Temp(1) /= eMr_temp1) then
    print *, 'error: eMr_Temp(1) unexpectedly changed in code in ',subroutine_name
    stop
 endif
 if (eMr_Temp(2) /= eMr_temp2) then
    print *, 'error: eMr_Temp(2) unexpectedly changed in code in ',subroutine_name
    stop
 endif
 if (eMr_Temp(3) /= eMr_temp3) then
    print *, 'error: eMr_Temp(3) unexpectedly changed in code in ',subroutine_name
    stop
 endif
 if (eMr_Temp(4) /= eMr_temp4) then
    print *, 'error: eMr_Temp(4) unexpectedly changed in code in ',subroutine_name
    stop
 endif
 if (eMr_Temp(5) /= eMr_temp5) then
    print *, 'error: eMr_Temp(5) unexpectedly changed in code in ',subroutine_name
    stop
 endif
 if (eMr_Temp(6) /= eMr_temp6) then
    print *, 'error: eMr_Temp(6) unexpectedly changed in code in ',subroutine_name
    stop
 endif


 if (e2r_Temp(1) /= e2r_temp1) then
    print *, 'error: e2r_Temp(1) unexpectedly changed in code in ',subroutine_name
    stop
 endif
 if (e2r_Temp(2) /= e2r_temp2) then
    print *, 'error: e2r_Temp(2) unexpectedly changed in code in ',subroutine_name
    stop
 endif
 if (e2r_Temp(3) /= e2r_temp3) then
    print *, 'error: e2r_Temp(3) unexpectedly changed in code in ',subroutine_name
    stop
 endif
 if (e2r_Temp(4) /= e2r_temp4) then
    print *, 'error: e2r_Temp(4) unexpectedly changed in code in ',subroutine_name
    stop
 endif
 if (e2r_Temp(5) /= e2r_temp5) then
    print *, 'error: e2r_Temp(5) unexpectedly changed in code in ',subroutine_name
    stop
 endif
 if (e2r_Temp(6) /= e2r_temp6) then
    print *, 'error: e2r_Temp(6) unexpectedly changed in code in ',subroutine_name
    stop
 endif

 ii = 1
 if (ni_MlinkUp(ii)         /= ni_Mlink_u1) then
    print *, 'error: ni_MlinkUp(1) unexpectedly changed in code in ',subroutine_name
    stop
 endif

 if (ni_MlinkDn(ii)         /= ni_Mlink_d1) then
    print *, 'error: ni_MlinkDn(1) unexpectedly changed in code in ',subroutine_name
    stop
 endif

 if (eMi_MfaceUp(ii)         /= eMi_Mface_u1) then
    print *, 'error: eMi_MfaceUp(1) unexpectedly changed in code in ',subroutine_name
    stop
 endif
 if (eMi_MfaceDn(ii)         /= eMi_Mface_d1) then
    print *, 'error: eMi_MfaceDn(1) unexpectedly changed in code in ',subroutine_name
    stop
 endif

 if (eMr_EtaUp(ii)      /= eMr_Eta_u1) then
    print *, 'error: eMr_EtaUp(1) unexpectedly changed in code in ',subroutine_name
    stop
 endif
 if (emr_EtaDn(ii)      /= eMr_Eta_d1) then
    print *, 'error: eMr_EtaDn(1) unexpectedly changed in code in ',subroutine_name
    stop
 endif

 if (eMr_FlowrateUp(ii)      /= eMr_Flowrate_u1) then
    print *, 'error: eMr_FlowrateUp(1) unexpectedly changed in code in ',subroutine_name
    stop
 endif
 if (emr_FlowrateDn(ii)      /= eMr_Flowrate_d1) then
    print *, 'error: eMr_FlowrateDn(1) unexpectedly changed in code in ',subroutine_name
    stop
 endif


 if (eMr_VelocityUp(ii)      /= eMr_Velocity_u1) then
    print *, 'error: eMr_VelocityUp(1) unexpectedly changed in code in ',subroutine_name
    stop
 endif
 if (eMr_VelocityDn(ii)      /= eMr_Velocity_d1) then
    print *, 'error: eMr_VelocityDn(1) unexpectedly changed in code in ',subroutine_name
    stop
 endif

 if (eMr_TimescaleUp(ii)        /= eMr_Timescale_u1) then
    print *, 'error: eMr_TimescaleUp(1) unexpectedly changed in code in ',subroutine_name
    stop
 endif

 if (eMr_TimescaleDn(ii)        /= eMr_Timescale_d1) then
    print *, 'error: eMr_TimescaleDn(1) unexpectedly changed in code in ',subroutine_name
    stop
 endif

 if (eMr_AreaUp(ii)        /= eMr_Area_u1) then
    print *, 'error: eMr_AreaUp(1) unexpectedly changed in code in ',subroutine_name
    stop
 endif
 if (eMr_AreaDn(ii)        /= eMr_Area_d1) then
    print *, 'error: eMr_AreaDn(1) unexpectedly changed in code in ',subroutine_name
    stop
 endif

 if (eMr_TopwidthUp(ii)        /= eMr_Topwidth_u1) then
    print *, 'error: eMr_TopwidthUp(1) unexpectedly changed in code in ',subroutine_name
    stop
 endif

 if (eMr_TopwidthDn(ii)        /= eMr_Topwidth_d1) then
    print *, 'error: eMr_TopwidthDn(1) unexpectedly changed in code in ',subroutine_name
    stop
 endif
 if (eMr_HydDepthUp(ii)        /= eMr_HydDepth_u1) then
    print *, 'error: eMr_HydDepthUp(1) unexpectedly changed in code in ',subroutine_name
    stop
 endif

 if (eMr_HydDepthDn(ii)        /= eMr_HydDepth_d1) then
    print *, 'error: eMr_HydDepthDn(1) unexpectedly changed in code in ',subroutine_name
    stop
 endif


 if (eMr_LengthUp(ii)        /= eMr_Length_u1) then
    print *, 'error: eMr_LengthUp(1) unexpectedly changed in code in ',subroutine_name
    stop
 endif
 if (eMr_LengthDn(ii)        /= eMr_Length_d1) then
    print *, 'error: eMr_LengthDn(1) unexpectedly changed in code in ',subroutine_name
    stop
 endif

 if (eMr_ZbottomUp(ii)        /= eMr_Zbottom_u1) then
    print *, 'error: eMr_ZbottomUp(1) unexpectedly changed in code in ',subroutine_name
    stop
 endif

 if (eMr_ZbottomDn(ii)        /= eMr_Zbottom_d1) then
    print *, 'error: eMr_ZbottomDn(1) unexpectedly changed in code in ',subroutine_name
    stop
 endif

 if (eMr_BreadthScaleUp(ii)        /= eMr_BreadthScale_u1) then
    print *, 'error: eMr_BreadthScaleUp(1) unexpectedly changed in code in ',subroutine_name
    stop
 endif

 if (eMr_BreadthScaleDn(ii)        /= eMr_BreadthScale_d1) then
    print *, 'error: eMr_BreadthScaleDn(1) unexpectedly changed in code in ',subroutine_name
    stop
 endif

 if (nr_ElementLengthUp(ii) /= nr_ElementLength_u1) then
     print *, 'error: nr_ElementLengthUp(1) unexpectedly changed in code in ',subroutine_name
    stop
 endif
 if (nr_ElementLengthDn(ii) /= nr_ElementLength_d1) then
    print *, 'error: ni_ElementLengthDn(1) unexpectedly changed in code in ',subroutine_name
    stop
 endif

! the following depends on the number of upstream faces per element allowed
 ii=2
 if (upstream_face_per_elemM > ii-1) then
    if (ni_MlinkUp(ii)          /= ni_Mlink_u2) then
        print *, 'ii = ',ii
        print *, 'error: ni_MlinkUp(ii) unexpectedly changed in code in ',subroutine_name
        stop
    endif
    if (eMi_MfaceUp(ii)          /= eMi_Mface_u2) then
        print *, 'ii = ',ii
        print *, 'error: eMi_MfaceUp(ii) unexpectedly changed in code in ',subroutine_name
        stop
    endif
    if (eMr_EtaUp(ii)       /= eMr_Eta_u2) then
        print *, 'ii = ',ii
        print *, 'error: eMr_EtaUp(ii) unexpectedly changed in code in ',subroutine_name
        stop
    endif
    if (eMr_FlowrateUp(ii)       /= eMr_Flowrate_u2) then
        print *, 'ii = ',ii
        print *, 'error: eMr_FlowrateUp(ii) unexpectedly changed in code in ',subroutine_name
        stop
    endif
    if (eMr_VelocityUp(ii)       /= eMr_Velocity_u2) then
        print *, 'ii = ',ii
        print *, 'error: eMr_VelocityUp(ii) unexpectedly changed in code in ',subroutine_name
        stop
    endif
    if (eMr_TimescaleUp(ii)         /= eMr_Timescale_u2) then
        print *, 'ii = ',ii
        print *, 'error: eMr_TimescaleUp(ii) unexpectedly changed in code in ',subroutine_name
        stop
    endif
    if (eMr_AreaUp(ii)         /= eMr_Area_u2) then
        print *, 'ii = ',ii
        print *, 'error: eMr_AreaUp(ii) unexpectedly changed in code in ',subroutine_name
        stop
    endif
    if (eMr_TopwidthUp(ii)         /= eMr_Topwidth_u2) then
        print *, 'ii = ',ii
        print *, 'error: eMr_TopwidthUp(ii) unexpectedly changed in code in ',subroutine_name
        stop
    endif
    if (eMr_HydDepthUp(ii)         /= eMr_HydDepth_u2) then
        print *, 'ii = ',ii
        print *, 'error: eMr_HydDepthUp(ii) unexpectedly changed in code in ',subroutine_name
        stop
    endif
    if (eMr_LengthUp(ii)         /= eMr_Length_u2) then
        print *, 'ii = ',ii
        print *, 'error: eMr_LengthUp(ii) unexpectedly changed in code in ',subroutine_name
        stop
    endif
    if (eMr_ZbottomUp(ii)         /= eMr_Zbottom_u2) then
        print *, 'ii = ',ii
        print *, 'error: eMr_ZbottomUp(ii) unexpectedly changed in code in ',subroutine_name
        stop
    endif
    if (eMr_BreadthScaleUp(ii)    /= eMr_BreadthScale_u2) then
        print *, 'ii = ',ii
        print *, 'error: eMr_BreadthScaleUp(ii) unexpectedly changed in code in ',subroutine_name
        stop
    endif
    if (nr_ElementLengthUp(ii)  /= nr_ElementLength_u2) then
        print *, 'ii = ',ii
        print *, 'error: nr_ElementLengthUp(ii) unexpectedly changed in code in ',subroutine_name
        stop
    endif
 endif
 ii=3
 if (upstream_face_per_elemM > ii-1) then
    if (ni_MlinkUp(ii)          /= ni_Mlink_u3) then
        print *, 'ii = ',ii
        print *, 'error: ni_MlinkUp(ii) unexpectedly changed in code in ',subroutine_name
        stop
    endif
    if (eMi_MfaceUp(ii)          /= eMi_Mface_u3) then
        print *, 'ii = ',ii
        print *, 'error: eMi_MfaceUp(ii) unexpectedly changed in code in ',subroutine_name
        stop
    endif
    if (eMr_EtaUp(ii)       /= eMr_Eta_u3) then
        print *, 'ii = ',ii
        print *, 'error: eMr_EtaUp(ii) unexpectedly changed in code in ',subroutine_name
        stop
    endif
    if (eMr_FlowrateUp(ii)       /= eMr_Flowrate_u3) then
        print *, 'ii = ',ii
        print *, 'error: eMr_FlowrateUp(ii) unexpectedly changed in code in ',subroutine_name
        stop
    endif
    if (eMr_VelocityUp(ii)       /= eMr_Velocity_u3) then
        print *, 'ii = ',ii
        print *, 'error: eMr_VelocityUp(ii) unexpectedly changed in code in ',subroutine_name
        stop
    endif
    if (eMr_TimescaleUp(ii)         /= eMr_Timescale_u3) then
        print *, 'ii = ',ii
        print *, 'error: eMr_TimescaleUp(ii) unexpectedly changed in code in ',subroutine_name
        stop
    endif
    if (eMr_AreaUp(ii)         /= eMr_Area_u3) then
        print *, 'ii = ',ii
        print *, 'error: eMr_AreaUp(ii) unexpectedly changed in code in ',subroutine_name
        stop
    endif
    if (eMr_TopwidthUp(ii)            /= eMr_Topwidth_u3) then
        print *, 'ii = ',ii
        print *, 'error: eMr_TopwidthUp(ii) unexpectedly changed in code in ',subroutine_name
        stop
    endif
    if (eMr_HydDepthUp(ii)            /= eMr_HydDepth_u3) then
        print *, 'ii = ',ii
        print *, 'error: eMr_HydDepthUp(ii) unexpectedly changed in code in ',subroutine_name
        stop
    endif
    if (eMr_LengthUp(ii)         /= eMr_Length_u3) then
        print *, 'ii = ',ii
        print *, 'error: eMr_LengthUp(ii) unexpectedly changed in code in ',subroutine_name
        stop
    endif
    if (eMr_ZbottomUp(ii)         /= eMr_Zbottom_u3) then
        print *, 'ii = ',ii
        print *, 'error: eMr_ZbottomUp(ii) unexpectedly changed in code in ',subroutine_name
        stop
    endif
    if (eMr_BreadthScaleUp(ii)    /= eMr_BreadthScale_u3) then
        print *, 'ii = ',ii
        print *, 'error: eMr_BreadthScaleUp(ii) unexpectedly changed in code in ',subroutine_name
        stop
    endif
    if (nr_ElementLengthUp(ii)  /= nr_ElementLength_u3) then
        print *, 'ii = ',ii
        print *, 'error: nr_ElementLengthUp(ii) unexpectedly changed in code in ',subroutine_name
        stop
    endif
 endif
 if (upstream_face_per_elemM > 3) then
    print *, 'error: code does not support upstream_face_per_elemM > 3 in ',subroutine_name
 endif

! the following depends on the number of downstream faces per element allowed
 ii=2
 if (dnstream_face_per_elemM > ii-1) then
    if (ni_MlinkDn(ii)          /= ni_Mlink_d2) then
        print *, 'ii = ',ii
        print *, 'error: ni_MlinkDn(ii) unexpectedly changed in code in ',subroutine_name
        stop
    endif
    if (eMi_MfaceDn(ii)          /= eMi_Mface_d2) then
        print *, 'ii = ',ii
        print *, 'error: eMi_MfaceDn(ii) unexpectedly changed in code in ',subroutine_name
        stop
    endif
    if (eMr_EtaDn(ii)       /= eMr_Eta_d2) then
        print *, 'ii = ',ii
        print *, 'error: eMr_EtaDn(ii) unexpectedly changed in code in ',subroutine_name
        stop
    endif
    if (eMr_FlowrateDn(ii)       /= eMr_Flowrate_d2) then
        print *, 'ii = ',ii
        print *, 'error: eMr_FlowrateDn(ii) unexpectedly changed in code in ',subroutine_name
        stop
    endif
    if (eMr_VelocityDn(ii)       /= eMr_Velocity_d2) then
        print *, 'ii = ',ii
        print *, 'error: eMr_VelocityDn(ii) unexpectedly changed in code in ',subroutine_name
        stop
    endif
    if (eMr_TimescaleDn(ii)         /= eMr_Timescale_d2) then
        print *, 'ii = ',ii
        print *, 'error: eMr_TimescaleDn(ii) unexpectedly changed in code in ',subroutine_name
        stop
    endif
    if (eMr_AreaDn(ii)         /= eMr_Area_d2) then
        print *, 'ii = ',ii
        print *, 'error: eMr_AreaDn(ii) unexpectedly changed in code in ',subroutine_name
        stop
    endif
    if (eMr_TopwidthDn(ii)         /= eMr_Topwidth_d2) then
        print *, 'ii = ',ii
        print *, 'error: eMr_TopwidthDn(ii) unexpectedly changed in code in ',subroutine_name
        stop
    endif
    if (eMr_HydDepthDn(ii)         /= eMr_HydDepth_d2) then
        print *, 'ii = ',ii
        print *, 'error: eMr_HydDepthDn(ii) unexpectedly changed in code in ',subroutine_name
        stop
    endif
    if (eMr_LengthDn(ii)         /= eMr_Length_d2) then
        print *, 'ii = ',ii
        print *, 'error: eMr_LengthDn(ii) unexpectedly changed in code in ',subroutine_name
        stop
    endif
    if (eMr_ZbottomDn(ii)         /= eMr_Zbottom_d2) then
        print *, 'ii = ',ii
        print *, 'error: eMr_ZbottomDn(ii) unexpectedly changed in code in ',subroutine_name
        stop
    endif
    if (eMr_BreadthScaleDn(ii)         /= eMr_BreadthScale_d2) then
        print *, 'ii = ',ii
        print *, 'error: eMr_BreadthScaleDn(ii) unexpectedly changed in code in ',subroutine_name
        stop
    endif
    if (nr_ElementLengthDn(ii)  /= nr_ElementLength_d2) then
        print *, 'ii = ',ii
        print *, 'error: nr_ElementLengthDn(ii) unexpectedly changed in code in ',subroutine_name
        stop
    endif
 endif
 ii=3
 if (dnstream_face_per_elemM > ii-1) then
    if (ni_MlinkDn(ii)          /= ni_Mlink_d3) then
        print *, 'ii = ',ii
        print *, 'error: ni_MlinkDn(ii) unexpectedly changed in code in ',subroutine_name
        stop
    endif
    if (eMi_MfaceDn(ii)          /= eMi_Mface_d3) then
        print *, 'ii = ',ii
        print *, 'error: eMi_MfaceDn(ii) unexpectedly changed in code in ',subroutine_name
        stop
    endif
    if (eMr_EtaDn(ii)       /= eMr_Eta_d3) then
        print *, 'ii = ',ii
        print *, 'error: eMr_EtaDn(ii) unexpectedly changed in code in ',subroutine_name
        stop
    endif
    if (eMr_FlowrateDn(ii)       /= eMr_Flowrate_d3) then
        print *, 'ii = ',ii
        print *, 'error: eMr_FlowrateDn(ii) unexpectedly changed in code in ',subroutine_name
        stop
    endif
    if (eMr_VelocityDn(ii)       /= eMr_Velocity_d3) then
        print *, 'ii = ',ii
        print *, 'error: eMr_VelocityDn(ii) unexpectedly changed in code in ',subroutine_name
        stop
    endif
    if (eMr_TimescaleDn(ii)         /= eMr_Timescale_d3) then
        print *, 'ii = ',ii
        print *, 'error: eMr_Timescale_Dn(ii) unexpectedly changed in code in ',subroutine_name
        stop
    endif
    if (eMr_AreaDn(ii)         /= eMr_Area_d3) then
        print *, 'ii = ',ii
        print *, 'error: eMr_AreaDn(ii) unexpectedly changed in code in ',subroutine_name
        stop
    endif
    if (eMr_TopwidthDn(ii)         /= eMr_Topwidth_d3) then
        print *, 'ii = ',ii
        print *, 'error: eMr_TopwidthDn(ii) unexpectedly changed in code in ',subroutine_name
        stop
    endif
    if (eMr_HydDepthDn(ii)         /= eMr_HydDepth_d3) then
        print *, 'ii = ',ii
        print *, 'error: eMr_HydDepthDn(ii) unexpectedly changed in code in ',subroutine_name
        stop
    endif
    if (eMr_LengthDn(ii)         /= eMr_Length_d3) then
        print *, 'ii = ',ii
        print *, 'error: eMr_LengthDn(ii) unexpectedly changed in code in ',subroutine_name
        stop
    endif
    if (eMr_ZbottomDn(ii)         /= eMr_Zbottom_d3) then
        print *, 'ii = ',ii
        print *, 'error: eMr_Zbottom_Dn(ii) unexpectedly changed in code in ',subroutine_name
        stop
    endif
    if (eMr_BreadthScaleDn(ii)         /= eMr_BreadthScale_d3) then
        print *, 'ii = ',ii
        print *, 'error: eMr_BreadthScale_Dn(ii) unexpectedly changed in code in ',subroutine_name
        stop
    endif
    if (nr_ElementLengthDn(ii)  /= nr_ElementLength_d3) then
        print *, 'ii = ',ii
        print *, 'error: ElementLengthDn(ii) unexpectedly changed in code in ',subroutine_name
        stop
    endif
 endif
 if (dnstream_face_per_elemM > 3) then
    print *, 'error: code does not support dnstream_face_per_elemM > 3 in ',subroutine_name
 endif

 if ((debuglevel > 0) .or. (debuglevelall > 0)) print *, '*** leave ',subroutine_name
 end subroutine initialize_arrayindex_status
!
!==========================================================================
!==========================================================================
!
 subroutine initialize_array_zerovalues &
    (elemMR)
!
! array allocation stores a null value. For certain columns of
! some arrays we want to initialize with zero.
!
 character(64) :: subroutine_name = 'initialize_array_zerovalues'

 real,  intent(in out)  :: elemMR(:,:)

 integer    :: mm

!--------------------------------------------------------------------------
 if ((debuglevel > 0) .or. (debuglevelall > 0)) print *, '*** enter ',subroutine_name

 elemMR(:,eMr_Volume) = zeroR

 do mm=1,upstream_face_per_elemM
    !elemMR(:,eMr_EtaUp(mm)          = zeroR
    elemMR(:,eMr_LengthUp(mm))      = zeroR
    elemMR(:,eMr_AreaUp(mm))        = zeroR
    elemMR(:,eMr_TopwidthUp(mm))    = zeroR
    elemMR(:,eMr_HydDepthUp(mm))    = zeroR
 enddo

 do mm=1,dnstream_face_per_elemM
    !elemMR(:,eMr_EtaDn(mm))         = zeroR
    elemMR(:,eMr_LengthDn(mm))      = zeroR
    elemMR(:,eMr_AreaDn(mm))        = zeroR
    elemMR(:,eMr_TopwidthDn(mm))    = zeroR
    elemMR(:,eMr_HydDepthDn(mm))    = zeroR
 enddo


 if ((debuglevel > 0) .or. (debuglevelall > 0)) print *, '*** leave ',subroutine_name
 end subroutine initialize_array_zerovalues
!
!==========================================================================
!
 subroutine initialize_dummy_values &
    (elem2R, elem2I, elem2YN, &
     elemMR, elemMI, elemMYN, &
     faceR,  faceI,  faceYN)

 character(64) :: subroutine_name = 'initialize_dummy_values'

 integer,   intent(in out) :: elem2I(:,:),  elemMI(:,:),  faceI(:,:)
 real,      intent(in out) :: elem2R(:,:),  elemMR(:,:),  faceR(:,:)
 logical,   intent(in out) :: elem2YN(:,:), elemMYN(:,:), faceYN(:,:)

!--------------------------------------------------------------------------
 if ((debuglevel > 0) .or. (debuglevelall > 0)) print *, '*** enter ',subroutine_name

 !% define the dummy location
 dummy_face_index  = N_face + 1
 dummy_elem2_index = N_elem2 + 1
 dummy_elemM_index = N_elemM + 1

 faceI(dummy_face_index,:)  = nullvalueI
 faceR(dummy_face_index,:)  = nullvalueR
 faceYN(dummy_face_index,:) = nullvalueL

 elem2I(dummy_elem2_index,:)  = nullvalueI
 elem2R(dummy_elem2_index,:)  = nullvalueR
 elem2YN(dummy_elem2_index,:) = nullvalueL

 elemMI(dummy_elemM_index,:)  = nullvalueI
 elemMR(dummy_elemM_index,:)  = nullvalueR
 elemMYN(dummy_elemM_index,:) = nullvalueL

 elemMI(:,eMi_MfaceUp(1:upstream_face_per_elemM)) = dummy_face_index
 elemMI(:,eMi_MfaceDn(1:dnstream_face_per_elemM)) = dummy_face_index

 faceI(:,fi_Melem_u) = min(dummy_elemM_index,dummy_elem2_index)
 faceI(:,fi_Melem_d) = min(dummy_elemM_index,dummy_elem2_index)

 elem2I(:,e2i_Mface_u) = dummy_face_index
 elem2I(:,e2i_Mface_d) = dummy_face_index

 if ((debuglevel > 0) .or. (debuglevelall > 0))  print *, '*** leave ',subroutine_name
 end subroutine initialize_dummy_values

 subroutine initialize_linknode_arrays(linkI, nodeI, linkR, nodeR, linkYN, nodeYN, linkName, nodeName)


   integer,   dimension(:,:), allocatable, target, intent(out)    :: linkI
   integer,   dimension(:,:), allocatable, target, intent(out)    :: nodeI

   real,      dimension(:,:), allocatable, target, intent(out)    :: linkR
   real,      dimension(:,:), allocatable, target, intent(out)    :: nodeR

   logical,   dimension(:,:), allocatable, target, intent(out)    :: linkYN
   logical,   dimension(:,:), allocatable, target, intent(out)    :: nodeYN

   type(string), dimension(:), allocatable, target, intent(out)   :: linkName
   type(string), dimension(:), allocatable, target, intent(out)   :: nodeName

   character(64) :: subroutine_name
   integer :: i, total_n_links

   subroutine_name = 'initialize_arrays'

   if ((debuglevel > 0) .or. (debuglevelall > 0)) print *, '*** enter ', subroutine_name

   ! --- Initialize C API
   call initialize_api()

   N_link = get_num_links()
   N_node = get_num_nodes()

   ! Allocate storage for link & node tables
   call allocate_linknode_storage &
      (linkR, nodeR, linkI, nodeI, linkYN, nodeYN, linkName, nodeName)

   nodeI(:,ni_N_link_u) = 0
   nodeI(:,ni_N_link_d) = 0

   do i = 1, N_link
      linkI(i,li_idx) = i
      linkI(i,li_link_type) = int(get_link_xsect_attrs(i, link_type))
      linkI(i,li_geometry) = int(get_link_xsect_attrs(i, link_geometry))
      linkI(i,li_roughness_type) = 1 ! TODO - get from params file
      linkI(i,li_Mnode_u) = int(get_link_attr(i, link_node1)) + 1 ! node1 in C starts from 0
      linkI(i,li_Mnode_d) = int(get_link_attr(i, link_node2)) + 1 ! node2 in C starts from 0

      nodeI(linkI(i,li_Mnode_u), ni_N_link_u) = nodeI(linkI(i,li_Mnode_u), ni_N_link_u) + 1
      nodeI(linkI(i,li_Mnode_u), ni_idx_base1 + nodeI(linkI(i,li_Mnode_u), ni_N_link_u)) = i
      nodeI(linkI(i,li_Mnode_d), ni_N_link_d) = nodeI(linkI(i,li_Mnode_d), ni_N_link_d) + 1
      nodeI(linkI(i,li_Mnode_d), ni_idx_base2 + nodeI(linkI(i,li_Mnode_d), ni_N_link_d)) = i

      linkI(i,li_InitialDepthType) = 1 ! TODO - get from params file
      linkR(i,lr_Length) = get_link_attr(i, conduit_length)
      linkR(i,lr_BreadthScale) = get_link_xsect_attrs(i, link_xsect_wMax)
      linkR(i,lr_Slope) = get_link_slope(i, linkI(i,li_Mnode_u), linkI(i,li_Mnode_d))
      linkR(i,lr_LeftSlope) = get_link_attr(i, link_left_slope)
      linkR(i,lr_RightSlope) = get_link_attr(i, link_right_slope)
      linkR(i,lr_Roughness) = get_link_attr(i, conduit_roughness)
      linkR(i,lr_InitialFlowrate) = get_link_attr(i, link_q0)
      linkR(i,lr_InitialUpstreamDepth) = get_node_attr(linkI(i,li_Mnode_u), node_initDepth)
      linkR(i,lr_InitialDnstreamDepth) = get_node_attr(linkI(i,li_Mnode_d), node_initDepth)
      linkR(i,lr_InitialDepth) = abs(linkR(i,lr_InitialDnstreamDepth) - linkR(i,lr_InitialUpstreamDepth)) / 2
      ! linkR(i,lr_ParabolaValue)
   end do

   do i = 1, N_node

      total_n_links = nodeI(i,ni_N_link_u) + nodeI(i,ni_N_link_d)
      nodeI(i, ni_idx) = i
      if (get_node_attr(i, node_type) == 1) then ! OUTFALL
         nodeI(i, ni_node_type) = nBCdn
      else if (total_n_links == 2) then
         nodeI(i, ni_node_type) = nJ2
      else if (total_n_links > 2) then
         nodeI(i, ni_node_type) = nJm
      else
         nodeI(i, ni_node_type) = nBCup
      end if

      nodeR(i,nr_Zbottom) = get_node_attr(i, node_invertElev)
   end do
   ! --- Close C API
   call finalize_api()
   if ((debuglevel > 0) .or. (debuglevelall > 0))  print *, '*** leave ', subroutine_name
 end subroutine initialize_linknode_arrays
!
!==========================================================================
!==========================================================================
! END OF MODULE initialization
!==========================================================================
 end module initialization
=======
contains
    !
    !==========================================================================
    !==========================================================================
    !
    subroutine initialize_arrayindex
        !
        ! Initializes the array indexes for the parameter values.
        ! Note that the use of these indexes as variable arrays in the code is
        ! necessary for simplicity in coding, but leaves a potential bug if the
        ! variables are ever changed during the code. As such, we have an
        ! additional subroutine (initialization_arrayindex_status) that checks to
        ! see of the indexes have retained their values at the end of a
        ! simulation.

        character(64) :: subroutine_name =  'initialize_arrayindex'
        integer :: ii, kk

        !--------------------------------------------------------------------------
        if ((debuglevel > 0) .or. (debuglevelall > 0)) print *, '*** enter ',subroutine_name

        ! initialize the indexes for temp arrays
        e2r_Temp(1)  = e2r_temp1
        e2r_Temp(2)  = e2r_temp2
        e2r_Temp(3)  = e2r_temp3
        e2r_Temp(4)  = e2r_temp4
        e2r_Temp(5)  = e2r_temp5
        e2r_Temp(6)  = e2r_temp6
        e2r_Temp(7)  = e2r_temp7
        e2r_Temp(8)  = e2r_temp8
        e2r_Temp(9)  = e2r_temp9
        e2r_Temp(10) = e2r_temp10
        if (e2r_n_temp > 10) then
            print *, 'error need to update initialization of e2r_Temp in ',subroutine_name
            stop
        endif

        eMr_Temp(1) = eMr_temp1
        eMr_Temp(2) = eMr_temp2
        eMr_Temp(3) = eMr_temp3
        eMr_Temp(4) = eMr_temp4
        eMr_Temp(5) = eMr_temp5
        eMr_Temp(6) = eMr_temp6
        if (eMr_n_temp > 6) then
            print *, 'error need to update initialization of eMr_Temp in ',subroutine_name
            stop
        endif

        e2i_Temp(1) = e2i_temp1
        e2i_Temp(2) = e2i_temp2
        if (e2i_n_temp > 2) then
            print *, 'error need to update initialization of e2i_Temp in ',subroutine_name
            stop
        endif

        eMi_Temp(1) = eMi_temp1
        eMi_Temp(2) = eMi_temp2
        if (eMi_n_temp > 2) then
            print *, 'error need to update initialization of eMi_Temp in ',subroutine_name
            stop
        endif

        fi_Temp(1) = fi_temp1
        fi_Temp(2) = fi_temp2
        if (fi_n_temp > 2) then
            print *, 'error need to update initialization of fi_Temp in ',subroutine_name
            stop
        endif

        fr_Temp(1) = fr_temp1
        fr_Temp(2) = fr_temp2
        fr_Temp(3) = fr_temp3
        fr_Temp(4) = fr_temp4
        fr_Temp(5) = fr_temp5
        fr_Temp(6) = fr_temp6
        fr_Temp(7) = fr_temp7
        fr_Temp(8) = fr_temp8
        fr_Temp(9) = fr_temp9
        if (fr_n_temp > 9) then
            print *, 'error need to update initialization of fr_Temp in ',subroutine_name
            stop
        endif

        e2YN_Temp(1) = e2YN_temp1
        e2YN_Temp(2) = e2YN_temp2
        e2YN_Temp(3) = e2YN_temp3
        e2YN_Temp(4) = e2YN_temp4
        if (e2YN_n_temp > 4) then
            print *, 'error need to update initialization of e2YN_Temp in ',subroutine_name
            stop
        endif

        eMYN_Temp(1) = eMYN_temp1
        eMYN_Temp(2) = eMYN_temp2
        eMYN_Temp(3) = eMYN_temp3
        eMYN_Temp(4) = eMYN_temp4
        if (eMYN_n_temp > 4) then
            print *, 'error need to update initialization of eMYN_Temp in ',subroutine_name
            stop
        endif

        fYN_Temp(1) = fYN_temp1
        fYN_Temp(2) = fYN_temp2
        if (fYN_n_temp > 2) then
            print *, 'error need to update initialization of fYN_Temp in ',subroutine_name
            stop
        endif

        ! the following are required index values
        ii=1
        ni_MlinkUp(ii) = ni_Mlink_u1
        ni_MlinkDn(ii) = ni_Mlink_d1

        eMi_MfaceUp(ii) = eMi_Mface_u1
        eMi_MfaceDn(ii) = eMi_Mface_d1

        eMr_EtaUp(ii) = eMr_Eta_u1
        eMr_EtaDn(ii) = eMr_Eta_d1

        eMr_FlowrateUp(ii) = eMr_Flowrate_u1
        eMr_FlowrateDn(ii) = eMr_Flowrate_d1

        eMr_VelocityUp(ii) = eMr_Velocity_u1
        eMr_VelocityDn(ii) = eMr_Velocity_d1

        eMr_TimescaleUp(ii) = eMr_Timescale_u1
        eMr_TimescaleDn(ii) = eMr_Timescale_d1

        eMr_AreaUp(ii) = eMr_Area_u1
        eMr_AreaDn(ii) = eMr_Area_d1

        eMr_TopwidthUp(ii) = eMr_Topwidth_u1
        eMr_TopwidthDn(ii) = eMr_Topwidth_d1

        eMr_HydDepthUp(ii) = eMr_HydDepth_u1
        eMr_HydDepthDn(ii) = eMr_HydDepth_d1

        eMr_LengthUp(ii) = eMr_Length_u1
        eMr_LengthDn(ii) = eMr_Length_d1

        eMr_ZbottomUp(ii) = eMr_Zbottom_u1
        eMr_ZbottomDn(ii) = eMr_Zbottom_d1

        eMr_BreadthScaleUp(ii) = eMr_BreadthScale_u1
        eMr_BreadthScaleDn(ii) = eMr_BreadthScale_d1

        nr_ElementLengthUp(ii) = nr_ElementLength_u1
        nr_ElementLengthDn(ii) = nr_ElementLength_d1

        ! the following depends on the number of upstream faces per element allowed
        ii=2
        if (upstream_face_per_elemM > ii-1) then
            ni_MlinkUp(ii)           = ni_Mlink_u2
            eMi_MfaceUp(ii)          = eMi_Mface_u2
            eMr_EtaUp(ii)            = eMr_Eta_u2
            eMr_FlowrateUp(ii)       = eMr_Flowrate_u2
            eMr_VelocityUp(ii)       = eMr_Velocity_u2
            eMr_TimescaleUp(ii)      = eMr_Timescale_u2
            eMr_AreaUp(ii)           = eMr_Area_u2
            eMr_TopwidthUp(ii)       = eMr_Topwidth_u2
            eMr_HydDepthUp(ii)       = eMr_HydDepth_u2
            eMr_LengthUp(ii)         = eMr_Length_u2
            eMr_ZbottomUp(ii)        = eMr_Zbottom_u2
            eMr_BreadthScaleUp(ii)   = eMr_BreadthScale_u2
            nr_ElementLengthUp(ii)   = nr_ElementLength_u2
        endif
        ii=3
        if (upstream_face_per_elemM > ii-1) then
            ni_MlinkUp(ii)           = ni_Mlink_u3
            eMi_MfaceUp(ii)          = eMi_Mface_u3
            eMr_EtaUp(ii)            = eMr_Eta_u3
            eMr_FlowrateUp(ii)       = eMr_Flowrate_u3
            eMr_VelocityUp(ii)       = eMr_Velocity_u3
            eMr_TimescaleUp(ii)      = eMr_Timescale_u3
            eMr_AreaUp(ii)           = eMr_Area_u3
            eMr_TopwidthUp(ii)       = eMr_Topwidth_u3
            eMr_HydDepthUp(ii)       = eMr_HydDepth_u3
            eMr_LengthUp(ii)         = eMr_Length_u3
            eMr_ZbottomUp(ii)        = eMr_Zbottom_u3
            eMr_BreadthScaleUp(ii)   = eMr_BreadthScale_u3
            nr_ElementLengthUp(ii)   = nr_ElementLength_u3
        endif
        if (upstream_face_per_elemM > 3) then
            print *, 'error: code does not support upstream_face_per_elemM > 3 in ',subroutine_name
        endif

        ! the following depends on the number of downstream faces per element allowed
        ii=2
        if (dnstream_face_per_elemM > ii-1) then
            ni_MlinkDn(ii)           = ni_Mlink_d2
            eMi_MfaceDn(ii)          = eMi_Mface_d2
            eMr_EtaDn(ii)            = eMr_Eta_d2
            eMr_FlowrateDn(ii)       = eMr_Flowrate_d2
            eMr_VelocityDn(ii)       = eMr_Velocity_d2
            eMr_TimescaleDn(ii)      = eMr_Timescale_d2
            eMr_AreaDn(ii)           = eMr_Area_d2
            eMr_TopwidthDn(ii)       = eMr_Topwidth_d2
            eMr_HydDepthDn(ii)       = eMr_HydDepth_d2
            eMr_LengthDn(ii)         = eMr_Length_d2
            eMr_ZbottomDn(ii)        = eMr_Zbottom_d2
            eMr_BreadthScaleDn(ii)    = eMr_BreadthScale_d2
            nr_ElementLengthDn(ii)   = nr_ElementLength_d2
        endif

        ii=3
        if (dnstream_face_per_elemM > ii-1) then
            ni_MlinkDn(ii)           = ni_Mlink_d3
            eMi_MfaceDn(ii)          = eMi_Mface_d3
            eMr_EtaDn(ii)            = eMr_Eta_d3
            eMr_FlowrateDn(ii)       = eMr_Flowrate_d3
            eMr_VelocityDn(ii)       = eMr_Velocity_d3
            eMr_TimescaleDn(ii)      = eMr_Timescale_d3
            eMr_AreaDn(ii)           = eMr_Area_d3
            eMr_TopwidthDn(ii)       = eMr_Topwidth_d3
            eMr_HydDepthDn(ii)       = eMr_HydDepth_d3
            eMr_LengthDn(ii)         = eMr_Length_d3
            eMr_ZbottomDn(ii)        = eMr_Zbottom_d3
            eMr_BreadthScaleDn(ii)   = eMr_BreadthScale_d3
            nr_ElementLengthDn(ii)   = nr_ElementLength_d3
        endif
        if (dnstream_face_per_elemM > 3) then
            print *, 'error: code does not support dnstream_face_per_elemM > 3 in ',subroutine_name
        endif

        do ii=1,upstream_face_per_elemM
            eMr_EtaAll(ii)          = eMr_EtaUp(ii)
            eMr_FlowrateAll(ii)     = eMr_FlowrateUp(ii)
            eMr_VelocityAll(ii)     = eMr_VelocityUp(ii)
            eMr_TimescaleAll(ii)    = eMr_TimescaleUp(ii)
            eMr_AreaAll(ii)         = eMr_AreaUp(ii)
            eMr_TopwidthAll(ii)     = eMr_TopwidthUp(ii)
            eMr_HydDepthAll(ii)     = eMr_HydDepthUp(ii)
            eMr_LengthAll(ii)       = eMr_LengthUp(ii)
            eMr_ZbottomAll(ii)      = eMr_ZbottomUp(ii)
            eMr_BreadthScaleAll(ii) = eMr_BreadthScaleUp(ii)
            eMi_MfaceAll(ii)        = eMi_MfaceUp(ii)
        end do

        do ii=1,dnstream_face_per_elemM
            kk = ii+upstream_face_per_elemM
            eMr_EtaAll(kk)          = eMr_EtaDn(ii)
            eMr_FlowrateAll(kk)     = eMr_FlowrateDn(ii)
            eMr_VelocityAll(kk)     = eMr_VelocityDn(ii)
            eMr_TimescaleAll(kk)    = eMr_TimescaleDn(ii)
            eMr_AreaAll(kk)         = eMr_AreaDn(ii)
            eMr_TopwidthAll(kk)     = eMr_TopwidthDn(ii)
            eMr_HydDepthAll(kk)     = eMr_HydDepthDn(ii)
            eMr_LengthAll(kk)       = eMr_LengthDn(ii)
            eMr_ZbottomAll(kk)      = eMr_ZbottomDn(ii)
            eMr_BreadthScaleAll(kk) = eMr_BreadthScaleDn(ii)
            eMi_MfaceAll(kk)        = eMi_MfaceDn(ii)
        end do

        if ((debuglevel > 0) .or. (debuglevelall > 0)) print *, '*** leave ',subroutine_name
    end subroutine initialize_arrayindex
    !
    !==========================================================================
    !==========================================================================
    !
    subroutine initialize_arrayindex_status
        !
        ! Companion to initialize_faceindex that checks to see if the face index
        ! arrays were accidentally changed during code execution. Such a change
        ! would invalidate the indexing and create a subtle bug in the results.
        !
        character(64) :: subroutine_name =  'initialize_arrayindex_status'
        integer :: ii
        !--------------------------------------------------------------------------
        if ((debuglevel > 0) .or. (debuglevelall > 0)) print *, '*** enter ',subroutine_name

        if (eMr_Temp(1) /= eMr_temp1) then
            print *, 'error: eMr_Temp(1) unexpectedly changed in code in ',subroutine_name
            stop
        endif
        if (eMr_Temp(2) /= eMr_temp2) then
            print *, 'error: eMr_Temp(2) unexpectedly changed in code in ',subroutine_name
            stop
        endif
        if (eMr_Temp(3) /= eMr_temp3) then
            print *, 'error: eMr_Temp(3) unexpectedly changed in code in ',subroutine_name
            stop
        endif
        if (eMr_Temp(4) /= eMr_temp4) then
            print *, 'error: eMr_Temp(4) unexpectedly changed in code in ',subroutine_name
            stop
        endif
        if (eMr_Temp(5) /= eMr_temp5) then
            print *, 'error: eMr_Temp(5) unexpectedly changed in code in ',subroutine_name
            stop
        endif
        if (eMr_Temp(6) /= eMr_temp6) then
            print *, 'error: eMr_Temp(6) unexpectedly changed in code in ',subroutine_name
            stop
        endif


        if (e2r_Temp(1) /= e2r_temp1) then
            print *, 'error: e2r_Temp(1) unexpectedly changed in code in ',subroutine_name
            stop
        endif
        if (e2r_Temp(2) /= e2r_temp2) then
            print *, 'error: e2r_Temp(2) unexpectedly changed in code in ',subroutine_name
            stop
        endif
        if (e2r_Temp(3) /= e2r_temp3) then
            print *, 'error: e2r_Temp(3) unexpectedly changed in code in ',subroutine_name
            stop
        endif
        if (e2r_Temp(4) /= e2r_temp4) then
            print *, 'error: e2r_Temp(4) unexpectedly changed in code in ',subroutine_name
            stop
        endif
        if (e2r_Temp(5) /= e2r_temp5) then
            print *, 'error: e2r_Temp(5) unexpectedly changed in code in ',subroutine_name
            stop
        endif
        if (e2r_Temp(6) /= e2r_temp6) then
            print *, 'error: e2r_Temp(6) unexpectedly changed in code in ',subroutine_name
            stop
        endif

        ii = 1
        if (ni_MlinkUp(ii)         /= ni_Mlink_u1) then
            print *, 'error: ni_MlinkUp(1) unexpectedly changed in code in ',subroutine_name
            stop
        endif

        if (ni_MlinkDn(ii)         /= ni_Mlink_d1) then
            print *, 'error: ni_MlinkDn(1) unexpectedly changed in code in ',subroutine_name
            stop
        endif

        if (eMi_MfaceUp(ii)         /= eMi_Mface_u1) then
            print *, 'error: eMi_MfaceUp(1) unexpectedly changed in code in ',subroutine_name
            stop
        endif
        if (eMi_MfaceDn(ii)         /= eMi_Mface_d1) then
            print *, 'error: eMi_MfaceDn(1) unexpectedly changed in code in ',subroutine_name
            stop
        endif

        if (eMr_EtaUp(ii)      /= eMr_Eta_u1) then
            print *, 'error: eMr_EtaUp(1) unexpectedly changed in code in ',subroutine_name
            stop
        endif
        if (emr_EtaDn(ii)      /= eMr_Eta_d1) then
            print *, 'error: eMr_EtaDn(1) unexpectedly changed in code in ',subroutine_name
            stop
        endif

        if (eMr_FlowrateUp(ii)      /= eMr_Flowrate_u1) then
            print *, 'error: eMr_FlowrateUp(1) unexpectedly changed in code in ',subroutine_name
            stop
        endif
        if (emr_FlowrateDn(ii)      /= eMr_Flowrate_d1) then
            print *, 'error: eMr_FlowrateDn(1) unexpectedly changed in code in ',subroutine_name
            stop
        endif


        if (eMr_VelocityUp(ii)      /= eMr_Velocity_u1) then
            print *, 'error: eMr_VelocityUp(1) unexpectedly changed in code in ',subroutine_name
            stop
        endif
        if (eMr_VelocityDn(ii)      /= eMr_Velocity_d1) then
            print *, 'error: eMr_VelocityDn(1) unexpectedly changed in code in ',subroutine_name
            stop
        endif

        if (eMr_TimescaleUp(ii)        /= eMr_Timescale_u1) then
            print *, 'error: eMr_TimescaleUp(1) unexpectedly changed in code in ',subroutine_name
            stop
        endif

        if (eMr_TimescaleDn(ii)        /= eMr_Timescale_d1) then
            print *, 'error: eMr_TimescaleDn(1) unexpectedly changed in code in ',subroutine_name
            stop
        endif

        if (eMr_AreaUp(ii)        /= eMr_Area_u1) then
            print *, 'error: eMr_AreaUp(1) unexpectedly changed in code in ',subroutine_name
            stop
        endif
        if (eMr_AreaDn(ii)        /= eMr_Area_d1) then
            print *, 'error: eMr_AreaDn(1) unexpectedly changed in code in ',subroutine_name
            stop
        endif

        if (eMr_TopwidthUp(ii)        /= eMr_Topwidth_u1) then
            print *, 'error: eMr_TopwidthUp(1) unexpectedly changed in code in ',subroutine_name
            stop
        endif

        if (eMr_TopwidthDn(ii)        /= eMr_Topwidth_d1) then
            print *, 'error: eMr_TopwidthDn(1) unexpectedly changed in code in ',subroutine_name
            stop
        endif
        if (eMr_HydDepthUp(ii)        /= eMr_HydDepth_u1) then
            print *, 'error: eMr_HydDepthUp(1) unexpectedly changed in code in ',subroutine_name
            stop
        endif

        if (eMr_HydDepthDn(ii)        /= eMr_HydDepth_d1) then
            print *, 'error: eMr_HydDepthDn(1) unexpectedly changed in code in ',subroutine_name
            stop
        endif


        if (eMr_LengthUp(ii)        /= eMr_Length_u1) then
            print *, 'error: eMr_LengthUp(1) unexpectedly changed in code in ',subroutine_name
            stop
        endif
        if (eMr_LengthDn(ii)        /= eMr_Length_d1) then
            print *, 'error: eMr_LengthDn(1) unexpectedly changed in code in ',subroutine_name
            stop
        endif

        if (eMr_ZbottomUp(ii)        /= eMr_Zbottom_u1) then
            print *, 'error: eMr_ZbottomUp(1) unexpectedly changed in code in ',subroutine_name
            stop
        endif

        if (eMr_ZbottomDn(ii)        /= eMr_Zbottom_d1) then
            print *, 'error: eMr_ZbottomDn(1) unexpectedly changed in code in ',subroutine_name
            stop
        endif

        if (eMr_BreadthScaleUp(ii)        /= eMr_BreadthScale_u1) then
            print *, 'error: eMr_BreadthScaleUp(1) unexpectedly changed in code in ',subroutine_name
            stop
        endif

        if (eMr_BreadthScaleDn(ii)        /= eMr_BreadthScale_d1) then
            print *, 'error: eMr_BreadthScaleDn(1) unexpectedly changed in code in ',subroutine_name
            stop
        endif

        if (nr_ElementLengthUp(ii) /= nr_ElementLength_u1) then
            print *, 'error: nr_ElementLengthUp(1) unexpectedly changed in code in ',subroutine_name
            stop
        endif
        if (nr_ElementLengthDn(ii) /= nr_ElementLength_d1) then
            print *, 'error: ni_ElementLengthDn(1) unexpectedly changed in code in ',subroutine_name
            stop
        endif

        ! the following depends on the number of upstream faces per element allowed
        ii=2
        if (upstream_face_per_elemM > ii-1) then
            if (ni_MlinkUp(ii)          /= ni_Mlink_u2) then
                print *, 'ii = ',ii
                print *, 'error: ni_MlinkUp(ii) unexpectedly changed in code in ',subroutine_name
                stop
            endif
            if (eMi_MfaceUp(ii)          /= eMi_Mface_u2) then
                print *, 'ii = ',ii
                print *, 'error: eMi_MfaceUp(ii) unexpectedly changed in code in ',subroutine_name
                stop
            endif
            if (eMr_EtaUp(ii)       /= eMr_Eta_u2) then
                print *, 'ii = ',ii
                print *, 'error: eMr_EtaUp(ii) unexpectedly changed in code in ',subroutine_name
                stop
            endif
            if (eMr_FlowrateUp(ii)       /= eMr_Flowrate_u2) then
                print *, 'ii = ',ii
                print *, 'error: eMr_FlowrateUp(ii) unexpectedly changed in code in ',subroutine_name
                stop
            endif
            if (eMr_VelocityUp(ii)       /= eMr_Velocity_u2) then
                print *, 'ii = ',ii
                print *, 'error: eMr_VelocityUp(ii) unexpectedly changed in code in ',subroutine_name
                stop
            endif
            if (eMr_TimescaleUp(ii)         /= eMr_Timescale_u2) then
                print *, 'ii = ',ii
                print *, 'error: eMr_TimescaleUp(ii) unexpectedly changed in code in ',subroutine_name
                stop
            endif
            if (eMr_AreaUp(ii)         /= eMr_Area_u2) then
                print *, 'ii = ',ii
                print *, 'error: eMr_AreaUp(ii) unexpectedly changed in code in ',subroutine_name
                stop
            endif
            if (eMr_TopwidthUp(ii)         /= eMr_Topwidth_u2) then
                print *, 'ii = ',ii
                print *, 'error: eMr_TopwidthUp(ii) unexpectedly changed in code in ',subroutine_name
                stop
            endif
            if (eMr_HydDepthUp(ii)         /= eMr_HydDepth_u2) then
                print *, 'ii = ',ii
                print *, 'error: eMr_HydDepthUp(ii) unexpectedly changed in code in ',subroutine_name
                stop
            endif
            if (eMr_LengthUp(ii)         /= eMr_Length_u2) then
                print *, 'ii = ',ii
                print *, 'error: eMr_LengthUp(ii) unexpectedly changed in code in ',subroutine_name
                stop
            endif
            if (eMr_ZbottomUp(ii)         /= eMr_Zbottom_u2) then
                print *, 'ii = ',ii
                print *, 'error: eMr_ZbottomUp(ii) unexpectedly changed in code in ',subroutine_name
                stop
            endif
            if (eMr_BreadthScaleUp(ii)    /= eMr_BreadthScale_u2) then
                print *, 'ii = ',ii
                print *, 'error: eMr_BreadthScaleUp(ii) unexpectedly changed in code in ',subroutine_name
                stop
            endif
            if (nr_ElementLengthUp(ii)  /= nr_ElementLength_u2) then
                print *, 'ii = ',ii
                print *, 'error: nr_ElementLengthUp(ii) unexpectedly changed in code in ',subroutine_name
                stop
            endif
        endif
        ii=3
        if (upstream_face_per_elemM > ii-1) then
            if (ni_MlinkUp(ii)          /= ni_Mlink_u3) then
                print *, 'ii = ',ii
                print *, 'error: ni_MlinkUp(ii) unexpectedly changed in code in ',subroutine_name
                stop
            endif
            if (eMi_MfaceUp(ii)          /= eMi_Mface_u3) then
                print *, 'ii = ',ii
                print *, 'error: eMi_MfaceUp(ii) unexpectedly changed in code in ',subroutine_name
                stop
            endif
            if (eMr_EtaUp(ii)       /= eMr_Eta_u3) then
                print *, 'ii = ',ii
                print *, 'error: eMr_EtaUp(ii) unexpectedly changed in code in ',subroutine_name
                stop
            endif
            if (eMr_FlowrateUp(ii)       /= eMr_Flowrate_u3) then
                print *, 'ii = ',ii
                print *, 'error: eMr_FlowrateUp(ii) unexpectedly changed in code in ',subroutine_name
                stop
            endif
            if (eMr_VelocityUp(ii)       /= eMr_Velocity_u3) then
                print *, 'ii = ',ii
                print *, 'error: eMr_VelocityUp(ii) unexpectedly changed in code in ',subroutine_name
                stop
            endif
            if (eMr_TimescaleUp(ii)         /= eMr_Timescale_u3) then
                print *, 'ii = ',ii
                print *, 'error: eMr_TimescaleUp(ii) unexpectedly changed in code in ',subroutine_name
                stop
            endif
            if (eMr_AreaUp(ii)         /= eMr_Area_u3) then
                print *, 'ii = ',ii
                print *, 'error: eMr_AreaUp(ii) unexpectedly changed in code in ',subroutine_name
                stop
            endif
            if (eMr_TopwidthUp(ii)            /= eMr_Topwidth_u3) then
                print *, 'ii = ',ii
                print *, 'error: eMr_TopwidthUp(ii) unexpectedly changed in code in ',subroutine_name
                stop
            endif
            if (eMr_HydDepthUp(ii)            /= eMr_HydDepth_u3) then
                print *, 'ii = ',ii
                print *, 'error: eMr_HydDepthUp(ii) unexpectedly changed in code in ',subroutine_name
                stop
            endif
            if (eMr_LengthUp(ii)         /= eMr_Length_u3) then
                print *, 'ii = ',ii
                print *, 'error: eMr_LengthUp(ii) unexpectedly changed in code in ',subroutine_name
                stop
            endif
            if (eMr_ZbottomUp(ii)         /= eMr_Zbottom_u3) then
                print *, 'ii = ',ii
                print *, 'error: eMr_ZbottomUp(ii) unexpectedly changed in code in ',subroutine_name
                stop
            endif
            if (eMr_BreadthScaleUp(ii)    /= eMr_BreadthScale_u3) then
                print *, 'ii = ',ii
                print *, 'error: eMr_BreadthScaleUp(ii) unexpectedly changed in code in ',subroutine_name
                stop
            endif
            if (nr_ElementLengthUp(ii)  /= nr_ElementLength_u3) then
                print *, 'ii = ',ii
                print *, 'error: nr_ElementLengthUp(ii) unexpectedly changed in code in ',subroutine_name
                stop
            endif
        endif
        if (upstream_face_per_elemM > 3) then
            print *, 'error: code does not support upstream_face_per_elemM > 3 in ',subroutine_name
        endif

        ! the following depends on the number of downstream faces per element allowed
        ii=2
        if (dnstream_face_per_elemM > ii-1) then
            if (ni_MlinkDn(ii)          /= ni_Mlink_d2) then
                print *, 'ii = ',ii
                print *, 'error: ni_MlinkDn(ii) unexpectedly changed in code in ',subroutine_name
                stop
            endif
            if (eMi_MfaceDn(ii)          /= eMi_Mface_d2) then
                print *, 'ii = ',ii
                print *, 'error: eMi_MfaceDn(ii) unexpectedly changed in code in ',subroutine_name
                stop
            endif
            if (eMr_EtaDn(ii)       /= eMr_Eta_d2) then
                print *, 'ii = ',ii
                print *, 'error: eMr_EtaDn(ii) unexpectedly changed in code in ',subroutine_name
                stop
            endif
            if (eMr_FlowrateDn(ii)       /= eMr_Flowrate_d2) then
                print *, 'ii = ',ii
                print *, 'error: eMr_FlowrateDn(ii) unexpectedly changed in code in ',subroutine_name
                stop
            endif
            if (eMr_VelocityDn(ii)       /= eMr_Velocity_d2) then
                print *, 'ii = ',ii
                print *, 'error: eMr_VelocityDn(ii) unexpectedly changed in code in ',subroutine_name
                stop
            endif
            if (eMr_TimescaleDn(ii)         /= eMr_Timescale_d2) then
                print *, 'ii = ',ii
                print *, 'error: eMr_TimescaleDn(ii) unexpectedly changed in code in ',subroutine_name
                stop
            endif
            if (eMr_AreaDn(ii)         /= eMr_Area_d2) then
                print *, 'ii = ',ii
                print *, 'error: eMr_AreaDn(ii) unexpectedly changed in code in ',subroutine_name
                stop
            endif
            if (eMr_TopwidthDn(ii)         /= eMr_Topwidth_d2) then
                print *, 'ii = ',ii
                print *, 'error: eMr_TopwidthDn(ii) unexpectedly changed in code in ',subroutine_name
                stop
            endif
            if (eMr_HydDepthDn(ii)         /= eMr_HydDepth_d2) then
                print *, 'ii = ',ii
                print *, 'error: eMr_HydDepthDn(ii) unexpectedly changed in code in ',subroutine_name
                stop
            endif
            if (eMr_LengthDn(ii)         /= eMr_Length_d2) then
                print *, 'ii = ',ii
                print *, 'error: eMr_LengthDn(ii) unexpectedly changed in code in ',subroutine_name
                stop
            endif
            if (eMr_ZbottomDn(ii)         /= eMr_Zbottom_d2) then
                print *, 'ii = ',ii
                print *, 'error: eMr_ZbottomDn(ii) unexpectedly changed in code in ',subroutine_name
                stop
            endif
            if (eMr_BreadthScaleDn(ii)         /= eMr_BreadthScale_d2) then
                print *, 'ii = ',ii
                print *, 'error: eMr_BreadthScaleDn(ii) unexpectedly changed in code in ',subroutine_name
                stop
            endif
            if (nr_ElementLengthDn(ii)  /= nr_ElementLength_d2) then
                print *, 'ii = ',ii
                print *, 'error: nr_ElementLengthDn(ii) unexpectedly changed in code in ',subroutine_name
                stop
            endif
        endif
        ii=3
        if (dnstream_face_per_elemM > ii-1) then
            if (ni_MlinkDn(ii)          /= ni_Mlink_d3) then
                print *, 'ii = ',ii
                print *, 'error: ni_MlinkDn(ii) unexpectedly changed in code in ',subroutine_name
                stop
            endif
            if (eMi_MfaceDn(ii)          /= eMi_Mface_d3) then
                print *, 'ii = ',ii
                print *, 'error: eMi_MfaceDn(ii) unexpectedly changed in code in ',subroutine_name
                stop
            endif
            if (eMr_EtaDn(ii)       /= eMr_Eta_d3) then
                print *, 'ii = ',ii
                print *, 'error: eMr_EtaDn(ii) unexpectedly changed in code in ',subroutine_name
                stop
            endif
            if (eMr_FlowrateDn(ii)       /= eMr_Flowrate_d3) then
                print *, 'ii = ',ii
                print *, 'error: eMr_FlowrateDn(ii) unexpectedly changed in code in ',subroutine_name
                stop
            endif
            if (eMr_VelocityDn(ii)       /= eMr_Velocity_d3) then
                print *, 'ii = ',ii
                print *, 'error: eMr_VelocityDn(ii) unexpectedly changed in code in ',subroutine_name
                stop
            endif
            if (eMr_TimescaleDn(ii)         /= eMr_Timescale_d3) then
                print *, 'ii = ',ii
                print *, 'error: eMr_Timescale_Dn(ii) unexpectedly changed in code in ',subroutine_name
                stop
            endif
            if (eMr_AreaDn(ii)         /= eMr_Area_d3) then
                print *, 'ii = ',ii
                print *, 'error: eMr_AreaDn(ii) unexpectedly changed in code in ',subroutine_name
                stop
            endif
            if (eMr_TopwidthDn(ii)         /= eMr_Topwidth_d3) then
                print *, 'ii = ',ii
                print *, 'error: eMr_TopwidthDn(ii) unexpectedly changed in code in ',subroutine_name
                stop
            endif
            if (eMr_HydDepthDn(ii)         /= eMr_HydDepth_d3) then
                print *, 'ii = ',ii
                print *, 'error: eMr_HydDepthDn(ii) unexpectedly changed in code in ',subroutine_name
                stop
            endif
            if (eMr_LengthDn(ii)         /= eMr_Length_d3) then
                print *, 'ii = ',ii
                print *, 'error: eMr_LengthDn(ii) unexpectedly changed in code in ',subroutine_name
                stop
            endif
            if (eMr_ZbottomDn(ii)         /= eMr_Zbottom_d3) then
                print *, 'ii = ',ii
                print *, 'error: eMr_Zbottom_Dn(ii) unexpectedly changed in code in ',subroutine_name
                stop
            endif
            if (eMr_BreadthScaleDn(ii)         /= eMr_BreadthScale_d3) then
                print *, 'ii = ',ii
                print *, 'error: eMr_BreadthScale_Dn(ii) unexpectedly changed in code in ',subroutine_name
                stop
            endif
            if (nr_ElementLengthDn(ii)  /= nr_ElementLength_d3) then
                print *, 'ii = ',ii
                print *, 'error: ElementLengthDn(ii) unexpectedly changed in code in ',subroutine_name
                stop
            endif
        endif
        if (dnstream_face_per_elemM > 3) then
            print *, 'error: code does not support dnstream_face_per_elemM > 3 in ',subroutine_name
        endif

        if ((debuglevel > 0) .or. (debuglevelall > 0)) print *, '*** leave ',subroutine_name
    end subroutine initialize_arrayindex_status
    !
    !==========================================================================
    !==========================================================================
    !
    subroutine initialize_array_zerovalues &
        (elemMR)
        !
        ! array allocation stores a null value. For certain columns of
        ! some arrays we want to initialize with zero.
        !
        character(64) :: subroutine_name = 'initialize_array_zerovalues'

        real,  intent(in out)  :: elemMR(:,:)

        integer    :: mm

        !--------------------------------------------------------------------------
        if ((debuglevel > 0) .or. (debuglevelall > 0)) print *, '*** enter ',subroutine_name

        elemMR(:,eMr_Volume) = zeroR

        do mm=1,upstream_face_per_elemM
            !elemMR(:,eMr_EtaUp(mm)          = zeroR
            elemMR(:,eMr_LengthUp(mm))      = zeroR
            elemMR(:,eMr_AreaUp(mm))        = zeroR
            elemMR(:,eMr_TopwidthUp(mm))    = zeroR
            elemMR(:,eMr_HydDepthUp(mm))    = zeroR
        enddo

        do mm=1,dnstream_face_per_elemM
            !elemMR(:,eMr_EtaDn(mm))         = zeroR
            elemMR(:,eMr_LengthDn(mm))      = zeroR
            elemMR(:,eMr_AreaDn(mm))        = zeroR
            elemMR(:,eMr_TopwidthDn(mm))    = zeroR
            elemMR(:,eMr_HydDepthDn(mm))    = zeroR
        enddo


        if ((debuglevel > 0) .or. (debuglevelall > 0)) print *, '*** leave ',subroutine_name
    end subroutine initialize_array_zerovalues
    !
    !==========================================================================
    !
    subroutine initialize_dummy_values &
        (elem2R, elem2I, elem2YN, &
        elemMR, elemMI, elemMYN, &
        faceR,  faceI,  faceYN)

        character(64) :: subroutine_name = 'initialize_dummy_values'

        integer,   intent(in out) :: elem2I(:,:),  elemMI(:,:),  faceI(:,:)
        real,      intent(in out) :: elem2R(:,:),  elemMR(:,:),  faceR(:,:)
        logical,   intent(in out) :: elem2YN(:,:), elemMYN(:,:), faceYN(:,:)

        !--------------------------------------------------------------------------
        if ((debuglevel > 0) .or. (debuglevelall > 0)) print *, '*** enter ',subroutine_name

        !% define the dummy location
        dummy_face_index  = N_face + 1
        dummy_elem2_index = N_elem2 + 1
        dummy_elemM_index = N_elemM + 1

        faceI(dummy_face_index,:)  = nullvalueI
        faceR(dummy_face_index,:)  = nullvalueR
        faceYN(dummy_face_index,:) = nullvalueL

        elem2I(dummy_elem2_index,:)  = nullvalueI
        elem2R(dummy_elem2_index,:)  = nullvalueR
        elem2YN(dummy_elem2_index,:) = nullvalueL

        elemMI(dummy_elemM_index,:)  = nullvalueI
        elemMR(dummy_elemM_index,:)  = nullvalueR
        elemMYN(dummy_elemM_index,:) = nullvalueL

        elemMI(:,eMi_MfaceUp(1:upstream_face_per_elemM)) = dummy_face_index
        elemMI(:,eMi_MfaceDn(1:dnstream_face_per_elemM)) = dummy_face_index

        faceI(:,fi_Melem_u) = min(dummy_elemM_index,dummy_elem2_index)
        faceI(:,fi_Melem_d) = min(dummy_elemM_index,dummy_elem2_index)

        elem2I(:,e2i_Mface_u) = dummy_face_index
        elem2I(:,e2i_Mface_d) = dummy_face_index

        if ((debuglevel > 0) .or. (debuglevelall > 0))  print *, '*** leave ',subroutine_name
    end subroutine initialize_dummy_values

    subroutine initialize_linknode_arrays(linkI, nodeI, linkR, nodeR, linkYN, nodeYN, linkName, nodeName)

        integer,   dimension(:,:), allocatable, target, intent(out)    :: linkI
        integer,   dimension(:,:), allocatable, target, intent(out)    :: nodeI
        real,      dimension(:,:), allocatable, target, intent(out)    :: linkR
        real,      dimension(:,:), allocatable, target, intent(out)    :: nodeR
        logical,   dimension(:,:), allocatable, target, intent(out)    :: linkYN
        logical,   dimension(:,:), allocatable, target, intent(out)    :: nodeYN
        type(string), dimension(:), allocatable, target, intent(out)   :: linkName
        type(string), dimension(:), allocatable, target, intent(out)   :: nodeName

        character(64) :: subroutine_name
        integer :: i, total_n_links

        subroutine_name = 'initialize_arrays'

        if ((debuglevel > 0) .or. (debuglevelall > 0)) print *, '*** enter ', subroutine_name

        ! --- Initialize C API
        call initialize_api()

        N_link = get_num_links()
        N_node = get_num_nodes()

        ! Allocate storage for link & node tables
        call allocate_linknode_storage &
            (linkR, nodeR, linkI, nodeI, linkYN, nodeYN, linkName, nodeName)

        nodeI(:,ni_N_link_u) = 0
        nodeI(:,ni_N_link_d) = 0

        do i = 1, N_link
            linkI(i,li_idx) = i
            linkI(i,li_link_type) = get_link_xsect_attrs(i, link_type)
            linkI(i,li_geometry) = get_link_xsect_attrs(i, link_geometry)
            linkI(i,li_roughness_type) = 1 ! TODO - get from params file
            linkI(i,li_Mnode_u) = get_link_attr(i, link_node1) + 1 ! node1 in C starts from 0
            linkI(i,li_Mnode_d) = get_link_attr(i, link_node2) + 1 ! node2 in C starts from 0

            nodeI(linkI(i,li_Mnode_u), ni_N_link_u) = nodeI(linkI(i,li_Mnode_u), ni_N_link_u) + 1
            nodeI(linkI(i,li_Mnode_u), ni_idx_base1 + nodeI(linkI(i,li_Mnode_u), ni_N_link_u)) = i
            nodeI(linkI(i,li_Mnode_d), ni_N_link_d) = nodeI(linkI(i,li_Mnode_d), ni_N_link_d) + 1
            nodeI(linkI(i,li_Mnode_d), ni_idx_base2 + nodeI(linkI(i,li_Mnode_d), ni_N_link_d)) = i

            linkI(i,li_InitialDepthType) = 1 ! TODO - get from params file
            linkR(i,lr_Length) = get_link_xsect_attrs(i, conduit_length)
            linkR(i,lr_BreadthScale) = get_link_xsect_attrs(i, link_xsect_wMax)
            ! linkR(i,lr_TopWidth)
            linkR(i,lr_Slope) = get_link_slope(i, linkI(i,li_Mnode_u), linkI(i,li_Mnode_u))
            ! linkR(i,lr_LeftSlope)
            ! linkR(i,lr_RightSlope)
            linkR(i,lr_Roughness) = get_link_attr(i, conduit_roughness)
            linkR(i,lr_InitialFlowrate) = get_link_attr(i, link_q0)
            linkR(i,lr_InitialUpstreamDepth) = get_node_attr(linkI(i,li_Mnode_u), node_initDepth)
            linkR(i,lr_InitialDnstreamDepth) = get_node_attr(linkI(i,li_Mnode_d), node_initDepth)
            linkR(i,lr_InitialDepth) = abs(linkR(i,lr_InitialDnstreamDepth) - linkR(i,lr_InitialUpstreamDepth)) / 2
            ! linkR(i,lr_ParabolaValue)

        end do

        do i = 1, N_node
            total_n_links = nodeR(i,ni_N_link_u) + nodeR(i,ni_N_link_d)
            if ((get_node_attr(i, node_extInflow_tSeries) /= -1) .or. &
                (get_node_attr(i, node_extInflow_basePat) /= -1) .or. &
                (get_node_attr(i, node_extInflow_baseline) > 0)) then

                nodeI(i, ni_node_type) = nBCup

            end if

            if (get_node_attr(i, node_type) == 1) then ! OUTFALL
                nodeI(i, ni_node_type) = nBCdn
            else if (total_n_links == 2) then
                nodeI(i, ni_node_type) = nJ2
            else if (total_n_links > 2) then
                nodeI(i, ni_node_type) = nJm
            else
                nodeI(i, ni_node_type) = nullvalueI
            end if

            nodeR(i,nr_Zbottom) = get_node_attr(i, node_invertElev)
        end do
        ! --- Close C API
        call finalize_api()
        if ((debuglevel > 0) .or. (debuglevelall > 0))  print *, '*** leave ', subroutine_name
    end subroutine initialize_linknode_arrays
    !
    !==========================================================================
    !==========================================================================
    ! END OF MODULE initialization
    !==========================================================================
end module initialization
>>>>>>> 495f60ab
<|MERGE_RESOLUTION|>--- conflicted
+++ resolved
@@ -29,7 +29,6 @@
 
     integer, private :: debuglevel = 0
 
-<<<<<<< HEAD
  contains
 !
 !==========================================================================
@@ -933,914 +932,4 @@
 !==========================================================================
 ! END OF MODULE initialization
 !==========================================================================
- end module initialization
-=======
-contains
-    !
-    !==========================================================================
-    !==========================================================================
-    !
-    subroutine initialize_arrayindex
-        !
-        ! Initializes the array indexes for the parameter values.
-        ! Note that the use of these indexes as variable arrays in the code is
-        ! necessary for simplicity in coding, but leaves a potential bug if the
-        ! variables are ever changed during the code. As such, we have an
-        ! additional subroutine (initialization_arrayindex_status) that checks to
-        ! see of the indexes have retained their values at the end of a
-        ! simulation.
-
-        character(64) :: subroutine_name =  'initialize_arrayindex'
-        integer :: ii, kk
-
-        !--------------------------------------------------------------------------
-        if ((debuglevel > 0) .or. (debuglevelall > 0)) print *, '*** enter ',subroutine_name
-
-        ! initialize the indexes for temp arrays
-        e2r_Temp(1)  = e2r_temp1
-        e2r_Temp(2)  = e2r_temp2
-        e2r_Temp(3)  = e2r_temp3
-        e2r_Temp(4)  = e2r_temp4
-        e2r_Temp(5)  = e2r_temp5
-        e2r_Temp(6)  = e2r_temp6
-        e2r_Temp(7)  = e2r_temp7
-        e2r_Temp(8)  = e2r_temp8
-        e2r_Temp(9)  = e2r_temp9
-        e2r_Temp(10) = e2r_temp10
-        if (e2r_n_temp > 10) then
-            print *, 'error need to update initialization of e2r_Temp in ',subroutine_name
-            stop
-        endif
-
-        eMr_Temp(1) = eMr_temp1
-        eMr_Temp(2) = eMr_temp2
-        eMr_Temp(3) = eMr_temp3
-        eMr_Temp(4) = eMr_temp4
-        eMr_Temp(5) = eMr_temp5
-        eMr_Temp(6) = eMr_temp6
-        if (eMr_n_temp > 6) then
-            print *, 'error need to update initialization of eMr_Temp in ',subroutine_name
-            stop
-        endif
-
-        e2i_Temp(1) = e2i_temp1
-        e2i_Temp(2) = e2i_temp2
-        if (e2i_n_temp > 2) then
-            print *, 'error need to update initialization of e2i_Temp in ',subroutine_name
-            stop
-        endif
-
-        eMi_Temp(1) = eMi_temp1
-        eMi_Temp(2) = eMi_temp2
-        if (eMi_n_temp > 2) then
-            print *, 'error need to update initialization of eMi_Temp in ',subroutine_name
-            stop
-        endif
-
-        fi_Temp(1) = fi_temp1
-        fi_Temp(2) = fi_temp2
-        if (fi_n_temp > 2) then
-            print *, 'error need to update initialization of fi_Temp in ',subroutine_name
-            stop
-        endif
-
-        fr_Temp(1) = fr_temp1
-        fr_Temp(2) = fr_temp2
-        fr_Temp(3) = fr_temp3
-        fr_Temp(4) = fr_temp4
-        fr_Temp(5) = fr_temp5
-        fr_Temp(6) = fr_temp6
-        fr_Temp(7) = fr_temp7
-        fr_Temp(8) = fr_temp8
-        fr_Temp(9) = fr_temp9
-        if (fr_n_temp > 9) then
-            print *, 'error need to update initialization of fr_Temp in ',subroutine_name
-            stop
-        endif
-
-        e2YN_Temp(1) = e2YN_temp1
-        e2YN_Temp(2) = e2YN_temp2
-        e2YN_Temp(3) = e2YN_temp3
-        e2YN_Temp(4) = e2YN_temp4
-        if (e2YN_n_temp > 4) then
-            print *, 'error need to update initialization of e2YN_Temp in ',subroutine_name
-            stop
-        endif
-
-        eMYN_Temp(1) = eMYN_temp1
-        eMYN_Temp(2) = eMYN_temp2
-        eMYN_Temp(3) = eMYN_temp3
-        eMYN_Temp(4) = eMYN_temp4
-        if (eMYN_n_temp > 4) then
-            print *, 'error need to update initialization of eMYN_Temp in ',subroutine_name
-            stop
-        endif
-
-        fYN_Temp(1) = fYN_temp1
-        fYN_Temp(2) = fYN_temp2
-        if (fYN_n_temp > 2) then
-            print *, 'error need to update initialization of fYN_Temp in ',subroutine_name
-            stop
-        endif
-
-        ! the following are required index values
-        ii=1
-        ni_MlinkUp(ii) = ni_Mlink_u1
-        ni_MlinkDn(ii) = ni_Mlink_d1
-
-        eMi_MfaceUp(ii) = eMi_Mface_u1
-        eMi_MfaceDn(ii) = eMi_Mface_d1
-
-        eMr_EtaUp(ii) = eMr_Eta_u1
-        eMr_EtaDn(ii) = eMr_Eta_d1
-
-        eMr_FlowrateUp(ii) = eMr_Flowrate_u1
-        eMr_FlowrateDn(ii) = eMr_Flowrate_d1
-
-        eMr_VelocityUp(ii) = eMr_Velocity_u1
-        eMr_VelocityDn(ii) = eMr_Velocity_d1
-
-        eMr_TimescaleUp(ii) = eMr_Timescale_u1
-        eMr_TimescaleDn(ii) = eMr_Timescale_d1
-
-        eMr_AreaUp(ii) = eMr_Area_u1
-        eMr_AreaDn(ii) = eMr_Area_d1
-
-        eMr_TopwidthUp(ii) = eMr_Topwidth_u1
-        eMr_TopwidthDn(ii) = eMr_Topwidth_d1
-
-        eMr_HydDepthUp(ii) = eMr_HydDepth_u1
-        eMr_HydDepthDn(ii) = eMr_HydDepth_d1
-
-        eMr_LengthUp(ii) = eMr_Length_u1
-        eMr_LengthDn(ii) = eMr_Length_d1
-
-        eMr_ZbottomUp(ii) = eMr_Zbottom_u1
-        eMr_ZbottomDn(ii) = eMr_Zbottom_d1
-
-        eMr_BreadthScaleUp(ii) = eMr_BreadthScale_u1
-        eMr_BreadthScaleDn(ii) = eMr_BreadthScale_d1
-
-        nr_ElementLengthUp(ii) = nr_ElementLength_u1
-        nr_ElementLengthDn(ii) = nr_ElementLength_d1
-
-        ! the following depends on the number of upstream faces per element allowed
-        ii=2
-        if (upstream_face_per_elemM > ii-1) then
-            ni_MlinkUp(ii)           = ni_Mlink_u2
-            eMi_MfaceUp(ii)          = eMi_Mface_u2
-            eMr_EtaUp(ii)            = eMr_Eta_u2
-            eMr_FlowrateUp(ii)       = eMr_Flowrate_u2
-            eMr_VelocityUp(ii)       = eMr_Velocity_u2
-            eMr_TimescaleUp(ii)      = eMr_Timescale_u2
-            eMr_AreaUp(ii)           = eMr_Area_u2
-            eMr_TopwidthUp(ii)       = eMr_Topwidth_u2
-            eMr_HydDepthUp(ii)       = eMr_HydDepth_u2
-            eMr_LengthUp(ii)         = eMr_Length_u2
-            eMr_ZbottomUp(ii)        = eMr_Zbottom_u2
-            eMr_BreadthScaleUp(ii)   = eMr_BreadthScale_u2
-            nr_ElementLengthUp(ii)   = nr_ElementLength_u2
-        endif
-        ii=3
-        if (upstream_face_per_elemM > ii-1) then
-            ni_MlinkUp(ii)           = ni_Mlink_u3
-            eMi_MfaceUp(ii)          = eMi_Mface_u3
-            eMr_EtaUp(ii)            = eMr_Eta_u3
-            eMr_FlowrateUp(ii)       = eMr_Flowrate_u3
-            eMr_VelocityUp(ii)       = eMr_Velocity_u3
-            eMr_TimescaleUp(ii)      = eMr_Timescale_u3
-            eMr_AreaUp(ii)           = eMr_Area_u3
-            eMr_TopwidthUp(ii)       = eMr_Topwidth_u3
-            eMr_HydDepthUp(ii)       = eMr_HydDepth_u3
-            eMr_LengthUp(ii)         = eMr_Length_u3
-            eMr_ZbottomUp(ii)        = eMr_Zbottom_u3
-            eMr_BreadthScaleUp(ii)   = eMr_BreadthScale_u3
-            nr_ElementLengthUp(ii)   = nr_ElementLength_u3
-        endif
-        if (upstream_face_per_elemM > 3) then
-            print *, 'error: code does not support upstream_face_per_elemM > 3 in ',subroutine_name
-        endif
-
-        ! the following depends on the number of downstream faces per element allowed
-        ii=2
-        if (dnstream_face_per_elemM > ii-1) then
-            ni_MlinkDn(ii)           = ni_Mlink_d2
-            eMi_MfaceDn(ii)          = eMi_Mface_d2
-            eMr_EtaDn(ii)            = eMr_Eta_d2
-            eMr_FlowrateDn(ii)       = eMr_Flowrate_d2
-            eMr_VelocityDn(ii)       = eMr_Velocity_d2
-            eMr_TimescaleDn(ii)      = eMr_Timescale_d2
-            eMr_AreaDn(ii)           = eMr_Area_d2
-            eMr_TopwidthDn(ii)       = eMr_Topwidth_d2
-            eMr_HydDepthDn(ii)       = eMr_HydDepth_d2
-            eMr_LengthDn(ii)         = eMr_Length_d2
-            eMr_ZbottomDn(ii)        = eMr_Zbottom_d2
-            eMr_BreadthScaleDn(ii)    = eMr_BreadthScale_d2
-            nr_ElementLengthDn(ii)   = nr_ElementLength_d2
-        endif
-
-        ii=3
-        if (dnstream_face_per_elemM > ii-1) then
-            ni_MlinkDn(ii)           = ni_Mlink_d3
-            eMi_MfaceDn(ii)          = eMi_Mface_d3
-            eMr_EtaDn(ii)            = eMr_Eta_d3
-            eMr_FlowrateDn(ii)       = eMr_Flowrate_d3
-            eMr_VelocityDn(ii)       = eMr_Velocity_d3
-            eMr_TimescaleDn(ii)      = eMr_Timescale_d3
-            eMr_AreaDn(ii)           = eMr_Area_d3
-            eMr_TopwidthDn(ii)       = eMr_Topwidth_d3
-            eMr_HydDepthDn(ii)       = eMr_HydDepth_d3
-            eMr_LengthDn(ii)         = eMr_Length_d3
-            eMr_ZbottomDn(ii)        = eMr_Zbottom_d3
-            eMr_BreadthScaleDn(ii)   = eMr_BreadthScale_d3
-            nr_ElementLengthDn(ii)   = nr_ElementLength_d3
-        endif
-        if (dnstream_face_per_elemM > 3) then
-            print *, 'error: code does not support dnstream_face_per_elemM > 3 in ',subroutine_name
-        endif
-
-        do ii=1,upstream_face_per_elemM
-            eMr_EtaAll(ii)          = eMr_EtaUp(ii)
-            eMr_FlowrateAll(ii)     = eMr_FlowrateUp(ii)
-            eMr_VelocityAll(ii)     = eMr_VelocityUp(ii)
-            eMr_TimescaleAll(ii)    = eMr_TimescaleUp(ii)
-            eMr_AreaAll(ii)         = eMr_AreaUp(ii)
-            eMr_TopwidthAll(ii)     = eMr_TopwidthUp(ii)
-            eMr_HydDepthAll(ii)     = eMr_HydDepthUp(ii)
-            eMr_LengthAll(ii)       = eMr_LengthUp(ii)
-            eMr_ZbottomAll(ii)      = eMr_ZbottomUp(ii)
-            eMr_BreadthScaleAll(ii) = eMr_BreadthScaleUp(ii)
-            eMi_MfaceAll(ii)        = eMi_MfaceUp(ii)
-        end do
-
-        do ii=1,dnstream_face_per_elemM
-            kk = ii+upstream_face_per_elemM
-            eMr_EtaAll(kk)          = eMr_EtaDn(ii)
-            eMr_FlowrateAll(kk)     = eMr_FlowrateDn(ii)
-            eMr_VelocityAll(kk)     = eMr_VelocityDn(ii)
-            eMr_TimescaleAll(kk)    = eMr_TimescaleDn(ii)
-            eMr_AreaAll(kk)         = eMr_AreaDn(ii)
-            eMr_TopwidthAll(kk)     = eMr_TopwidthDn(ii)
-            eMr_HydDepthAll(kk)     = eMr_HydDepthDn(ii)
-            eMr_LengthAll(kk)       = eMr_LengthDn(ii)
-            eMr_ZbottomAll(kk)      = eMr_ZbottomDn(ii)
-            eMr_BreadthScaleAll(kk) = eMr_BreadthScaleDn(ii)
-            eMi_MfaceAll(kk)        = eMi_MfaceDn(ii)
-        end do
-
-        if ((debuglevel > 0) .or. (debuglevelall > 0)) print *, '*** leave ',subroutine_name
-    end subroutine initialize_arrayindex
-    !
-    !==========================================================================
-    !==========================================================================
-    !
-    subroutine initialize_arrayindex_status
-        !
-        ! Companion to initialize_faceindex that checks to see if the face index
-        ! arrays were accidentally changed during code execution. Such a change
-        ! would invalidate the indexing and create a subtle bug in the results.
-        !
-        character(64) :: subroutine_name =  'initialize_arrayindex_status'
-        integer :: ii
-        !--------------------------------------------------------------------------
-        if ((debuglevel > 0) .or. (debuglevelall > 0)) print *, '*** enter ',subroutine_name
-
-        if (eMr_Temp(1) /= eMr_temp1) then
-            print *, 'error: eMr_Temp(1) unexpectedly changed in code in ',subroutine_name
-            stop
-        endif
-        if (eMr_Temp(2) /= eMr_temp2) then
-            print *, 'error: eMr_Temp(2) unexpectedly changed in code in ',subroutine_name
-            stop
-        endif
-        if (eMr_Temp(3) /= eMr_temp3) then
-            print *, 'error: eMr_Temp(3) unexpectedly changed in code in ',subroutine_name
-            stop
-        endif
-        if (eMr_Temp(4) /= eMr_temp4) then
-            print *, 'error: eMr_Temp(4) unexpectedly changed in code in ',subroutine_name
-            stop
-        endif
-        if (eMr_Temp(5) /= eMr_temp5) then
-            print *, 'error: eMr_Temp(5) unexpectedly changed in code in ',subroutine_name
-            stop
-        endif
-        if (eMr_Temp(6) /= eMr_temp6) then
-            print *, 'error: eMr_Temp(6) unexpectedly changed in code in ',subroutine_name
-            stop
-        endif
-
-
-        if (e2r_Temp(1) /= e2r_temp1) then
-            print *, 'error: e2r_Temp(1) unexpectedly changed in code in ',subroutine_name
-            stop
-        endif
-        if (e2r_Temp(2) /= e2r_temp2) then
-            print *, 'error: e2r_Temp(2) unexpectedly changed in code in ',subroutine_name
-            stop
-        endif
-        if (e2r_Temp(3) /= e2r_temp3) then
-            print *, 'error: e2r_Temp(3) unexpectedly changed in code in ',subroutine_name
-            stop
-        endif
-        if (e2r_Temp(4) /= e2r_temp4) then
-            print *, 'error: e2r_Temp(4) unexpectedly changed in code in ',subroutine_name
-            stop
-        endif
-        if (e2r_Temp(5) /= e2r_temp5) then
-            print *, 'error: e2r_Temp(5) unexpectedly changed in code in ',subroutine_name
-            stop
-        endif
-        if (e2r_Temp(6) /= e2r_temp6) then
-            print *, 'error: e2r_Temp(6) unexpectedly changed in code in ',subroutine_name
-            stop
-        endif
-
-        ii = 1
-        if (ni_MlinkUp(ii)         /= ni_Mlink_u1) then
-            print *, 'error: ni_MlinkUp(1) unexpectedly changed in code in ',subroutine_name
-            stop
-        endif
-
-        if (ni_MlinkDn(ii)         /= ni_Mlink_d1) then
-            print *, 'error: ni_MlinkDn(1) unexpectedly changed in code in ',subroutine_name
-            stop
-        endif
-
-        if (eMi_MfaceUp(ii)         /= eMi_Mface_u1) then
-            print *, 'error: eMi_MfaceUp(1) unexpectedly changed in code in ',subroutine_name
-            stop
-        endif
-        if (eMi_MfaceDn(ii)         /= eMi_Mface_d1) then
-            print *, 'error: eMi_MfaceDn(1) unexpectedly changed in code in ',subroutine_name
-            stop
-        endif
-
-        if (eMr_EtaUp(ii)      /= eMr_Eta_u1) then
-            print *, 'error: eMr_EtaUp(1) unexpectedly changed in code in ',subroutine_name
-            stop
-        endif
-        if (emr_EtaDn(ii)      /= eMr_Eta_d1) then
-            print *, 'error: eMr_EtaDn(1) unexpectedly changed in code in ',subroutine_name
-            stop
-        endif
-
-        if (eMr_FlowrateUp(ii)      /= eMr_Flowrate_u1) then
-            print *, 'error: eMr_FlowrateUp(1) unexpectedly changed in code in ',subroutine_name
-            stop
-        endif
-        if (emr_FlowrateDn(ii)      /= eMr_Flowrate_d1) then
-            print *, 'error: eMr_FlowrateDn(1) unexpectedly changed in code in ',subroutine_name
-            stop
-        endif
-
-
-        if (eMr_VelocityUp(ii)      /= eMr_Velocity_u1) then
-            print *, 'error: eMr_VelocityUp(1) unexpectedly changed in code in ',subroutine_name
-            stop
-        endif
-        if (eMr_VelocityDn(ii)      /= eMr_Velocity_d1) then
-            print *, 'error: eMr_VelocityDn(1) unexpectedly changed in code in ',subroutine_name
-            stop
-        endif
-
-        if (eMr_TimescaleUp(ii)        /= eMr_Timescale_u1) then
-            print *, 'error: eMr_TimescaleUp(1) unexpectedly changed in code in ',subroutine_name
-            stop
-        endif
-
-        if (eMr_TimescaleDn(ii)        /= eMr_Timescale_d1) then
-            print *, 'error: eMr_TimescaleDn(1) unexpectedly changed in code in ',subroutine_name
-            stop
-        endif
-
-        if (eMr_AreaUp(ii)        /= eMr_Area_u1) then
-            print *, 'error: eMr_AreaUp(1) unexpectedly changed in code in ',subroutine_name
-            stop
-        endif
-        if (eMr_AreaDn(ii)        /= eMr_Area_d1) then
-            print *, 'error: eMr_AreaDn(1) unexpectedly changed in code in ',subroutine_name
-            stop
-        endif
-
-        if (eMr_TopwidthUp(ii)        /= eMr_Topwidth_u1) then
-            print *, 'error: eMr_TopwidthUp(1) unexpectedly changed in code in ',subroutine_name
-            stop
-        endif
-
-        if (eMr_TopwidthDn(ii)        /= eMr_Topwidth_d1) then
-            print *, 'error: eMr_TopwidthDn(1) unexpectedly changed in code in ',subroutine_name
-            stop
-        endif
-        if (eMr_HydDepthUp(ii)        /= eMr_HydDepth_u1) then
-            print *, 'error: eMr_HydDepthUp(1) unexpectedly changed in code in ',subroutine_name
-            stop
-        endif
-
-        if (eMr_HydDepthDn(ii)        /= eMr_HydDepth_d1) then
-            print *, 'error: eMr_HydDepthDn(1) unexpectedly changed in code in ',subroutine_name
-            stop
-        endif
-
-
-        if (eMr_LengthUp(ii)        /= eMr_Length_u1) then
-            print *, 'error: eMr_LengthUp(1) unexpectedly changed in code in ',subroutine_name
-            stop
-        endif
-        if (eMr_LengthDn(ii)        /= eMr_Length_d1) then
-            print *, 'error: eMr_LengthDn(1) unexpectedly changed in code in ',subroutine_name
-            stop
-        endif
-
-        if (eMr_ZbottomUp(ii)        /= eMr_Zbottom_u1) then
-            print *, 'error: eMr_ZbottomUp(1) unexpectedly changed in code in ',subroutine_name
-            stop
-        endif
-
-        if (eMr_ZbottomDn(ii)        /= eMr_Zbottom_d1) then
-            print *, 'error: eMr_ZbottomDn(1) unexpectedly changed in code in ',subroutine_name
-            stop
-        endif
-
-        if (eMr_BreadthScaleUp(ii)        /= eMr_BreadthScale_u1) then
-            print *, 'error: eMr_BreadthScaleUp(1) unexpectedly changed in code in ',subroutine_name
-            stop
-        endif
-
-        if (eMr_BreadthScaleDn(ii)        /= eMr_BreadthScale_d1) then
-            print *, 'error: eMr_BreadthScaleDn(1) unexpectedly changed in code in ',subroutine_name
-            stop
-        endif
-
-        if (nr_ElementLengthUp(ii) /= nr_ElementLength_u1) then
-            print *, 'error: nr_ElementLengthUp(1) unexpectedly changed in code in ',subroutine_name
-            stop
-        endif
-        if (nr_ElementLengthDn(ii) /= nr_ElementLength_d1) then
-            print *, 'error: ni_ElementLengthDn(1) unexpectedly changed in code in ',subroutine_name
-            stop
-        endif
-
-        ! the following depends on the number of upstream faces per element allowed
-        ii=2
-        if (upstream_face_per_elemM > ii-1) then
-            if (ni_MlinkUp(ii)          /= ni_Mlink_u2) then
-                print *, 'ii = ',ii
-                print *, 'error: ni_MlinkUp(ii) unexpectedly changed in code in ',subroutine_name
-                stop
-            endif
-            if (eMi_MfaceUp(ii)          /= eMi_Mface_u2) then
-                print *, 'ii = ',ii
-                print *, 'error: eMi_MfaceUp(ii) unexpectedly changed in code in ',subroutine_name
-                stop
-            endif
-            if (eMr_EtaUp(ii)       /= eMr_Eta_u2) then
-                print *, 'ii = ',ii
-                print *, 'error: eMr_EtaUp(ii) unexpectedly changed in code in ',subroutine_name
-                stop
-            endif
-            if (eMr_FlowrateUp(ii)       /= eMr_Flowrate_u2) then
-                print *, 'ii = ',ii
-                print *, 'error: eMr_FlowrateUp(ii) unexpectedly changed in code in ',subroutine_name
-                stop
-            endif
-            if (eMr_VelocityUp(ii)       /= eMr_Velocity_u2) then
-                print *, 'ii = ',ii
-                print *, 'error: eMr_VelocityUp(ii) unexpectedly changed in code in ',subroutine_name
-                stop
-            endif
-            if (eMr_TimescaleUp(ii)         /= eMr_Timescale_u2) then
-                print *, 'ii = ',ii
-                print *, 'error: eMr_TimescaleUp(ii) unexpectedly changed in code in ',subroutine_name
-                stop
-            endif
-            if (eMr_AreaUp(ii)         /= eMr_Area_u2) then
-                print *, 'ii = ',ii
-                print *, 'error: eMr_AreaUp(ii) unexpectedly changed in code in ',subroutine_name
-                stop
-            endif
-            if (eMr_TopwidthUp(ii)         /= eMr_Topwidth_u2) then
-                print *, 'ii = ',ii
-                print *, 'error: eMr_TopwidthUp(ii) unexpectedly changed in code in ',subroutine_name
-                stop
-            endif
-            if (eMr_HydDepthUp(ii)         /= eMr_HydDepth_u2) then
-                print *, 'ii = ',ii
-                print *, 'error: eMr_HydDepthUp(ii) unexpectedly changed in code in ',subroutine_name
-                stop
-            endif
-            if (eMr_LengthUp(ii)         /= eMr_Length_u2) then
-                print *, 'ii = ',ii
-                print *, 'error: eMr_LengthUp(ii) unexpectedly changed in code in ',subroutine_name
-                stop
-            endif
-            if (eMr_ZbottomUp(ii)         /= eMr_Zbottom_u2) then
-                print *, 'ii = ',ii
-                print *, 'error: eMr_ZbottomUp(ii) unexpectedly changed in code in ',subroutine_name
-                stop
-            endif
-            if (eMr_BreadthScaleUp(ii)    /= eMr_BreadthScale_u2) then
-                print *, 'ii = ',ii
-                print *, 'error: eMr_BreadthScaleUp(ii) unexpectedly changed in code in ',subroutine_name
-                stop
-            endif
-            if (nr_ElementLengthUp(ii)  /= nr_ElementLength_u2) then
-                print *, 'ii = ',ii
-                print *, 'error: nr_ElementLengthUp(ii) unexpectedly changed in code in ',subroutine_name
-                stop
-            endif
-        endif
-        ii=3
-        if (upstream_face_per_elemM > ii-1) then
-            if (ni_MlinkUp(ii)          /= ni_Mlink_u3) then
-                print *, 'ii = ',ii
-                print *, 'error: ni_MlinkUp(ii) unexpectedly changed in code in ',subroutine_name
-                stop
-            endif
-            if (eMi_MfaceUp(ii)          /= eMi_Mface_u3) then
-                print *, 'ii = ',ii
-                print *, 'error: eMi_MfaceUp(ii) unexpectedly changed in code in ',subroutine_name
-                stop
-            endif
-            if (eMr_EtaUp(ii)       /= eMr_Eta_u3) then
-                print *, 'ii = ',ii
-                print *, 'error: eMr_EtaUp(ii) unexpectedly changed in code in ',subroutine_name
-                stop
-            endif
-            if (eMr_FlowrateUp(ii)       /= eMr_Flowrate_u3) then
-                print *, 'ii = ',ii
-                print *, 'error: eMr_FlowrateUp(ii) unexpectedly changed in code in ',subroutine_name
-                stop
-            endif
-            if (eMr_VelocityUp(ii)       /= eMr_Velocity_u3) then
-                print *, 'ii = ',ii
-                print *, 'error: eMr_VelocityUp(ii) unexpectedly changed in code in ',subroutine_name
-                stop
-            endif
-            if (eMr_TimescaleUp(ii)         /= eMr_Timescale_u3) then
-                print *, 'ii = ',ii
-                print *, 'error: eMr_TimescaleUp(ii) unexpectedly changed in code in ',subroutine_name
-                stop
-            endif
-            if (eMr_AreaUp(ii)         /= eMr_Area_u3) then
-                print *, 'ii = ',ii
-                print *, 'error: eMr_AreaUp(ii) unexpectedly changed in code in ',subroutine_name
-                stop
-            endif
-            if (eMr_TopwidthUp(ii)            /= eMr_Topwidth_u3) then
-                print *, 'ii = ',ii
-                print *, 'error: eMr_TopwidthUp(ii) unexpectedly changed in code in ',subroutine_name
-                stop
-            endif
-            if (eMr_HydDepthUp(ii)            /= eMr_HydDepth_u3) then
-                print *, 'ii = ',ii
-                print *, 'error: eMr_HydDepthUp(ii) unexpectedly changed in code in ',subroutine_name
-                stop
-            endif
-            if (eMr_LengthUp(ii)         /= eMr_Length_u3) then
-                print *, 'ii = ',ii
-                print *, 'error: eMr_LengthUp(ii) unexpectedly changed in code in ',subroutine_name
-                stop
-            endif
-            if (eMr_ZbottomUp(ii)         /= eMr_Zbottom_u3) then
-                print *, 'ii = ',ii
-                print *, 'error: eMr_ZbottomUp(ii) unexpectedly changed in code in ',subroutine_name
-                stop
-            endif
-            if (eMr_BreadthScaleUp(ii)    /= eMr_BreadthScale_u3) then
-                print *, 'ii = ',ii
-                print *, 'error: eMr_BreadthScaleUp(ii) unexpectedly changed in code in ',subroutine_name
-                stop
-            endif
-            if (nr_ElementLengthUp(ii)  /= nr_ElementLength_u3) then
-                print *, 'ii = ',ii
-                print *, 'error: nr_ElementLengthUp(ii) unexpectedly changed in code in ',subroutine_name
-                stop
-            endif
-        endif
-        if (upstream_face_per_elemM > 3) then
-            print *, 'error: code does not support upstream_face_per_elemM > 3 in ',subroutine_name
-        endif
-
-        ! the following depends on the number of downstream faces per element allowed
-        ii=2
-        if (dnstream_face_per_elemM > ii-1) then
-            if (ni_MlinkDn(ii)          /= ni_Mlink_d2) then
-                print *, 'ii = ',ii
-                print *, 'error: ni_MlinkDn(ii) unexpectedly changed in code in ',subroutine_name
-                stop
-            endif
-            if (eMi_MfaceDn(ii)          /= eMi_Mface_d2) then
-                print *, 'ii = ',ii
-                print *, 'error: eMi_MfaceDn(ii) unexpectedly changed in code in ',subroutine_name
-                stop
-            endif
-            if (eMr_EtaDn(ii)       /= eMr_Eta_d2) then
-                print *, 'ii = ',ii
-                print *, 'error: eMr_EtaDn(ii) unexpectedly changed in code in ',subroutine_name
-                stop
-            endif
-            if (eMr_FlowrateDn(ii)       /= eMr_Flowrate_d2) then
-                print *, 'ii = ',ii
-                print *, 'error: eMr_FlowrateDn(ii) unexpectedly changed in code in ',subroutine_name
-                stop
-            endif
-            if (eMr_VelocityDn(ii)       /= eMr_Velocity_d2) then
-                print *, 'ii = ',ii
-                print *, 'error: eMr_VelocityDn(ii) unexpectedly changed in code in ',subroutine_name
-                stop
-            endif
-            if (eMr_TimescaleDn(ii)         /= eMr_Timescale_d2) then
-                print *, 'ii = ',ii
-                print *, 'error: eMr_TimescaleDn(ii) unexpectedly changed in code in ',subroutine_name
-                stop
-            endif
-            if (eMr_AreaDn(ii)         /= eMr_Area_d2) then
-                print *, 'ii = ',ii
-                print *, 'error: eMr_AreaDn(ii) unexpectedly changed in code in ',subroutine_name
-                stop
-            endif
-            if (eMr_TopwidthDn(ii)         /= eMr_Topwidth_d2) then
-                print *, 'ii = ',ii
-                print *, 'error: eMr_TopwidthDn(ii) unexpectedly changed in code in ',subroutine_name
-                stop
-            endif
-            if (eMr_HydDepthDn(ii)         /= eMr_HydDepth_d2) then
-                print *, 'ii = ',ii
-                print *, 'error: eMr_HydDepthDn(ii) unexpectedly changed in code in ',subroutine_name
-                stop
-            endif
-            if (eMr_LengthDn(ii)         /= eMr_Length_d2) then
-                print *, 'ii = ',ii
-                print *, 'error: eMr_LengthDn(ii) unexpectedly changed in code in ',subroutine_name
-                stop
-            endif
-            if (eMr_ZbottomDn(ii)         /= eMr_Zbottom_d2) then
-                print *, 'ii = ',ii
-                print *, 'error: eMr_ZbottomDn(ii) unexpectedly changed in code in ',subroutine_name
-                stop
-            endif
-            if (eMr_BreadthScaleDn(ii)         /= eMr_BreadthScale_d2) then
-                print *, 'ii = ',ii
-                print *, 'error: eMr_BreadthScaleDn(ii) unexpectedly changed in code in ',subroutine_name
-                stop
-            endif
-            if (nr_ElementLengthDn(ii)  /= nr_ElementLength_d2) then
-                print *, 'ii = ',ii
-                print *, 'error: nr_ElementLengthDn(ii) unexpectedly changed in code in ',subroutine_name
-                stop
-            endif
-        endif
-        ii=3
-        if (dnstream_face_per_elemM > ii-1) then
-            if (ni_MlinkDn(ii)          /= ni_Mlink_d3) then
-                print *, 'ii = ',ii
-                print *, 'error: ni_MlinkDn(ii) unexpectedly changed in code in ',subroutine_name
-                stop
-            endif
-            if (eMi_MfaceDn(ii)          /= eMi_Mface_d3) then
-                print *, 'ii = ',ii
-                print *, 'error: eMi_MfaceDn(ii) unexpectedly changed in code in ',subroutine_name
-                stop
-            endif
-            if (eMr_EtaDn(ii)       /= eMr_Eta_d3) then
-                print *, 'ii = ',ii
-                print *, 'error: eMr_EtaDn(ii) unexpectedly changed in code in ',subroutine_name
-                stop
-            endif
-            if (eMr_FlowrateDn(ii)       /= eMr_Flowrate_d3) then
-                print *, 'ii = ',ii
-                print *, 'error: eMr_FlowrateDn(ii) unexpectedly changed in code in ',subroutine_name
-                stop
-            endif
-            if (eMr_VelocityDn(ii)       /= eMr_Velocity_d3) then
-                print *, 'ii = ',ii
-                print *, 'error: eMr_VelocityDn(ii) unexpectedly changed in code in ',subroutine_name
-                stop
-            endif
-            if (eMr_TimescaleDn(ii)         /= eMr_Timescale_d3) then
-                print *, 'ii = ',ii
-                print *, 'error: eMr_Timescale_Dn(ii) unexpectedly changed in code in ',subroutine_name
-                stop
-            endif
-            if (eMr_AreaDn(ii)         /= eMr_Area_d3) then
-                print *, 'ii = ',ii
-                print *, 'error: eMr_AreaDn(ii) unexpectedly changed in code in ',subroutine_name
-                stop
-            endif
-            if (eMr_TopwidthDn(ii)         /= eMr_Topwidth_d3) then
-                print *, 'ii = ',ii
-                print *, 'error: eMr_TopwidthDn(ii) unexpectedly changed in code in ',subroutine_name
-                stop
-            endif
-            if (eMr_HydDepthDn(ii)         /= eMr_HydDepth_d3) then
-                print *, 'ii = ',ii
-                print *, 'error: eMr_HydDepthDn(ii) unexpectedly changed in code in ',subroutine_name
-                stop
-            endif
-            if (eMr_LengthDn(ii)         /= eMr_Length_d3) then
-                print *, 'ii = ',ii
-                print *, 'error: eMr_LengthDn(ii) unexpectedly changed in code in ',subroutine_name
-                stop
-            endif
-            if (eMr_ZbottomDn(ii)         /= eMr_Zbottom_d3) then
-                print *, 'ii = ',ii
-                print *, 'error: eMr_Zbottom_Dn(ii) unexpectedly changed in code in ',subroutine_name
-                stop
-            endif
-            if (eMr_BreadthScaleDn(ii)         /= eMr_BreadthScale_d3) then
-                print *, 'ii = ',ii
-                print *, 'error: eMr_BreadthScale_Dn(ii) unexpectedly changed in code in ',subroutine_name
-                stop
-            endif
-            if (nr_ElementLengthDn(ii)  /= nr_ElementLength_d3) then
-                print *, 'ii = ',ii
-                print *, 'error: ElementLengthDn(ii) unexpectedly changed in code in ',subroutine_name
-                stop
-            endif
-        endif
-        if (dnstream_face_per_elemM > 3) then
-            print *, 'error: code does not support dnstream_face_per_elemM > 3 in ',subroutine_name
-        endif
-
-        if ((debuglevel > 0) .or. (debuglevelall > 0)) print *, '*** leave ',subroutine_name
-    end subroutine initialize_arrayindex_status
-    !
-    !==========================================================================
-    !==========================================================================
-    !
-    subroutine initialize_array_zerovalues &
-        (elemMR)
-        !
-        ! array allocation stores a null value. For certain columns of
-        ! some arrays we want to initialize with zero.
-        !
-        character(64) :: subroutine_name = 'initialize_array_zerovalues'
-
-        real,  intent(in out)  :: elemMR(:,:)
-
-        integer    :: mm
-
-        !--------------------------------------------------------------------------
-        if ((debuglevel > 0) .or. (debuglevelall > 0)) print *, '*** enter ',subroutine_name
-
-        elemMR(:,eMr_Volume) = zeroR
-
-        do mm=1,upstream_face_per_elemM
-            !elemMR(:,eMr_EtaUp(mm)          = zeroR
-            elemMR(:,eMr_LengthUp(mm))      = zeroR
-            elemMR(:,eMr_AreaUp(mm))        = zeroR
-            elemMR(:,eMr_TopwidthUp(mm))    = zeroR
-            elemMR(:,eMr_HydDepthUp(mm))    = zeroR
-        enddo
-
-        do mm=1,dnstream_face_per_elemM
-            !elemMR(:,eMr_EtaDn(mm))         = zeroR
-            elemMR(:,eMr_LengthDn(mm))      = zeroR
-            elemMR(:,eMr_AreaDn(mm))        = zeroR
-            elemMR(:,eMr_TopwidthDn(mm))    = zeroR
-            elemMR(:,eMr_HydDepthDn(mm))    = zeroR
-        enddo
-
-
-        if ((debuglevel > 0) .or. (debuglevelall > 0)) print *, '*** leave ',subroutine_name
-    end subroutine initialize_array_zerovalues
-    !
-    !==========================================================================
-    !
-    subroutine initialize_dummy_values &
-        (elem2R, elem2I, elem2YN, &
-        elemMR, elemMI, elemMYN, &
-        faceR,  faceI,  faceYN)
-
-        character(64) :: subroutine_name = 'initialize_dummy_values'
-
-        integer,   intent(in out) :: elem2I(:,:),  elemMI(:,:),  faceI(:,:)
-        real,      intent(in out) :: elem2R(:,:),  elemMR(:,:),  faceR(:,:)
-        logical,   intent(in out) :: elem2YN(:,:), elemMYN(:,:), faceYN(:,:)
-
-        !--------------------------------------------------------------------------
-        if ((debuglevel > 0) .or. (debuglevelall > 0)) print *, '*** enter ',subroutine_name
-
-        !% define the dummy location
-        dummy_face_index  = N_face + 1
-        dummy_elem2_index = N_elem2 + 1
-        dummy_elemM_index = N_elemM + 1
-
-        faceI(dummy_face_index,:)  = nullvalueI
-        faceR(dummy_face_index,:)  = nullvalueR
-        faceYN(dummy_face_index,:) = nullvalueL
-
-        elem2I(dummy_elem2_index,:)  = nullvalueI
-        elem2R(dummy_elem2_index,:)  = nullvalueR
-        elem2YN(dummy_elem2_index,:) = nullvalueL
-
-        elemMI(dummy_elemM_index,:)  = nullvalueI
-        elemMR(dummy_elemM_index,:)  = nullvalueR
-        elemMYN(dummy_elemM_index,:) = nullvalueL
-
-        elemMI(:,eMi_MfaceUp(1:upstream_face_per_elemM)) = dummy_face_index
-        elemMI(:,eMi_MfaceDn(1:dnstream_face_per_elemM)) = dummy_face_index
-
-        faceI(:,fi_Melem_u) = min(dummy_elemM_index,dummy_elem2_index)
-        faceI(:,fi_Melem_d) = min(dummy_elemM_index,dummy_elem2_index)
-
-        elem2I(:,e2i_Mface_u) = dummy_face_index
-        elem2I(:,e2i_Mface_d) = dummy_face_index
-
-        if ((debuglevel > 0) .or. (debuglevelall > 0))  print *, '*** leave ',subroutine_name
-    end subroutine initialize_dummy_values
-
-    subroutine initialize_linknode_arrays(linkI, nodeI, linkR, nodeR, linkYN, nodeYN, linkName, nodeName)
-
-        integer,   dimension(:,:), allocatable, target, intent(out)    :: linkI
-        integer,   dimension(:,:), allocatable, target, intent(out)    :: nodeI
-        real,      dimension(:,:), allocatable, target, intent(out)    :: linkR
-        real,      dimension(:,:), allocatable, target, intent(out)    :: nodeR
-        logical,   dimension(:,:), allocatable, target, intent(out)    :: linkYN
-        logical,   dimension(:,:), allocatable, target, intent(out)    :: nodeYN
-        type(string), dimension(:), allocatable, target, intent(out)   :: linkName
-        type(string), dimension(:), allocatable, target, intent(out)   :: nodeName
-
-        character(64) :: subroutine_name
-        integer :: i, total_n_links
-
-        subroutine_name = 'initialize_arrays'
-
-        if ((debuglevel > 0) .or. (debuglevelall > 0)) print *, '*** enter ', subroutine_name
-
-        ! --- Initialize C API
-        call initialize_api()
-
-        N_link = get_num_links()
-        N_node = get_num_nodes()
-
-        ! Allocate storage for link & node tables
-        call allocate_linknode_storage &
-            (linkR, nodeR, linkI, nodeI, linkYN, nodeYN, linkName, nodeName)
-
-        nodeI(:,ni_N_link_u) = 0
-        nodeI(:,ni_N_link_d) = 0
-
-        do i = 1, N_link
-            linkI(i,li_idx) = i
-            linkI(i,li_link_type) = get_link_xsect_attrs(i, link_type)
-            linkI(i,li_geometry) = get_link_xsect_attrs(i, link_geometry)
-            linkI(i,li_roughness_type) = 1 ! TODO - get from params file
-            linkI(i,li_Mnode_u) = get_link_attr(i, link_node1) + 1 ! node1 in C starts from 0
-            linkI(i,li_Mnode_d) = get_link_attr(i, link_node2) + 1 ! node2 in C starts from 0
-
-            nodeI(linkI(i,li_Mnode_u), ni_N_link_u) = nodeI(linkI(i,li_Mnode_u), ni_N_link_u) + 1
-            nodeI(linkI(i,li_Mnode_u), ni_idx_base1 + nodeI(linkI(i,li_Mnode_u), ni_N_link_u)) = i
-            nodeI(linkI(i,li_Mnode_d), ni_N_link_d) = nodeI(linkI(i,li_Mnode_d), ni_N_link_d) + 1
-            nodeI(linkI(i,li_Mnode_d), ni_idx_base2 + nodeI(linkI(i,li_Mnode_d), ni_N_link_d)) = i
-
-            linkI(i,li_InitialDepthType) = 1 ! TODO - get from params file
-            linkR(i,lr_Length) = get_link_xsect_attrs(i, conduit_length)
-            linkR(i,lr_BreadthScale) = get_link_xsect_attrs(i, link_xsect_wMax)
-            ! linkR(i,lr_TopWidth)
-            linkR(i,lr_Slope) = get_link_slope(i, linkI(i,li_Mnode_u), linkI(i,li_Mnode_u))
-            ! linkR(i,lr_LeftSlope)
-            ! linkR(i,lr_RightSlope)
-            linkR(i,lr_Roughness) = get_link_attr(i, conduit_roughness)
-            linkR(i,lr_InitialFlowrate) = get_link_attr(i, link_q0)
-            linkR(i,lr_InitialUpstreamDepth) = get_node_attr(linkI(i,li_Mnode_u), node_initDepth)
-            linkR(i,lr_InitialDnstreamDepth) = get_node_attr(linkI(i,li_Mnode_d), node_initDepth)
-            linkR(i,lr_InitialDepth) = abs(linkR(i,lr_InitialDnstreamDepth) - linkR(i,lr_InitialUpstreamDepth)) / 2
-            ! linkR(i,lr_ParabolaValue)
-
-        end do
-
-        do i = 1, N_node
-            total_n_links = nodeR(i,ni_N_link_u) + nodeR(i,ni_N_link_d)
-            if ((get_node_attr(i, node_extInflow_tSeries) /= -1) .or. &
-                (get_node_attr(i, node_extInflow_basePat) /= -1) .or. &
-                (get_node_attr(i, node_extInflow_baseline) > 0)) then
-
-                nodeI(i, ni_node_type) = nBCup
-
-            end if
-
-            if (get_node_attr(i, node_type) == 1) then ! OUTFALL
-                nodeI(i, ni_node_type) = nBCdn
-            else if (total_n_links == 2) then
-                nodeI(i, ni_node_type) = nJ2
-            else if (total_n_links > 2) then
-                nodeI(i, ni_node_type) = nJm
-            else
-                nodeI(i, ni_node_type) = nullvalueI
-            end if
-
-            nodeR(i,nr_Zbottom) = get_node_attr(i, node_invertElev)
-        end do
-        ! --- Close C API
-        call finalize_api()
-        if ((debuglevel > 0) .or. (debuglevelall > 0))  print *, '*** leave ', subroutine_name
-    end subroutine initialize_linknode_arrays
-    !
-    !==========================================================================
-    !==========================================================================
-    ! END OF MODULE initialization
-    !==========================================================================
-end module initialization
->>>>>>> 495f60ab
+ end module initialization