! module type_definitions
!
! These are derived type definitions that are used in globals, setting, and
! elsewhere.
!
! Note that each of these is intended to be dependent only on derived
! types within this module.
!
! Types that are defined outside of here or setting_definition should
! be confined to the module in which they are defined.
!
!==========================================================================
module type_definitions

    implicit none

    type string
        character(len=:), allocatable :: str
    end type string

<<<<<<< HEAD
    !%  control data
    type controlType
        integer :: Idx
        integer :: LinkId
        integer :: ElemId
        real(8), dimension(:), allocatable :: TimeArray
        real(8), dimension(:), allocatable :: HeightArray
        real(8), dimension(:), allocatable :: AreaArray
        real(8)    :: HeightStart
        real(8)    :: HeightNow
        real(8)    :: AreaNow
        real(8)    :: AreaPrior
        real(8)    :: FullDepth
        real(8)    :: GateTimeChange1
        real(8)    :: GateTimeChange2
        real(8)    :: GateHeightChange1
        real(8)    :: GateHeightChange2
        real(8)    :: HeightMinimum
        real(8)    :: GateSpeed
        logical :: CanMove
        logical :: MovedThisStep     
    end type controlType

    !%  diagnostic%Volume
    type diagnosticVolumeType
        integer  :: Step
        real(8)     :: Time
        real(8)     :: Volume
        real(8)     :: VolumeChange
        real(8)     :: NetInflowVolume
        real(8)     :: InflowRate
        real(8)     :: OutflowRate
        real(8)     :: ConservationThisStep ! + is artificial source, - is sink
        real(8)     :: ConservationTotal
=======
    !%  diagnostic%Volume
    type diagnosticVolumeType
        integer  :: Step
        real(8)    :: Time
        real(8)    :: Volume
        real(8)    :: VolumeChange
        real(8)    :: NetInflowVolume
        real(8)    :: InflowRate
        real(8)    :: OutflowRate
        real(8)    :: ConservationThisStep ! + is artificial source, - is sink
        real(8)    :: ConservationTotal
>>>>>>> 0710c080
    end type diagnosticVolumeType

    type diagnosticType
        type(diagnosticVolumeType)  :: Volume
    end type diagnosticType

    type real_array
        integer :: max_size = 0
        integer :: len = 0
        real(8), allocatable :: array(:)
    end type real_array

    !% boundary condition data
    type bcType
        integer :: Idx
        integer :: NodeID
        integer :: FaceID
        integer :: ElemGhostID
        integer :: ElemInsideID
        integer :: Updn      ! bc_updn_...  (0 = upstream,  1 = downstream)
        integer :: Category  ! bc_category_... (0 = elevation, 1 = inflowrate)
<<<<<<< HEAD
        real(8), dimension(:), allocatable :: TimeArray
        real(8), dimension(:), allocatable :: ValueArray
=======
        real(8), allocatable :: TimeArray(:)
        real(8), allocatable :: ValueArray(:)
>>>>>>> 0710c080
        real(8)    :: ThisValue
        real(8)    :: ThisTime
        real(8)    :: ThisFlowrate
    end type bcType

    !% output file location
    type outputfileType
        integer        :: UnitNumber = 0
        character(256) :: FileName   = 'dummy.txt'
        character(256) :: FolderName = 'dummyFolder'
        character(256) :: FolderPath = './'
        character(32)  :: FileStatus = 'new'
        character(512) :: WriteName  = ''
        logical        :: IsOpen     = .false.
    end type outputfileType

    !% specific information for a debug file
    type debugfileType
        type (outputfileType) :: FileInfo
        character(32)         :: ArrayName
        integer               :: ColumnIndex
    end type debugfileType

    !% specific information for a threaded output file
    type threadedfileType
        type (outputfileType) :: FileInfo
        character(32)         :: DataName
    end type threadedfileType

    type integer_array
        integer :: max_size = 0
        integer :: len = 0
        integer, allocatable :: array(:)
    end type integer_array

    ! TABLE OBJECT
    type real_table
        integer :: table_type
        integer :: dim
        integer, allocatable :: tsize(:)
        type(real_array), allocatable :: data(:)
    end type real_table

    ! PATTERN OBJECT
    type pattern
        integer :: ptype
        integer :: count
        real(8), dimension(24) :: factor
    end type pattern

    ! EXTERNAL INFLOW OBJECT
    type totalInflow
        integer :: node_id ! index to element thar receives inflow
        type(real_table) :: xy
        ! t_series*sfactor + base_pat*baseline
        integer :: ext_t_series = -1 ! time_series
        integer :: ext_base_pat = -1 ! pattern
        real(8) :: ext_baseline = 0! constant baseline value
        real(8) :: ext_sfactor = 0! time series scaling factor
        ! ---------------------------------------------------------
        real(8) :: dwf_avgValue = 0 ! average inflow value
        integer :: dwf_monthly_pattern = -1
        integer :: dwf_daily_pattern = -1
        integer :: dwf_hourly_pattern = -1
        integer :: dwf_weekend_pattern = -1
    end type totalInflow

    type graph_node
        integer :: node_id
        type(integer_array) :: neighbors
        type(integer_array) :: link_id
        type(real_array) :: neighbor_flows
    end type graph_node

    type graph
        integer :: num_vertices
        type(graph_node), allocatable, dimension(:) :: g ! graph linked lists
        integer, allocatable, dimension(:) :: in_degree ! list with in-degrees of node
    end type graph

    ! --- File Handling
    type steady_state_record
        character(len=52) :: id_time
        real(8) :: flowrate
        real(8) :: wet_area
        real(8) :: depth
        real(8) :: froude
    end type steady_state_record
    !==========================================================================
    ! END OF MODULE type_definitions
    !==========================================================================
end module type_definitions<|MERGE_RESOLUTION|>--- conflicted
+++ resolved
@@ -18,7 +18,6 @@
         character(len=:), allocatable :: str
     end type string
 
-<<<<<<< HEAD
     !%  control data
     type controlType
         integer :: Idx
@@ -53,19 +52,6 @@
         real(8)     :: OutflowRate
         real(8)     :: ConservationThisStep ! + is artificial source, - is sink
         real(8)     :: ConservationTotal
-=======
-    !%  diagnostic%Volume
-    type diagnosticVolumeType
-        integer  :: Step
-        real(8)    :: Time
-        real(8)    :: Volume
-        real(8)    :: VolumeChange
-        real(8)    :: NetInflowVolume
-        real(8)    :: InflowRate
-        real(8)    :: OutflowRate
-        real(8)    :: ConservationThisStep ! + is artificial source, - is sink
-        real(8)    :: ConservationTotal
->>>>>>> 0710c080
     end type diagnosticVolumeType
 
     type diagnosticType
@@ -87,13 +73,8 @@
         integer :: ElemInsideID
         integer :: Updn      ! bc_updn_...  (0 = upstream,  1 = downstream)
         integer :: Category  ! bc_category_... (0 = elevation, 1 = inflowrate)
-<<<<<<< HEAD
-        real(8), dimension(:), allocatable :: TimeArray
-        real(8), dimension(:), allocatable :: ValueArray
-=======
         real(8), allocatable :: TimeArray(:)
         real(8), allocatable :: ValueArray(:)
->>>>>>> 0710c080
         real(8)    :: ThisValue
         real(8)    :: ThisTime
         real(8)    :: ThisFlowrate
