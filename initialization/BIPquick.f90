--- conflicted
+++ resolved
@@ -13,13 +13,10 @@
     use define_globals
     use define_settings
     use discretization, only: init_discretization_nominal
-<<<<<<< HEAD
     use utility
 
-=======
     use utility_profiler
     use utility_prof_jobcount
->>>>>>> a9117b35
     implicit none
 
     private
