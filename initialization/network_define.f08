!
!% module network_define
!
!% Handles relationship between coarse link-node network and high-resolution
!% element-face network. This module defines all the indexes and mappings
!
!% Sazzad Sharior 06/01/2021
!
!==========================================================================
!
module network_define
    !
    use interface
    use utility_allocate
    use discretization
    use define_indexes
    use define_keys
    use define_globals
    use define_settings

    implicit none

    private

    public :: init_network

contains
    !
    !==========================================================================
    ! PUBLIC
    !==========================================================================
    !
    subroutine init_network ()
    !--------------------------------------------------------------------------
    !
    !% Initializes a element-face network from a link-node network.
    !%   Requires network links and nodes before execution
    !
    !--------------------------------------------------------------------------

        integer :: ii

        character(64) :: subroutine_name = 'init_network'

    !--------------------------------------------------------------------------

        if (setting%Debug%File%network_define) print *, '*** enter ',subroutine_name


        !% get the slope of each link given the node Z values
        call init_network_linkslope()

        !% divide the link node networks in elements and faces
        call init_network_datacreate()

        !% print results
        if (setting%Debug%File%network_define) then
            !% only using the first processor to print results
            if (this_image() == 1) then

                do ii = 1,num_images()
                   print*, '----------------------------------------------------'
                   print*, 'image = ', ii
                   print*, '..................elements..........................'
                   print*, elemI(:,ei_Lidx)[ii], 'Lidx'
                   print*, elemI(:,ei_Gidx)[ii], 'Gidx'
                   print*, elemI(:,ei_link_Gidx_SWMM)[ii], 'link_Gidx_SWMM'
                   print*, elemI(:,ei_node_Gidx_SWMM)[ii], 'node_Gidx_SWMM'
                   print*, elemI(:,ei_Mface_uL)[ii],'Mface_uL'
                   print*, elemI(:,ei_Mface_dL)[ii],'Mface_dL'
                   print*, '..................faces.............................'
                   print*, faceI(:,fi_Lidx)[ii], 'face Lidx'
                   print*, faceI(:,fi_Gidx)[ii], 'face Gidx'
                   print*, faceI(:,fi_Melem_uL)[ii], 'face Melem_uL'
                   print*, faceI(:,fi_Melem_dL)[ii], 'face Melem_dL'
                   print*, faceI(:,fi_Connected_image)[ii], 'fi_Connected_image'
                   print*, faceI(:,fi_BCtype)[ii], 'fi_BCtype'
                   print*, faceI(:,fi_GhostElem_uL)[ii], 'fi_GhostElem_uL'
                   print*, faceI(:,fi_GhostElem_dL)[ii], 'fi_GhostElem_dL'
                   print*, faceYN(:,fYN_isSharedFace)[ii], 'face is shared face'
                   print*, '----------------------------------------------------'
                   call execute_command_line('')
                enddo
            endif
        endif

        if (setting%Debug%File%network_define) print *, '*** leave ',subroutine_name
    end subroutine init_network
    !
    !==========================================================================
    ! PRIVATE
    !==========================================================================
    !
    subroutine init_network_linkslope()
    !--------------------------------------------------------------------------
    !
    !% compute the slope across each link
    !
    !--------------------------------------------------------------------------

        character(64) :: subroutine_name = 'init_network_linkslope'

        integer, pointer :: NodeUp, NodeDn
        real(8), pointer :: zUp, zDn, Slope, Length
        integer          :: mm

    !--------------------------------------------------------------------------

        if (setting%Debug%File%network_define) print *, '*** enter ',subroutine_name

        do mm = 1,N_link
            !% Inputs
            NodeUp      => linkI(mm,li_Mnode_u)
            NodeDn      => linkI(mm,li_Mnode_d)
            zUp         => nodeR(NodeUp,nr_Zbottom)
            zDn         => nodeR(NodeDn,nr_Zbottom)
            Length      => linkR(mm,lr_Length)
            !%-------------------------------------------------------------------------
            !% HACK: Original length is used for slope calculation instead of adjusted
            !% length. Using adjusted lenghts will induce errors in slope calculations
            !% and will distort the original network.
            !%-------------------------------------------------------------------------
            !% Output
            Slope       => linkR(mm,lr_Slope)

            Slope = (zUp - zDn) / Length
        end do

        if (setting%Debug%File%network_define) then
            !% provide output for debugging
            print *, subroutine_name,'--------------------------------'
            print *, 'link ID,               Slope,             length'
            do mm=1,N_link
                print *, mm, linkR(mm,lr_Slope), linkR(mm,lr_Length)
            end do
        endif

        if (setting%Debug%File%network_define) print *, '*** leave ',subroutine_name

    end subroutine init_network_linkslope
    !
    !==========================================================================
    !==========================================================================
    !
    subroutine init_network_datacreate()
    !--------------------------------------------------------------------------
    !
    !% creates the network of elements and faces from nodes and link
    !
    !--------------------------------------------------------------------------

        integer :: ii, image
        integer :: ElemGlobalIdx, FaceGlobalIdx
        integer :: ElemLocalIdx, FacelocalIdx
        integer :: unique_faces
        integer, pointer :: N_Images, Lidx
        integer, pointer :: NodeUp, NodeDn, NodeUpTyp, NodeDnTyp

        character(64) :: subroutine_name = 'init_network_datacreate'
    !--------------------------------------------------------------------------

        if (setting%Debug%File%network_define) print *, '*** enter ',subroutine_name

        !% initializing global element and face id
        ElemGlobalIdx = first_elem_index
        FaceGlobalIdx = first_face_index

        !% initializing local element and face id
        ElemLocalIdx = first_elem_index
        FacelocalIdx = first_face_index

        !% Setting the local image value
        image = this_image()

        !% initialize the global indexes of elements and faces
        call init_network_set_global_indexes &
            (image, ElemGlobalIdx, FaceGlobalIdx)

        !% handle all the links and nodes in a partition
        call init_network_handle_partition &
            (image, ElemLocalIdx, FacelocalIdx, ElemGlobalIdx, FaceGlobalIdx)

        !% finish mapping all the junction branch and faces that were not
        !% handeled in handle_link_nodes subroutine
        call init_network_map_nJm (image)

        !% shared faces are mapped by copying data from different images
        !% thus a sync all is needed
        sync all

        !% finally set the same global face idx for shared faces across images
        call init_network_map_shared_faces (image)

        if (setting%Debug%File%network_define) print *, '*** leave ',subroutine_name
    end subroutine init_network_datacreate
    !
    !==========================================================================
    !==========================================================================
    !
    subroutine init_network_set_global_indexes &
        (image, ElemGlobalCounter, FaceGlobalCounter)
    !
    !--------------------------------------------------------------------------
    !
    !% This subroutine initaializes the global element and face indexes.
    !% N_elem and N_face are global vectors of whose row number corresponds
    !% to the number of elements and faces in a certain image. By looping
    !% through all the images the element and face global indexes are set
    !
    !--------------------------------------------------------------------------
    !
        integer, intent(in)     :: image
        integer, intent(inout)  :: ElemGlobalCounter, FaceGlobalCounter

        integer                 :: ii

        character(64) :: subroutine_name = 'init_network_set_global_indexes'
    !--------------------------------------------------------------------------

        if (setting%Debug%File%network_define) print *, '*** enter ',subroutine_name
 
        if(image /= 1) then
           do ii=1, image-1
              ElemGlobalCounter = ElemGlobalCounter + N_elem(ii)
              FaceGlobalCounter = FaceGlobalCounter + N_unique_face(ii)
           end do
        end if

        if (setting%Debug%File%network_define) print *, '*** leave ',subroutine_name
    end subroutine init_network_set_global_indexes
    !
    !==========================================================================
    !==========================================================================
    !
    subroutine init_network_handle_partition &
        (image, ElemLocalCounter, FaceLocalCounter, ElemGlobalCounter, FaceGlobalCounter)
    !
    !--------------------------------------------------------------------------
    !
    !% Traverse through all the links and nodes in a partition and creates
    !% elements and faces. This subroutine assumes there will be at least
    !% one link in a partition.
    !
    !--------------------------------------------------------------------------
    !
        integer, intent(in)     :: image
        integer, intent(inout)  :: ElemLocalCounter, FaceLocalCounter
        integer, intent(inout)  :: ElemGlobalCounter, FaceGlobalCounter

        integer                 :: ii, pLink
        integer, pointer        :: thisLink, upNode, dnNode
        logical                 :: firstUpBcHandeled
        integer, dimension(:), allocatable, target :: packed_link_idx

        character(64) :: subroutine_name = 'init_network_handle_partition'
    !--------------------------------------------------------------------------

        if (setting%Debug%File%network_define) print *, '*** enter ',subroutine_name

        !% pack all the link indexes in a partition
        packed_link_idx = pack(linkI(:,li_idx), (linkI(:,li_P_image) .eq. image))

        !% find the number of links in a partition
        pLink = size(packed_link_idx)

        !% initializing first upstream boundary node handeled as false.
        !% if a partition has multiple upstream boundary node, this flag
        !% will keep the count consistant.
        firstUpBcHandeled = .false.

        !% cycling through all the links in a partition
        do ii = 1,pLink
            !% necessary pointers to the link and its connected nodes
            thisLink => packed_link_idx(ii)
            upNode   => linkI(thisLink,li_Mnode_u)
            dnNode   => linkI(thisLink,li_Mnode_d)

            !% handle the upstream node of the link to create elements and faces
            call init_network_handle_upstreamnode &
                (image, upNode, ElemLocalCounter, FaceLocalCounter, ElemGlobalCounter, &
                FaceGlobalCounter,firstUpBcHandeled)

            !% handle the link to create elements and faces
            call init_network_handle_link &
                (image, thisLink, upNode, ElemLocalCounter, FaceLocalCounter, ElemGlobalCounter, &
                FaceGlobalCounter)

            !% handle the downstream node of the link to create elements and faces
            call init_network_handle_downstreamnode &
                (image, dnNode, ElemLocalCounter, FaceLocalCounter, ElemGlobalCounter, &
                FaceGlobalCounter)
        end do

        if (setting%Debug%File%network_define) print *, '*** leave ',subroutine_name
    end subroutine init_network_handle_partition
    !
    !==========================================================================
    !==========================================================================
    !
    subroutine init_network_map_nJm (image)
    !
    !--------------------------------------------------------------------------
    !
    !% map all the multi branch junction faces in an image
    !
    !--------------------------------------------------------------------------
    !
        integer, intent(in)    :: image

        integer :: ii, pnJm
        integer, pointer :: thisJunctionNode
        integer, dimension(:), allocatable, target :: packed_nJm_idx, JunctionElementIdx

        character(64) :: subroutine_name = 'init_network_map_nJm'
    !--------------------------------------------------------------------------

        if (setting%Debug%File%network_define) print *, '*** enter ',subroutine_name


        !% pack all the nJm node indexes in a partition to find face maps
        packed_nJm_idx = pack(nodeI(:,ni_idx),                         &
                             ((nodeI(:,ni_P_image)   .eq. image) .and. &
                              (nodeI(:,ni_node_type) .eq. nJm  ) ) )

        !% number of nJm nodes in a partition
        pnJm = size(packed_nJm_idx)

        !% cycle through all the nJm nodes and set the face maps
        do ii = 1,pnJm
            thisJunctionNode => packed_nJm_idx(ii)
            JunctionElementIdx = pack( elemI(:,ei_Lidx), &
                                     ( elemI(:,ei_node_Gidx_SWMM) .eq. thisJunctionNode) )

            call init_network_map_nJm_branches (image, thisJunctionNode, JunctionElementIdx)
        end do

        if (setting%Debug%File%network_define) print *, '*** leave ',subroutine_name
    end subroutine init_network_map_nJm
    !
    !==========================================================================
    !==========================================================================
    !
    subroutine init_network_map_shared_faces (image)
    !
    !--------------------------------------------------------------------------
    !
    !% set the global indexes for shared faces across images
    !
    !--------------------------------------------------------------------------
    !
        integer, intent(in)    :: image

        integer :: ii, jj, NsharedFaces
        integer, pointer :: fLidx, fGidx, eUp, eDn, targetImage
        integer, dimension(:), allocatable, target ::  sharedFaces

        character(64) :: subroutine_name = 'init_network_map_shared_faces'
    !--------------------------------------------------------------------------

        if (setting%Debug%File%network_define) print *, '*** enter ',subroutine_name

        !% pack the shared faces in an image
        sharedFaces = pack(faceI(:,fi_Lidx), faceYN(:,fYN_isSharedFace))

        !% fid the size of the pack
        NsharedFaces = size(sharedFaces)

        !% HACK: bellow is absolutely rubbish code
        !% it can be written in a better way
        !% but it works for now

        do ii = 1,NsharedFaces
            fLidx => sharedFaces(ii)
            fGidx => faceI(fLidx,fi_Gidx)
            eUp   => faceI(fLidx,fi_Melem_uL)
            eDn   => faceI(fLidx,fi_Melem_dL)
            !% find the target image
            targetImage => faceI(fLidx,fi_Connected_image)
            
            do jj = 1, size(faceI(:,fi_Lidx))
                if (faceI(jj,fi_Connected_image)[targetImage] .eq. image) then

                    !% find the local ghost element index of the connected image
                    if (faceI(jj,fi_Melem_uL)[targetImage] .eq. nullvalueI) then
                        faceI(jj,fi_GhostElem_uL)[targetImage] = eUp

                    elseif (faceI(jj,fi_Melem_dL)[targetImage] .eq. nullvalueI) then
                        faceI(jj,fi_GhostElem_dL)[targetImage] = eDn
                    endif

                    !% find the global index and set to target image
                    if(faceI(fLidx,fi_Gidx) .ne. nullvalueI) then
                        faceI(jj,fi_Gidx)[targetImage] = fGidx
                    endif
                endif
            enddo
        enddo


        if (setting%Debug%File%network_define) print *, '*** leave ',subroutine_name

    end subroutine init_network_map_shared_faces
    !
    !==========================================================================
    !==========================================================================
    !
    subroutine init_network_handle_upstreamnode &
        (image, thisNode, ElemLocalCounter, FaceLocalCounter, ElemGlobalCounter, &
        FaceGlobalCounter,firstUpBcHandeled)
    !
    !--------------------------------------------------------------------------
    !
    !% Handle the node upstream of a link to create elements and faces
    !
    !--------------------------------------------------------------------------
    !
        integer, intent(in)     :: image, thisNode
        integer, intent(inout)  :: ElemLocalCounter, FaceLocalCounter
        integer, intent(inout)  :: ElemGlobalCounter, FaceGlobalCounter
        logical, intent(inout)  :: firstUpBcHandeled

        integer                 :: ii
        integer, pointer        :: nAssignStatus, nodeType, linkUp

        character(64) :: subroutine_name = 'init_network_handle_upstreamnode'
    !--------------------------------------------------------------------------
        if (setting%Debug%File%network_define) print *, '*** enter ',subroutine_name

        !% Check 1: If the node is in the partition
        if (nodeI(thisNode,ni_P_image) .eq. image) then

            !% necessary pointers
            nAssignStatus => nodeI(thisNode,ni_assigned)
            nodeType      => nodeI(thisNode,ni_node_type)

            select case (nodeType)

                !% Handle upstream boundary nodes
                case(nBCup)
                    !% Check 2: If the node has already been assigned
                    if (nAssignStatus .eq. nUnassigned) then

                        !% Check 3: If there are multiple UpBc 
                        if (firstUpBcHandeled) then
                            !% if first boundary condition already assigned this condition will be
                            !% true. Thus, if the handler finds other upstream boundary node in the
                            !% images, and the face counder will be advanced.
                            FaceLocalCounter  = FaceLocalCounter + oneI
                            FaceGlobalCounter = FaceGlobalCounter + oneI
                        endif

                        !% integer data
                        faceI(FaceLocalCounter,fi_Lidx)     = FaceLocalCounter
                        faceI(FaceLocalCounter,fi_Gidx)     = FaceGlobalCounter
                        faceI(FaceLocalCounter,fi_Melem_uL) = nullvalueI
                        faceI(FaceLocalCounter,fi_Melem_dL) = ElemLocalCounter
                        faceI(FaceLocalCounter,fi_BCtype)   = BCup

                        !% change the node assignmebt value
                        nAssignStatus =  nAssigned
                        firstUpBcHandeled = .true.
                    endif

                !% Handle 2 branch junction nodes
                case (nJ2)
                    !% Check 2: If the node has already been assigned
                    if (nAssignStatus .eq. nUnassigned) then
                        !% integer data
                        faceI(FaceLocalCounter,fi_Lidx)     = FaceLocalCounter
                        faceI(FaceLocalCounter,fi_Melem_dL) = ElemLocalCounter
                        faceI(FaceLocalCounter,fi_BCtype)   = doesnotexist

                        !% Check 3: If the node is an edge node (meaning this node is the
                        !% connecting node across partitions)
                        if (nodeI(thisNode,ni_P_is_boundary) .eq. EdgeNode) then

                            !% An upstream edge node indicates there are no local
                            !% elements upstream of that node
                            faceI(FaceLocalCounter,fi_Melem_uL) = nullvalueI

                            !% logical data
                            faceYN(FaceLocalCounter,fYN_isSharedFace) = .true.

                            !% find the connecting image to this face
                            linkUp  => nodeI(thisNode,ni_Mlink_u1)

                            faceI(FaceLocalCounter, fi_Connected_image) = linkI(linkUp,li_P_image)
                        else
                            !% if the node is not an edge node, there is an upstream
                            !% local link element which has already been handeled
                            faceI(FaceLocalCounter,fi_Gidx)     = FaceGlobalCounter
                            faceI(FaceLocalCounter,fi_Melem_uL) = ElemLocalCounter - oneI
                        endif

                        !% change the node assignmebt value
                        nAssignStatus =  nAssigned
                    endif

                !% Handle junction nodes with more than 2 branches (multi branch junction node).
                case (nJm)

                    !% Check 2: If the node has already been assigned
                    if (nAssignStatus .eq. nUnassigned) then

                        !% multibranch junction nodes will have both elements and faces.
                        !% thus, a seperate subroutine is required to handle these nodes
                        call init_network_handle_nJm &
                            (image, thisNode, ElemLocalCounter, FaceLocalCounter, ElemGlobalCounter, &
                            FaceGlobalCounter, nAssignStatus)
                    endif

                !% Handle storage nodes
                case (nStorage)

                    print*, 'In ', subroutine_name 
                    print*, 'error: storage node is not handeled yet'

                case default

                    print*, 'In ', subroutine_name
                    print*, 'error: unexpected node, ', nodeType,'  at upstream boundary'
                    stop
            end select

        !% handle the node if it is not in the partition
        else

            !% integer data
            faceI(FacelocalCounter,fi_Lidx)     = FacelocalCounter
            faceI(FaceLocalCounter,fi_BCtype)   = doesnotexist
            faceI(FacelocalCounter,fi_Connected_image) = nodeI(thisNode,ni_P_image)


            !% if the upstream node is not in the partiton,
            !% the face map to upstream nullvalue

            !% since no upstream node indicates start of a partiton,
            !% the downstream element will be initialized elem idx
            faceI(FacelocalCounter,fi_Melem_dL) = ElemLocalCounter

            !% since this will be a shared face, the global counter will be set from
            !% init_network_map_shared_faces subroutine
            faceI(FacelocalCounter,fi_Gidx) = nullvalueI

            !% since this is a shared face, it will have a copy in other image and they will 
            !% both share same global index. so, the face immediately after this shared face 
            !% will have the global index set from the init_network_set_global_indexes subroutine. 
            !% However, since the init_network_handle_link subroutine will advance the global face
            !% count anyway, the count  here is needed to be adjusted by substracting one from the 
            !% count.
            FaceGlobalCounter = FaceGlobalCounter - oneI

            !% logical data
            faceYN(FacelocalCounter,fYN_isSharedFace) = .true.
        endif

        if (setting%Debug%File%network_define) print *, '*** leave ',subroutine_name
    end subroutine init_network_handle_upstreamnode
    !
    !==========================================================================
    !==========================================================================
    !
    subroutine init_network_handle_link &
        (image, thisLink, upNode, ElemLocalCounter, FaceLocalCounter, ElemGlobalCounter, &
        FaceGlobalCounter)
    !--------------------------------------------------------------------------
    !
    !% handle links in a partition
    !
    !--------------------------------------------------------------------------

        integer, intent(in)     :: image, thisLink, upNode
        integer, intent(inout)  :: ElemLocalCounter, FaceLocalCounter
        integer, intent(inout)  :: ElemGlobalCounter, FaceGlobalCounter

        integer                 :: ii
        real(8)                 :: zCenter
        integer, pointer        :: lAssignStatus, NlinkElem
        real(8), pointer        :: zUpstream

        character(64) :: subroutine_name = 'init_network_handle_link'

    !--------------------------------------------------------------------------

        if (setting%Debug%File%network_define) print *, '*** enter ',subroutine_name

        !% necessary pointers
        lAssignStatus => linkI(thisLink,li_assigned)

        if (lAssignStatus .eq. lUnAssigned) then
            NlinkElem     => linkI(thisLink,li_N_element)
            zUpstream     => nodeR(upNode,nr_Zbottom)

            !% store the ID of the first (upstream) element in this link
            linkI(thisLink,li_first_elem_idx)   = ElemLocalCounter
            !% reference elevations at cell center
            zCenter = zUpstream - 0.5 * linkR(thisLink,lr_ElementLength) * linkR(thisLink,lr_Slope)

            !% HACK CODE
            !% the node handler usually dont advance face counter.
            !% thus, if an assigned junction node in the same partition
            !% upstream of the link is encountered, the face counters
            !% needed to be advanced (this will be the upstream face of 
            !% the link element). This is necessary because the do loop
            !% here will always advance the downstream face of a link element

            !% the mapping of this face will be carried out later
            if ( (nodeI(upNode,ni_P_image)   .eq. image    )  .and. &
                 (nodeI(upNode,ni_assigned)  .eq. nAssigned)  .and. &
                 (nodeI(upNode,ni_node_type) .eq. nJm      ) ) then

                !% advancing face counter
                FaceLocalCounter  = FaceLocalCounter  + oneI
                FaceGlobalCounter = FaceGlobalCounter + oneI

                !% face integer data
                faceI(FaceLocalCounter,fi_Lidx)     = FaceLocalCounter
                faceI(FaceLocalCounter,fi_Gidx)     = FaceGlobalCounter
                faceI(FaceLocalCounter,fi_BCtype)   = doesnotexist
                faceI(FaceLocalCounter,fi_Melem_dL) = ElemLocalCounter

            endif

            do ii = 1, NlinkElem
                !%................................................................
                !% Element arrays update
                !%................................................................

                !% integer data
                elemI(ElemLocalCounter,ei_Lidx)             = ElemLocalCounter
                elemI(ElemLocalCounter,ei_Gidx)             = ElemGlobalCounter
                elemI(ElemLocalCounter,ei_elementType)      = linkI(thisLink,li_link_type)
                elemI(ElemLocalCounter,ei_link_Gidx_SWMM)   = thisLink
                elemI(ElemLocalCounter,ei_Mface_uL)         = FaceLocalCounter
                elemI(ElemLocalCounter,ei_Mface_dL)         = FaceLocalCounter + oneI
                elemI(ElemLocalCounter,ei_link_pos)         = ii

                !% real data
                elemR(ElemLocalCounter,er_Length)           = linkR(thisLink,lr_ElementLength)
                elemR(ElemLocalCounter,er_Zbottom)          = zCenter

                !%................................................................
                !% Face arrays update
                !%................................................................

                !% advance the downstream face counter of a link element
                FaceLocalCounter  = FaceLocalCounter  + oneI
                FaceGlobalCounter = FaceGlobalCounter + oneI

                !% face integer data
                faceI(FaceLocalCounter,fi_Lidx)     = FaceLocalCounter
                faceI(FaceLocalCounter,fi_Gidx)     = FaceGlobalCounter
                faceI(FaceLocalCounter,fi_Melem_dL) = ElemLocalCounter + oneI
                faceI(FaceLocalCounter,fi_Melem_uL) = ElemLocalCounter
                faceI(FaceLocalCounter,fi_BCtype)   = doesnotexist

                !% counter for element z bottom calculation
                zCenter = zCenter - linkR(thisLink,lr_ElementLength) * linkR(thisLink,lr_Slope)

                !% Advance the element counter
                ElemLocalCounter  = ElemLocalCounter  + oneI
                ElemGlobalCounter = ElemGlobalCounter + oneI
            end do

            lAssignStatus = lAssigned
            linkI(thisLink,li_last_elem_idx)    = ElemLocalCounter - oneI

        endif

        if (setting%Debug%File%network_define) print *, '*** leave ',subroutine_name
    end subroutine init_network_handle_link
    !
    !==========================================================================
    !==========================================================================
    !
    subroutine init_network_handle_downstreamnode &
        (image, thisNode, ElemLocalCounter, FaceLocalCounter, ElemGlobalCounter, &
        FaceGlobalCounter)
    !--------------------------------------------------------------------------
    !
    !% handle the node downstream of a link
    !
    !--------------------------------------------------------------------------
    !
        integer, intent(in)    :: image, thisNode
        integer, intent(inout) :: ElemLocalCounter, FaceLocalCounter
        integer, intent(inout) :: ElemGlobalCounter, FaceGlobalCounter

        integer, pointer :: nAssignStatus, nodeType, linkDn

        character(64) :: subroutine_name = 'init_network_handle_downstreamnode'
    !--------------------------------------------------------------------------

        if (setting%Debug%File%network_define) print *, '*** enter ',subroutine_name

        !% Check 1: Is the node is in the partition
        if (nodeI(thisNode,ni_P_image) .eq. image) then

            !% necessary pointers
            nAssignStatus => nodeI(thisNode,ni_assigned)
            nodeType      => nodeI(thisNode,ni_node_type)

            select case (nodeType)

                case(nBCdn)
                    !% Check 2: If the node has already been assigned
                    if (nAssignStatus .eq. nUnassigned) then
                        !% by the time we reach a downstream boundary
                        !% node, all the indexes have already been set
                        !% from the subdivide_link_going_downstream.
                        !% only the map to downstream element is
                        !% needed to be fixed.

                        !% integer data
                        faceI(FaceLocalCounter,fi_Melem_dL) = nullvalueI
                        faceI(FaceLocalCounter,fi_BCtype)   = BCdn

                        !% change the node assignmebt value
                        nAssignStatus =  nAssigned
                    endif

                case (nJ2)
                    !% Check 2: If the node has already been assigned
                    if (nAssignStatus .eq. nUnassigned) then
                        !% by the time we reach a downstream nJ2 node,
                        !% all the face indexes have already been set from
                        !% subdivide_link_going_downstream. only the map
                        !% to downstream element is needed to be fixed if
                        !% the node is an edge node.
                        faceI(FaceLocalCounter,fi_BCtype)   = doesnotexist

                        !% Check 3: If the node is an edge node (meaning this node is the
                        !% connecting node across partitions)
                        if (nodeI(thisNode,ni_P_is_boundary) .eq. EdgeNode) then

                            !% An downstream edge node indicates there are no local
                            !% elements downstream of that node
                            faceI(FaceLocalCounter,fi_Melem_dL) = nullvalueI

                            !% logical data
                            faceYN(FaceLocalCounter,fYN_isSharedFace) = .true.

                            !% find the connecting image to this face
                            linkDn  => nodeI(thisNode,ni_Mlink_d1)

                            faceI(FaceLocalCounter, fi_Connected_image) = linkI(linkDn,li_P_image)
                        endif

                        !% change the node assignmebt value
                        nAssignStatus =  nAssigned
                    endif

                case (nJm)
                    !% Check 2: If the node has already been assigned
                    if (nAssignStatus .eq. nUnassigned) then

                        call init_network_handle_nJm &
                            (image, thisNode, ElemLocalCounter, FaceLocalCounter, ElemGlobalCounter, &
                            FaceGlobalCounter, nAssignStatus)

                    endif

                case (nStorage)

                    print*, 'In ', subroutine_name 
                    print*, 'error: storage node is not handeled yet'

                case default

                    print*, 'In ', subroutine_name
                    print*, 'error: unexpected node, ', nodeType,'  at upstream boundary'
                    stop
            end select
        else
            !% if the downstream node is not in the partiton.
            !% through subdivide_link_going_downstream subroutine
            !% upstream map to the element has alrady been set.
            !% However, downstream map has set to wrong value.
            !% Thus, setting the map elem ds as nullvaleI
            !% integer data
            faceI(FaceLocalCounter,fi_Melem_dL) = nullvalueI
            faceI(FaceLocalCounter,fi_BCtype)   = doesnotexist
            !% since this will be a shared face, the global counter will be set from
            !% init_network_map_shared_faces subroutine
            faceI(FacelocalCounter,fi_Gidx)     = nullvalueI
            faceI(FacelocalCounter,fi_Connected_image) = nodeI(thisNode,ni_P_image)

            !% logical data
            faceYN(FacelocalCounter,fYN_isSharedFace) = .true.
        endif

        if (setting%Debug%File%network_define) print *, '*** leave ',subroutine_name
    end subroutine init_network_handle_downstreamnode
    !
    !==========================================================================
    !==========================================================================
    !
    subroutine init_network_handle_nJm &
        (image, thisNode, ElemLocalCounter, FaceLocalCounter, ElemGlobalCounter, &
        FaceGlobalCounter, nAssignStatus)
    !--------------------------------------------------------------------------
    !
    !% subdivides the multi branch junctions into elements and faces
    !
    !--------------------------------------------------------------------------

        integer, intent(in)    :: image, thisNode
        integer, intent(inout) :: ElemLocalCounter, FaceLocalCounter
        integer, intent(inout) :: ElemGlobalCounter, FaceGlobalCounter
        integer, intent(inout) :: nAssignStatus

        integer, pointer :: upBranchIdx, dnBranchIdx

        integer :: ii, upBranchSelector, dnBranchSelector

        character(64) :: subroutine_name = 'init_network_handle_nJm'

    !--------------------------------------------------------------------------

        if (setting%Debug%File%network_define) print *, '*** enter ',subroutine_name

        !%................................................................
        !% Junction main
        !%................................................................
        !% Element Arrays
        !% integer data
        elemI(ElemLocalCounter,ei_Lidx)             = ElemLocalCounter
        elemI(ElemLocalCounter,ei_Gidx)             = ElemGlobalCounter
        elemI(ElemLocalCounter,ei_elementType)      = JM
        elemI(ElemLocalCounter,ei_node_Gidx_SWMM)   = thisNode

        !% real data
        elemR(ElemLocalCounter,er_Zbottom) = nodeR(thisNode,nr_zbottom)

        !% Advance the element counter to 1st upstream branch
        ElemLocalCounter  = ElemLocalCounter  + oneI
        ElemGlobalCounter = ElemGlobalCounter + oneI

        !%................................................................
        !% Handle Junction Branches
        !%................................................................

        !% initialize selecteros for upstream and downstream branches
        upBranchSelector = zeroI
        dnBranchSelector = zeroI

        !% loopthrough all the branches
        do ii = 1,max_branch_per_node

            !% common junction branch data
            !% element arrays
            !% integer data
            elemI(ElemLocalCounter,ei_Lidx)           = ElemLocalCounter
            elemI(ElemLocalCounter,ei_Gidx)           = ElemGlobalCounter
            elemI(ElemLocalCounter,ei_elementType)    = JB
            elemI(ElemLocalCounter,ei_node_Gidx_SWMM) = thisNode

            !% real data
            elemR(ElemLocalCounter,er_Zbottom) = nodeR(thisNode,nr_zbottom)
            elemR(ElemLocalCounter,er_Depth)   = nodeR(thisNode,nr_InitialDepth)

            !%......................................................
            !% Upstream Branches
            !%......................................................
            ! if ((ii .eq. 1) .or. (ii .eq. 3) .or. (ii .eq. 5)) then
            select case (mod(ii,2))   
            case (1)    
            !% finds odd number branches    
            !% all the odd numbers are upstream branches
                upBranchSelector = upBranchSelector + oneI
                !% pointer to upstream branch
                upBranchIdx => nodeI(thisNode,ni_idx_base1 + upBranchSelector)

<<<<<<< HEAD
                !% real branches
=======
                !% Check 3: if the branch is a valid branch
>>>>>>> c2006704
                if (upBranchIdx .ne. nullvalueI) then
                    !% integer data
                    elemSI(ElemLocalCounter,eSI_JunctionBranch_Exists)           = oneI
                    elemSI(ElemLocalCounter,eSI_JunctionBranch_Link_Connection)  = upBranchIdx
                    elemR(ElemLocalCounter,er_Length) = init_network_nJm_branch_length(upBranchIdx)

                    !% Check 4: if the link connecting this branch is a part of this partition and 
                    !% the node is not an edge node (meaning this node is the connecting node 
                    !% across partitions)
                    if ( (nodeI(thisNode,ni_P_is_boundary) .eq. EdgeNode)  .and. &
                         (linkI(upBranchIdx,li_P_image)    .ne. image   ) )  then

                        !% faces are always advanced by link elements unless it is
                        !% a null-branch or the branch is in a different image.

                        !% advance the face counters for next branch
                        FaceLocalCounter  = FaceLocalCounter  + oneI
                        FaceGlobalCounter = FaceGlobalCounter + oneI

                        !% elem array
                        !% map the face if the branch is in a different image
                        elemI(ElemLocalCounter,ei_Mface_uL) = FaceLocalCounter

                        !% face array
                        !% integer data
                        faceI(FaceLocalCounter,fi_Lidx)     = FaceLocalCounter
                        faceI(FacelocalCounter,fi_Gidx)     = FaceGlobalCounter
                        faceI(FaceLocalCounter,fi_Melem_dL) = ElemLocalCounter
                        faceI(FaceLocalCounter,fi_BCtype)   = doesnotexist
                        faceI(FaceLocalCounter,fi_Connected_image) = linkI(upBranchIdx,li_P_image)

                        !% logical data
                        faceYN(FacelocalCounter,fYN_isSharedFace) = .true.
                    endif
                else
<<<<<<< HEAD
                !% null branches require a valid face row
                !% face counters are always advanced by link
                !% elements unless a branch does not have any
                !% elements associated with it. For null branches,
                !% no links are connected to the junction branch,
                !% but a face row is defined and connected.

=======

                    !% face counters are always advanced for null branches
>>>>>>> c2006704
                    !% advance the face counters for next branch
                    FaceLocalCounter  = FaceLocalCounter  + oneI
                    FaceGlobalCounter = FaceGlobalCounter + oneI

                    !% elem array
                    elemI(ElemLocalCounter,ei_Mface_uL) = FaceLocalCounter

                    !% face array
                    !% integer data
                    faceI(FaceLocalCounter,fi_Lidx)     = FaceLocalCounter
                    faceI(FacelocalCounter,fi_Gidx)     = FaceGlobalCounter
                    faceI(FaceLocalCounter,fi_Melem_dL) = ElemLocalCounter
                    faceI(FaceLocalCounter,fi_BCtype)   = doesnotexist

                    call init_network_nullify_nJm_branch &
                        (ElemLocalCounter, FaceLocalCounter)
                endif
            !%......................................................
            !% Downstream Branches
            !%......................................................
            !else
            case (0)
            !% even number branches

                !% all the even numbers are downstream branches
                dnBranchSelector = dnBranchSelector + oneI
                !% pointer to upstream branch
                dnBranchIdx => nodeI(thisNode,ni_idx_base2 + dnBranchSelector)

                !% Check 3: if the branch is a valid branch
                if (dnBranchIdx .ne. nullvalueI) then
                    !% integer data
                    elemSI(ElemLocalCounter,eSI_JunctionBranch_Exists)          = oneI
                    elemSI(ElemLocalCounter,eSI_JunctionBranch_Link_Connection) = dnBranchIdx
                    elemR(ElemLocalCounter,er_Length) = init_network_nJm_branch_length(dnBranchIdx)

                    !% Check 4: if the link connecting this branch is a part of this partition and 
                    !% the node is not an edge node (meaning this node is the connecting node 
                    !% across partitions)
                    if ( (nodeI(thisNode,ni_P_is_boundary) .eq. EdgeNode)  .and. &
                         (linkI(dnBranchIdx,li_P_image)    .ne. image   ) )  then

                        !% faces are always advanced by link elements unless it is
                        !% a null-branch or the branch is in a different image.

                        !% advance the face counters for next branch
                        FaceLocalCounter  = FaceLocalCounter  + oneI
                        FaceGlobalCounter = FaceGlobalCounter + oneI

                        !% elem array
                        !% integer data
                        elemI(ElemLocalCounter,ei_Mface_dL) = FaceLocalCounter

                        !% face array
                        !% integer data
                        faceI(FaceLocalCounter,fi_Lidx)     = FaceLocalCounter
                        faceI(FacelocalCounter,fi_Gidx)     = FaceGlobalCounter
                        faceI(FaceLocalCounter,fi_Melem_uL) = ElemLocalCounter
                        faceI(FaceLocalCounter,fi_BCtype)   = doesnotexist
                        faceI(FaceLocalCounter,fi_Connected_image) = linkI(dnBranchIdx,li_P_image)

                        !% logical data
                        faceYN(FacelocalCounter,fYN_isSharedFace) = .true.
                    endif

                else

                    !% face counters are always advanced for null branches
                    !% advance the face counters for next branch
                    FaceLocalCounter  = FaceLocalCounter  + oneI
                    FaceGlobalCounter = FaceGlobalCounter + oneI

                    !% elem array
                    !% integer data
                    elemI(ElemLocalCounter,ei_Mface_dL) = FaceLocalCounter

                    !% face array
                    !% integer data
                    faceI(FaceLocalCounter,fi_Lidx)     = FaceLocalCounter
                    faceI(FacelocalCounter,fi_Gidx)     = FaceGlobalCounter
                    faceI(FaceLocalCounter,fi_Melem_uL) = ElemLocalCounter
                    faceI(FaceLocalCounter,fi_BCtype)   = doesnotexist

                    call init_network_nullify_nJm_branch &
                        (ElemLocalCounter, FaceLocalCounter)
                endif
            end select !% case (mod(ii,2))  

            !% Advance the element counter for next branch
            ElemLocalCounter  = ElemLocalCounter  + oneI
            ElemGlobalCounter = ElemGlobalCounter + oneI
        end do

        !% set status to assigned
        nAssignStatus = nAssigned

        if (setting%Debug%File%network_define) print *, '*** leave ',subroutine_name
    end subroutine init_network_handle_nJm
    !
    !==========================================================================
    !==========================================================================
    !
    subroutine init_network_map_nJm_branches (image, thisJNode, JelemIdx)
    !
    !--------------------------------------------------------------------------
    !
    !% map all the multi branch junction elements
    !
    !--------------------------------------------------------------------------
    !
        integer, intent(in)                       :: image, thisJNode
        integer, dimension(:), target, intent(in) :: JelemIdx

        integer          :: ii, upBranchSelector, dnBranchSelector
        integer          :: LinkFirstElem, LinkLastElem
        integer, pointer :: upBranchIdx, dnBranchIdx
        integer, pointer :: eIdx, fLidx

        character(64) :: subroutine_name = 'init_network_map_nJm_branches'
    !--------------------------------------------------------------------------

        if (setting%Debug%File%network_define) print *, '*** enter ',subroutine_name


        !% initialize selecteros for upstream and downstream branches
        upBranchSelector = zeroI
        dnBranchSelector = zeroI

        !% cycle through the junction elements of map faces
        do ii = 1,Nelem_in_Junction

            !% now we are considering all the junction elements including
            !% junction main.

            !% all the even numbers are upstream branch elements
            if ((ii .eq. 2) .or. (ii .eq. 4) .or. (ii .eq. 6)) then

                upBranchSelector = upBranchSelector + oneI
                !% pointer to upstream branch
                upBranchIdx => nodeI(thisJNode,ni_idx_base1 + upBranchSelector)

                !% condition for a link connecting this branch is valid and
                !% included in this partition.
                if ( (upBranchIdx .ne. nullvalueI)   .and.       &
                     (linkI(upBranchIdx,li_P_image) .eq. image) ) then

                    !% find the last element index of the link
                    LinkLastElem = linkI(upBranchIdx,li_last_elem_idx)

                    !% find the downstream face index of that last element
                    fLidx => elemI(LinkLastElem,ei_Mface_dL)

                    !% pointer to the specific branch element
                    eIdx => JelemIdx(ii)

                    !% if the face is a shared face across images,
                    !% it will not have any upstream local element
                    if ( .not. faceYN(fLidx,fYN_isSharedFace)) then

                        !% the upstream face of the upstream branch will be the
                        !% last downstream face of the connected link
                        !% here, one important thing to remember is that
                        !% the upstrem branch elements does not have any
                        !% downstream faces.

                        !% local map to upstream face for elemI
                        elemI(eIdx,ei_Mface_uL) = fLidx

                        !% local downstream element of the face
                        faceI(fLidx,fi_Melem_dL) = eIdx
                    endif
                endif

            !% all odd numbers starting from 3 are downstream branch elements
            elseif ((ii .eq. 3) .or. (ii .eq. 5) .or. (ii .eq. 7)) then

                dnBranchSelector = dnBranchSelector + oneI
                !% pointer to upstream branch
                dnBranchIdx => nodeI(thisJNode,ni_idx_base2 + dnBranchSelector)

                !% condition for a link connecting this branch is valid and
                !% included in this partition.
                if ( (dnBranchIdx .ne. nullvalueI)   .and.       &
                     (linkI(dnBranchIdx,li_P_image) .eq. image) ) then

                    !% find the first element index of the link
                    LinkFirstElem = linkI(dnBranchIdx,li_first_elem_idx)

                    !% find the downstream face index of that last element
                    fLidx => elemI(LinkFirstElem,ei_Mface_uL)

                    !% pointer to the specific branch element
                    eIdx => JelemIdx(ii)

                    !% if the face is a shared face across images,
                    !% it will not have any upstream local element
                    !% (not sure if we need this condition)
                    if ( .not. faceYN(fLidx,fYN_isSharedFace)) then

                        !% the downstream face of the downstream branch will be the
                        !% first upstream face of the connected link
                        !% here, one important thing to remember is that
                        !% the downstream branch elements does not have any
                        !% upstream faces.

                        !% local map to upstream face for elemI
                        elemI(eIdx,ei_Mface_dL) = fLidx

                        !% local downstream element of the face
                        faceI(fLidx,fi_Melem_uL) = eIdx
                    endif
                endif
            endif
        enddo

        if (setting%Debug%File%network_define) print *, '*** leave ',subroutine_name

    end subroutine init_network_map_nJm_branches
    !
    !==========================================================================
    !==========================================================================
    !
    function init_network_nJm_branch_length (LinkIdx) result (BranchLength)
    !--------------------------------------------------------------------------
    !
    !% compute the length of a junction branch
    !
    !--------------------------------------------------------------------------

        integer, intent(in)  :: LinkIdx
        real(8)              :: BranchLength

        character(64) :: subroutine_name = 'init_network_nJm_branch_length'
    !--------------------------------------------------------------------------
        if (setting%Debug%File%network_define) print *, '*** leave ',subroutine_name

        !% find the length of the junction branch
        if (linkI(LinkIdx,li_length_adjusted) .eq. OneSideAdjust) then

            BranchLength = linkR(LinkIdx,lr_Length) - linkR(LinkIdx,lr_AdjustedLength)

        elseif (linkI(LinkIdx,li_length_adjusted) .eq. BothSideAdjust) then

            BranchLength = (linkR(LinkIdx,lr_Length) - linkR(LinkIdx,lr_AdjustedLength))/twoR
        endif

        if (setting%Debug%File%network_define) print *, '*** leave ',subroutine_name
    end function init_network_nJm_branch_length
    !
    !==========================================================================
    !==========================================================================
    !
    subroutine init_network_nullify_nJm_branch (ElemIdx, FaceIdx)
    !--------------------------------------------------------------------------
    !
    !% set all the values to zero for a null junction
    !
    !--------------------------------------------------------------------------

        integer, intent(in)  :: ElemIdx, FaceIdx

        character(64) :: subroutine_name = 'init_network_nullify_nJm_branch'
    !--------------------------------------------------------------------------
        if (setting%Debug%File%network_define) print *, '*** leave ',subroutine_name

        !% set everything to zero for a non existant branch
        elemR(ElemIdx,:)                            = zeroR
        elemSR(ElemIdx,:)                           = zeroR
        elemSI(ElemIdx,eSI_JunctionBranch_Exists)   = zeroI
        faceR(FaceIdx,:)                            = zeroR
        faceYN(FaceIdx,fYN_isnull)                  = .true.

        if (setting%Debug%File%network_define) print *, '*** leave ',subroutine_name
    end subroutine init_network_nullify_nJm_branch
    !
    !==========================================================================
    ! END OF MODULE
    !==========================================================================
    !
end module network_define<|MERGE_RESOLUTION|>--- conflicted
+++ resolved
@@ -871,11 +871,7 @@
                 !% pointer to upstream branch
                 upBranchIdx => nodeI(thisNode,ni_idx_base1 + upBranchSelector)
 
-<<<<<<< HEAD
                 !% real branches
-=======
-                !% Check 3: if the branch is a valid branch
->>>>>>> c2006704
                 if (upBranchIdx .ne. nullvalueI) then
                     !% integer data
                     elemSI(ElemLocalCounter,eSI_JunctionBranch_Exists)           = oneI
@@ -911,7 +907,7 @@
                         faceYN(FacelocalCounter,fYN_isSharedFace) = .true.
                     endif
                 else
-<<<<<<< HEAD
+                    
                 !% null branches require a valid face row
                 !% face counters are always advanced by link
                 !% elements unless a branch does not have any
@@ -919,10 +915,6 @@
                 !% no links are connected to the junction branch,
                 !% but a face row is defined and connected.
 
-=======
-
-                    !% face counters are always advanced for null branches
->>>>>>> c2006704
                     !% advance the face counters for next branch
                     FaceLocalCounter  = FaceLocalCounter  + oneI
                     FaceGlobalCounter = FaceGlobalCounter + oneI
