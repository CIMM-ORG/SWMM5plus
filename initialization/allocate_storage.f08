module allocate_storage

    use array_index
    use globals
    use utility, only: utility_check_allocation
    use setting_definition, only: setting

    implicit none

!-----------------------------------------------------------------------------
!
! Description:
!   This has all the large array allocation. The only other allocation
!   should be in boundary conditions (module bc)
!   All the top-level storage should be allocated in this module
!
!-----------------------------------------------------------------------------

    private

    ! allocate_storage constants
    integer           :: allocation_status
    character(len=99) ::              emsg

    ! public members
    public :: allocate_linknode_storage

contains

    subroutine allocate_linknode_storage ()
    !-----------------------------------------------------------------------------
    !
    ! Description:
    !   Allocates the link and node storage used for the coarse representation
    !   of the network connectivity
    !
    ! Method:
    !   The tables nodeI, linkI, nodeR, linkR, nodeYN, linkYN, are allocated
    !   These are defined in globals.f08). Every time memory is allocated, the
    !   utility_check_allocation functionality (from utility.f08) is used to
    !   determine wheter or not there was an error during the allocation.
    !
    !-----------------------------------------------------------------------------

        character(64) :: subroutine_name = 'allocate_linknode_storage'

    !-----------------------------------------------------------------------------

        if (setting%Debug%File%allocate_storage) print *, '*** enter ',subroutine_name

        allocate(nodeI(N_node, ni_idx_max), stat=allocation_status, errmsg=emsg)
        call utility_check_allocation(allocation_status, emsg)
        nodeI(:,:) = nullvalueI

        allocate(linkI(N_link, li_idx_max), stat=allocation_status, errmsg=emsg)
        call utility_check_allocation(allocation_status, emsg)
        linkI(:,:) = nullvalueI

        allocate(B_nodeI(N_node, 3), stat=allocation_status, errmsg=emsg)
        call utility_check_allocation(allocation_status, emsg)
        B_nodeI(:,:) = nullvalueI

        allocate(B_linkI(N_link, 2), stat=allocation_status, errmsg=emsg)
        call utility_check_allocation(allocation_status, emsg)
        B_linkI(:,:) = nullvalueI

        allocate(nodeR(N_node, nr_idx_max), stat=allocation_status, errmsg=emsg)
        call utility_check_allocation(allocation_status, emsg)
        nodeR(:,:) = nullvalueR

        allocate(linkR(N_link, lr_idx_max), stat=allocation_status, errmsg=emsg)
        call utility_check_allocation(allocation_status, emsg)
        linkR(:,:) = nullvalueR

        allocate(nodeYN(N_node, nYN_idx_max), stat=allocation_status, errmsg=emsg)
        call utility_check_allocation(allocation_status, emsg)
        nodeYN(:,:) = nullvalueL

        allocate(linkYN(N_link, lYN_idx_max), stat=allocation_status, errmsg=emsg)
        call utility_check_allocation(allocation_status, emsg)
        linkYN(:,:) = nullvalueL

        allocate(nodeName(N_node), stat=allocation_status, errmsg=emsg)
        call utility_check_allocation(allocation_status, emsg)

        allocate(linkName(N_link), stat=allocation_status, errmsg=emsg)
        call utility_check_allocation(allocation_status, emsg)

        if (setting%Debug%File%allocate_storage) print *, '*** leave ',subroutine_name
    end subroutine allocate_linknode_storage

<<<<<<< HEAD

    subroutine coarray_storage_allocation()
        ! the max_caf_elem and max_caf_face are the maximum length of the coarray 
        ! across all employed images
        ! ==========================
        ! This will be excuted at parallel level
        ! ==========================

        character(64) :: subroutine_name = 'coarray_storage_allocation'
    
        !-----------------------------------------------------------------------------

        if ((debuglevel > 0) .or. (debuglevelall > 0)) print *, '*** enter ',subroutine_name

        !==== elem allocation ====
        !ncol => Ncol_elemR ! the maxmiumu number of columns
        allocate(elemR_caf(max_caf_elem_N, Ncol_elemR)[*], stat=allocation_status, errmsg=emsg)
        call utility_check_allocation(allocation_status, emsg)
        elemR_caf(:,:) = nullvalueR

        !ncol => Ncol_elemI
        allocate(elemI_caf(max_caf_elem_N, Ncol_elemI)[*], stat=allocation_status, errmsg=emsg)
        call utility_check_allocation(allocation_status, emsg)
        elemI_caf(:,:) = nullvalueI

        !ncol => Ncol_elemYN
        allocate(elemYN_caf(max_caf_elem_N, Ncol_elemYN)[*], stat=allocation_status, errmsg=emsg)
        call utility_check_allocation(allocation_status, emsg)
        elemYN_caf(:,:) = nullvalueL

        !ncol => Ncol_elemP
        allocate(elemP_caf(max_caf_elem_N, Ncol_elemP)[*], stat=allocation_status, errmsg=emsg)
        call utility_check_allocation(allocation_status, emsg)
        elemP_caf(:,:) = nullvalueI

        ! Ncol_elemPG not defined yet. Comment out
        !ncol => Ncol_elemPG
        !allocate(elemPG_caf(max_caf_elem_N, Ncol_elemPG)[*], stat=allocation_status, errmsg=emsg)
        !call utility_check_allocation(allocation_status, emsg)
        !elemPG_caf(:,:)[:] = nullvalueI

        !ncol => Ncol_elemSI
        allocate(elemSI_caf(max_caf_elem_N, Ncol_elemSI)[*], stat=allocation_status, errmsg=emsg)
        call utility_check_allocation(allocation_status, emsg)
        elemSI_caf(:,:) = nullvalueI

        !ncol => Ncol_elemSR
        allocate(elemSR_caf(max_caf_elem_N, Ncol_elemSR)[*], stat=allocation_status, errmsg=emsg)
        call utility_check_allocation(allocation_status, emsg)
        elemSR_caf(:,:) = nullvalueR

        !==== face allocation ====
        !ncol => Ncol_faceR 
        allocate(faceR_caf(max_caf_face_N, Ncol_faceR )[*], stat=allocation_status, errmsg=emsg)
        call utility_check_allocation(allocation_status, emsg)
        faceR_caf(:,:) = nullvalueR

        !ncol=> Ncol_faceI
        allocate(faceI_caf(max_caf_face_N, Ncol_faceI)[*], stat=allocation_status, errmsg=emsg)
        call utility_check_allocation(allocation_status, emsg)
        faceI_caf(:,:) = nullvalueI

        !ncol=> Ncol_faceYN
        allocate(faceYN_caf(max_caf_face_N, Ncol_faceYN)[*], stat=allocation_status, errmsg=emsg)
        call utility_check_allocation(allocation_status, emsg)
        faceYN_caf(:,:) = nullvalueL


        if ((debuglevel > 0) .or. (debuglevelall > 0)) print *, '*** leave ',subroutine_name


    end subroutine coarray_storage_allocation
=======
    ! subroutine allocate_bc()
    ! !
    ! ! allocate storage for boundary conditions.
    ! !
    ! !-----------------------------------------------------------------------------

    !     character(64)      :: subroutine_name = 'allocate_bc'
    !     integer            :: ii
    !     integer            :: allocation_status
    !     character(len=99)  :: emsg

    ! !-----------------------------------------------------------------------------

    !     if (setting%Debug%File%allocate_storage) print *, '*** enter ',subroutine_name

    !     !% the Upstream and Downstream bc structure
    !     allocate(bcdataUp(N_BCupstream), stat=allocation_status, errmsg=emsg)
    !     call utility_check_allocation (allocation_status, emsg)

    !     allocate(bcdataDn(N_BCdnstream), stat=allocation_status, errmsg=emsg)
    !     call utility_check_allocation (allocation_status, emsg)

    !     !% the downstream arrays - HACK default downstream is elevation
    !     do ii=1,N_BCdnstream
    !         bcdataDn(ii)%idx = ii
    !         bcdataDn(ii)%Updn          = bc_updn_downstream
    !         bcdataDn(ii)%Category      = bc_category_elevation
    !         bcdataDn(ii)%NodeID         = nullvalueI
    !         bcdataDn(ii)%FaceID         = nullvalueI
    !         bcdataDn(ii)%ElemGhostID    = nullvalueI
    !         bcdataDn(ii)%ElemInsideID   = nullvalueI
    !         bcdataDn(ii)%ThisValue      = nullvalueR
    !         bcdataDn(ii)%ThisTime       = nullvalueR
    !         bcdataDn(ii)%ThisFlowrate   = nullvalueR
    !         allocate(bcdataUp(ii)%TimeArray(setting%Constant%BCSlots))
    !         allocate(bcdataUp(ii)%ValueArray(setting%Constant%BCSlots))
    !     end do

    !     !% the upstream arrays = HACK default upstream is flowrate
    !     do ii=1,N_BCupstream
    !         bcdataUp(ii)%idx = ii
    !         bcdataUp(ii)%Updn       = bc_updn_upstream
    !         bcdataUp(ii)%category   = bc_category_inflowrate
    !         bcdataUp(ii)%NodeID         = nullvalueI
    !         bcdataUp(ii)%FaceID         = nullvalueI
    !         bcdataUp(ii)%ElemGhostID    = nullvalueI
    !         bcdataUp(ii)%ElemInsideID   = nullvalueI
    !         bcdataUp(ii)%ThisValue      = nullvalueR
    !         bcdataUp(ii)%ThisTime       = nullvalueR
    !         bcdataUp(ii)%ThisFlowrate   = nullvalueR
    !         allocate(bcdataUp(ii)%TimeArray(setting%Constant%BCSlots))
    !         allocate(bcdataUp(ii)%ValueArray(setting%Constant%BCSlots))
    !     end do

    !     if (setting%Debug%File%allocate_storage) print *, '*** leave ',subroutine_name
    ! end subroutine allocate_bc

>>>>>>> b89e3b32
end module allocate_storage<|MERGE_RESOLUTION|>--- conflicted
+++ resolved
@@ -89,7 +89,6 @@
         if (setting%Debug%File%allocate_storage) print *, '*** leave ',subroutine_name
     end subroutine allocate_linknode_storage
 
-<<<<<<< HEAD
 
     subroutine coarray_storage_allocation()
         ! the max_caf_elem and max_caf_face are the maximum length of the coarray 
@@ -102,7 +101,7 @@
     
         !-----------------------------------------------------------------------------
 
-        if ((debuglevel > 0) .or. (debuglevelall > 0)) print *, '*** enter ',subroutine_name
+        if (setting%Debug%File%allocate_storage) print *, '*** enter ',subroutine_name
 
         !==== elem allocation ====
         !ncol => Ncol_elemR ! the maxmiumu number of columns
@@ -158,11 +157,10 @@
         faceYN_caf(:,:) = nullvalueL
 
 
-        if ((debuglevel > 0) .or. (debuglevelall > 0)) print *, '*** leave ',subroutine_name
+        if (setting%Debug%File%allocate_storage) print *, '*** leave ',subroutine_name
 
 
     end subroutine coarray_storage_allocation
-=======
     ! subroutine allocate_bc()
     ! !
     ! ! allocate storage for boundary conditions.
@@ -220,5 +218,4 @@
     !     if (setting%Debug%File%allocate_storage) print *, '*** leave ',subroutine_name
     ! end subroutine allocate_bc
 
->>>>>>> b89e3b32
 end module allocate_storage