--- conflicted
+++ resolved
@@ -109,15 +109,12 @@
         call utility_check_allocation(allocation_status, emsg)
         linkYN(:,:) = nullvalueL
 
-<<<<<<< HEAD
-=======
         allocate(nodeName(N_node + additional_rows), stat=allocation_status, errmsg=emsg)
         call utility_check_allocation(allocation_status, emsg)
 
         allocate(linkName(N_link + additional_rows), stat=allocation_status, errmsg=emsg)
         call utility_check_allocation(allocation_status, emsg)
 
->>>>>>> ed644b10
         if (setting%Debug%File%allocate_storage) print *, '*** leave ',subroutine_name
     end subroutine allocate_linknode_storage
 
