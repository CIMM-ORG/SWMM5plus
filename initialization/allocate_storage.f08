--- conflicted
+++ resolved
@@ -24,12 +24,9 @@
 
     ! public members
     public :: allocate_linknode_storage
-<<<<<<< HEAD
     public :: allocate_elemX_faceX
     public :: allocate_columns
-=======
-    public :: coarray_storage_allocation
->>>>>>> 8a5fcee4
+
 
 contains
     !
