module allocate_storage

    use array_index
    use globals
    use utility, only: utility_check_allocation
    use setting_definition, only: setting

    implicit none

!-----------------------------------------------------------------------------
!
! Description:
!   This has all the large array allocation. The only other allocation
!   should be in boundary conditions (module bc)
!   All the top-level storage should be allocated in this module
!
!-----------------------------------------------------------------------------

    private

    ! allocate_storage constants
    integer           :: allocation_status
    character(len=99) ::              emsg

    ! public members
<<<<<<< HEAD
    public :: allocate_all
    public :: deallocate_all
    public :: deallocate_all_temporal
=======
    public :: allocate_linknode_storage
    public :: allocate_coarray_storage
>>>>>>> 1b2335a7

contains

    subroutine allocate_all()
        call allocate_linknode_storage()
    end subroutine allocate_all

    subroutine deallocate_all()
        ! from allocate_linknode_storage
        deallocate(nodeI)
        deallocate(linkI)
        deallocate(P_nodeI)
        deallocate(P_linkI)
        deallocate(nodeR)
        deallocate(linkR)
        deallocate(nodeYN)
        deallocate(linkYN)
    end subroutine deallocate_all

    subroutine deallocate_all_temporal()
        ! deallocate(totalInflows%val)
        ! deallocate(tempInflows%val)
    end subroutine deallocate_all_temporal

    subroutine allocate_linknode_storage()
    !-----------------------------------------------------------------------------
    !
    ! Description:
    !   Allocates the link and node storage used for the coarse representation
    !   of the network connectivity
    !
    ! Method:
    !   The tables nodeI, linkI, nodeR, linkR, nodeYN, linkYN, are allocated
    !   These are defined in globals.f08). Every time memory is allocated, the
    !   utility_check_allocation functionality (from utility.f08) is used to
    !   determine wheter or not there was an error during the allocation.
    !
    !-----------------------------------------------------------------------------

        character(64) :: subroutine_name = 'allocate_linknode_storage'
        integer       :: additional_rows = 0

    !-----------------------------------------------------------------------------

        if (setting%Debug%File%allocate_storage) print *, '*** enter ',subroutine_name

        !% If BIPquick is being used for Partitioning, include additional rows to the link-node arrays
        if (setting%Partitioning%PartitioningMethod == BQuick) then
            additional_rows = setting%Partitioning%N_Image - 1
        end if

        allocate(nodeI(N_node + additional_rows, ni_idx_max), stat=allocation_status, errmsg=emsg)
        call utility_check_allocation(allocation_status, emsg)
        nodeI(:,:) = nullvalueI

        allocate(linkI(N_link + additional_rows, li_idx_max), stat=allocation_status, errmsg=emsg)
        call utility_check_allocation(allocation_status, emsg)
        linkI(:,:) = nullvalueI

        allocate(P_nodeI(N_node + additional_rows, 3), stat=allocation_status, errmsg=emsg)
        call utility_check_allocation(allocation_status, emsg)
        P_nodeI(:,:) = nullvalueI

        allocate(P_linkI(N_link + additional_rows, 2), stat=allocation_status, errmsg=emsg)
        call utility_check_allocation(allocation_status, emsg)
        P_linkI(:,:) = nullvalueI

        allocate(nodeR(N_node + additional_rows, nr_idx_max), stat=allocation_status, errmsg=emsg)
        call utility_check_allocation(allocation_status, emsg)
        nodeR(:,:) = nullvalueR

        allocate(linkR(N_link + additional_rows, lr_idx_max), stat=allocation_status, errmsg=emsg)
        call utility_check_allocation(allocation_status, emsg)
        linkR(:,:) = nullvalueR

        allocate(nodeYN(N_node + additional_rows, nYN_idx_max), stat=allocation_status, errmsg=emsg)
        call utility_check_allocation(allocation_status, emsg)
        nodeYN(:,:) = nullvalueL

        allocate(linkYN(N_link + additional_rows, lYN_idx_max), stat=allocation_status, errmsg=emsg)
        call utility_check_allocation(allocation_status, emsg)
        linkYN(:,:) = nullvalueL

        if (setting%Debug%File%allocate_storage) print *, '*** leave ',subroutine_name
    end subroutine allocate_linknode_storage
    !
    !-----------------------------------------------------------------------------
    !-----------------------------------------------------------------------------
    !
    subroutine allocate_coarray_storage()
    !-----------------------------------------------------------------------------
    !
    ! Description:
    !   the max_caf_elem and max_caf_face are the maximum length of the coarray
    !   across all employed images
    !   ==========================
    !   This will be excuted at parallel level
    !   ==========================
    !
    ! Method:
    !
    !-----------------------------------------------------------------------------

        character(64) :: subroutine_name = 'allocate_coarray_storage'

    !-----------------------------------------------------------------------------

        if (setting%Debug%File%allocate_storage) print *, '*** enter ',subroutine_name

        ! --- element arrays allocation ---

        allocate(elemR(max_caf_elem_N, Ncol_elemR)[*], stat=allocation_status, errmsg=emsg)
        call utility_check_allocation(allocation_status, emsg)
        elemR(:,:) = nullvalueR

        allocate(elemI(max_caf_elem_N, Ncol_elemI)[*], stat=allocation_status, errmsg=emsg)
        call utility_check_allocation(allocation_status, emsg)
        elemI(:,:) = nullvalueI

        allocate(elemYN(max_caf_elem_N, Ncol_elemYN)[*], stat=allocation_status, errmsg=emsg)
        call utility_check_allocation(allocation_status, emsg)
        elemYN(:,:) = nullvalueL

        allocate(elemP(max_caf_elem_N, Ncol_elemP)[*], stat=allocation_status, errmsg=emsg)
        call utility_check_allocation(allocation_status, emsg)
        elemP(:,:) = nullvalueI

        ! Ncol_elemPG not defined yet. Comment out
        !ncol => Ncol_elemPG
        !allocate(elemPG_caf(max_caf_elem_N, Ncol_elemPG)[*], stat=allocation_status, errmsg=emsg)
        !call utility_check_allocation(allocation_status, emsg)
        !elemPG_caf(:,:)[:] = nullvalueI

        allocate(elemSI(max_caf_elem_N, Ncol_elemSI)[*], stat=allocation_status, errmsg=emsg)
        call utility_check_allocation(allocation_status, emsg)
        elemSI(:,:) = nullvalueI

        allocate(elemSR(max_caf_elem_N, Ncol_elemSR)[*], stat=allocation_status, errmsg=emsg)
        call utility_check_allocation(allocation_status, emsg)
        elemSR(:,:) = nullvalueR

        !==== face allocation ====
        allocate(faceR(max_caf_face_N, Ncol_faceR )[*], stat=allocation_status, errmsg=emsg)
        call utility_check_allocation(allocation_status, emsg)
        faceR(:,:) = nullvalueR

        allocate(faceI(max_caf_face_N, Ncol_faceI)[*], stat=allocation_status, errmsg=emsg)
        call utility_check_allocation(allocation_status, emsg)
        faceI(:,:) = nullvalueI

        allocate(faceYN(max_caf_face_N, Ncol_faceYN)[*], stat=allocation_status, errmsg=emsg)
        call utility_check_allocation(allocation_status, emsg)
        faceYN(:,:) = nullvalueL

        if (setting%Debug%File%allocate_storage) print *, '*** leave ',subroutine_name


    end subroutine allocate_coarray_storage

    subroutine allocate_temporal_arrays()
        type(LimiterArraySizeType), pointer :: a_size => setting%Limiter%ArraySize

        allocate(tempInflows%val(N_inflow, num_nodeInflow_attributes, a_size%TemporalBC))
        ! 3D array - (node, (time, values))
        allocate(totalInflows%val(N_inflow, 2, a_size%TemporalBC))
    end subroutine allocate_temporal_arrays

    ! subroutine allocate_bc()
    ! !
    ! ! allocate storage for boundary conditions.
    ! !
    ! !-----------------------------------------------------------------------------

    !     character(64)      :: subroutine_name = 'allocate_bc'
    !     integer            :: ii
    !     integer            :: allocation_status
    !     character(len=99)  :: emsg

    ! !-----------------------------------------------------------------------------

    !     if (setting%Debug%File%allocate_storage) print *, '*** enter ',subroutine_name

    !     !% the Upstream and Downstream bc structure
    !     allocate(bcdataUp(N_BCupstream), stat=allocation_status, errmsg=emsg)
    !     call utility_check_allocation (allocation_status, emsg)

    !     allocate(bcdataDn(N_BCdnstream), stat=allocation_status, errmsg=emsg)
    !     call utility_check_allocation (allocation_status, emsg)

    !     !% the downstream arrays - HACK default downstream is elevation
    !     do ii=1,N_BCdnstream
    !         bcdataDn(ii)%idx = ii
    !         bcdataDn(ii)%Updn          = bc_updn_downstream
    !         bcdataDn(ii)%Category      = bc_category_elevation
    !         bcdataDn(ii)%NodeID         = nullvalueI
    !         bcdataDn(ii)%FaceID         = nullvalueI
    !         bcdataDn(ii)%ElemGhostID    = nullvalueI
    !         bcdataDn(ii)%ElemInsideID   = nullvalueI
    !         bcdataDn(ii)%ThisValue      = nullvalueR
    !         bcdataDn(ii)%ThisTime       = nullvalueR
    !         bcdataDn(ii)%ThisFlowrate   = nullvalueR
    !         allocate(bcdataUp(ii)%TimeArray(setting%Constant%BCSlots))
    !         allocate(bcdataUp(ii)%ValueArray(setting%Constant%BCSlots))
    !     end do

    !     !% the upstream arrays = HACK default upstream is flowrate
    !     do ii=1,N_BCupstream
    !         bcdataUp(ii)%idx = ii
    !         bcdataUp(ii)%Updn       = bc_updn_upstream
    !         bcdataUp(ii)%category   = bc_category_inflowrate
    !         bcdataUp(ii)%NodeID         = nullvalueI
    !         bcdataUp(ii)%FaceID         = nullvalueI
    !         bcdataUp(ii)%ElemGhostID    = nullvalueI
    !         bcdataUp(ii)%ElemInsideID   = nullvalueI
    !         bcdataUp(ii)%ThisValue      = nullvalueR
    !         bcdataUp(ii)%ThisTime       = nullvalueR
    !         bcdataUp(ii)%ThisFlowrate   = nullvalueR
    !         allocate(bcdataUp(ii)%TimeArray(setting%Constant%BCSlots))
    !         allocate(bcdataUp(ii)%ValueArray(setting%Constant%BCSlots))
    !     end do

    !     if (setting%Debug%File%allocate_storage) print *, '*** leave ',subroutine_name
    ! end subroutine allocate_bc

end module allocate_storage<|MERGE_RESOLUTION|>--- conflicted
+++ resolved
@@ -23,14 +23,8 @@
     character(len=99) ::              emsg
 
     ! public members
-<<<<<<< HEAD
-    public :: allocate_all
-    public :: deallocate_all
-    public :: deallocate_all_temporal
-=======
     public :: allocate_linknode_storage
     public :: allocate_coarray_storage
->>>>>>> 1b2335a7
 
 contains
 
