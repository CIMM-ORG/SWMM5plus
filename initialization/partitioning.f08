module partitioning

    use define_keys
    use define_globals
    use define_indexes
    use define_settings, only: setting
    use utility
    use utility_allocate
<<<<<<< HEAD
    use BIPquick
=======
    use utility_deallocate
>>>>>>> ec73f9bb

    implicit none

!%***********************************************************************************
!%
!% Description:
!%   This module controls the partitioning algorithm used.  Currently the options are
!%       - BIPquick
!%       - Default
!%       - Random
!%
!%***********************************************************************************

    private

    public :: init_partitioning_method

contains
!
!==========================================================================
!==========================================================================
!
subroutine init_partitioning_method()
    ! --------------------------------------------------------
    !
    ! Description:
    !   The purpose of this subroutine is to check which partitioning
    !   algorithm should be used, then call that algorithm, then
    !   check that the output is correct (if debug == true)
    !
    !---------------------------------------------------------
    logical :: partition_correct
    integer :: connectivity, ii
    real(8) :: part_size_balance
    character(64) :: subroutine_name = 'init_partitioning_method'

    !% --------------------------------------------------------

    call util_allocate_partitioning_arrays()

    !% Determine which partitioning method is being used
    if (setting%Partitioning%PartitioningMethod == Default) then
        if (setting%Verbose) print*, "Using Default Partitioning"
        call init_partitioning_default()
    else if (setting%Partitioning%PartitioningMethod == Random) then
        if (setting%Verbose) print*, "Using Random Partitioning"
        call init_partitioning_random()
    else if (setting%Partitioning%PartitioningMethod == BLink) then
        if (setting%Verbose) print*, "Using Balanced Link Partitioning"
        call init_partitioning_linkbalance()
    else if (setting%Partitioning%PartitioningMethod == BQuick) then
        if (setting%Verbose) print*, "Using BIPquick Partitioning"
        call init_partitioning_BIPquick()
    else
        print *, "Error, partitioning method not supported"
        stop
    end if
    if (setting%Debug%File%partitioning) then
        print *, '*** leave ', subroutine_name

        do ii = 1, size(node%I, 1)
            print*, node%I(ii, ni_idx), node%I(ii, ni_P_image:ni_P_is_boundary)
        end do
<<<<<<< HEAD
        print*, "-----------------------------------------------------------"
        do ii = 1, size(linkI, 1)
            print*, linkI(ii, li_idx), linkI(ii, li_Mnode_u), linkI(ii, li_Mnode_d), linkI(ii, li_P_image), linkR(ii, lr_Length)
=======
        do ii = 1, size(link%I, 1)
            print*, link%I(ii, li_idx), link%I(ii, li_P_image)
>>>>>>> ec73f9bb
        end do

        stop

        !% This subroutine checks to see if the default partitioning is working correctly for the hard-coded case
        ! partition_correct = default_performance_check()
        connectivity = init_partitioning_metric_connectivity()
        part_size_balance = init_partitioning_metric_partsizebalance()

        print*, "*** partitioning is complete", connectivity, part_size_balance
    end if

    call util_deallocate_partitioning_arrays()
end subroutine init_partitioning_method
!
!==========================================================================
!==========================================================================
!
subroutine init_partitioning_default()
    ! ----------------------------------------------------------------------------------------------------------------
    !
    ! Description:
    !   The default partitioning algorithm populates the partitioning columns of the link%I-node%I arrays.  Rather than
    !   assigning links-nodes to images topologically (as in BIPquick), the default partitioning algorithm assigns them
    !   in the order in which they appear in the link-node arrays.
    !
    ! -----------------------------------------------------------------------------------------------------------------
    integer :: ii, jj, N_nBCup, N_nBCdn, N_nJm, N_nStorage, N_nJ2
    integer :: total_num_elements, num_attributed_elements, assigning_image
    integer :: current_node_image, adjacent_link_image
    real(8) :: partition_threshold
    logical :: partition_correct

    !% Determines the number of nodes of each type for the purpose of calculating partition threshold
    call util_count_node_types(N_nBCup, N_nBCdn, N_nJm, N_nStorage, N_nJ2)

    !% HACK The total number of elements is the sum of the elements from the links, plus the number of each node_type
    !% multiplied by how many elements are expected for that node_type
    total_num_elements = sum(link%I(:, li_N_element)) + (N_nBCup * N_elem_nBCup) + (N_nBCdn * N_elem_nBCdn) + &
        (N_nJm * N_elem_nJm) + (N_nStorage * N_elem_nStorage) + (N_nJ2 * N_elem_nJ2)
    partition_threshold = total_num_elements / real(num_images())

    !% This loop counts the elements attributed to each link, and assigns the link to an image
    num_attributed_elements = 0
    assigning_image = 1
    do ii = 1, size(link%I, 1)

        !% The num_attributed elements is incremented by the li_N_element for that link
        num_attributed_elements = num_attributed_elements + link%I(ii, li_N_element)

        !% The link's P column is assigned
        link%I(ii, li_P_image) = assigning_image

        !% If the link is the last link, we need to not reset the num_attributed_elem going into the nodes loop
        if ( ii == size(link%I, 1) ) then

            !% The last link is assigned to the current image and the link do-loop is exited
            link%I(ii, li_P_image) = assigning_image
            exit
        end if

        !% If the number of elements is greater than the partition threshold, reset the number of elements and increment the image
        if ( (num_attributed_elements > partition_threshold) ) then
            !% This is a check to make sure that links aren't added to an image that doesn't exist
            if ( assigning_image /= num_images() ) then
                assigning_image = assigning_image + 1
            end if
            num_attributed_elements = 0
        end if
    end do

    !% This loop counts the elements attributed to each node, and assigns the node to an image
    !% It also determines if that node has an adjacent link on a different image
    do ii = 1, size(node%I, 1)

        !% This if statement increments the num_attributed_elements by the number of elements associated with that node type
        if ( node%I(ii, ni_node_type) == nBCup ) then
            num_attributed_elements = num_attributed_elements + N_elem_nBCup
        else if ( node%I(ii, ni_node_type) == nBCdn ) then
            num_attributed_elements = num_attributed_elements + N_elem_nBCdn
        else if ( node%I(ii, ni_node_type) == nStorage ) then
            num_attributed_elements = num_attributed_elements + N_elem_nStorage
        else if ( node%I(ii, ni_node_type) == nJ2 ) then
            num_attributed_elements = num_attributed_elements + N_elem_nJ2
        else if ( node%I(ii, ni_node_type) == nJm ) then
            num_attributed_elements = num_attributed_elements + N_elem_nJm
        end if

        !% If the number of attributed nodes exceeds the partition_threshold, then the remaining nodes are assigned to a new image
        if ( num_attributed_elements > partition_threshold) then
            num_attributed_elements = 0
            !% This is a check to make sure that nodes aren't added to an image that doesn't exist
            if ( assigning_image /= num_images() ) then
                assigning_image = assigning_image + 1
            end if
        end if
        !% Fills in the node%I array P columns
        node%I(ii, ni_P_image) = assigning_image
        node%I(ii, ni_P_is_boundary) = 0

        !% This bit of code checks the current node image, and compares it to the images of the adjacent links
        current_node_image = node%I(ii, ni_P_image)
        adjacent_links = node%I(ii, ni_Mlink_u1:ni_Mlink_d3)
        do jj = 1, size(adjacent_links)
            if ( adjacent_links(jj) == nullValueI ) then
                cycle
            end if
            adjacent_link_image = link%I(adjacent_links(jj), li_P_image)
            !% If the adjacent link and current node are on different images, then that node is a boundary
            if ( adjacent_link_image /= current_node_image ) then
                node%I(ii, ni_P_is_boundary) = node%I(ii, ni_P_is_boundary) + 1
            end if
        end do
    end do

end subroutine init_partitioning_default
!
!==========================================================================
!==========================================================================
!
subroutine init_partitioning_random()
    ! ----------------------------------------------------------------------------------------------------------------
    !
    ! Description:
    !   The random partitioning algorithm populates the partitioning columns of the link%I-node%I arrays.  An alternative
    !   to the default partitioning algorithm, the random partitioning algorithm looks at each link and node and assigns
    !   it to a random image (after checking to ensure that image is not full).
    !
    ! -----------------------------------------------------------------------------------------------------------------
    integer :: ii, jj, N_nBCup, N_nBCdn, N_nJm, N_nStorage, N_nJ2
    integer :: total_num_elements, num_attributed_elements, assigning_image
    integer :: current_node_image, adjacent_link_image
    real(8) :: partition_threshold, rand_num
    !% ----------------------------------------------------------------------------------------------------------------

    !% Determines the number of nodes of each type for the purpose of calculating partition threshold
    call util_count_node_types(N_nBCup, N_nBCdn, N_nJm, N_nStorage, N_nJ2)

    !% HACK The total number of elements is the sum of the elements from the links, plus the number of each node_type
    !% multiplied by how many elements are expected for that node_type
    total_num_elements = sum(link%I(:, li_N_element)) + (N_nBCup * N_elem_nBCup) + (N_nBCdn * N_elem_nBCdn) + &
        (N_nJm * N_elem_nJm) + (N_nStorage * N_elem_nStorage) + (N_nJ2 * N_elem_nJ2)
    partition_threshold = ( total_num_elements / real(num_images()) )

    !% Initialize the arrays that will hold the number of elements already on an image (and whether that image is full)
    elem_per_image(:) = 0
    image_full(:) = .false.

    !% This loop counts the elements attributed to each link, and assigns the link to an image
    do ii = 1, size(link%I, 1)

        !% Calculates a random number and maps it onto an image number
        call random_number(rand_num)
        assigning_image = int(rand_num*num_images()) + 1

        !% If the image number selected is already full, pick a new number
        do while ( image_full(assigning_image) .eqv. .true. )
            call random_number(rand_num)
            assigning_image = int(rand_num*num_images()) + 1
        end do

        !% elem_per_image is incremented by li_N_element for the current link
        elem_per_image(assigning_image) = elem_per_image(assigning_image) + link%I(ii, li_N_element)

        !% If the number of elements is greater than the partition threshold, that image number is closed
        !% Note, this check after the assigning_image has been selected allows for images be over-filled
        if ( elem_per_image(assigning_image) > partition_threshold ) then
            image_full(assigning_image) = .true.
        end if

        !% Assign the link to the current image
        link%I(ii, li_P_image) = assigning_image
    end do

    !% This loop counts the elements attributed to each node, and assigns the node to an image
    do ii = 1, size(node%I, 1)

        !% Calculates a random number and maps it onto an image number
        call random_number(rand_num)
        assigning_image = int(rand_num*num_images()) + 1

        !% If the image number selected is already full, pick a new number
        do while ( image_full(assigning_image) .eqv. .true. )
            call random_number(rand_num)
            assigning_image = int(rand_num*num_images()) + 1
        end do

        !% elem_per_image is incremented by the number of elements associated with each node type
        if ( node%I(ii, ni_node_type) == nBCup ) then
            elem_per_image(assigning_image) = elem_per_image(assigning_image) + N_elem_nBCup
        else if ( node%I(ii, ni_node_type) == nBCdn ) then
            elem_per_image(assigning_image) = elem_per_image(assigning_image) + N_elem_nBCdn
        else if ( node%I(ii, ni_node_type) == nStorage ) then
            elem_per_image(assigning_image) = elem_per_image(assigning_image) + N_elem_nStorage
        else if ( node%I(ii, ni_node_type) == nJ2 ) then
            elem_per_image(assigning_image) = elem_per_image(assigning_image) + N_elem_nJ2
        else if ( node%I(ii, ni_node_type) == nJm ) then
            elem_per_image(assigning_image) = elem_per_image(assigning_image) + N_elem_nJm
        end if

        !% If the number of elements is greater than the partition threshold, that image number is closed
        !% Note, this check after the assigning_image has been selected allows for images be over-filled
        if ( elem_per_image(assigning_image) > partition_threshold ) then
            image_full(assigning_image) = .true.
        end if

        !% Assigns the nodes to an image, initializes the is_boundary check to 0
        node%I(ii, ni_P_image) = assigning_image
        node%I(ii, ni_P_is_boundary) = 0

        !% This bit of code checks the current node image, and compares it to the images of the adjacent links
        current_node_image = node%I(ii, ni_P_image)
        adjacent_links = node%I(ii, ni_Mlink_u1:ni_Mlink_d3)
        do jj = 1, size(adjacent_links)
            if ( adjacent_links(jj) == nullValueI ) then
                cycle
            end if
            adjacent_link_image = link%I(adjacent_links(jj), li_P_image)
            !% If the adjacent link and current node are on different images, then that node is a boundary
            if ( adjacent_link_image /= current_node_image ) then
                node%I(ii, ni_P_is_boundary) = node%I(ii, ni_P_is_boundary) + 1
            end if
        end do
    end do

end subroutine init_partitioning_random
!
!==========================================================================
!==========================================================================
!
subroutine init_partitioning_linkbalance()
!-----------------------------------------------------------------------------
!
! Description:
!   a balanced partitioning algorithm which distriutes all the links equally 
!   to the available number of processors
!
!-----------------------------------------------------------------------------
    integer :: ii, jj
    integer :: clink, clink_image, assigned_image
    integer :: start_id, end_id
    integer :: count, remainder, rank

    character(64) :: subroutine_name = 'init_partitioning_linkbalance'

!-----------------------------------------------------------------------------
    if (setting%Debug%File%partitioning) print *, '*** enter ', subroutine_name

    if (N_link < num_images()) then
        call init_partitioning_default()
    else
        do rank = 0, num_images()-1
            count = N_link / num_images()
            remainder = mod(N_link, num_images())

            if (rank < remainder) then
                ! The first 'remainder' ranks get 'count + 1' tasks each
                start_id = rank * (count + 1)
                end_id = start_id + count
            else
                ! The remaining 'size - remainder' ranks get 'count' task each
                start_id = rank * count + remainder
                end_id = start_id + (count - 1)
            end if

            link%I(start_id+1:end_id+1, li_P_image) = rank+1
        end do
        node%I(:, ni_P_is_boundary) = 0
        do ii = 1, N_node
            assigned_image = nullvalueI
            do jj = 1,max_branch_per_node
                clink = node%I(ii, ni_idx_base1+jj)
                if (clink /= nullvalueI) then
                    clink_image = link%I(clink, li_P_image)
                    if ((assigned_image /= nullValueI) .and. &
                        (assigned_image /= clink_image) .and. &
                        (node%I(ii, ni_P_is_boundary) == 0)) then
                        node%I(ii, ni_P_is_boundary) = 1
                    end if
                    if (clink_image < assigned_image) then
                        assigned_image = clink_image
                    end if
                end if
            end do
            node%I(ii, ni_P_image) = assigned_image
        end do
    end if
    if (setting%Debug%File%partitioning) then
        print *, link%I(:, li_P_image), "node%I(:, li_P_image)"
        print *, node%I(:, ni_P_image), "node%I(:, ni_P_image)"
        print *, node%I(:, ni_P_is_boundary), "node%I(:, ni_P_is_boundary)"
    end if

    if (setting%Debug%File%partitioning)  print *, '*** leave ', subroutine_name
end subroutine init_partitioning_linkbalance
!
!==========================================================================
!==========================================================================
!
function init_partitioning_metric_partsizebalance() result(part_size_balance)
    ! ----------------------------------------------------------------------------------------------------------------
    !
    ! Description:
    !   This function is used to calculate the part size balance metric for the given partition set (i.e. the output
    !   from any of the partitioning algorithms).  The part size balance metric is equal to the greatest number of
    !   elements assigned to a single processor minus the smallest number of elements assigned to a single processor.
    !
    ! -----------------------------------------------------------------------------------------------------------------
    integer :: part_size_balance
    integer :: ii, current_image, max_elem, min_elem
    ! -----------------------------------------------------------------------------------------------------------------

    !% Reset the elem_per_image array to all zeros
    elem_per_image(:) = 0

    !% Iterate through the link%I array
    do ii = 1, size(link%I, 1)

        !% The current image is the one to which the current link has been assigned
        current_image = link%I(ii, li_P_image)

        !% Iterate the number of elements for the current image by li_N_element for that link
        elem_per_image(current_image) = elem_per_image(current_image) + link%I(ii, li_N_element)
    end do

    !% Iterate through the node%I array
    do ii = 1, size(node%I, 1)

        !% The current image is the one to which the current link has been assigned
        current_image = node%I(ii, ni_P_image)

        !% elem_per_image for the current image is incremented by the number of elements associated with each node type
        if ( node%I(ii, ni_node_type) == nBCup ) then
            elem_per_image(current_image) = elem_per_image(current_image) + N_elem_nBCup
        else if ( node%I(ii, ni_node_type) == nBCdn ) then
            elem_per_image(current_image) = elem_per_image(current_image) + N_elem_nBCdn
        else if ( node%I(ii, ni_node_type) == nStorage ) then
            elem_per_image(current_image) = elem_per_image(current_image) + N_elem_nStorage
        else if ( node%I(ii, ni_node_type) == nJ2 ) then
            elem_per_image(current_image) = elem_per_image(current_image) + N_elem_nJ2
        else if ( node%I(ii, ni_node_type) == nJm ) then
            elem_per_image(current_image) = elem_per_image(current_image) + N_elem_nJm
        end if
    end do

    !% The maximum and minimum number of elements for an image are determined
    max_elem = maxval(elem_per_image(:))
    min_elem = minval(elem_per_image(:))
    print*, "Elem_per_image", elem_per_image(:)

    !% The difference between the max and min number of elements per image is the part_size_balance objective metric
    part_size_balance = max_elem - min_elem

end function init_partitioning_metric_partsizebalance
!
!==========================================================================
!==========================================================================
!
function init_partitioning_metric_connectivity() result(connectivity)
    ! ----------------------------------------------------------------------------------------------------------------
    !
    ! Description:
    !   This function is used to calculate the connectivity metric for the given partition set (i.e. the output
    !   from any of the partitioning algorithms).  The connectivity metric is equal to the sum of the ni_is_boundary
    !   column of the node%I array after the partition has been completed.  Note: the ni_is_boundary column is given a
    !   value of 0 when the node is an internal partition node, and is incremented by 1 for each additional partition
    !   the node touches.
    !
    ! -----------------------------------------------------------------------------------------------------------------
    integer :: connectivity
    ! -----------------------------------------------------------------------------------------------------------------

    !% The sum of the ni_is_boundary column is the connectivity
    connectivity = sum(node%I(:, ni_P_is_boundary))
end function init_partitioning_metric_connectivity
!
!==========================================================================
!   End Module
!==========================================================================
!
end module partitioning<|MERGE_RESOLUTION|>--- conflicted
+++ resolved
@@ -6,11 +6,8 @@
     use define_settings, only: setting
     use utility
     use utility_allocate
-<<<<<<< HEAD
     use BIPquick
-=======
     use utility_deallocate
->>>>>>> ec73f9bb
 
     implicit none
 
@@ -74,14 +71,8 @@
         do ii = 1, size(node%I, 1)
             print*, node%I(ii, ni_idx), node%I(ii, ni_P_image:ni_P_is_boundary)
         end do
-<<<<<<< HEAD
-        print*, "-----------------------------------------------------------"
-        do ii = 1, size(linkI, 1)
-            print*, linkI(ii, li_idx), linkI(ii, li_Mnode_u), linkI(ii, li_Mnode_d), linkI(ii, li_P_image), linkR(ii, lr_Length)
-=======
         do ii = 1, size(link%I, 1)
             print*, link%I(ii, li_idx), link%I(ii, li_P_image)
->>>>>>> ec73f9bb
         end do
 
         stop
