--- conflicted
+++ resolved
@@ -21,11 +21,7 @@
 
     private
 
-<<<<<<< HEAD
-    public :: execute_partitioning, util_count_node_types
-=======
     public :: init_partitioning_method
->>>>>>> 6137289b
 
 contains
 !
