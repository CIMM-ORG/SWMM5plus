module setting_definition

    use json_module
    use data_keys

    implicit none
    public

    ! Third Level Types

    ! -
    ! --
    ! ---

    ! setting%ACmethod%Anomaly
    type ACmethodAnomalyType
        ! density anomaly correction to handle residual (or non-convergence) of the AC
        logical :: UseDensityCorrection = .false.
        ! Note: setting the lowcutoff to zero can cause small truncation error velocities
        ! to cause waves that buildup over time into a sloshing flow. The lowcutoff avoid this
        real(8) :: DensityLowCutoff = 1e-10
        real(8) :: DensityHighCutoff = 0.1
        ! fraction of residual that is corrected - generally should be 1.0
        real(8) :: OpenPipeFactor = 1.0
        ! fraction of residual that is corrected - generally should be 1.0
        real(8) :: FullPipeFactor = 1.0
    end type ACmethodAnomalyType

    ! setting%ACmethod%CFL
    type ACmethodCFLType
        ! maximum cfl for the AC dtau -- may be higher than 1.0)
        real(8) :: CFLmax = 2.0
        ! small maximum cfl when reset to larger dtau
        real(8) :: CFLsmall = 0.05
    end type ACmethodCFLType

    ! setting%ACmethod%Celerity
    type ACmethodCelerityType
        ! celerity ratio of AC wave speed to gravity wave speed (1.0 works)
        real(8) :: RC = 1.0
    end type ACmethodCelerityType

    ! setting%ACmethod%Convergence
    type ACmethodConvergenceType
        ! AC convergence relative change in L2 norm when cutting off AC
        real(8) :: Hrelative = 1e-2
        ! AC convergence relative change in L2 norm when cutting off AC
        real(8) :: Qrelative = 1e-2
        ! AC convergence change in absolute L2 norm when cutting off AC
        real(8) :: Habsolute = 1e-5
        ! AC convergence change in absolute L2 norm when cutting off AC
        real(8) :: Qabsolute = 1e-5
    end type ACmethodConvergenceType

    ! setting%ACmethod%Iter
    type ACmethodIterType
        ! cutoff for AC iterations without convergence
        integer :: Max = 100
        ! reset by code so that itermin * dtau >  dt
        integer :: Min = 3
        ! allows more iterations in first time step
        integer :: Firststep = 100
    end type ACmethodIterType

    ! setting%ACmethod%Switch
    type ACmethodSwitchType
        ! switch to AC solver if depth/depthMax >  0.9
        real(8) :: Depth = 0.9
        ! switch to AC solver if area/areaMax >  0.9
        real(8) :: Area = 0.9
        ! 5% buffer for the switch
        real(8) :: Buffer = 0.05
    end type ACmethodSwitchType

    ! setting%Adjust%Flowrate
    type AdjustFlowrateType
        logical :: Apply = .true.
        real(8) :: Coef = 1.0
        integer :: Approach = vshape
    end type AdjustFlowrateType

    ! setting%Adjust%Head
    type AdjustHeadType
        logical :: Apply = .true.
        real(8) :: Coef = 1.0
        integer :: Approach = vshape
    end type AdjustHeadType

    ! setting%Adjust%WidthDepth
    type AdjustWidthDepthType
        logical :: Apply = .true.
    end type AdjustWidthDepthType

    ! setting%Limiter%BC
    type LimiterBCType
        logical :: UseInflowLimiter = .true.
        integer :: Approach = FroudeNumber
        ! max value of Fr at inflow
        real(8) :: FroudeInflowMaximum = 1.5
    end type LimiterBCType

    ! setting%Limiter%Flowrate
    type LimiterFlowrateType
        logical :: UseFaceVolumeTransport = .true.
        ! Fraction of usptream volume that can be
        ! transported in on time step
        real(8) :: FaceVolumeTransport = 0.5
    end type LimiterFlowrateType

    ! setting%Limiter%Timescale
    type LimiterTimescaleType
        real(8) :: Maximum = 1e6
        real(8) :: Minimum = 1e-6
    end type LimiterTimescaleType

    ! setting%Limiter%Velocity
    type LimiterVelocityType
        logical :: UseLimitMax = .true.
        real(8) :: Maximum = 10.0 ! m/s
    end type LimiterVelocityType

    ! setting%Debug%File
    type DebugFileType
        logical :: dynamic_array    = .false.
        logical :: tables           = .false.
        logical :: allocate_storage = .false.
        logical :: initialization   = .false.
        logical :: interface        = .false.
        logical :: interface_tests  = .false.
        logical :: BIPquick         = .false.
        logical :: utility          = .false.
        logical :: globals          = .false.
        logical :: inflow           = .false.
    end type DebugFileType

    ! -
    ! --
    ! ---

    ! Second Level Types

    ! -
    ! --

    ! setting%ACmethodType
    type ACmethodType
        type(ACmethodAnomalyType) :: Anomaly
        type(ACmethodCFLType) :: CFL
        type(ACmethodCelerityType) :: Celerity
        type(ACmethodConvergenceType) :: Convergence
        type(ACmethodIterType) :: Iter
        type(ACmethodSwitchType) :: Switch
    end type ACmethodType

    ! setting%Adjust
    type AdjustType
        type(AdjustFlowrateType) :: Flowrate
        type(AdjustHeadType) :: Head
        type(AdjustWidthDepthType) :: WidthDepth
    end type AdjustType

    ! setting%BC
    type BCPropertiesType
        integer :: BCSlots = 10
    end type BCPropertiesType

    ! setting%Constant
    type ConstantType
        real(8) :: gravity = 9.81 ! m^2/s
    end type ConstantType

    ! setting%DebugOut
    type DebugOutType
        logical :: elem2R = .false.
        logical :: elem2I = .false.
        logical :: elem2YN = .false.
        logical :: elemMR = .false.
        logical :: elemMI = .false.
        logical :: elemMYN = .false.
        logical :: faceR = .false.
        logical :: faceI = .false.
        logical :: faceYN = .false.
        logical :: nodeR = .false.
        logical :: nodeI = .false.
        logical :: nodeYN = .false.
        logical :: linkR = .false.
        logical :: linkI = .false.
        logical :: linkYN = .false.
        integer :: DisplayInterval = 1
        logical :: SuppressAllFiles = .false.
        logical :: SuppressTimeStep = .false.
        logical :: SuppressTimeValue = .false.
        logical :: SuppressNdat = .false.
        character(len=12) :: FolderName = 'debugoutputA'
        character(len=5) :: FileName = 'debug'
        character(len=256) :: FolderPath = './'
    end type DebugOutType

    ! setting%Eps
    type EpsilonType
        ! +- small non-dimensional range for hyd jump discrimination
        real(8) :: FroudeJump = 0.1
        ! Fractional increase in depth under froude limitation
        real(8) :: InflowDepthIncreaseFroudeLimit = 0.1
    end type EpsilonType

    ! setting%Limiter
    type LimiterType
        type(LimiterBCType) :: BC
        type(LimiterFlowrateType) :: Flowrate
        type(LimiterTimescaleType) :: Timescale
        type(LimiterVelocityType) :: Velocity
    end type LimiterType

    ! setting%SmallVolume
    type SmallVolumeType
        ! Dont using small volumes for weir case.
        ! Needed to be changed later SmallVolumeType
        logical :: UseSmallVolumes = .true.
        real(8) :: DepthCutoff = 0.01 ! m
        real(8) :: ManningsN = 0.01
        real(8) :: MinimumArea = 0.005 ! m^2
        real(8) :: MinimumHydRadius = 0.009 ! m
        real(8) :: MinimumPerimeter = 0.52 ! m
        real(8) :: MinimumTopwidth = 0.5 ! m
    end type SmallVolumeType

    ! setting%Solver
    type SolverType
        real(8), dimension(2) :: crk2 = [0.5, 1.0]
        integer :: MomentumSourceMethod = T00
        logical :: PreissmanSlot = .true.
        integer :: SolverSelect = SVE
    end type SolverType

    ! setting%Step
    type StepType
        integer :: First
        integer :: Current
        integer :: Final
    end type StepType

    ! setting%Time
    type TimeType
        character(14) :: DateTimeStamp
        real(8) :: Dt ! s
        real(8) :: StartTime
        real(8) :: NextTime
        real(8) :: EndTime
    end type TimeType

    ! setting%ZeroValue
    type ZerovalueType
        logical :: UseZeroValues = .true.
        real(8) :: Area = 1.0e-6 ! m^2
        real(8) :: Depth = 1.0e-4 ! m
        real(8) :: Topwidth = 1.0e-4 ! m
        real(8) :: Volume = 1.0e-6 ! m^3
    end type ZerovalueType

    !%  setting%TestCase
    type TestCaseType
        logical       :: UseTestCase = .false.
        character(64) :: TestName
    end type TestCaseType

    !% setting%Paths
    type PathType
        character(len=256) :: project ! project path
        character(len=256) :: setting = "" ! path to settings JSON file
        character(len=256) :: inp = "" ! path to SWMM input (.inp) file
        character(len=256) :: rpt ! path to SWMM report (.rpt) file
        character(len=256) :: out ! path to SWMM output (.out) file
    end type PathType

<<<<<<< HEAD
    !% setting%BIPquickFlags
    type BIPflagType
        logical :: UseBIPquick = .true.
        logical :: BIPquickTestCase = .false.
    end type BIPflagType

    !% setting%Debug
    type DebugType
        logical :: DebugAPI = .false.
        type(DebugFileType) :: File
    end type DebugType

=======
    !% setting%BIPquickSettings%Flag
    type PartitioningFlags
        logical :: UseBIPquick
        logical :: UseDefault
        logical :: BIPquickTestCase
    endtype PartitioningFlags
>>>>>>> 84d1d41d
    ! -
    ! --

    ! First Level Type (setting)
    type settingType
<<<<<<< HEAD
        type(ACmethodType)     :: ACmethod
        type(AdjustType)       :: Adjust
        type(BCPropertiesType) :: BC
        type(ConstantType)     :: Constant ! Constants
        type(DebugOutType)     :: DebugOut ! control of debougout files
        type(EpsilonType)      :: Eps ! epsilons used to provide bandwidth for comparisons
        type(LimiterType)      :: Limiter ! maximum and minimum limiters
        type(SmallVolumeType)  :: SmallVolume ! controls for small volumes
        type(SolverType)       :: Solver ! switch for solver
        type(StepType)         :: Step ! controls over simulation time stepping
        type(TimeType)         :: Time ! controls of time step
        type(ZeroValueType)    :: ZeroValue ! finite values to represent small or negative values
        type(TestCaseType)     :: TestCase
        type(PathType)         :: Paths
        type(BIPFlagType)      :: BIPquickFlags
        type(DebugType)        :: Debug
=======
        type(ACmethodType) :: ACmethod
        type(AdjustType) :: Adjust
        type(ConstantType) :: Constant ! Constants
        type(DebugOutType) :: DebugOut ! control of debougout files
        type(EpsilonType) :: Eps ! epsilons used to provide bandwidth for comparisons
        type(LimiterType) :: Limiter ! maximum and minimum limiters
        type(SmallVolumeType) :: SmallVolume ! controls for small volumes
        type(SolverType) :: Solver ! switch for solver
        type(StepType) :: Step ! controls over simulation time stepping
        type(TimeType) :: Time ! controls of time step
        type(ZeroValueType) :: ZeroValue ! finite values to represent small or negative values
        type(TestCaseType) :: TestCase
        type(PathType) :: Paths
        type(PartitioningFlags) :: Partitioning
>>>>>>> 84d1d41d
    end type settingType

    type(settingType), target :: setting

contains

    subroutine load_settings(fpath)
        character(len=254), intent(in) :: fpath
        character(kind=json_CK, len=:), allocatable :: c
        real(8) :: real_value
        integer :: integer_value
        logical :: logical_value
        logical :: found
        type(json_file) :: json

        call json%initialize()
        call json%load(filename = fpath)

        ! Load ACmethod Settings
        call json%get('ACmethod.Anomaly.DensityLowCutoff', real_value, found)
        setting%ACmethod%Anomaly%DensityLowCutoff = real_value
        if (.not. found) stop 1
        call json%get('ACmethod.Anomaly.FullPipeFactor', real_value, found)
        setting%ACmethod%Anomaly%FullPipeFactor = real_value
        if (.not. found) stop 2
        call json%get('ACmethod.Anomaly.OpenPipeFactor', real_value, found)
        setting%ACmethod%Anomaly%OpenPipeFactor = real_value
        if (.not. found) stop 3
        call json%get('ACmethod.Anomaly.UseDensityCorrection', logical_value, found)
        setting%ACmethod%Anomaly%UseDensityCorrection = logical_value
        if (.not. found) stop 4
        call json%get('ACmethod.Anomaly.DensityHighCutoff', real_value, found)
        setting%ACmethod%Anomaly%DensityHighCutoff = real_value
        if (.not. found) stop 5

        ! Load CFL Settings
        call json%get('ACmethod.CFL.CFLmax', real_value, found)
        setting%ACmethod%CFL%CFLmax = real_value
        if (.not. found) stop 6
        call json%get('ACmethod.CFL.CFLmax', real_value, found)
        setting%ACmethod%CFL%CFLmax = real_value
        if (.not. found) stop 7

        ! Load Celerity Settings
        call json%get('ACmethod.Celerity.RC', real_value, found)
        setting%ACmethod%Celerity%RC = real_value
        if (.not. found) stop 8

        ! Load Convergence Settings
        call json%get('ACmethod.Convergence.Habsolute', real_value, found)
        setting%ACmethod%Convergence%Habsolute = real_value
        if (.not. found) stop 9
        call json%get('ACmethod.Convergence.Hrelative', real_value, found)
        setting%ACmethod%Convergence%Hrelative = real_value
        if (.not. found) stop 10
        call json%get('ACmethod.Convergence.Qabsolute', real_value, found)
        setting%ACmethod%Convergence%Qabsolute = real_value
        if (.not. found) stop 11
        call json%get('ACmethod.Convergence.Qrelative', real_value, found)
        setting%ACmethod%Convergence%Qrelative = real_value
        if (.not. found) stop 12

        ! Load Iter Settings
        call json%get('ACmethod.Iter.Firststep', integer_value, found)
        setting%ACmethod%Iter%Firststep = integer_value
        if (.not. found) stop 13
        call json%get('ACmethod.Iter.Max', integer_value, found)
        setting%ACmethod%Iter%Max = integer_value
        if (.not. found) stop 14
        call json%get('ACmethod.Iter.Min', integer_value, found)
        setting%ACmethod%Iter%Min = integer_value
        if (.not. found) stop 15

        ! Load Switch Settings
        call json%get('ACmethod.Switch.Area', real_value, found)
        setting%ACmethod%Switch%Area = real_value
        if (.not. found) stop 16
        call json%get('ACmethod.Switch.Buffer', real_value, found)
        setting%ACmethod%Switch%Buffer = real_value
        if (.not. found) stop 17
        call json%get('ACmethod.Switch.Depth', real_value, found)
        setting%ACmethod%Switch%Depth = real_value
        if (.not. found) stop 18

        ! Load Adjust Settings
        call json%get('Adjust.Flowrate.Apply', logical_value, found)
        setting%Adjust%Flowrate%Apply = logical_value
        if (.not. found) stop 19
        call json%get('Adjust.Flowrate.approach', c, found)
        if (c == 'vshape') then
            setting%Adjust%Flowrate%approach = vshape
        else if (c == 'smoothall') then
            setting%Adjust%Flowrate%approach = smoothall
        else
            print *, "Error, Adjust.Flowrate.approach not compatible"
            stop
        end if
        call json%get('Adjust.Flowrate.Coef', real_value, found)
        setting%Adjust%Flowrate%Coef = real_value
        if (.not. found) stop 20

        call json%get('Adjust.Head.Apply', logical_value, found)
        setting%Adjust%Head%Apply = logical_value
        if (.not. found) stop 21
        call json%get('Adjust.Head.approach', c, found)
        if (c == 'vshape') then
            setting%Adjust%Head%approach = vshape
        else if (c == 'smoothall') then
            setting%Adjust%Head%approach = smoothall
        else
            print *, "Error, Adjust.Head.approach not compatible"
            stop
        end if
        call json%get('Adjust.Head.Coef', real_value, found)
        setting%Adjust%Head%Coef = real_value
        if (.not. found) stop 22

        ! Load BC Settings
        call json%get('BC.BCSlots', real_value, found)
        setting%BC%BCslots = real_value
        if (.not. found) stop 23

        ! Load Constant Settings
        call json%get('Constant.gravity', real_value, found)
        setting%Constant%gravity = real_value
        if (.not. found) stop 24

        ! Load Eps Settings
        call json%get('Eps.FroudeJump', real_value, found)
        setting%Eps%FroudeJump = real_value
        if (.not. found) stop 25
        call json%get('Eps.InflowDepthIncreaseFroudeLimit', real_value, found)
        setting%Eps%InflowDepthIncreaseFroudeLimit = real_value
        if (.not. found) stop 26

        ! Load Limiter Settings
        call json%get('Limiter.BC.approach', c, found)
        if (c == 'FroudeNumber') then
            setting%Limiter%BC%approach = FroudeNumber
        else
            print *, "Error, Limiter.BC.approach not compatible"
            stop
27      end if
        if (.not. found) stop 28
        call json%get('Limiter.BC.FroudeInflowMaximum', real_value, found)
        setting%Limiter%BC%FroudeInflowMaximum = real_value
        if (.not. found) stop 29
        call json%get('Limiter.BC.UseInflowLimiter', logical_value, found)
        setting%Limiter%BC%UseInflowLimiter = logical_value
        if (.not. found) stop 30

        call json%get('Limiter.Flowrate.FaceVolumeTransport', real_value, found)
        setting%Limiter%Flowrate%FaceVolumeTransport = real_value
        if (.not. found) stop 31
        call json%get('Limiter.Flowrate.UseFaceVolumeTransport', logical_value, found)
        setting%Limiter%Flowrate%UseFaceVolumeTransport = logical_value
        if (.not. found) stop 32

        call json%get('Limiter.Timescale.Maximum', real_value, found)
        setting%Limiter%Timescale%Maximum = real_value
        if (.not. found) stop 33
        call json%get('Limiter.Timescale.Minimum', real_value, found)
        setting%Limiter%Timescale%Minimum = real_value
        if (.not. found) stop 34

        call json%get('Limiter.Velocity.Maximum', real_value, found)
        setting%Limiter%Velocity%Maximum = real_value
        if (.not. found) stop 35
        call json%get('Limiter.Velocity.UseLimitMax', logical_value, found)
        setting%Limiter%Velocity%UseLimitMax = logical_value
        if (.not. found) stop 36

        ! Load SmallVolume Settings
        call json%get('SmallVolume.DepthCutoff', real_value, found)
        setting%SmallVolume%DepthCutoff = real_value
        if (.not. found) stop 37
        call json%get('SmallVolume.ManningsN', real_value, found)
        setting%SmallVolume%ManningsN = real_value
        if (.not. found) stop 38
        call json%get('SmallVolume.MinimumArea', real_value, found)
        setting%SmallVolume%MinimumArea = real_value
        if (.not. found) stop 39
        call json%get('SmallVolume.MinimumHydRadius', real_value, found)
        setting%SmallVolume%MinimumHydRadius = real_value
        if (.not. found) stop 40
        call json%get('SmallVolume.MinimumPerimeter', real_value, found)
        setting%SmallVolume%MinimumPerimeter = real_value
        if (.not. found) stop 41
        call json%get('SmallVolume.MinimumTopwidth', real_value, found)
        setting%SmallVolume%MinimumTopwidth = real_value
        if (.not. found) stop 42
        call json%get('SmallVolume.UseSmallVolumes', logical_value, found)
        setting%SmallVolume%UseSmallVolumes = logical_value
        if (.not. found) stop 43

        ! Load Solver Settings
        call json%get('Solver.crk2', real_value, found)
        setting%Solver%crk2 = real_value
        if (.not. found) stop 44
        call json%get('Solver.MomentumSourceMethod', c, found)
        if (c == 'T00') then
            setting%Solver%MomentumSourceMethod = T00
        else if (c == 'T10') then
            setting%Solver%MomentumSourceMethod = T10
        else if (c == 'T20') then
            setting%Solver%MomentumSourceMethod = T20
        end if
        if (.not. found) stop 45
        call json%get('Solver.PreissmanSlot', logical_value, found)
        setting%Solver%PreissmanSlot = logical_value
        if (.not. found) stop 46
        call json%get('Solver.SolverSelect', c, found)
        if (c == 'SVE') then
            setting%Solver%SolverSelect = SVE
        else if (c == 'SVE_AC') then
            setting%Solver%SolverSelect = SVE_AC
        else if (c == 'AC') then
            setting%Solver%SolverSelect = AC
        end if
        if (.not. found) stop 47

        ! Load Step Settings
        call json%get('Step.Current', real_value, found)
        setting%Step%Current = real_value
        if (.not. found) stop 48
        call json%get('Step.Final', real_value, found)
        setting%Step%Final = real_value
        if (.not. found) stop 49
        call json%get('Step.First', real_value, found)
        setting%Step%First = real_value
        if (.not. found) stop 50

        ! Load Time Settings
        call json%get('Time.DateTimeStamp', c, found)
        setting%Time%DateTimeStamp = c
        if (.not. found) stop 51
        call json%get('Time.Dt', real_value, found)
        setting%Time%Dt = real_value
        if (.not. found) stop 52
        call json%get('Time.EndTime', real_value, found)
        setting%Time%EndTime = real_value
        if (.not. found) stop 53
        call json%get('Time.NextTime', real_value, found)
        setting%Time%NextTime = real_value
        if (.not. found) stop 54
        call json%get('Time.StartTime', real_value, found)
        setting%Time%StartTime = real_value
        if (.not. found) stop 55

        ! Load ZeroValue Settings
        call json%get('ZeroValue.Area', real_value, found)
        setting%ZeroValue%Area = real_value
        if (.not. found) stop 56
        call json%get('ZeroValue.Depth', real_value, found)
        setting%ZeroValue%Depth = real_value
        if (.not. found) stop 57
        call json%get('ZeroValue.Topwidth', real_value, found)
        setting%ZeroValue%Topwidth = real_value
        if (.not. found) stop 58
        call json%get('ZeroValue.UseZeroValues', logical_value, found)
        setting%ZeroValue%UseZeroValues = logical_value
        if (.not. found) stop 59
        call json%get('ZeroValue.Volume', real_value, found)
        setting%ZeroValue%Volume = real_value
        if (.not. found) stop 60

        ! Load BIPquick Settings
<<<<<<< HEAD
        call json%get('BIPquickFlags.UseBIPquick', logical_value, found)
        setting%BIPquickFlags%UseBIPquick = logical_value
        if (.not. found) stop 61
        call json%get('BIPquickFlags.BIPquickTestCase', logical_value, found)
        setting%BIPquickFlags%BIPquickTestCase = logical_value

        ! Load Debug Settings
        call json%get('Debug.DebugAPI', logical_value, found)
        setting%Debug%DebugAPI = logical_value
        if (.not. found) stop 62
        call json%get('Debug.File.dynamic_array', logical_value, found)
        setting%Debug%File%dynamic_array = logical_value
        if (.not. found) stop 63
        call json%get('Debug.File.tables', logical_value, found)
        setting%Debug%File%tables = logical_value
        if (.not. found) stop 64
        call json%get('Debug.File.allocate_storage', logical_value, found)
        setting%Debug%File%allocate_storage = logical_value
        if (.not. found) stop 65
        call json%get('Debug.File.initialization', logical_value, found)
        setting%Debug%File%initialization = logical_value
        if (.not. found) stop 66
        call json%get('Debug.File.interface', logical_value, found)
        setting%Debug%File%interface = logical_value
        if (.not. found) stop 67
        call json%get('Debug.File.BIPquick', logical_value, found)
        setting%Debug%File%BIPquick = logical_value
        if (.not. found) stop 68
        call json%get('Debug.File.utility', logical_value, found)
        setting%Debug%File%utility = logical_value
        if (.not. found) stop 69
        call json%get('Debug.File.globals', logical_value, found)
        setting%Debug%File%globals = logical_value
        if (.not. found) stop 70
        call json%get('Debug.File.inflow', logical_value, found)
        setting%Debug%File%inflow = logical_value
        if (.not. found) stop 71
=======
        call json%get('Partitioning.UseBIPquick', logical_value, found)
        setting%Partitioning%UseBIPquick = logical_value
        if (.not. found) stop 60
        call json%get('Partitioning.BIPquickTestCase', logical_value, found)
        setting%Partitioning%BIPquickTestCase = logical_value 
        if (.not. found) stop 61
        call json%get('Partitioning.UseDefault', logical_value, found)
        setting%Partitioning%UseDefault = logical_value
        if (.not. found) stop 62
>>>>>>> 84d1d41d

        call json%destroy()
        if (json%failed()) stop 72

    end subroutine load_settings
end module setting_definition<|MERGE_RESOLUTION|>--- conflicted
+++ resolved
@@ -169,33 +169,6 @@
         real(8) :: gravity = 9.81 ! m^2/s
     end type ConstantType
 
-    ! setting%DebugOut
-    type DebugOutType
-        logical :: elem2R = .false.
-        logical :: elem2I = .false.
-        logical :: elem2YN = .false.
-        logical :: elemMR = .false.
-        logical :: elemMI = .false.
-        logical :: elemMYN = .false.
-        logical :: faceR = .false.
-        logical :: faceI = .false.
-        logical :: faceYN = .false.
-        logical :: nodeR = .false.
-        logical :: nodeI = .false.
-        logical :: nodeYN = .false.
-        logical :: linkR = .false.
-        logical :: linkI = .false.
-        logical :: linkYN = .false.
-        integer :: DisplayInterval = 1
-        logical :: SuppressAllFiles = .false.
-        logical :: SuppressTimeStep = .false.
-        logical :: SuppressTimeValue = .false.
-        logical :: SuppressNdat = .false.
-        character(len=12) :: FolderName = 'debugoutputA'
-        character(len=5) :: FileName = 'debug'
-        character(len=256) :: FolderPath = './'
-    end type DebugOutType
-
     ! setting%Eps
     type EpsilonType
         ! +- small non-dimensional range for hyd jump discrimination
@@ -273,38 +246,28 @@
         character(len=256) :: out ! path to SWMM output (.out) file
     end type PathType
 
-<<<<<<< HEAD
-    !% setting%BIPquickFlags
-    type BIPflagType
-        logical :: UseBIPquick = .true.
-        logical :: BIPquickTestCase = .false.
-    end type BIPflagType
-
     !% setting%Debug
     type DebugType
         logical :: DebugAPI = .false.
         type(DebugFileType) :: File
     end type DebugType
 
-=======
     !% setting%BIPquickSettings%Flag
     type PartitioningFlags
         logical :: UseBIPquick
         logical :: UseDefault
         logical :: BIPquickTestCase
     endtype PartitioningFlags
->>>>>>> 84d1d41d
+
     ! -
     ! --
 
     ! First Level Type (setting)
     type settingType
-<<<<<<< HEAD
         type(ACmethodType)     :: ACmethod
         type(AdjustType)       :: Adjust
         type(BCPropertiesType) :: BC
         type(ConstantType)     :: Constant ! Constants
-        type(DebugOutType)     :: DebugOut ! control of debougout files
         type(EpsilonType)      :: Eps ! epsilons used to provide bandwidth for comparisons
         type(LimiterType)      :: Limiter ! maximum and minimum limiters
         type(SmallVolumeType)  :: SmallVolume ! controls for small volumes
@@ -314,24 +277,8 @@
         type(ZeroValueType)    :: ZeroValue ! finite values to represent small or negative values
         type(TestCaseType)     :: TestCase
         type(PathType)         :: Paths
-        type(BIPFlagType)      :: BIPquickFlags
         type(DebugType)        :: Debug
-=======
-        type(ACmethodType) :: ACmethod
-        type(AdjustType) :: Adjust
-        type(ConstantType) :: Constant ! Constants
-        type(DebugOutType) :: DebugOut ! control of debougout files
-        type(EpsilonType) :: Eps ! epsilons used to provide bandwidth for comparisons
-        type(LimiterType) :: Limiter ! maximum and minimum limiters
-        type(SmallVolumeType) :: SmallVolume ! controls for small volumes
-        type(SolverType) :: Solver ! switch for solver
-        type(StepType) :: Step ! controls over simulation time stepping
-        type(TimeType) :: Time ! controls of time step
-        type(ZeroValueType) :: ZeroValue ! finite values to represent small or negative values
-        type(TestCaseType) :: TestCase
-        type(PathType) :: Paths
         type(PartitioningFlags) :: Partitioning
->>>>>>> 84d1d41d
     end type settingType
 
     type(settingType), target :: setting
@@ -474,63 +421,63 @@
         else
             print *, "Error, Limiter.BC.approach not compatible"
             stop
-27      end if
-        if (.not. found) stop 28
+        end if
+        if (.not. found) stop 27
         call json%get('Limiter.BC.FroudeInflowMaximum', real_value, found)
         setting%Limiter%BC%FroudeInflowMaximum = real_value
-        if (.not. found) stop 29
+        if (.not. found) stop 28
         call json%get('Limiter.BC.UseInflowLimiter', logical_value, found)
         setting%Limiter%BC%UseInflowLimiter = logical_value
-        if (.not. found) stop 30
+        if (.not. found) stop 29
 
         call json%get('Limiter.Flowrate.FaceVolumeTransport', real_value, found)
         setting%Limiter%Flowrate%FaceVolumeTransport = real_value
-        if (.not. found) stop 31
+        if (.not. found) stop 30
         call json%get('Limiter.Flowrate.UseFaceVolumeTransport', logical_value, found)
         setting%Limiter%Flowrate%UseFaceVolumeTransport = logical_value
-        if (.not. found) stop 32
+        if (.not. found) stop 31
 
         call json%get('Limiter.Timescale.Maximum', real_value, found)
         setting%Limiter%Timescale%Maximum = real_value
-        if (.not. found) stop 33
+        if (.not. found) stop 32
         call json%get('Limiter.Timescale.Minimum', real_value, found)
         setting%Limiter%Timescale%Minimum = real_value
-        if (.not. found) stop 34
+        if (.not. found) stop 33
 
         call json%get('Limiter.Velocity.Maximum', real_value, found)
         setting%Limiter%Velocity%Maximum = real_value
-        if (.not. found) stop 35
+        if (.not. found) stop 34
         call json%get('Limiter.Velocity.UseLimitMax', logical_value, found)
         setting%Limiter%Velocity%UseLimitMax = logical_value
-        if (.not. found) stop 36
+        if (.not. found) stop 35
 
         ! Load SmallVolume Settings
         call json%get('SmallVolume.DepthCutoff', real_value, found)
         setting%SmallVolume%DepthCutoff = real_value
-        if (.not. found) stop 37
+        if (.not. found) stop 36
         call json%get('SmallVolume.ManningsN', real_value, found)
         setting%SmallVolume%ManningsN = real_value
-        if (.not. found) stop 38
+        if (.not. found) stop 37
         call json%get('SmallVolume.MinimumArea', real_value, found)
         setting%SmallVolume%MinimumArea = real_value
-        if (.not. found) stop 39
+        if (.not. found) stop 38
         call json%get('SmallVolume.MinimumHydRadius', real_value, found)
         setting%SmallVolume%MinimumHydRadius = real_value
-        if (.not. found) stop 40
+        if (.not. found) stop 39
         call json%get('SmallVolume.MinimumPerimeter', real_value, found)
         setting%SmallVolume%MinimumPerimeter = real_value
-        if (.not. found) stop 41
+        if (.not. found) stop 40
         call json%get('SmallVolume.MinimumTopwidth', real_value, found)
         setting%SmallVolume%MinimumTopwidth = real_value
-        if (.not. found) stop 42
+        if (.not. found) stop 41
         call json%get('SmallVolume.UseSmallVolumes', logical_value, found)
         setting%SmallVolume%UseSmallVolumes = logical_value
-        if (.not. found) stop 43
+        if (.not. found) stop 42
 
         ! Load Solver Settings
         call json%get('Solver.crk2', real_value, found)
         setting%Solver%crk2 = real_value
-        if (.not. found) stop 44
+        if (.not. found) stop 43
         call json%get('Solver.MomentumSourceMethod', c, found)
         if (c == 'T00') then
             setting%Solver%MomentumSourceMethod = T00
@@ -539,10 +486,10 @@
         else if (c == 'T20') then
             setting%Solver%MomentumSourceMethod = T20
         end if
-        if (.not. found) stop 45
+        if (.not. found) stop 44
         call json%get('Solver.PreissmanSlot', logical_value, found)
         setting%Solver%PreissmanSlot = logical_value
-        if (.not. found) stop 46
+        if (.not. found) stop 45
         call json%get('Solver.SolverSelect', c, found)
         if (c == 'SVE') then
             setting%Solver%SolverSelect = SVE
@@ -551,106 +498,98 @@
         else if (c == 'AC') then
             setting%Solver%SolverSelect = AC
         end if
-        if (.not. found) stop 47
+        if (.not. found) stop 46
 
         ! Load Step Settings
         call json%get('Step.Current', real_value, found)
         setting%Step%Current = real_value
-        if (.not. found) stop 48
+        if (.not. found) stop 47
         call json%get('Step.Final', real_value, found)
         setting%Step%Final = real_value
-        if (.not. found) stop 49
+        if (.not. found) stop 48
         call json%get('Step.First', real_value, found)
         setting%Step%First = real_value
-        if (.not. found) stop 50
+        if (.not. found) stop 49
 
         ! Load Time Settings
         call json%get('Time.DateTimeStamp', c, found)
         setting%Time%DateTimeStamp = c
-        if (.not. found) stop 51
+        if (.not. found) stop 50
         call json%get('Time.Dt', real_value, found)
         setting%Time%Dt = real_value
-        if (.not. found) stop 52
+        if (.not. found) stop 51
         call json%get('Time.EndTime', real_value, found)
         setting%Time%EndTime = real_value
-        if (.not. found) stop 53
+        if (.not. found) stop 52
         call json%get('Time.NextTime', real_value, found)
         setting%Time%NextTime = real_value
-        if (.not. found) stop 54
+        if (.not. found) stop 53
         call json%get('Time.StartTime', real_value, found)
         setting%Time%StartTime = real_value
-        if (.not. found) stop 55
+        if (.not. found) stop 54
 
         ! Load ZeroValue Settings
         call json%get('ZeroValue.Area', real_value, found)
         setting%ZeroValue%Area = real_value
-        if (.not. found) stop 56
+        if (.not. found) stop 55
         call json%get('ZeroValue.Depth', real_value, found)
         setting%ZeroValue%Depth = real_value
-        if (.not. found) stop 57
+        if (.not. found) stop 56
         call json%get('ZeroValue.Topwidth', real_value, found)
         setting%ZeroValue%Topwidth = real_value
-        if (.not. found) stop 58
+        if (.not. found) stop 57
         call json%get('ZeroValue.UseZeroValues', logical_value, found)
         setting%ZeroValue%UseZeroValues = logical_value
-        if (.not. found) stop 59
+        if (.not. found) stop 58
         call json%get('ZeroValue.Volume', real_value, found)
         setting%ZeroValue%Volume = real_value
-        if (.not. found) stop 60
-
-        ! Load BIPquick Settings
-<<<<<<< HEAD
-        call json%get('BIPquickFlags.UseBIPquick', logical_value, found)
-        setting%BIPquickFlags%UseBIPquick = logical_value
-        if (.not. found) stop 61
-        call json%get('BIPquickFlags.BIPquickTestCase', logical_value, found)
-        setting%BIPquickFlags%BIPquickTestCase = logical_value
+        if (.not. found) stop 59
 
         ! Load Debug Settings
         call json%get('Debug.DebugAPI', logical_value, found)
         setting%Debug%DebugAPI = logical_value
-        if (.not. found) stop 62
+        if (.not. found) stop 60
         call json%get('Debug.File.dynamic_array', logical_value, found)
         setting%Debug%File%dynamic_array = logical_value
-        if (.not. found) stop 63
+        if (.not. found) stop 61
         call json%get('Debug.File.tables', logical_value, found)
         setting%Debug%File%tables = logical_value
-        if (.not. found) stop 64
+        if (.not. found) stop 62
         call json%get('Debug.File.allocate_storage', logical_value, found)
         setting%Debug%File%allocate_storage = logical_value
-        if (.not. found) stop 65
+        if (.not. found) stop 63
         call json%get('Debug.File.initialization', logical_value, found)
         setting%Debug%File%initialization = logical_value
-        if (.not. found) stop 66
+        if (.not. found) stop 64
         call json%get('Debug.File.interface', logical_value, found)
         setting%Debug%File%interface = logical_value
-        if (.not. found) stop 67
+        if (.not. found) stop 65
         call json%get('Debug.File.BIPquick', logical_value, found)
         setting%Debug%File%BIPquick = logical_value
-        if (.not. found) stop 68
+        if (.not. found) stop 66
         call json%get('Debug.File.utility', logical_value, found)
         setting%Debug%File%utility = logical_value
-        if (.not. found) stop 69
+        if (.not. found) stop 67
         call json%get('Debug.File.globals', logical_value, found)
         setting%Debug%File%globals = logical_value
-        if (.not. found) stop 70
+        if (.not. found) stop 68
         call json%get('Debug.File.inflow', logical_value, found)
         setting%Debug%File%inflow = logical_value
-        if (.not. found) stop 71
-=======
+        if (.not. found) stop 69
+
+        ! Load BIPQuick settings
         call json%get('Partitioning.UseBIPquick', logical_value, found)
         setting%Partitioning%UseBIPquick = logical_value
-        if (.not. found) stop 60
+        if (.not. found) stop 70
         call json%get('Partitioning.BIPquickTestCase', logical_value, found)
-        setting%Partitioning%BIPquickTestCase = logical_value 
-        if (.not. found) stop 61
+        setting%Partitioning%BIPquickTestCase = logical_value
+        if (.not. found) stop 71
         call json%get('Partitioning.UseDefault', logical_value, found)
         setting%Partitioning%UseDefault = logical_value
-        if (.not. found) stop 62
->>>>>>> 84d1d41d
+        if (.not. found) stop 72
 
         call json%destroy()
-        if (json%failed()) stop 72
+        if (json%failed()) stop 73
 
     end subroutine load_settings
 end module setting_definition