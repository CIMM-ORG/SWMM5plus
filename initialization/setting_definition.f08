--- conflicted
+++ resolved
@@ -252,47 +252,21 @@
         type(DebugFileType) :: File
     end type DebugType
 
-    !% setting%BIPquickSettings%Flag
-<<<<<<< HEAD
-    type BIPflagType
-        logical :: UseBIPquick = .true.
-        logical :: BIPquickTestCase = .false.
-    endtype BIPflagType
-
-    !% setting%ElementLengthAdjus
-    type ElementLengthType
-        real(8) :: LinkShortingFactor = 0.33
-    endtype ElementLengthType
-=======
     type PartitioningFlags
         logical :: UseBIPquick
         logical :: UseDefault
         logical :: BIPquickTestCase
     endtype PartitioningFlags
 
->>>>>>> b89e3b32
+    !% setting%ElementLengthAdjus
+    type ElementLengthType
+        real(8) :: LinkShortingFactor = 0.33
+    endtype ElementLengthType
     ! -
     ! --
 
     ! First Level Type (setting)
     type settingType
-<<<<<<< HEAD
-        type(ACmethodType) :: ACmethod
-        type(AdjustType) :: Adjust
-        type(ConstantType) :: Constant ! Constants
-        type(DebugOutType) :: DebugOut ! control of debougout files
-        type(EpsilonType) :: Eps ! epsilons used to provide bandwidth for comparisons
-        type(LimiterType) :: Limiter ! maximum and minimum limiters
-        type(SmallVolumeType) :: SmallVolume ! controls for small volumes
-        type(SolverType) :: Solver ! switch for solver
-        type(StepType) :: Step ! controls over simulation time stepping
-        type(TimeType) :: Time ! controls of time step
-        type(ZeroValueType) :: ZeroValue ! finite values to represent small or negative values
-        type(TestCaseType) :: TestCase
-        type(PathType) :: Paths
-        type(BIPFlagType) :: BIPquickFlags
-        type(ElementLengthType) :: ElementLengthAdjust
-=======
         type(ACmethodType)     :: ACmethod
         type(AdjustType)       :: Adjust
         type(BCPropertiesType) :: BC
@@ -308,7 +282,8 @@
         type(PathType)         :: Paths
         type(DebugType)        :: Debug
         type(PartitioningFlags) :: Partitioning
->>>>>>> b89e3b32
+        type(ElementLengthType) :: ElementLengthAdjust
+
     end type settingType
 
     type(settingType), target :: setting
@@ -579,20 +554,6 @@
         call json%get('Debug.DebugAPI', logical_value, found)
         setting%Debug%DebugAPI = logical_value
         if (.not. found) stop 60
-<<<<<<< HEAD
-        call json%get('BIPquickFlags.BIPquickTestCase', logical_value, found)
-        setting%BIPquickFlags%BIPquickTestCase = logical_value 
-        if (.not. found) stop 61
-
-        ! Load Element Shorten Settings
-        call json%get("ElementLengthAdjust.LinkShortingFactor", real_value, found)
-        setting%ElementLengthAdjust%LinkShortingFactor = real_value
-        if (.not. found) stop 62
-
-        call json%destroy()
-        if (json%failed()) stop 63
-
-=======
         call json%get('Debug.File.dynamic_array', logical_value, found)
         setting%Debug%File%dynamic_array = logical_value
         if (.not. found) stop 61
@@ -632,9 +593,13 @@
         setting%Partitioning%UseDefault = logical_value
         if (.not. found) stop 72
 
+        ! For element length adjustment
+        call json%get("ElementLengthAdjust.LinkShortingFactor", real_value, found)
+        setting%ElementLengthAdjust%LinkShortingFactor = real_value
+        if (.not. found) stop 73
+
         call json%destroy()
-        if (json%failed()) stop 73
->>>>>>> b89e3b32
+        if (json%failed()) stop 74
 
     end subroutine load_settings
 end module setting_definition