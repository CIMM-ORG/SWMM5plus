--- conflicted
+++ resolved
@@ -271,23 +271,6 @@
 
     ! First Level Type (setting)
     type settingType
-<<<<<<< HEAD
-        type(ACmethodType)      :: ACmethod
-        type(AdjustType)        :: Adjust
-        type(BCPropertiesType)  :: BC
-        type(ConstantType)      :: Constant ! Constants
-        type(EpsilonType)       :: Eps ! epsilons used to provide bandwidth for comparisons
-        type(LimiterType)       :: Limiter ! maximum and minimum limiters
-        type(SmallVolumeType)   :: SmallVolume ! controls for small volumes
-        type(SolverType)        :: Solver ! switch for solver
-        type(StepType)          :: Step ! controls over simulation time stepping
-        type(TimeType)          :: Time ! controls of time step
-        type(ZeroValueType)     :: ZeroValue ! finite values to represent small or negative values
-        type(TestCaseType)      :: TestCase
-        type(PathType)          :: Paths
-        type(DebugType)         :: Debug
-        type(PartitioningFlags) :: Partitioning
-=======
         type(ACmethodType)     :: ACmethod
         type(AdjustType)       :: Adjust
         type(BCPropertiesType) :: BC
@@ -303,7 +286,6 @@
         type(PathType)         :: Paths
         type(DebugType)        :: Debug
         type(PartitioningType) :: Partitioning
->>>>>>> 1585ae03
     end type settingType
 
     type(settingType), target :: setting
@@ -476,8 +458,8 @@
         setting%Limiter%Velocity%UseLimitMax = logical_value
         if (.not. found) stop 35
 
-        call json%get('Limiter.ArraySize.TemporalBC', integer_value, found)
-        setting%Limiter%ArraySize%TemporalBC = integer_value
+        call json%get('BC.BCSlots', integer_value, found)
+        setting%BC%BCSlots = integer_value
         if (.not. found) stop 36
 
         ! Load SmallVolume Settings
@@ -592,55 +574,37 @@
         if (.not. found) stop 65
         call json%get('Debug.File.interface', logical_value, found)
         setting%Debug%File%interface = logical_value
-<<<<<<< HEAD
-=======
-        if (.not. found) stop 65
+        if (.not. found) stop 66
         call json%get('Debug.File.partitioning', logical_value, found)
         setting%Debug%File%partitioning = logical_value
->>>>>>> 1585ae03
-        if (.not. found) stop 66
+        if (.not. found) stop 67
         call json%get('Debug.File.BIPquick', logical_value, found)
         setting%Debug%File%BIPquick = logical_value
-        if (.not. found) stop 67
+        if (.not. found) stop 68
         call json%get('Debug.File.utility', logical_value, found)
         setting%Debug%File%utility = logical_value
-        if (.not. found) stop 68
+        if (.not. found) stop 69
         call json%get('Debug.File.globals', logical_value, found)
         setting%Debug%File%globals = logical_value
-        if (.not. found) stop 69
+        if (.not. found) stop 70
         call json%get('Debug.File.inflow', logical_value, found)
         setting%Debug%File%inflow = logical_value
-        if (.not. found) stop 70
+        if (.not. found) stop 71
 
         ! Load BIPQuick settings
-<<<<<<< HEAD
-        call json%get('Partitioning.UseBIPquick', logical_value, found)
-        setting%Partitioning%UseBIPquick = logical_value
-        if (.not. found) stop 71
-        call json%get('Partitioning.BIPquickTestCase', logical_value, found)
-        setting%Partitioning%BIPquickTestCase = logical_value
-        if (.not. found) stop 72
-        call json%get('Partitioning.UseDefault', logical_value, found)
-        setting%Partitioning%UseDefault = logical_value
-        if (.not. found) stop 73
-
-        call json%destroy()
-        if (json%failed()) stop 74
-=======
         call json%get('Partitioning.N_Image', integer_value, found)
         setting%Partitioning%N_Image = integer_value
-        if (.not. found) stop 71
+        if (.not. found) stop 72
         call json%get('Partitioning.PartitioningMethod', c, found)
         if (c == 'P01') then
             setting%Partitioning%PartitioningMethod = P01
         else if (c == 'P02') then
             setting%Partitioning%PartitioningMethod = P02
         end if
-        if (.not. found) stop 72
+        if (.not. found) stop 73
 
         call json%destroy()
-        if (json%failed()) stop 75
->>>>>>> 1585ae03
+        if (json%failed()) stop 74
 
     end subroutine load_settings
 end module setting_definition