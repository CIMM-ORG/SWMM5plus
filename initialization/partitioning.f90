--- conflicted
+++ resolved
@@ -50,7 +50,6 @@
     !% Determine which partitioning method is being used
     print *   !% this is needed because SWMM-C doesn't have a newline after their last printout
     if (setting%Partitioning%PartitioningMethod == Default) then
-<<<<<<< HEAD
         if (setting%Verbose) print*, new_line(""), "Using Default Partitioning"
         call init_partitioning_default()
     else if (setting%Partitioning%PartitioningMethod == Random) then
@@ -61,18 +60,6 @@
         call init_partitioning_linkbalance()
     else if (setting%Partitioning%PartitioningMethod == BQuick) then
         if (setting%Verbose) print*, new_line(""), "Using BIPquick Partitioning"
-=======
-        if (setting%Verbose) print *, "Using Default Partitioning"
-        call init_partitioning_default()
-    else if (setting%Partitioning%PartitioningMethod == Random) then
-        if (setting%Verbose) print *, "Using Random Partitioning"
-        call init_partitioning_random()
-    else if (setting%Partitioning%PartitioningMethod == BLink) then
-        if (setting%Verbose) print *, "Using Balanced Link Partitioning"
-        call init_partitioning_linkbalance()
-    else if (setting%Partitioning%PartitioningMethod == BQuick) then
-        if (setting%Verbose) print *, "Using BIPquick Partitioning"
->>>>>>> 989002bf
         call init_partitioning_BIPquick()
         N_node = count(node%I(:,ni_idx) /= nullvalueI)
         N_link = count(link%I(:,li_idx) /= nullvalueI)
