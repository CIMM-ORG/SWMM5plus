--- conflicted
+++ resolved
@@ -655,23 +655,6 @@
             !%     setting%Link%PropertiesFile
             link%I(ii,li_InitialDepthType) = setting%Link%DefaultInitDepthType
 
-<<<<<<< HEAD
-            link%R(ii,lr_Length)             = interface_get_linkf_attribute(ii, api_linkf_conduit_length,   .false.)
-            link%R(ii,lr_BreadthScale)       = interface_get_linkf_attribute(ii, api_linkf_xsect_wMax,       .false.)
-            link%R(ii,lr_LeftSlope)          = interface_get_linkf_attribute(ii, api_linkf_left_slope,       .false.)
-            link%R(ii,lr_RightSlope)         = interface_get_linkf_attribute(ii, api_linkf_right_slope,      .false.)
-            link%R(ii,lr_Roughness)          = interface_get_linkf_attribute(ii, api_linkf_conduit_roughness,.false.)
-            link%R(ii,lr_FullDepth)          = interface_get_linkf_attribute(ii, api_linkf_xsect_yFull,      .false.)
-            link%R(ii,lr_InletOffset)        = interface_get_linkf_attribute(ii, api_linkf_offset1,          .false.)
-            link%R(ii,lr_OutletOffset)       = interface_get_linkf_attribute(ii, api_linkf_offset2,          .false.)
-            link%R(ii,lr_FlowrateInitial)    = interface_get_linkf_attribute(ii, api_linkf_q0,               .false.)
-            link%R(ii,lr_FlowrateLimit)      = interface_get_linkf_attribute(ii, api_linkf_qlimit,           .false.)
-            link%R(ii,lr_Kentry_MinorLoss)   = interface_get_linkf_attribute(ii, api_linkf_cLossInlet,       .false.)
-            link%R(ii,lr_Kexit_MinorLoss)    = interface_get_linkf_attribute(ii, api_linkf_cLossOutlet,      .false.)
-            link%R(ii,lr_Kconduit_MinorLoss) = interface_get_linkf_attribute(ii, api_linkf_cLossAvg,         .false.)
-            link%R(ii,lr_ForceMain_Coef)     = interface_get_linkf_attribute(ii, api_linkf_forcemain_coef,   .false.)
-
-=======
             link%R(ii,lr_Length)          = interface_get_linkf_attribute(ii, api_linkf_conduit_length,   .false.)
             link%R(ii,lr_BreadthScale)    = interface_get_linkf_attribute(ii, api_linkf_xsect_wMax,       .false.)
             link%R(ii,lr_LeftSlope)       = interface_get_linkf_attribute(ii, api_linkf_left_slope,       .false.)
@@ -683,7 +666,6 @@
             link%R(ii,lr_OutletOffset)    = interface_get_linkf_attribute(ii, api_linkf_offset2,          .false.)
             link%R(ii,lr_FlowrateInitial) = interface_get_linkf_attribute(ii, api_linkf_q0,               .false.)
             link%R(ii,lr_FlowrateLimit)   = interface_get_linkf_attribute(ii, api_linkf_qlimit,            .false.)
->>>>>>> 29592910
             !% link%R(ii,lr_Slope): defined in network_define.f08 because SWMM5 reverses negative slope
             !% link%R(ii,lr_TopWidth): defined in network_define.f08
 
