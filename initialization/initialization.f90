--- conflicted
+++ resolved
@@ -861,13 +861,8 @@
         end do
 
         !% Check for small links if automatic resizing is not used.
-<<<<<<< HEAD
         if (setting%Discretization%MinElemLengthMethod /= ElemLengthAdjust) then
-            do ii = 1, SWMM_N_link
-=======
-        if (.not. setting%Discretization%AdjustLinkLengthYN) then
-            do ii = 1, setting%SWMMinput%N_link
->>>>>>> 365f7786
+            do ii = 1, N_link
                 if ( (link%I(ii,li_link_type) == lChannel) .or. (link%I(ii,li_link_type) == lPipe) ) then
                     if (link%R(ii,lr_Length) < 1.5 * setting%Discretization%NominalElemLength) then
                         print *, 'SWMM input file links are smaller than 1.5 * NominalElemLength'
