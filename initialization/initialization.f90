module initialization
    use boundary_conditions
    use define_keys
    use define_globals
    use define_settings
    use define_indexes
    use discretization
    use initial_condition
    use interface
    use network_define
    use partitioning
    use utility_allocate
    use utility_array
    use utility_datetime
    use utility_output
    use utility_profiler
    use utility_files
    use output
    use pack_mask_arrays

    implicit none

    !%-----------------------------------------------------------------------------
    !% Description:
    !%    General initialization of data structures (not including network)
    !%
    !% Method:
    !%    Creates the arrays index structures that are used for accessing data.
    !%    Arguably, this could be done more simply but we want the fundamental
    !%    column indexes in array_index to be parameters rather than variables. By
    !%    using parameters we reduce the possibility of accidentally changing a
    !%    column definition.
    !%
    !% Note on naming:
    !%    The driver subroutine is named after the driver module (in this case,
    !%    initialization).  Subsequent subroutines are name such that the subroutine
    !%    name is essentially a path "init_<module>_<subroutine_name>"
    !%-----------------------------------------------------------------------------

    private
    public :: initialize_toplevel

contains
!%
!%==========================================================================
!% PUBLIC
!%==========================================================================
!%
    subroutine initialize_toplevel ()
        !%-------------------------------------------------------------------
        !% Description:
        !% Calls all the initialization subroutines
        !%-------------------------------------------------------------------
        !% Declarations
            integer :: ii
            integer, pointer :: Npack, thisP(:)
            character(64) :: subroutine_name = 'initialize_toplevel'
        !%-------------------------------------------------------------------
        !% Preliminaries
            if (icrash) return
            if (setting%Debug%File%initialization) &
                write(*,"(A,i5,A)") '*** enter ' // trim(subroutine_name) // " [Processor ", this_image(), "]"
        !%-------------------------------------------------------------------    
        !% --- CPU and wall-clock timers
        call init_model_timer()

        !% --- Define the reverse keys (used mainly for debugging)
        call define_keys_reverse()
        !call define_keys_printByNumber() ! usually comment this out
        !call define_keys_printByName()
        !stop 39866

        !% --- assign and store unit numbers for files
        call util_file_assign_unitnumber ()

        !% --- get command line assignments and store
        call util_file_get_commandline ()

        !% --- input project paths and filenames from command line arguments
        !%     note that all files and folders must exist
        !%     This is needed here so that -p command line option works
        call util_file_setup_input_paths_and_files()

        if (setting%Output%Verbose) &
            write(*,"(2A,i5,A)") new_line(" "), 'begin initialization [Processor ', this_image(), "] ..."

        !% --- set the branchsign global -- this is used for junction branches (JB)
        !%     for upstream (+1) and downstream (-1)
        !%     HACK: for clarity and consistency, this probably should be moved into
        !%     the init_network. Placed here for the time being in case we need it
        !%     for translating link/node from SWMM-C or partitioning.
        branchsign(1:max_branch_per_node-1:2) = +oneR
        branchsign(2:max_branch_per_node:2)   = -oneR

        !% --- load the settings.json file with the default setting% model control structure
        !%     define_settings_load is one of the few subroutines in the Definition modules
        call define_settings_load()
        
        !% --- initialize the time stamp used for output (must be after json is read)
        call init_timestamp ()

        !% HACK
        !% --- Read and process the command-line options a second time to prevent overwrite
        !%     from json file and reprocess.
        !%     Possibly replace this later with a set of settings that are saved
        !%     and simply overwrite after the settings.json is loaded.
        if (setting%JSON_FoundFileYN) then
            call util_file_assign_unitnumber ()
            call util_file_get_commandline ()
            call util_file_setup_input_paths_and_files()
        end if

        !% --- output file directories
        call util_file_setup_output_folders()

        sync all

        if (setting%Output%Verbose) then
            write(*,"(A)") "Simulation Starts..."
            write(*,"(A)") 'Using the following files:'
            write(*,"(A)") 'Input file   : '//trim(setting%File%inp_file)
            write(*,"(A)") 'Report file  : '//trim(setting%File%rpt_file)
            write(*,"(A)") 'Output file  : '//trim(setting%File%out_file)
            write(*,"(A)") 'Settings file: '//trim(setting%File%setting_file)
        end if

        !% --- set up the profiler
        if (setting%Profile%useYN) then
            call util_allocate_profiler ()
            call util_profiler_start (pfc_initialize_all)
        end if

        !%  --- finish setting all the file paths before initialing the interface
        sync all
        !% --- initialize the API with the SWMM-C code
        call interface_init ()

        !% --- set up and store the SWMM-C link-node arrays in equivalent Fortran arrays
        if (setting%Output%Verbose) print *, "begin link-node processing"
        call init_linknode_arrays ()

        !% Allocate storage for subcatchment arrays
        if (setting%Simulation%useHydrology) call util_allocate_subcatch()

        !% --- store the SWMM-C curves in equivalent Fortran arrays
        if (setting%Output%Verbose) print *, "begin SWMM5 curve processing"
        call init_curves()

        if (setting%Output%Verbose) print *, "begin partitioning"
        call init_partitioning()

        sync all 
        
        if (setting%Simulation%useHydraulics) then !% brh20211208 -- only if N_link > 0
            if (setting%Output%Verbose) print *, "begin network definition"
            call network_define_toplevel ()
        end if                                     !% brh20211208

        sync all 

        !do ii=1,size(elemI,DIM=1)
        !    print *, ii, elemI(ii,ei_Mface_uL), elemI(ii,ei_Mface_dL), elemI(ii,ei_elementType), reversekey(elemI(ii,ei_elementType))
        !end do

        !% initialize the subcatchments connecting to SWMM-C
        if (setting%Simulation%useHydrology) then 
            if (SWMM_N_subcatch > 0) then
                if (setting%Output%Verbose) print *, "begin subcatchment"
                call init_subcatchment()
            else 
               ! write(*,'(A)') 'setting...useHydrology requested, but no subcatchments found.'
               ! write(*,'(A)') '...skipping hydrology in this simulation.'
               ! setting%Simulation%useHydrology = .false.
            end if
        end if

        !do ii=1,size(elemI,DIM=1)
        !    print *, ii, elemI(ii,ei_Mface_uL), elemI(ii,ei_Mface_dL), elemI(ii,ei_elementType), reversekey(elemI(ii,ei_elementType))
        !end do

        sync all
           
        !% --- setup for csv output of links and nodes
        !brh20211006 call outputD_read_csv_link_names()
        !brh20211006 call outputD_read_csv_node_names()

        !% --- initialize boundary condition
        if (setting%Simulation%useHydraulics) then !% brh20211208 -- only if N_link > 0
            if (setting%Output%Verbose) print *, "begin initializing boundary conditions"
            call init_bc()
        end if                                     !% brh20211208

        if (setting%Output%Verbose) print *, "begin initializing time"
        call init_time()

        if (setting%Output%Verbose) print *, "begin initializing report"
        call init_report()

        if (setting%Output%Verbose) then
            if (this_image() == 1) then
            if ((N_link > 5000) .or. (N_node > 5000)) then
                print *, "begin setting initial conditions (this takes several minutes for big systems)"
                print *, "This system has ", SWMM_N_link, " links and ", SWMM_N_node, " nodes"
                print *, "The finite-volume system is ", sum(N_elem(:)), " elements"
            endif
            endif
        endif
        
        if (setting%Simulation%useHydraulics) then !% brh20211208 -- only if N_link > 0
            if (setting%Output%Verbose) print *, "begin initial conditions"
            call init_IC_toplevel ()
        end if                                     !% brh20211208

        !% brh 20211207 rm --- designate/select the nodes/links for output
        !% brh 20211207 rm -- replaced with api_nodef_rptFlag call output_COMMON_nodes_selection ()
        !% brh 20211207 rm call output_COMMON_links_selection ()

        if (setting%Output%Report%provideYN) then 
            !% brh20211207 move some of the outputML setup routines to output module
            if (setting%Simulation%useHydraulics) then !% brh 20211208 -- only if N_link > 0
                if (setting%Output%Verbose) print *, "begin setup of output files"
                call outputML_selection ()
                                            
                !% brh 20211207s remove all below
                !% --- designate the corresponding elements for output
                !call outputML_element_selection ()
                !% --- deisgnate the corresponding face to output
                !call outputML_face_selection ()

                !% brh 20211207 
                !% Ideally, these should be in the output module, but that caused
                !% linking problems with use pack_mask_arrays in that module
                !% --- create packed arrays of elem row numbers that are output
                call pack_element_outputML ()
                !% --- create packed arrays of face row numbers that are output
                call pack_face_outputML ()

                call outputML_setup ()
                ! !% --- compute the N_OutElem for each image
                ! call outputML_size_OutElem_by_image ()
                ! !% --- compute the N_OutFace for each imaige
                ! call outputML_size_OutFace_by_image ()
                ! !% --- setup the output element data types
                ! call outputML_element_outtype_selection ()
                ! !% -- setup the output face data types
                ! call outputML_face_outtype_selection ()
                ! !% --- create storage space for multi-level output data
                ! call util_allocate_outputML_storage ()
                ! !% --- create storage for output times
                ! call util_allocate_outputML_times ()
                ! !% --- create storage for output binary filenames
                ! call util_allocate_outputML_filenames ()
                !% brh20211207e
            end if                                     !% brh20211208
        end if
        

        !% creating output_folders and files
        !% brh 20211004 -- moved this functionality into util_file_setup_output_files
        !call util_output_clean_folders()
        !call util_output_create_folders()

        !brh20211006 COMMENTING OUT THE OUTPUT BY CSV
        !brh20211006 if ((this_image() == 1) .and. setting%Debug%SetupYN) call util_output_export_linknode_input()
        !brh20211006 if (setting%Debug%OutputYN) then
        !brh20211006     call util_output_create_elemR_files()
        !brh20211006     call util_output_create_faceR_files()
        !brh20211006     call util_output_create_summary_files()
        !brh20211006 end if
        !brh20211006 if (setting%Debug%OutputYN .or. setting%Output%report) then
        !brh20211006     call output_create_link_files()
        !brh20211006     call output_create_node_files()
        !brh20211006 end if

        ! if (setting%Profile%useYN) call util_profiler_stop (pfc_initialize_all)

        !% wait for all the processors to reach this stage before starting the time loop
        sync all

        print *, '----'
        print *, 'in ',trim(subroutine_name)
        Npack => npack_elemP(ep_CC_Q_NOTsmallvolume)
        thisP => elemP(1:Npack,ep_CC_Q_NOTsmallvolume)
        print *, elemR(thisP,er_Velocity)
        print *, elemR(thisP,er_WaveSpeed)
        stop 938705
        
        !%------------------------------------------------------------------- 
        !% Closing
        if (icrash) then  !% if crash in initialization, write the output and exit
            if (setting%Output%Report%provideYN) then 
                call outputML_store_data (.true.)
            end if
            return
        end if
        if (setting%Debug%File%initialization)  &
            write(*,"(A,i5,A)") '*** leave ' // trim(subroutine_name) // " [Processor ", this_image(), "]"
    end subroutine initialize_toplevel
!%
!%==========================================================================
!% PRIVATE
!%==========================================================================
!%
    subroutine init_model_timer()
        !%------------------------------------------------------------------
        !% Description:
        !% starts and stores the CPU clock and wall clock time
        !%------------------------------------------------------------------
        !% Declarations:
        integer(kind=8) :: crate, cmax, cval
        !%-------------------------------------------------------------------
        !% store CPU clock start time
        call cpu_time(setting%Time%CPU%EpochStartSeconds)

        !% get the Real time (epoch in computer clock count)
        call system_clock(count=cval,count_rate=crate,count_max=cmax)

        setting%Time%Real%ClockCountRate = crate
        setting%Time%Real%ClockStart = cval


    end subroutine init_model_timer
!%
!%==========================================================================
!%==========================================================================
!%
    subroutine init_timestamp ()
        !%-----------------------------------------------------------------------------
        !% Description:
        !% initializes time stamp used for output files
        !%-----------------------------------------------------------------------------
        integer :: thisTime(8), ii, thisunit, ios
        character(len=4) :: cyear
        character(len=2) :: cmonth, cday, chour, cmin
        character(len=13) :: datetimestamp
        character(64) :: subroutine_name = 'init_timestamp'
        !%-----------------------------------------------------------------------------
        if (icrash) return
        call date_and_time(values = thisTime)
        write(cyear, "(i4)") thisTime(1)
        write(cmonth,"(i2)") thisTime(2)
        write(cday,  "(i2)") thisTime(3)
        write(chour, "(i2)") thisTime(5)
        write(cmin,  "(i2)") thisTime(6)
        if (thisTime(2) < 10) then
            cmonth = '0'//adjustl(cmonth)
        end if
        if (thisTime(3) < 10) then
            cday = '0'//adjustl(cday)
        end if
        if (thisTime(5) < 10) then
            chour = '0'//adjustl(chour)
        end if
        if (thisTime(6) < 10) then
            cmin = '0'//adjustl(cmin)
        end if

        if (this_image() == 1) then
            datetimestamp = cyear//cmonth//cday//'_'//chour//cmin
        endif

        call co_broadcast (datetimestamp, source_image=1)

        setting%Time%DateTimeStamp = datetimestamp

        ! print*, 'image', this_image()
        ! print *, setting%Time%DateTimeStamp

        ! !% --- distribute to all processors
        ! !% --- HACK using a write/read file as the setting varialble is not a coarray
        ! if (this_image() == 1) then
        !     open(newunit = thisunit, &
        !         file = 'temp_fortran.txt',    &
        !         action = 'write', &
        !         iostat = ios)
        !     print*, 'ios', ios
        !     if (ios /= 0) then
        !         write(*,"(A)") 'ERROR (CODE) file temp_fortran.txt could not be opened for writing.'
        !         write(*,"(A)") 'File purpose is write/reading for syncing non-coarrays across images'
        !         stop
        !     end if
        !     write(thisunit,"(A)") setting%Time%DateTimeStamp
        !     close(thisunit)
        ! end if
        ! !% testing
        ! !open(newunit = thisunit, &
        ! !    file = 'temp_fortran.txt',    &
        ! !    action = 'read', &
        ! !    iostat = ios)
        ! !read(thisunit,"(A)")  datetimestamp
        ! !print *, datetimestamp

        ! !% read sequentially into other images
        ! do ii = 2,num_images()
        !     open(newunit = thisunit, &
        !         file = 'temp_fortran.txt',    &
        !         action = 'read', &
        !         iostat = ios)
        !     if (ios /= 0) then
        !         write(*,"(A)") 'ERROR (CODE) temp_fortran.txt file could not be opened for reading.'
        !         write(*,"(A)") 'File purpose is write/reading for syncing non-coarrays across images'
        !         stop
        !     end if
        !     read(thisunit,"(A)") setting%Time%DateTimeStamp
        ! end do

        sync all

    end subroutine init_timestamp
!%
!%==========================================================================
!%==========================================================================
!%
    subroutine init_linknode_arrays()
        !%-----------------------------------------------------------------------------
        !% Description:
        !%   Retrieves data from EPA-SWMM interface and populates link and node tables
        !% Note:
        !%   The order in which link and nodes are populated coincides with the
        !%   order in which links and nodes are allocated in EPA-SWMM data structures
        !%   Keeping the same order is important to be able to locate node/link data
        !%   by label and not by index, reusing EPA-SWMM functionalities.
        !%-----------------------------------------------------------------------------

        integer       :: ii, total_n_links

        character(64) :: subroutine_name = 'init_linknode_arrays'

        !%-----------------------------------------------------------------------------
        if (icrash) return
        if (setting%Debug%File%initialization) &
            write(*,"(A,i5,A)") '*** enter ' // trim(subroutine_name) // " [Processor ", this_image(), "]"

        if (.not. api_is_initialized) then
            print *, "ERROR: API is not initialized"
            stop
        end if

        !% Allocate storage for link & node tables
        call util_allocate_linknode()

        link%I(:,li_num_phantom_links) = 0
        node%I(:,ni_N_link_u) = 0
        node%I(:,ni_N_link_d) = 0

        do ii = 1, SWMM_N_link
            link%I(ii,li_idx) = ii
            link%I(ii,li_link_type) = interface_get_linkf_attribute(ii, api_linkf_type)
            link%I(ii,li_weir_type) = interface_get_linkf_attribute(ii, api_linkf_weir_type)
            link%I(ii,li_orif_type) = interface_get_linkf_attribute(ii, api_linkf_orifice_type)
            link%I(ii,li_outlet_type) = interface_get_linkf_attribute(ii, api_linkf_outlet_type)
            link%I(ii,li_pump_type) = interface_get_linkf_attribute(ii, api_linkf_pump_type)
            link%I(ii,li_geometry) = interface_get_linkf_attribute(ii, api_linkf_geometry)
            link%I(ii,li_Mnode_u) = interface_get_linkf_attribute(ii, api_linkf_node1) + 1 ! node1 in C starts from 0
            link%I(ii,li_Mnode_d) = interface_get_linkf_attribute(ii, api_linkf_node2) + 1 ! node2 in C starts from 0
            link%I(ii,li_parent_link) = ii

            node%I(link%I(ii,li_Mnode_d), ni_N_link_u) = node%I(link%I(ii,li_Mnode_d), ni_N_link_u) + 1
            node%I(link%I(ii,li_Mnode_d), ni_idx_base1 + node%I(link%I(ii,li_Mnode_d), ni_N_link_u)) = ii
            node%I(link%I(ii,li_Mnode_u), ni_N_link_d) = node%I(link%I(ii,li_Mnode_u), ni_N_link_d) + 1
            node%I(link%I(ii,li_Mnode_u), ni_idx_base2 + node%I(link%I(ii,li_Mnode_u), ni_N_link_d)) = ii

            !% HACK All links have the same initial depth type which is the default one
            !% a better approach would be to allow specific links to have specific depth
            !% types via an external JSON file for links whose path can be specified in
            !% setting%Link%PropertiesFile
            link%I(ii,li_InitialDepthType) = setting%Link%DefaultInitDepthType
            link%R(ii,lr_Length) = interface_get_linkf_attribute(ii, api_linkf_conduit_length)
            !% link%R(ii,lr_TopWidth): defined in network_define.f08
            link%R(ii,lr_BreadthScale) = interface_get_linkf_attribute(ii, api_linkf_xsect_wMax)
            !% link%R(ii,lr_Slope): defined in network_define.f08
            link%R(ii,lr_LeftSlope) = interface_get_linkf_attribute(ii, api_linkf_left_slope)
            link%R(ii,lr_RightSlope) = interface_get_linkf_attribute(ii, api_linkf_right_slope)
            link%R(ii,lr_Roughness) = interface_get_linkf_attribute(ii, api_linkf_conduit_roughness)
            link%R(ii,lr_InitialFlowrate) = interface_get_linkf_attribute(ii, api_linkf_q0)
            !write(*,*) 'api_nodef_initDepth 1'
            link%R(ii,lr_InitialUpstreamDepth) = interface_get_nodef_attribute(link%I(ii,li_Mnode_u), api_nodef_initDepth)
            !write(*,*) 'api_nodef_initDepth 2'
            link%R(ii,lr_InitialDnstreamDepth) = interface_get_nodef_attribute(link%I(ii,li_Mnode_d), api_nodef_initDepth)
            link%R(ii,lr_InitialDepth) = (link%R(ii,lr_InitialDnstreamDepth) + link%R(ii,lr_InitialUpstreamDepth)) / 2.0
            link%R(ii,lr_FullDepth) = interface_get_linkf_attribute(ii, api_linkf_xsect_yFull)
            link%R(ii,lr_InletOffset) = interface_get_linkf_attribute(ii,api_linkf_offset1)
            link%R(ii,lr_OutletOffset) = interface_get_linkf_attribute(ii,api_linkf_offset2)

            !% special element attributes
            link%I(ii,li_weir_EndContrations) = interface_get_linkf_attribute(ii, api_linkf_weir_end_contractions)
            link%I(ii,li_curve_id) = interface_get_linkf_attribute(ii, api_linkf_curveid)
            link%R(ii,lr_DischargeCoeff1) = interface_get_linkf_attribute(ii, api_linkf_discharge_coeff1)
            link%R(ii,lr_DischargeCoeff2) = interface_get_linkf_attribute(ii, api_linkf_discharge_coeff2)
            link%R(ii,lr_SideSlope) = interface_get_linkf_attribute(ii, api_linkf_weir_side_slope)
            !% SWMM5 doesnot distinguish between channel and conduit
            !% however we need that distinction to set up the init condition
            if ( (link%I(ii,li_link_type) == lPipe)          .and. &
                 ( &
                 (link%I(ii,li_geometry) == lRectangular)    .or. &
                 (link%I(ii,li_geometry) == lTrapezoidal)    .or. &
                 (link%I(ii,li_geometry) == lPower_function) .or. &
                 (link%I(ii,li_geometry) == lRect_triang)    .or. &
                 (link%I(ii,li_geometry) == lRect_round)     .or. &
                 (link%I(ii,li_geometry) == lMod_basket)     .or. &
                 (link%I(ii,li_geometry) == lIrregular)) ) then

                link%I(ii,li_link_type) = lChannel
            end if
            !% brh20211207s
            link%YN(ii,lYN_isOutput) = (interface_get_linkf_attribute(ii,api_linkf_rptFlag) == 1)
            !% brh20211207e
        end do

        !write(*,*) 
        !write(*,*) 'FINISHED WITH LINKS ---------------------------------------------------------'
        !write(*,*) 'N_node = ',N_node
        !write(*,*)

        
        do ii = 1, N_node
            !write(*,*) '======= starting node ',ii
            !write(*,*)
            total_n_links = node%I(ii,ni_N_link_u) + node%I(ii,ni_N_link_d)
            node%I(ii, ni_idx) = ii
            !write(*,*) 'call api_nodef_type'
            if (interface_get_nodef_attribute(ii, api_nodef_type) == API_OUTFALL) then
                !write(*,*) '... is outfall type'
                node%I(ii, ni_node_type) = nBCdn
            else if (interface_get_nodef_attribute(ii, api_nodef_type) == API_STORAGE) then
                !write(*,*) '... is storage type'
                node%I(ii, ni_node_type) = nJm
                node%YN(ii, nYN_has_storage) = .true.
            else if ((total_n_links == twoI)          .and. &
                     (node%I(ii,ni_N_link_u) == oneI) .and. &
                     (node%I(ii,ni_N_link_d) == oneI) )then
                !write(*,*) '... is 2 junction type'        
                node%I(ii, ni_node_type) = nJ2
            else if (total_n_links >= twoI) then
                !write(*,*) '... is 3+ junction type'
                node%I(ii, ni_node_type) = nJm
            end if
            !write(*,*)

            !write(*,*) 'call api_nodef_has_extInflow'
            node%YN(ii, nYN_has_extInflow) = (interface_get_nodef_attribute(ii, api_nodef_has_extInflow) == 1)
            !write(*,*) '... nYN_has_extInflow = ',node%YN(ii, nYN_has_extInflow)
            !write(*,*)

            !write(*,*) 'call api_nodef_has_dwfInflow'
            node%YN(ii, nYN_has_dwfInflow) = (interface_get_nodef_attribute(ii, api_nodef_has_dwfInflow) == 1)
            !write(*,*) '... nYN_has_dwfInflow =', node%YN(ii,nYN_has_dwfInflow)
            !write(*,*)

            if (node%YN(ii, nYN_has_extInflow) .or. node%YN(ii, nYN_has_dwfInflow)) then
                node%YN(ii, nYN_has_inflow) = .true.
                if ((node%I(ii,ni_N_link_u) == zeroI) .and. (total_n_links == oneI)) then
                    node%I(ii, ni_node_type) = nBCup
                end if
            end if

            !write(*,*) 'call api_nodef_initDepth'
            node%R(ii,nr_InitialDepth)      = interface_get_nodef_attribute(ii, api_nodef_initDepth)
            !write(*,*) '... nr_InitialDepth = ',node%R(ii,nr_InitialDepth)
            !write(*,*)

            !write(*,*) 'call api_nodef_invertElev'
            node%R(ii,nr_Zbottom)           = interface_get_nodef_attribute(ii, api_nodef_invertElev)
            !write(*,*) '... nr_Zbottom = ', node%R(ii,nr_Zbottom) 
            !write(*,*)

            !write(*,*) 'call api_nodef_fullDepth -- may be zero!'
            node%R(ii,nr_FullDepth)         = interface_get_nodef_attribute(ii, api_nodef_fullDepth)
            !write(*,*) '... nr_FullDepth = ',node%R(ii,nr_FullDepth) 
            !write(*,*)

            !write(*,*) 'call api_nodef_StorageConstant'
            node%R(ii,nr_StorageConstant)   = interface_get_nodef_attribute(ii, api_nodef_StorageConstant)
            !write(*,*) '... nr_StorageConstant = ',node%R(ii,nr_StorageConstant)
            !write(*,*)

            !write(*,*) 'call api_nodef_StorageCoeff'
            node%R(ii,nr_StorageCoeff)      = interface_get_nodef_attribute(ii, api_nodef_StorageCoeff)
            !write(*,*) '... nr_StorageCoeff = ',node%R(ii,nr_StorageCoeff)
            !write(*,*)
            
            !write(*,*) 'call api_nodef_StorageExponent'
            node%R(ii,nr_StorageExponent)   = interface_get_nodef_attribute(ii, api_nodef_StorageExponent)
            !write(*,*) '... nr_StorageExponent = ',node%R(ii,nr_StorageExponent)
            !write(*,*)

            !write(*,*) 'call api_nodef_StorageCurveID'
            node%I(ii,ni_curve_ID)          = interface_get_nodef_attribute(ii, api_nodef_StorageCurveID)
            !write(*,*) '... ni_curve_ID = ',node%I(ii,ni_curve_ID)
            !write(*,*)

            !write(*,*) 'call interface_get_BC_resolution'
            node%I(ii,ni_pattern_resolution) = interface_get_BC_resolution(ii)
            !write(*,*) '... ni_pattern_resolution = ',node%I(ii,ni_pattern_resolution)
            !write(*,*)  

            !% brh20211207s
            !write(*,*) 'call api_nodef_rptFlag'
            node%YN(ii,nYN_isOutput)          = (interface_get_nodef_attribute(ii, api_nodef_rptFlag) == 1)
            !write(*,*) '... nYN_isOutput = ',node%YN(ii,nYN_isOutput)
            !write(*,*)
            !% brh20211207e
        end do

        !% Update Link/Node names
        call interface_update_linknode_names()

        if (setting%Debug%File%initialization)  &
            write(*,"(A,i5,A)") '*** leave ' // trim(subroutine_name) // " [Processor ", this_image(), "]"

    end subroutine init_linknode_arrays
!%
!%==========================================================================
!%==========================================================================
!%
    subroutine init_curves()
        !%-----------------------------------------------------------------------------
        !% Description:
        !%   Retrieves data from EPA-SWMM interface and populates curve curves
        !%-----------------------------------------------------------------------------

        integer       :: ii, jj, additional_storage_curves, Total_curves

        character(64) :: subroutine_name = 'init_curves'

        !%-----------------------------------------------------------------------------
        if (icrash) return
        if (setting%Debug%File%initialization) &
            write(*,"(A,i5,A)") '*** enter ' // trim(subroutine_name) // " [Processor ", this_image(), "]"

        if (.not. api_is_initialized) then
            print *, "ERROR: API is not initialized"
            stop
        end if

        !% we create additional curves for functional storage as well
        !% this allocates the space for functional storage curve
        additional_storage_curves = count((node%YN(:,nYN_has_storage)) .and. &
                                          (node%I(:,ni_curve_ID) == 0))

        Total_Curves = additional_storage_curves + SWMM_N_Curve
        if (Total_Curves > SWMM_N_Curve) N_Curve = SWMM_N_Curve + additional_storage_curves
        !% allocate the number of curve objets from SWMM5
        call util_allocate_curves()

        do ii = 1, SWMM_N_Curve
            curve(ii)%ID = ii
            curve(ii)%Type = interface_get_table_attribute(ii, api_table_type)
            !% get the number of entries in a curve
            curve(ii)%NumRows = interface_get_num_table_entries(ii)
            !% allocate the value space
            call util_allocate_curve_entries (ii,curve(ii)%NumRows)
            !% get the first entry of the curve
            curve(ii)%ValueArray(1,:) = interface_get_first_entry_table(ii)
            !% populate the rest of the curves
            do jj = 2,curve(ii)%NumRows
                curve(ii)%ValueArray(jj,:) = interface_get_next_entry_table(ii, API_CURVE)
            end do
        end do

        if (setting%Debug%File%initialization)  &
            write(*,"(A,i5,A)") '*** leave ' // trim(subroutine_name) // " [Processor ", this_image(), "]"

    end subroutine init_curves
!%
!%==========================================================================
!%==========================================================================
!%
    subroutine init_partitioning()
        !%-----------------------------------------------------------------------------
        !%
        !% Description:
        !%   This subroutine calls the public subroutine from the utility module,
        !%   partitioning.f08. It also calls a public subroutine from the temporary
        !%   coarray_partition.f08 utility module that defines how big the coarrays
        !%   must be.
        !%
        !%-----------------------------------------------------------------------------
        integer       :: ii
        character(64) :: subroutine_name = 'init_partitioning'
        !%-----------------------------------------------------------------------------
        if (icrash) return
        if (setting%Debug%File%initialization) &
            write(*,"(A,i5,A)") '*** enter ' // trim(subroutine_name) // " [Processor ", this_image(), "]"

        !% brh20211208s
        !% if there are no links, the system cannot be partitioned
        if (N_link == 0) then
            write(*,*) '*** WARNING no conduit/channel links found, using SWMM hydrology only'
            setting%Simulation%useHydraulics = .false.
            return
        end if
        !% brh20211208e    

        if (setting%Profile%useYN) call util_profiler_start (pfc_init_partitioning)

        !% find the number of elements in a link based on nominal element length
        do ii = 1, SWMM_N_link
            call init_discretization_nominal(ii)
        end do

        !% Set the network partitioning method used for multi-processor parallel computation
        call init_partitioning_method()

        !% adjust the link lengths by cutting off a certain portion for the junction branch
        !% this subroutine is called here to correctly estimate the number of elements and faces
        !% to allocate the coarrays.
        !% HACK: This might be moved someplace more suitable?
        call init_discretization_adjustlinklength()

        !% calculate the largest number of elements and faces to allocate the coarrays
        call init_coarray_length()

        !% allocate elem and face coarrays
        call util_allocate_elemX_faceX()

        !% allocate colum idxs of elem and face arrays for pointer operation
        call util_allocate_columns()

        if (setting%Profile%useYN) call util_profiler_stop (pfc_init_partitioning)

        if (setting%Debug%File%initialization)  &
            write(*,"(A,i5,A)") '*** leave ' // trim(subroutine_name) // " [Processor ", this_image(), "]"

    end subroutine init_partitioning
!%
!%==========================================================================
!%==========================================================================
!%
    subroutine init_subcatchment()
        !%------------------------------------------------------------------
        !% Description:
        !% sets the connection between the subcatchments of SWMM-c and the
        !% elements that will get runoff
        !%
        !% This populates subcatchI() for the node index and element index
        !% that are connected to the subcatchment. Note that the node index
        !% stored is the SWMM5+ node index and the SWMM-C index is obtained
        !% by subctracting one.
        !%
        !% HACK -- not sure how this functions of a node appears on more
        !% than one image
        !%------------------------------------------------------------------
        !% Declarations:
            integer :: ii
            integer, pointer :: nodeIdx(:), elemIdx(:), nodeType(:)
            integer, pointer :: tface
            logical, pointer :: isToNode(:)
            character(64) :: subroutine_name = 'init_subcatchment'
        !%------------------------------------------------------------------
        !% Preliminaries
            if (icrash) return
            if (setting%Debug%File%initialization) &
                write(*,"(A,i5,A)") '*** enter ' // trim(subroutine_name) // " [Processor ", this_image(), "]"
        !%------------------------------------------------------------------
        !% Aliases
            nodeIdx  => subcatchI(:,si_runoff_nodeIdx) 
            elemIdx  => subcatchI(:,si_runoff_elemIdx)
            isToNode => subcatchYN(:,sYN_hasRunoff)
            nodeType => node%I(:,ni_node_type)
        !%------------------------------------------------------------------

        !% set the counter for the number of subcatchments to an element to zero
        !% THIS IS ONLY NEEDED IF WE NEED TO GO FROM elem -> subcatch, which we should avoid
        !elemI(:, ei_Nsubcatch) = zeroI

        !% cycle through subcatchments to set connections to runoff nodes in SWMM-C
        do ii=1,SWMM_N_subcatch
            !%Add 1 to the SWMM-C node to get the SWMM5+ node
            nodeIdx(ii) = interface_get_subcatch_runoff_nodeIdx(ii-1)+oneI
            if (nodeIdx(ii) < 1) then !% not a runoff node (SWMM-C flag)
                isToNode(ii) = .false.
            else
                isToNode(ii) = .true.
            end if         

            !% only handle the subcatchment on images with its connected node
            if (this_image() .eq. node%I(nodeIdx(ii), ni_P_image)) then
                subcatchI(ii,si_runoff_P_image) = this_image()
                select case (nodeType(nodeIdx(ii)))
                    case (nJ2)
                        !% for a node that is a face, the subcatch connects to the element
                        !% upstream of the face, which is defined by ni_elemface_idx
                        elemIdx(ii) = node%I(nodeIdx(ii), ni_elemface_idx)
                    case (nJm)
                        !% for a node that is a multi-branch junction, subcatch connects to 
                        !% the element itself, which is defined by ni_elemface_idx
                        elemIdx(ii) = node%I(nodeIdx(ii), ni_elemface_idx)
                    case (nBCup)
                        !% for a node that is an upstream BC, the subcatch connects into the
                        !% first element downstream of the face
                        !% Here ni_elemface_idx holds the face index
                        tface => node%I(nodeIdx(ii),ni_elemface_idx) 
                        if (tface .ne. nullvalueI) then 
                            elemIdx(ii) = faceI(tface,fi_Melem_dL)
                        else
                            elemIdx(ii) = nullvalueI
                        end if
                    case (nBCdn)
                        !% for a node that is an downstreamstream BC, the subcatch connects into the
                        !% first element upstreamstream of the face
                        !% Here ni_elemface_idx holds the face index
                        tface => node%I(nodeIdx(ii),ni_elemface_idx)
                        if (tface .ne. nullvalueI) then 
                            elemIdx(ii) = faceI(tface,fi_Melem_uL)
                        else
                            elemIdx(ii) = nullvalueI
                        end if
                    case default 
                        write(*,*) 'ERROR CODE: unexpected case default in '//trim(subroutine_name)
                end select
                !% store logical for elem
                if (elemIdx(ii) .ne. nullvalueI) then 
                    elemYN(elemIdx(ii), eYN_hasSubcatchRunOff) = .true.
                    !elemI(elemIdx(ii), ei_Nsubcatch) = elemI(elemIdx(ii), ei_Nsubcatch) + oneI
                end if
            end if
        end do

        ! do ii = 1,SWMM_N_subcatch
        !     print *, ii
        !     print *,  ii, subcatchI(:,si_runoff_nodeIdx) ,  subcatchI(:,si_runoff_elemIdx) 
        ! end do

        !do ii = 1,size(node%I,DIM=1)
        !    print *, node%I(ii,ni_idx), node%I(ii,ni_node_type), reverseKey(node%I(ii,ni_node_type))
        !end do

        !%------------------------------------------------------------------
        !% Closing
            if (setting%Debug%File%initialization)  &
                write(*,"(A,i5,A)") '*** leave ' // trim(subroutine_name) // " [Processor ", this_image(), "]"
    end subroutine init_subcatchment
!%
!%==========================================================================
!%==========================================================================
!%
    subroutine init_bc()
        !%-----------------------------------------------------------------------------
        !%
        !% Description:
        !%    Initializes boundary connditions
        !%
        !% Notes:
        !%    The structures are general enough to support 3 types of BCs:
        !%
        !%    BCup: updstream boundary condition which can be inflow or head BC
        !%    BCdn: downstream boundary condition which can be inflow or head BC
        !%    BClat: lateral inflow coming into and nJ2 or nJm node.
        !%
        !%    However, the code only supports inflow BCs for BCup and BClat,
        !%    and head BCs for BCdn, mimimcking EPA-SWMM 5.13 functionalities.
        !%    Further developments allowing other types of inflow and head BCs,
        !%    should store the respective BC in either the BC%inflowX or the
        !%    BC%headX arrays defining the corresponding type of BC (i.e., BCup,
        !%    BCdn, and BClat) in the BC%xI(:,bi_category) column.
        !%
        !%-----------------------------------------------------------------------------
        integer :: ii, nidx, ntype, counter_bc_er
        integer :: ntseries, nbasepat
        character(64) :: subroutine_name = "init_bc"
        !%-----------------------------------------------------------------------------
        if (icrash) return
        if (setting%Debug%File%initialization)  &
            write(*,"(A,i5,A)") '*** enter ' // trim(subroutine_name) // " [Processor ", this_image(), "]"

        if (setting%Profile%useYN) call util_profiler_start (pfc_init_bc)

        call pack_nodes()
        call util_allocate_bc()

        !% Convention to denote that xR_timeseries arrays haven't been fetched
        if (N_flowBC > 0) then
            BC%flowI(:,bi_fetch) = 1
            BC%flowIdx(:) = 0
            !% Convention to denote association between nodes and face/elements
            !% BCup and BCdn BCs are associated with faces, thus bi_elem_idx is null
            !% BClat BCs are associated with elements, thus bi_face_idx is null
            BC%flowI(:, bi_face_idx) = nullvalueI
            BC%flowI(:, bi_elem_idx) = nullvalueI
            BC%flowR_timeseries = nullValueR
        end if
        if (N_headBC > 0) then
            BC%headI = nullvalueI
            BC%headI(:,bi_fetch) = 1
            BC%headIdx(:) = 0
            BC%headR_timeseries = nullValueR
        end if

        !% Initialize Inflow BCs
        if (N_flowBC > 0) then
            do ii = 1, N_flowBC
                nidx = node%P%have_flowBC(ii)
                ntype = node%I(nidx, ni_node_type)

                !% Handle Inflow BCs (BCup and BClat only)
                if (node%YN(nidx, nYN_has_extInflow) .or. node%YN(nidx, nYN_has_dwfInflow)) then
                    if ((ntype == nJm) .or. (ntype == nJ2)) then
                        BC%flowI(ii, bi_category) = BClat
                        BC%flowI(ii, bi_elem_idx) = node%I(nidx, ni_elemface_idx) !% elem idx
                    else if (ntype == nBCup) then
                        BC%flowI(ii, bi_category) = BCup
                        BC%flowI(ii, bi_face_idx) = node%I(nidx, ni_elemface_idx) !% face idx
                    else
                        print *, "Error, BC type can't be an inflow BC for node " // node%Names(nidx)%str
                        stop
                    end if

                    BC%flowI(ii, bi_node_idx) = nidx
                    BC%flowI(ii, bi_idx) = ii
                    BC%flowYN(ii, bYN_read_input_file) = .true.

                    nbasepat = &
                        interface_get_nodef_attribute(nidx, api_nodef_extInflow_basePat)
                    ntseries = &
                        interface_get_nodef_attribute(nidx, api_nodef_extInflow_tSeries)

                    !% BC does not have fixed value if its associated with dwfInflow
                    !% or if extInflow has tseries or pattern
                    BC%flowI(ii, bi_subcategory) = BCQ_tseries
                    if (.not. node%YN(nidx, nYN_has_dwfInflow)) then !% extInflow only
                        if ((ntseries == -1) .and. (nbasepat /= -1)) then
                            BC%flowI(ii, bi_subcategory) = BCQ_fixed
                        end if
                    end if
                else
                    print *, "There is an error, only nodes with extInflow or dwfInflow can have inflow BC"
                    stop
                end if
            end do
        end if

        !% Initialize Head BCs
        if (N_headBC > 0) then
            do ii = 1, N_headBC
                nidx = node%P%have_headBC(ii)
                ntype = node%I(nidx, ni_node_type)

                if (ntype == nBCdn) then
                    BC%headI(ii, bi_category) = BCdn
                    BC%headI(ii, bi_face_idx) = node%I(nidx, ni_elemface_idx) !% face idx
                else
                    print *, "Error, BC type can't be a head BC for node " // node%Names(nidx)%str
                    stop
                end if

                BC%headI(ii, bi_idx) = ii
                BC%headI(ii, bi_node_idx) = nidx

                if (interface_get_nodef_attribute(nidx, api_nodef_outfall_type) == API_FREE_OUTFALL) then
                    BC%headI(ii, bi_subcategory) = BCH_free
<<<<<<< HEAD
                else if (interface_get_nodef_attribute(nidx, api_nodef_outfall_type) == API_NORMAL_OUTFALL) then
                    BC%headI(ii, bi_subcategory) = BCH_normal
                else if (interface_get_nodef_attribute(nidx, api_nodef_outfall_type) == API_FIXED_OUTFALL) then
                    BC%headI(ii, bi_subcategory) = BCH_fixed
                else if (interface_get_nodef_attribute(nidx, api_nodef_outfall_type) == API_TIDAL_OUTFALL) then
                    BC%headI(ii, bi_subcategory) = BCH_tidal
                else if (interface_get_nodef_attribute(nidx, api_nodef_outfall_type) == API_TIMESERIES_OUTFALL) then
=======
                    BC%headYN(ii, bYN_read_input_file) = .false.
                else if (interface_get_node_attribute(nidx, api_node_outfall_type) == API_NORMAL_OUTFALL) then
                    BC%headI(ii, bi_subcategory) = BCH_normal
                    BC%headYN(ii, bYN_read_input_file) = .false.
                else if (interface_get_node_attribute(nidx, api_node_outfall_type) == API_FIXED_OUTFALL) then
                    BC%headI(ii, bi_subcategory) = BCH_fixed
                    BC%headYN(ii, bYN_read_input_file) = .true.
                else if (interface_get_node_attribute(nidx, api_node_outfall_type) == API_TIDAL_OUTFALL) then
                    BC%headI(ii, bi_subcategory) = BCH_tidal
                    BC%headYN(ii, bYN_read_input_file) = .true.
                else if (interface_get_node_attribute(nidx, api_node_outfall_type) == API_TIMESERIES_OUTFALL) then
>>>>>>> d7b0755e
                    BC%headI(ii, bi_subcategory) = BCH_tseries
                    BC%headYN(ii, bYN_read_input_file) = .true.
                end if
            end do
        end if
        
        call bc_step()
        call pack_bc()

        if (setting%Profile%useYN) call util_profiler_stop (pfc_init_bc)

        if (setting%Debug%File%initialization)  &
            write(*,"(A,i5,A)") '*** leave ' // trim(subroutine_name) // " [Processor ", this_image(), "]"
    end subroutine init_bc
!%
!%==========================================================================
!%==========================================================================
!%
    subroutine init_time()
        !%------------------------------------------------------------------
        !% Description:
        !% initializes the time either using the SWMM input file or the
        !% json file data (selected by setting.Time.useSWMMinpYN)
        !%------------------------------------------------------------------
        !%------------------------------------------------------------------

        !% HACK start time is always measured from zero (need to fix for hotstart)
        setting%Time%Start = zeroR 
        setting%Time%Now   = zeroR
        setting%Time%Step  = zeroI

        if (setting%Time%useSWMMinpYN) then 
            !% set the start/stop times and time steps from SWMM *.inp file
            setting%Time%StartEpoch    = setting%SWMMinput%StartEpoch
            setting%Time%EndEpoch      = setting%SWMMinput%EndEpoch
            setting%Time%Hydraulics%Dt = setting%SWMMinput%RouteStep
            setting%Time%Hydrology%Dt  = setting%SWMMinput%WetStep
            ! HACK ??                  = setting%SWMMinput%DryStep
            ! HACK ??                  = setting%SWMMinput%TotalDuration
        else 
            !% use values from json file
        end if

        !% Translate epoc endtime to seconds from a zero start time
        !% use floor() to match approachin SWMM-C
        setting%Time%End = real(floor(                            &
                (setting%Time%EndEpoch - setting%Time%StartEpoch) &
                 * real(secsperday)),KIND=8)

        !% null out the wet step if not using hydrology
        if (.not. setting%Simulation%useHydrology) setting%Time%Hydrology%Dt = nullValueR

        !%------------------------------------------------------------------
        !% Closing
    end subroutine init_time
!%    
!%==========================================================================
!%==========================================================================
!%
    subroutine init_report()

        !% if setting require the SWMM input file values, then overwrite setting values
        if (setting%Output%Report%useSWMMinpYN) then 
            setting%Output%Report%StartTime    = util_datetime_epoch_to_secs(setting%SWMMinput%ReportStartTimeEpoch)
            setting%Output%Report%TimeInterval = setting%SWMMinput%ReportTimeInterval
            write(*,*) '...Using SWMM input file (*.inp) report start time and time interval.'
        else 
            write(*,*) '...Using *.json file report start time and time interval.'
        end if

        !% if selected report time is before the start time
        if (setting%Output%Report%StartTime < setting%Time%Start) then 
            setting%Output%Report%StartTime = setting%Time%Start
        else 
            !% continue
        end if

        if (setting%Output%Report%TimeInterval < zeroR) then 
            write(*,*) '***************************************************************'
            write(*,*) '** WARNING -- selected report time interval is zero or less, **'
            write(*,*) '**          so all reporting will be suppressed              **'
            write(*,*) '***************************************************************'
            setting%Output%Report%provideYN = .false.
            setting%Output%Report%suppress_MultiLevel_Output = .true.
            setting%Output%Report%ThisStep = 1
        else 
            !% Initialize report step -- 
            !% Determine how many report steps have already been missed before
            !% the output reports are actually written
            setting%Output%Report%ThisStep = int( &
                        ( setting%Output%Report%StartTime - setting%Time%Start ) &
                        / setting%Output%Report%TimeInterval )
        end if

    end subroutine init_report
!%    
!%==========================================================================
!%==========================================================================
!%
    subroutine init_coarray_length()
        !%-----------------------------------------------------------------------------
        !%
        !% Description:
        !% Determines the overall length of the common coarray to handle the different
        !% number of elements on each processor
        !%
        !%-----------------------------------------------------------------------------
        integer :: nimgs_assign
        integer, allocatable :: unique_imagenum(:)
        integer :: ii, jj, kk, idx, counter, elem_counter=0, face_counter=0, junction_counter=0

        integer :: duplicated_face_counter=0
        integer, allocatable :: node_index(:), link_index(:), temp_arr(:)
        character(64) :: subroutine_name = 'init_coarray_length'
        !%-----------------------------------------------------------------------------
        if (icrash) return
        if (setting%Debug%File%utility_array) &
            write(*,"(A,i5,A)") '*** enter ' // trim(subroutine_name) // " [Processor ", this_image(), "]"

        call util_image_number_calculation(nimgs_assign, unique_imagenum)

        allocate(N_elem(num_images()))
        allocate(N_face(num_images()))
        allocate(N_unique_face(num_images()))


        do ii=1, num_images()

            node_index = PACK([(counter, counter=1,size(node%I,1))], node%I(:, ni_P_image) == unique_imagenum(ii))
            link_index = PACK([(counter, counter=1,size(link%I,1))], link%I(:, li_P_image) == unique_imagenum(ii))
            !% create corresponding indices for node and link in this image

            !% The number of elements and faces is actually decided by the junctions
            !% So we will calculate the number of junction and base on different scenarios to decided
            !% how many elem/face are assigned to each image
            junction_counter = count(node%I(node_index, ni_node_type) == nJm)

            !% first calculate the number of nodes in each partition, assign elems/faces for junctions
            elem_counter = elem_counter + J_elem_add * junction_counter
            face_counter = face_counter + J_face_add * junction_counter

            !% loop through the links and calculate the internal faces between elements
            do jj = 1, size(link_index,1)
                idx = link_index(jj)
                face_counter = face_counter + link%I(idx, li_N_element) - 1 !% internal faces between elems, e.g. 5 elements have 4 internal faces
                elem_counter = elem_counter + link%I(idx, li_N_element) ! number of elements
            end do

            !% now we loop through the nodes and count the node faces
            do jj = 1, size(node_index,1)
                idx = node_index(jj)
                if (node%I(idx, ni_node_type) == nJ2) then
                    face_counter = face_counter + 1 !% add the face of 1-to-1 junction between 2 links
                elseif (node%I(idx, ni_node_type) == nBCup) then
                    face_counter = face_counter +1 !% add the upstream faces
                elseif (node%I(idx, ni_node_type) == nBCdn) then
                    face_counter = face_counter +1 !% add the downstream faces
                end if !% multiple junction faces already counted
            end do

            !% Now we count the space for duplicated faces
            do jj = 1, size(link_index,1)
                idx = link_index(jj)
                !% check upstream node first
                if ( ( node%I(link%I(idx, li_Mnode_u), ni_P_is_boundary) == 1) .and. &
                    ( node%I(link%I(idx, li_Mnode_u), ni_P_image) .ne. ii) ) then
                    face_counter = face_counter +1
                    duplicated_face_counter = duplicated_face_counter + 1
                end if
                !% then downstream node
                if ( ( node%I(link%I(idx, li_Mnode_d), ni_P_is_boundary) == 1) .and. &
                    ( node%I(link%I(idx, li_Mnode_d), ni_P_image) .ne. ii) ) then
                    face_counter = face_counter +1
                    duplicated_face_counter = duplicated_face_counter + 1
                end if
            end do

            N_elem(ii) = elem_counter
            N_face(ii) = face_counter
            N_unique_face(ii) = face_counter - duplicated_face_counter

            elem_counter = zeroI ! reset the counter
            face_counter = zeroI
            junction_counter = zeroI
            duplicated_face_counter = zeroI

        end do

        max_caf_elem_N = maxval(N_elem)
        max_caf_face_N = maxval(N_face) ! assign the max value

        if (setting%Debug%File%utility_array) then
            do ii = 1, size(unique_imagenum,1)
                print*, 'Processor => ', ii
                print*, 'Elements expected ', N_elem(ii)
                print*, 'Faces expected    ', N_face(ii)
            end do
        end if

        if (setting%Debug%File%utility_array)  &
        write(*,"(A,i5,A)") '*** leave ' // trim(subroutine_name) // " [Processor ", this_image(), "]"

    end subroutine init_coarray_length
!%
!%==========================================================================
!% END OF MODULE
!%==========================================================================
!%
end module initialization<|MERGE_RESOLUTION|>--- conflicted
+++ resolved
@@ -949,27 +949,17 @@
 
                 if (interface_get_nodef_attribute(nidx, api_nodef_outfall_type) == API_FREE_OUTFALL) then
                     BC%headI(ii, bi_subcategory) = BCH_free
-<<<<<<< HEAD
+                    BC%headYN(ii, bYN_read_input_file) = .false.
                 else if (interface_get_nodef_attribute(nidx, api_nodef_outfall_type) == API_NORMAL_OUTFALL) then
                     BC%headI(ii, bi_subcategory) = BCH_normal
+                    BC%headYN(ii, bYN_read_input_file) = .false.
                 else if (interface_get_nodef_attribute(nidx, api_nodef_outfall_type) == API_FIXED_OUTFALL) then
                     BC%headI(ii, bi_subcategory) = BCH_fixed
+                    BC%headYN(ii, bYN_read_input_file) = .true.
                 else if (interface_get_nodef_attribute(nidx, api_nodef_outfall_type) == API_TIDAL_OUTFALL) then
                     BC%headI(ii, bi_subcategory) = BCH_tidal
+                    BC%headYN(ii, bYN_read_input_file) = .true.
                 else if (interface_get_nodef_attribute(nidx, api_nodef_outfall_type) == API_TIMESERIES_OUTFALL) then
-=======
-                    BC%headYN(ii, bYN_read_input_file) = .false.
-                else if (interface_get_node_attribute(nidx, api_node_outfall_type) == API_NORMAL_OUTFALL) then
-                    BC%headI(ii, bi_subcategory) = BCH_normal
-                    BC%headYN(ii, bYN_read_input_file) = .false.
-                else if (interface_get_node_attribute(nidx, api_node_outfall_type) == API_FIXED_OUTFALL) then
-                    BC%headI(ii, bi_subcategory) = BCH_fixed
-                    BC%headYN(ii, bYN_read_input_file) = .true.
-                else if (interface_get_node_attribute(nidx, api_node_outfall_type) == API_TIDAL_OUTFALL) then
-                    BC%headI(ii, bi_subcategory) = BCH_tidal
-                    BC%headYN(ii, bYN_read_input_file) = .true.
-                else if (interface_get_node_attribute(nidx, api_node_outfall_type) == API_TIMESERIES_OUTFALL) then
->>>>>>> d7b0755e
                     BC%headI(ii, bi_subcategory) = BCH_tseries
                     BC%headYN(ii, bYN_read_input_file) = .true.
                 end if
