--- conflicted
+++ resolved
@@ -91,14 +91,9 @@
 
         call init_network_define_toplevel ()
 
-<<<<<<< HEAD
-        call init_time ()  !% BRHbugfix 20210811
-
-=======
         !%set up time Dr. Hodges bug fix
         call init_time()
         
->>>>>>> 5aa3e242
         !% initialize boundary conditions
         call init_bc()
 
@@ -539,7 +534,10 @@
             end if
         end do
     end subroutine init_read_arguments
-
+    !%
+    !%==========================================================================
+    !%==========================================================================
+    !%  
     subroutine init_time ()
         !% BRHbugfix20210811  Entire subroutine is new
         !% adjust for inconsistent time settings
@@ -552,25 +550,6 @@
         endif
          
     end subroutine init_time
-    
-    !%
-    !%==========================================================================
-    !%==========================================================================
-    !%   
-    subroutine init_time ()
-    !% BRHbugfix20210811  Entire subroutine is new    
-
-    !% adjust for inconsistent time settings
-
-    if (setting%Time%Hydrology%timeFinal > setting%Time%EndTime) then
-        setting%Time%Hydrology%timeFinal = setting%Time%EndTime
-    endif
-
-    if (setting%Time%Hydrology%Dt > setting%Time%EndTime - setting%Time%StartTime) then
-        setting%Time%Hydrology%Dt = setting%Time%EndTime - setting%Time%StartTime
-    endif   
-   
-    end subroutine init_time
     !%
     !%==========================================================================
     !% END OF MODULE
