--- conflicted
+++ resolved
@@ -105,25 +105,16 @@
         call init_IC_setup ()
 
         !% creating output_folders and files
-<<<<<<< HEAD
         call util_output_clean_folders()
         if (this_image() == 1) call util_export_linknode_csv()
         if (setting%Output%report) then
             call util_output_create_folder()
-            call util_output_create_elemR_files()
-            call util_output_create_faceR_files()
+            ! call util_output_create_elemR_files()
+            ! call util_output_create_faceR_files()
             call output_create_link_files()
             call output_create_node_files()
             call util_output_create_summary_files()
         end if
-=======
-        if (setting%Output%report) call util_output_create_folder()
-        !if (setting%Output%report) call util_output_create_elemR_files()
-        !if (setting%Output%report) call util_output_create_faceR_files()
-        if (setting%Output%report) call output_create_link_files()
-        if (setting%Output%report) call output_create_node_files()
-        call util_output_create_summary_files()
->>>>>>> 2f26604f
 
         !% wait for all the processors to reach this stage before starting the time loop
         sync all
