!
!% module initial_condition
!% Provides setup of initial conditions for geometry and dynamics
!
!
!==========================================================================
!
!==========================================================================
!
module initial_condition

    use define_indexes
    use define_keys
    use define_globals
    use define_settings
    use pack_mask_arrays
    use boundary_conditions
    use update
    use face
    use diagnostic_elements
    use geometry !BRHbugfix 20210813
    use circular_conduit
    use storage_geometry
    use adjust
    use interface, only: interface_get_nodef_attribute
    use utility_profiler
    use utility_allocate
    use utility_deallocate

    implicit none

    public :: init_IC_toplevel

    private

contains
!%
!%==========================================================================
!% PUBLIC
!%==========================================================================
!%
    subroutine init_IC_toplevel ()
        !%------------------------------------------------------------------
        !% Description:
        !% set up the initial conditions for all the elements
        !%------------------------------------------------------------------
        !% Declaratins:
            integer          :: ii, iblank
            integer, pointer :: whichTM
            integer, allocatable :: tempP(:)  !% for debugging
            integer, pointer :: thisCol, npack, thisP(:)
            character(64)    :: subroutine_name = 'init_IC_toplevel'
        !%-------------------------------------------------------------------
        !% Preliminaries:
            if (setting%Debug%File%initial_condition) &
            write(*,"(A,i5,A)") '*** leave ' // trim(subroutine_name) // " [Processor ", this_image(), "]"
        !%-------------------------------------------------------------------
        !% Aliases
            whichTM => setting%Solver%SolverSelect
        !%-------------------------------------------------------------------
        !% --- get data that can be extracted from links
        if ((setting%Output%Verbose) .and. (this_image() == 1)) print *,'begin init_IC_from_linkdata'
        call init_IC_from_linkdata ()

        !% --- get data that can be extracted from nodes
        if ((setting%Output%Verbose) .and. (this_image() == 1)) print *,'begin init_IC_from_nodedata'
        call init_IC_from_nodedata ()

        !% --- identify the small and zero depths (must be done before pack)
        call adjust_smalldepth_identify_all ()
        call adjust_zerodepth_identify_all ()

        !% ---zero out the lateral inflow column
        if ((setting%Output%Verbose) .and. (this_image() == 1)) print *,'begin init_set_zero_lateral_inflow'
        call init_IC_set_zero_lateral_inflow ()

        !% --- update time marching type
        if ((setting%Output%Verbose) .and. (this_image() == 1)) print *, 'begin init_IC_solver_select '
        call init_IC_solver_select (whichTM)

        !% --- set up all the static packs and masks
        if ((setting%Output%Verbose) .and. (this_image() == 1)) print *, 'begin pack_mask arrays_all'
        call pack_mask_arrays_all ()

        !% --- initialize zerovalues for other than depth (must be done after pack)
        call init_IC_ZeroValues_nondepth ()

         !% --- set all the zero and small volumes
        !if ((setting%Output%Verbose) .and. (this_image() == 1)) print *, 'begin adjust_zerodepth_bypack'
        call adjust_zerodepth_bypack(ep_ZeroDepth_CC_ALLtm)
        !if ((setting%Output%Verbose) .and. (this_image() == 1)) print *, 'begin adjust_zerodepth_bypack'
        call adjust_zerodepth_bypack(ep_ZeroDepth_JM_ALLtm)
        !if ((setting%Output%Verbose) .and. (this_image() == 1)) print *, 'begin adjust_smalldepth_bypack'
        call adjust_smalldepth_bypack ()

        !% --- get the bottom slope
        call init_IC_bottom_slope ()

        if (this_image() == 1) then
            print *, 'zero value volume ',setting%ZeroValue%Volume
            print *, 'zero value depth  ',setting%ZeroValue%Depth
            print *, 'zero value area   ',setting%ZeroValue%Area
        end if

        !% --- set small volume values in elements
        if ((setting%Output%Verbose) .and. (this_image() == 1)) print *, 'begin init_IC_set_SmallVolumes'
        call init_IC_set_SmallVolumes ()

        !% --- initialize slots
        if ((setting%Output%Verbose) .and. (this_image() == 1)) print *, 'begin init_IC_slot'
        call init_IC_slot ()

        !% --- get the velocity and any other derived data
        !%     These are data needed before bc and aux variables are updated
        if ((setting%Output%Verbose) .and. (this_image() == 1)) print *, 'begin init_IC_derived_data'
        call init_IC_derived_data()

        !% --- set the reference head (based on Zbottom values)
        !%     this must be called before bc_update() so that
        !%     the timeseries for head begins correctly
        if ((setting%Output%Verbose) .and. (this_image() == 1)) print *, 'begin init_reference_head'
        call init_reference_head()

        !% --- remove the reference head values from arrays
        if ((setting%Output%Verbose) .and. (this_image() == 1)) print *, 'begin init_subtract_reference_head'
        call init_subtract_reference_head()

        !% --- initialize boundary conditions
        if ((setting%Output%Verbose) .and. (this_image() == 1)) print *, 'begin init_bc'
        call init_bc()

        !% --- update the BC so that face interpolation works in update_aux...
        if ((setting%Output%Verbose) .and. (this_image() == 1)) print *, 'begin bc_update'
        call bc_update()

        !% --- storing dummy values for branches that are invalid
        call init_IC_branch_dummy_values ()
    
        if ((setting%Output%Verbose) .and. (this_image() == 1)) print *, 'begin update_aux_variables'
        call update_auxiliary_variables (whichTM)

        !% --- initialize old head 
        !%     HACK - make into a subroutine if more variables need initializing
        !%     after update_aux_var
        !if ((setting%Output%Verbose) .and. (this_image() == 1)) print *, 'begin adjust head setting'
        elemR(:,er_Head_N0) = elemR(:,er_Head)

        !% --- update diagnostic interpolation weights
        !%     (the interpolation weights of diagnostic elements
        !%     stays the same throughout the simulation. Thus, they
        !%     are only needed to be set at the top of the simulation)
        !if ((setting%Output%Verbose) .and. (this_image() == 1)) print *,  'begin init_IC_diagnostic_interpolation_weights'
        call init_IC_diagnostic_interpolation_weights()

        !% --- set small values to diagnostic element interpolation sets
        !%     Needed so that junk values does not mess up the first interpolation
        if ((setting%Output%Verbose) .and. (this_image() == 1)) print *, 'begin  init_IC_small_values_diagnostic_elements'
        call init_IC_small_values_diagnostic_elements

        !% --- update faces
        if ((setting%Output%Verbose) .and. (this_image() == 1)) print *, 'begin face_interpolation '
        call face_interpolation (fp_all,ALLtm)

        !% --- update the initial condition in all diagnostic elements
        if ((setting%Output%Verbose) .and. (this_image() == 1)) print *, 'begin diagnostic_toplevel'
        call diagnostic_toplevel ()

        !% ---populate er_ones columns with ones
        if ((setting%Output%Verbose) .and. (this_image() == 1)) print *, 'begin init_IC_oneVectors'
        call init_IC_oneVectors ()

        !% --- initialized the max face flowrate
        call face_flowrate_max_interior (fp_all)
        call face_flowrate_max_shared   (fp_all)

        !% Notes on initial conditions brh20211215
        !% dHdA is not initialized in channels except where timemarch is AC

        ! print *, elemR(1:3,er_SmallVolume)
        ! print *, elemR(1:3,er_Volume)
        ! print *, setting%ZeroValue%Volume
        ! print *, setting%ZeroValue%Depth * elemR(1,er_BreadthMax) * elemR(1,er_Length)
        ! stop 38579

        !%-------------------------------------------------------------------
        !% Closing
        if (setting%Debug%File%initial_condition) then
            print*, '----------------------------------------------------'
            print*, 'image = ', this_image()
            print*, '.....................elements.......................'
            print*, elemI(:,ei_elementType), 'element type'
            print*, elemI(:,ei_geometryType),'element geometry'
            print*, '-------------------Geometry Data--------------------'
            print*, elemR(:,er_Depth), 'depth'
            print*, elemR(:,er_Area), 'area'
            print*, elemR(:,er_Head), 'head'
            print*, elemR(:,er_Topwidth), 'topwidth'
            print*, elemR(:,er_HydDepth), 'hydraulic depth'
            print*, elemR(:,er_HydRadius), 'hydraulic radius'
            print*, elemR(:,er_Perimeter), 'wetted perimeter'
            print*, elemR(:,er_Volume),'volume'
            print*, '-------------------Dynamics Data--------------------'
            print*, elemR(:,er_Flowrate), 'flowrate'
            print*, elemR(:,er_Velocity), 'velocity'
            print*, elemR(:,er_FroudeNumber), 'froude Number'
            print*, elemR(:,er_InterpWeight_uQ), 'timescale Q up'
            print*, elemR(:,er_InterpWeight_dQ), 'timescale Q dn'
            print*, '..................faces..........................'
            print*, faceR(:,fr_Area_u), 'face area up'
            print*, faceR(:,fr_Area_d), 'face area dn'
            print*, faceR(:,fr_Head_u), 'face head up'
            print*, faceR(:,fr_Head_d), 'face head dn'
            print*, faceR(:,fr_Flowrate), 'face flowrate'
            print*, faceR(:,fr_Topwidth_u), 'face topwidth up'
            print*, faceR(:,fr_Topwidth_d), 'face topwidth dn'
            ! call execute_command_line('')
        end if
 
        if (setting%Debug%File%initial_condition) &
            write(*,"(A,i5,A)") '*** leave ' // trim(subroutine_name) // " [Processor ", this_image(), "]"

    end subroutine init_IC_toplevel
!%
!%==========================================================================
!% PRIVATE
!%==========================================================================
!%
    subroutine init_IC_from_linkdata ()
        !%------------------------------------------------------------------
        !% Description:
        !% get the initial depth, flowrate, and geometry data from links
        !%------------------------------------------------------------------
        !% Declarations:
            integer                                     :: ii, pLink, npack
            integer, pointer                            :: thisLink, eIdx(:)
            integer, dimension(:), allocatable, target  :: packed_link_idx
            integer, dimension(:) , allocatable, target :: ePack
            integer           :: allocation_status, deallocation_status
            character(len=99) ::              emsg
            character(64) :: subroutine_name = 'init_IC_from_linkdata'
        !%------------------------------------------------------------------
        !% Preliminaries
            if (icrash) return
            if (setting%Debug%File%initial_condition) &
            write(*,"(A,i5,A)") '*** leave ' // trim(subroutine_name) // " [Processor ", this_image(), "]"
        !%------------------------------------------------------------------
        !% pack all the link indexes in an image
        packed_link_idx = pack(link%I(:,li_idx), (link%I(:,li_P_image) == this_image()))

        !% find the number of links in an image
        pLink = size(packed_link_idx)

        ! !% allocate an array for packed comparison
        ! allocate(ePack(N_elem(this_image())), stat=allocation_status, errmsg=emsg)
        ! call util_allocate_check(allocation_status, emsg, 'ePack')

        !% cycle through the links in an image
        do ii = 1,pLink
            !% necessary pointers
            thisLink    => packed_link_idx(ii)

            call init_IC_get_depth_from_linkdata (thisLink)

            call init_IC_get_flow_roughness_from_linkdata (thisLink)

            call init_IC_get_elemtype_from_linkdata (thisLink)

            call init_IC_get_geometry_from_linkdata (thisLink)
        
            !%brh20211215 this stuff moved to init_IC_derived_data as it
            !% does not need to be done on a link-by-link basis.
            !call init_IC_get_channel_conduit_velocity (thisLink) 

            if ((setting%Output%Verbose) .and. (this_image() == 1)) then
                if (mod(ii,1000) == 0) then
                    print *, '... handling link ',ii
                end if
            end if

        end do

        !%------------------------------------------------------------------
        !% Closing
            !% deallocate the temporary array
            deallocate(packed_link_idx)
            ! deallocate(ePack, stat=deallocation_status, errmsg=emsg)
            ! call util_deallocate_check(deallocation_status, emsg, 'ePack')

            if (setting%Debug%File%initial_condition) &
                write(*,"(A,i5,A)") '*** leave ' // trim(subroutine_name) // " [Processor ", this_image(), "]"
    end subroutine init_IC_from_linkdata
!
!==========================================================================
!==========================================================================
!
    subroutine init_IC_get_depth_from_linkdata (thisLink)
        !--------------------------------------------------------------------------
        !% get the initial depth data from links
        !--------------------------------------------------------------------------

            integer, intent(in) :: thisLink

            integer             :: mm, ei_max
            real(8)             :: kappa
            integer, pointer    :: LdepthType, thisP(:)
            real(8), pointer    :: DepthUp, DepthDn

            character(64) :: subroutine_name = 'init_IC_get_depth_from_linkdata'
        !--------------------------------------------------------------------------
            if (icrash) return
            if (setting%Debug%File%initial_condition) &
            write(*,"(A,i5,A)") '*** leave ' // trim(subroutine_name) // " [Processor ", this_image(), "]"

        !% type of initial depth type
        LdepthType  => link%I(thisLink,li_InitialDepthType)

        !% up and downstream depths on this link
        DepthUp => link%R(thisLink,lr_InitialUpstreamDepth)
        DepthDn => link%R(thisLink,lr_InitialDnstreamDepth)

        !% set the depths in link elements from links
        select case (LdepthType)

            case (Uniform)

                !%  if the link has a uniform depth as an initial condition
                if (link%R(thisLink,lr_InitialDepth) .ne. nullvalueR) then

                    where (elemI(:,ei_link_Gidx_BIPquick) == thisLink)
                        elemR(:,er_Depth) = link%R(thisLink,lr_InitialDepth)
                    endwhere
                else
                    where (elemI(:,ei_link_Gidx_BIPquick) == thisLink)
                        elemR(:,er_Depth) = onehalfR * (DepthUp + DepthDn)
                    endwhere
                end if

            case (LinearlyVarying)

                !% if the link has linearly-varying depth
                !% depth at the upstream element (link position = 1)
                where ( (elemI(:,ei_link_Pos) == 1) .and. (elemI(:,ei_link_Gidx_BIPquick) == thisLink) )
                    elemR(:,er_Depth) = DepthUp
                endwhere

                !%  using a linear distribution over the links
                ei_max = maxval(elemI(:,ei_link_Pos), 1, elemI(:,ei_link_Gidx_BIPquick) == thisLink)

                do mm=2,ei_max
                    !% find the element that is at the mm position in the link
                    where ( (elemI(:,ei_link_Pos) == mm) .and. (elemI(:,ei_link_Gidx_BIPquick) == thisLink) )
                        !% use a linear interpolation
                        elemR(:,er_Depth) = DepthUp - (DepthUp - DepthDn) * real(mm - oneI) / real(ei_max - oneI)
                    endwhere
                end do

            case (ExponentialDecay)

                !% if the link has exponentially decayed depth
                !% depth at the upstream element (link position = 1)
                where ( (elemI(:,ei_link_Pos) == 1) .and. (elemI(:,ei_link_Gidx_BIPquick) == thisLink) )
                    elemR(:,er_Depth) = DepthUp
                endwhere

                !% find the remaining elements in the link
                ei_max = maxval(elemI(:,ei_link_Pos), 1, elemI(:,ei_link_Gidx_BIPquick) == thisLink)

                do mm=2,ei_max
                    kappa = real(mm - oneI)

                    !%  depth decreases exponentially going downstream
                    if (DepthUp - DepthDn > zeroR) then
                        where ( (elemI(:,ei_link_Pos)           == mm      ) .and. &
                                (elemI(:,ei_link_Gidx_BIPquick) == thisLink) )
                            elemR(:,er_Depth) = DepthUp - (DepthUp - DepthDn) * exp(-kappa)
                        endwhere

                    !%  depth increases exponentially going downstream
                    elseif (DepthUp - DepthDn < zeroR) then
                        where ( (elemI(:,ei_link_Pos)           == mm      ) .and. &
                                (elemI(:,ei_link_Gidx_BIPquick) == thisLink) )
                            elemR(:,er_Depth) = DepthUp + (DepthDn - DepthUp) * exp(-kappa)
                        endwhere

                    !%  uniform depth
                    else
                        where ( (elemI(:,ei_link_Pos)           == mm      ) .and. &
                                (elemI(:,ei_link_Gidx_BIPquick) == thisLink) )
                            elemR(:,er_Depth) = DepthUp
                        endwhere
                    end if
                end do

            case default
                print*, 'In ', subroutine_name
                print*, 'error: unexpected initial depth type, ', LdepthType,'  in link, ', thisLink
                stop 83753

        end select

        if (setting%Debug%File%initial_condition) &
        write(*,"(A,i5,A)") '*** leave ' // trim(subroutine_name) // " [Processor ", this_image(), "]"
    end subroutine init_IC_get_depth_from_linkdata
!
!==========================================================================
!==========================================================================
!
    subroutine init_IC_get_flow_roughness_from_linkdata (thisLink)
        !--------------------------------------------------------------------------
        !
        !% get the initial flowrate and roughness data from links
        !
        !--------------------------------------------------------------------------

            integer, intent(in) :: thisLink

            character(64) :: subroutine_name = 'init_IC_get_flow_roughness_from_linkdata'
        !--------------------------------------------------------------------------
            if (icrash) return
            if (setting%Debug%File%initial_condition) &
            write(*,"(A,i5,A)") '*** leave ' // trim(subroutine_name) // " [Processor ", this_image(), "]"

        !%  handle all the initial conditions that don't depend on geometry type
        where (elemI(:,ei_link_Gidx_BIPquick) == thisLink)
            elemR(:,er_Flowrate)       = link%R(thisLink,lr_InitialFlowrate)
            elemR(:,er_Flowrate_N0)    = link%R(thisLink,lr_InitialFlowrate)
            elemR(:,er_Flowrate_N1)    = link%R(thisLink,lr_InitialFlowrate)
            elemR(:,er_Roughness)      = link%R(thisLink,lr_Roughness)
        endwhere

        if (setting%Debug%File%initial_condition) &
        write(*,"(A,i5,A)") '*** leave ' // trim(subroutine_name) // " [Processor ", this_image(), "]"
    end subroutine init_IC_get_flow_roughness_from_linkdata
!
!==========================================================================
!==========================================================================
!
    subroutine init_IC_get_elemtype_from_linkdata (thisLink)
        !--------------------------------------------------------------------------
        !% get the geometry data from links
        !--------------------------------------------------------------------------

            integer, intent(in) :: thisLink
            integer, pointer    :: linkType

            character(64) :: subroutine_name = 'init_IC_get_elemtype_from_linkdata'
        !--------------------------------------------------------------------------
            if (icrash) return
            if (setting%Debug%File%initial_condition) &
            write(*,"(A,i5,A)") '*** leave ' // trim(subroutine_name) // " [Processor ", this_image(), "]"

        !% necessary pointers
        linkType      => link%I(thisLink,li_link_type)

        select case (linkType)

            case (lChannel)

                where (elemI(:,ei_link_Gidx_BIPquick) == thisLink)
                    elemI(:,ei_elementType)     = CC
                    elemI(:,ei_HeqType)         = time_march
                    elemI(:,ei_QeqType)         = time_march
                endwhere


            case (lpipe)

                where (elemI(:,ei_link_Gidx_BIPquick) == thisLink)
                    elemI(:,ei_elementType)     = CC
                    elemI(:,ei_HeqType)         = time_march
                    elemI(:,ei_QeqType)         = time_march
                    elemYN(:,eYN_canSurcharge)  =  .true.
                endwhere

            case (lweir)

                where (elemI(:,ei_link_Gidx_BIPquick) == thisLink)
                    elemI(:,ei_elementType)         = weir
                    elemI(:,ei_QeqType)             = diagnostic
                    elemYN(:,eYN_canSurcharge)      = link%YN(thisLink,lYN_CanSurcharge)
                endwhere

            case (lOrifice)

                where (elemI(:,ei_link_Gidx_BIPquick) == thisLink)
                    elemI(:,ei_elementType)            = orifice
                    elemI(:,ei_QeqType)                = diagnostic
                    elemYN(:,eYN_canSurcharge)         = .true.
                endwhere

            case (lPump)

                print*, 'In ', subroutine_name
                print*, 'pumps are not handeled yet'
                stop 77364

            case (lOutlet)
                where (elemI(:,ei_link_Gidx_BIPquick) == thisLink)
                    elemI(:,ei_elementType)            = outlet
                    elemI(:,ei_QeqType)                = diagnostic
                    elemYN(:,eYN_canSurcharge)         = .true.
                endwhere

            case default

                print*, 'In ', subroutine_name
                print*, 'error: unexpected link, ', linkType,'  in the network'
                stop 65343

        end select


        if (setting%Debug%File%initial_condition) &
        write(*,"(A,i5,A)") '*** leave ' // trim(subroutine_name) // " [Processor ", this_image(), "]"
    end subroutine init_IC_get_elemtype_from_linkdata
!
!==========================================================================
!==========================================================================
!
    subroutine init_IC_get_geometry_from_linkdata (thisLink)
        !--------------------------------------------------------------------------
        !% get the geometry data from links
        !--------------------------------------------------------------------------

            integer, intent(in) :: thisLink
            integer, pointer    :: linkType
            character(64) :: subroutine_name = 'init_IC_get_flow_roughness_from_linkdata'
        !--------------------------------------------------------------------------
            if (icrash) return
            if (setting%Debug%File%initial_condition) &
                write(*,"(A,i5,A)") '*** leave ' // trim(subroutine_name) // " [Processor ", this_image(), "]"

        !% necessary pointers
        linkType      => link%I(thisLink,li_link_type)

        select case (linkType)

            case (lChannel)
                !% get geomety data for channels
                call init_IC_get_channel_geometry (thisLink)

            case (lpipe)
                !% get geomety data for conduits
                call init_IC_get_conduit_geometry (thisLink)

            case (lweir)
                !% get geomety data for weirs
                call init_IC_get_weir_geometry (thisLink)

            case (lOrifice)
                !% get geomety data for orifices
                call init_IC_get_orifice_geometry (thisLink)

            case (lPump)

                print*, 'In ', subroutine_name
                print*, 'pumps are not handeled yet'
                stop

            case (lOutlet)
                !% get geomety data for outlets
                call init_IC_get_outlet_geometry (thisLink)

            case default

                print*, 'In ', subroutine_name
                print*, 'error: unexpected link, ', linkType,'  in the network'
                stop 99834

        end select


        if (setting%Debug%File%initial_condition) &
        write(*,"(A,i5,A)") '*** leave ' // trim(subroutine_name) // " [Processor ", this_image(), "]"
    end subroutine init_IC_get_geometry_from_linkdata
!
!==========================================================================
!==========================================================================
!
    subroutine init_IC_get_channel_geometry (thisLink)
        !--------------------------------------------------------------------------
        !
        !% get the geometry data for open channel links
        !% and calculate element volumes
        !%
        !% Note that the "FullDepth" must be defined for open channels.    
        !--------------------------------------------------------------------------

            integer, intent(in) :: thisLink
            integer, pointer    :: geometryType

            character(64) :: subroutine_name = 'init_IC_get_channel_geometry'
        !--------------------------------------------------------------------------
            if (icrash) return
            if (setting%Debug%File%initial_condition) &
            write(*,"(A,i5,A)") '*** leave ' // trim(subroutine_name) // " [Processor ", this_image(), "]"

        !% pointer to geometry type
        geometryType => link%I(thisLink,li_geometry)

        select case (geometryType)

            case (lRectangular)

                where (elemI(:,ei_link_Gidx_BIPquick) == thisLink)

                    elemI(:,ei_geometryType) = rectangular

                    !% store geometry specific data
                    elemSGR(:,esgr_Rectangular_Breadth) = link%R(thisLink,lr_BreadthScale)

                    elemR(:,er_BreadthMax)   = elemSGR(:,esgr_Rectangular_Breadth)
                    elemR(:,er_Area)         = elemSGR(:,esgr_Rectangular_Breadth) * elemR(:,er_Depth)
                    elemR(:,er_Area_N0)      = elemR(:,er_Area)
                    elemR(:,er_Area_N1)      = elemR(:,er_Area)
                    elemR(:,er_Volume)       = elemR(:,er_Area) * elemR(:,er_Length)
                    elemR(:,er_Volume_N0)    = elemR(:,er_Volume)
                    elemR(:,er_Volume_N1)    = elemR(:,er_Volume)
                    !% the full depth of channel is set to a large depth so it
                    !% never surcharges. the large depth is set as, factor x width,
                    !% where the factor is an user controlled paratmeter.
                    elemR(:,er_FullDepth)    = setting%Limiter%Channel%LargeDepthFactor * &
                                                link%R(thisLink,lr_BreadthScale)
                    elemR(:,er_ZbreadthMax)  = elemR(:,er_FullDepth) + elemR(:,er_Zbottom)
                    elemR(:,er_Zcrown)       = elemR(:,er_Zbottom) + elemR(:,er_FullDepth)
                    elemR(:,er_FullArea)     = elemSGR(:,esgr_Rectangular_Breadth) * elemR(:,er_FullDepth)
                    elemR(:,er_FullVolume)   = elemR(:,er_FullArea) * elemR(:,er_Length)
                endwhere

            case (lTrapezoidal)

                where (elemI(:,ei_link_Gidx_BIPquick) == thisLink)

                    elemI(:,ei_geometryType) = trapezoidal

                    !% store geometry specific data
                    elemSGR(:,esgr_Trapezoidal_Breadth)    = link%R(thisLink,lr_BreadthScale)
                    elemSGR(:,esgr_Trapezoidal_LeftSlope)  = link%R(thisLink,lr_LeftSlope)
                    elemSGR(:,esgr_Trapezoidal_RightSlope) = link%R(thisLink,lr_RightSlope)

                    ! (Bottom width + averageSlope * Depth)*Depth
                    elemR(:,er_Area)         = (elemSGR(:,esgr_Trapezoidal_Breadth) + onehalfR * &
                                (elemSGR(:,esgr_Trapezoidal_LeftSlope) + elemSGR(:,esgr_Trapezoidal_RightSlope)) * &
                                elemR(:,er_Depth)) * elemR(:,er_Depth)

                    elemR(:,er_Area_N0)      = elemR(:,er_Area)
                    elemR(:,er_Area_N1)      = elemR(:,er_Area)
                    elemR(:,er_Volume)       = elemR(:,er_Area) * elemR(:,er_Length)
                    elemR(:,er_Volume_N0)    = elemR(:,er_Volume)
                    elemR(:,er_Volume_N1)    = elemR(:,er_Volume)

<<<<<<< HEAD
                    ! Bottom width + (lslope + rslope) * BankFullDepth
                    elemR(:,er_BreadthMax)   = elemSGR(:,esgr_Trapezoidal_Breadth) + (elemSGR(:,esgr_Trapezoidal_LeftSlope) + &
                                elemSGR(:,esgr_Trapezoidal_RightSlope)) * elemR(:,er_FullDepth)
            
=======
>>>>>>> 8a351013
                    !% the full depth of channel is set to a large depth so it
                    !% never surcharges. the large depth is set as, factor x width,
                    !% where the factor is an user controlled paratmeter.
                    elemR(:,er_FullDepth)    = setting%Limiter%Channel%LargeDepthFactor * &
                                                max(link%R(thisLink,lr_BreadthScale), twoR)

                    ! Bottom width + (lslope + rslope) * BankFullDepth
                    elemR(:,er_BreadthMax)   = elemSGR(:,esgr_Trapezoidal_Breadth) + (elemSGR(:,esgr_Trapezoidal_LeftSlope) + &
                                elemSGR(:,esgr_Trapezoidal_RightSlope)) * elemR(:,er_FullDepth)
                    
                    elemR(:,er_ZbreadthMax)  = elemR(:,er_FullDepth) + elemR(:,er_Zbottom)
                    elemR(:,er_Zcrown)       = elemR(:,er_Zbottom) + elemR(:,er_FullDepth)
                    elemR(:,er_FullArea)     = (elemSGR(:,esgr_Trapezoidal_Breadth) + onehalfR * &
                                (elemSGR(:,esgr_Trapezoidal_LeftSlope) + elemSGR(:,esgr_Trapezoidal_RightSlope)) * &
                                elemR(:,er_FullDepth)) * elemR(:,er_FullDepth)
                    elemR(:,er_FullVolume)   = elemR(:,er_FullArea) * elemR(:,er_Length)
                endwhere

            case default

                print*, 'In, ', subroutine_name
                print*, 'Only rectangular channel geometry is handeled at this moment'
                stop 98734

        end select

        if (setting%Debug%File%initial_condition) &
        write(*,"(A,i5,A)") '*** leave ' // trim(subroutine_name) // " [Processor ", this_image(), "]"
    end subroutine init_IC_get_channel_geometry
!
!==========================================================================
!==========================================================================
!
    subroutine init_IC_get_conduit_geometry (thisLink)
        !--------------------------------------------------------------------------
        !
        !% get the geometry data for conduit links
        !% and calculate element volumes
        !
        !--------------------------------------------------------------------------
            integer :: ii
            integer, intent(in) :: thisLink
            integer, pointer    :: geometryType

            character(64) :: subroutine_name = 'init_IC_get_conduit_geometry'
        !--------------------------------------------------------------------------
            if (icrash) return
            if (setting%Debug%File%initial_condition) &
            write(*,"(A,i5,A)") '*** leave ' // trim(subroutine_name) // " [Processor ", this_image(), "]"

        !% pointer to geometry type
        geometryType => link%I(thisLink,li_geometry)

        select case (geometryType)

        ! case (lRectangular)

        !     where (elemI(:,ei_link_Gidx_BIPquick) == thisLink)

        !         elemI(:,ei_geometryType)    = rectangular_closed

        !         !% store geometry specific data
        !         elemSGR(:,esgr_Rectangular_Breadth) = link%R(thisLink,lr_BreadthScale)

        !         elemR(:,er_BreadthMax)      = elemSGR(:,esgr_Rectangular_Breadth)
        !         elemR(:,er_Area)            = elemSGR(:,esgr_Rectangular_Breadth) * elemR(:,er_Depth)
        !         elemR(:,er_Area_N0)         = elemR(:,er_Area)
        !         elemR(:,er_Area_N1)         = elemR(:,er_Area)
        !         elemR(:,er_Volume)          = elemR(:,er_Area) * elemR(:,er_Length)
        !         elemR(:,er_Volume_N0)       = elemR(:,er_Volume)
        !         elemR(:,er_Volume_N1)       = elemR(:,er_Volume)
        !         elemR(:,er_FullDepth)       = link%R(thisLink,lr_FullDepth)
        !         elemR(:,er_ZbreadthMax)     = elemR(:,er_FullDepth) + elemR(:,er_Zbottom)
        !         elemR(:,er_Zcrown)          = elemR(:,er_Zbottom) + elemR(:,er_FullDepth)
        !         elemR(:,er_FullArea)        = elemSGR(:,esgr_Rectangular_Breadth) * elemR(:,er_FullDepth)
        !         elemR(:,er_FullVolume)      = elemR(:,er_FullArea) * elemR(:,er_Length)
        !     endwhere

        case (lCircular)

            where (elemI(:,ei_link_Gidx_BIPquick) == thisLink)

                elemI(:,ei_geometryType)    = circular

                !% store geometry specific data
                elemSGR(:,esgr_Circular_Diameter) = link%R(thisLink,lr_BreadthScale)
                elemSGR(:,esgr_Circular_Radius)   = link%R(thisLink,lr_BreadthScale) / twoR

                elemR(:,er_FullDepth)             = link%R(thisLink,lr_FullDepth)
                elemR(:,er_Zcrown)                = elemR(:,er_Zbottom) + elemR(:,er_FullDepth)
                elemR(:,er_ZbreadthMax)           = elemR(:,er_FullDepth)/twoR + elemR(:,er_Zbottom)
                elemR(:,er_FullArea)              = pi * elemSGR(:,esgr_Circular_Radius) ** twoR
                elemR(:,er_FullVolume)            = elemR(:,er_FullArea) * elemR(:,er_Length)
                elemR(:,er_FullHydDepth)          = elemR(:,er_FullDepth)
                elemR(:,er_FullPerimeter)         = elemR(:,er_FullArea) / (onefourthR * elemR(:,er_FullDepth))
                elemR(:,er_BreadthMax)            = elemSGR(:,esgr_Circular_Diameter)
                elemR(:,er_AreaBelowBreadthMax)   = elemR(:,er_FullArea)  / twoR

                ! elemR(ii,er_Area)                  = circular_area_from_depth_singular(ii)

                !% HACK: for initial condition steup, use analytical functions which works with where
                !% statement

                elemR(:,er_Area)                  = (elemSGR(:,esgr_Circular_Radius) **2) * &
                                (acos(1.0 - (elemR(:,er_Depth)/elemSGR(:,esgr_Circular_Radius))) - &
                                sin(2.0*acos(1.0 - (elemR(:,er_Depth)/elemSGR(:,esgr_Circular_Radius))))/2.0 )

                elemR(:,er_Area_N0)               = elemR(:,er_Area)
                elemR(:,er_Area_N1)               = elemR(:,er_Area)
                elemR(:,er_Volume)                = elemR(:,er_Area) * elemR(:,er_Length)
                elemR(:,er_Volume_N0)             = elemR(:,er_Volume)
                elemR(:,er_Volume_N1)             = elemR(:,er_Volume)
            end where

        case default

            print*, 'In, ', subroutine_name
            print*, 'Only rectangular, and circular conduit geometry is handeled at this moment'
            stop 88734433

        end select

        if (setting%Debug%File%initial_condition) &
        write(*,"(A,i5,A)") '*** leave ' // trim(subroutine_name) // " [Processor ", this_image(), "]"
    end subroutine init_IC_get_conduit_geometry
!
!==========================================================================
!==========================================================================
!
    subroutine init_IC_get_weir_geometry (thisLink)
        !--------------------------------------------------------------------------
        !
        !% get the geometry and other data data for weir links
        !
        !--------------------------------------------------------------------------

            integer, intent(in) :: thisLink
            integer, pointer    :: specificWeirType

            character(64) :: subroutine_name = 'init_IC_get_weir_geometry'
        !--------------------------------------------------------------------------
            if (icrash) return
            if (setting%Debug%File%initial_condition) &
                write(*,"(A,i5,A)") '*** enter ' // trim(subroutine_name) // " [Processor ", this_image(), "]"

        !% pointer to specific weir type
        specificWeirType => link%I(thisLink,li_weir_type)

        select case (specificWeirType)
            !% copy weir specific data
            case (lTrapezoidalWeir)

                where (elemI(:,ei_link_Gidx_BIPquick) == thisLink)
                    !% integer data
                    elemSI(:,esi_Weir_SpecificType)          = trapezoidal_weir

                    !% real data
                    elemSR(:,esr_Weir_EffectiveFullDepth)    = link%R(thisLink,lr_FullDepth)
                    elemSR(:,esr_Weir_Rectangular)           = link%R(thisLink,lr_DischargeCoeff1)
                    elemSR(:,esr_Weir_Triangular)            = link%R(thisLink,lr_DischargeCoeff2)
                    elemSR(:,esr_Weir_TrapezoidalBreadth)    = link%R(thisLink,lr_BreadthScale)
                    elemSR(:,esr_Weir_TrapezoidalLeftSlope)  = link%R(thisLink,lr_SideSlope)
                    elemSR(:,esr_Weir_TrapezoidalRightSlope) = link%R(thisLink,lr_SideSlope)
                    elemSR(:,esr_Weir_Zcrest)                = elemR(:,er_Zbottom) + link%R(thisLink,lr_InletOffset)
                    elemSR(:,esr_Weir_Zcrown)                = elemSR(:,esr_Weir_Zcrest) + link%R(thisLink,lr_FullDepth)
                endwhere

            case (lSideFlowWeir)

                where (elemI(:,ei_link_Gidx_BIPquick) == thisLink)
                    !% integer data
                    elemSI(:,esi_Weir_SpecificType)          = side_flow
                    elemSI(:,esi_Weir_EndContractions)       = link%I(thisLink,li_weir_EndContrations)

                    !% real data
                    elemSR(:,esr_Weir_EffectiveFullDepth)    = link%R(thisLink,lr_FullDepth)
                    elemSR(:,esr_Weir_Rectangular)           = link%R(thisLink,lr_DischargeCoeff1)
                    elemSR(:,esr_Weir_RectangularBreadth)    = link%R(thisLink,lr_BreadthScale)
                    elemSR(:,esr_Weir_Zcrest)                = elemR(:,er_Zbottom) + link%R(thisLink,lr_InletOffset)
                    elemSR(:,esr_Weir_Zcrown)                = elemSR(:,esr_Weir_Zcrest) + link%R(thisLink,lr_FullDepth)
                endwhere

            case (lRoadWayWeir)

                print*, 'In ', subroutine_name
                print*, 'roadway weir is not handeled yet'
                stop

            case (lVnotchWeir)

                where (elemI(:,ei_link_Gidx_BIPquick) == thisLink)
                    !% integer data
                    elemSI(:,esi_Weir_SpecificType)          = vnotch_weir

                    !% real data
                    elemSR(:,esr_Weir_EffectiveFullDepth)    = link%R(thisLink,lr_FullDepth)
                    elemSR(:,esr_Weir_Triangular)            = link%R(thisLink,lr_DischargeCoeff1)
                    elemSR(:,esr_Weir_TriangularSideSlope)   = link%R(thisLink,lr_SideSlope)
                    elemSR(:,esr_Weir_Zcrest)                = elemR(:,er_Zbottom) + link%R(thisLink,lr_InletOffset)
                    elemSR(:,esr_Weir_Zcrown)                = elemSR(:,esr_Weir_Zcrest) + link%R(thisLink,lr_FullDepth)
                endwhere

            case (lTransverseWeir)

                where (elemI(:,ei_link_Gidx_BIPquick) == thisLink)
                    !% integer data
                    elemSI(:,esi_Weir_SpecificType)          = transverse_weir
                    elemSI(:,esi_Weir_EndContractions)       = link%I(thisLink,li_weir_EndContrations)

                    !% real data
                    elemSR(:,esr_Weir_EffectiveFullDepth)    = link%R(thisLink,lr_FullDepth)
                    elemSR(:,esr_Weir_Rectangular)           = link%R(thisLink,lr_DischargeCoeff1)
                    elemSR(:,esr_Weir_RectangularBreadth)    = link%R(thisLink,lr_BreadthScale)
                    elemSR(:,esr_Weir_Zcrest)                = elemR(:,er_Zbottom)  + link%R(thisLink,lr_InletOffset)
                    elemSR(:,esr_Weir_Zcrown)                = elemSR(:,esr_Weir_Zcrest) + link%R(thisLink,lr_FullDepth)
                endwhere

            case default

                print*, 'In ', subroutine_name
                print*, 'error: unknown weir type, ', specificWeirType,'  in network'
                stop 99834

        end select

        if (setting%Debug%File%initial_condition) &
        write(*,"(A,i5,A)") '*** leave ' // trim(subroutine_name) // " [Processor ", this_image(), "]"

    end subroutine init_IC_get_weir_geometry
!
!==========================================================================
!==========================================================================
!
    subroutine init_IC_get_orifice_geometry (thisLink)
        !--------------------------------------------------------------------------
        !
        !% get the geometry and other data data for orifice links
        !
        !--------------------------------------------------------------------------

            integer, intent(in) :: thisLink
            integer, pointer    :: specificOrificeType, OrificeGeometryType

            character(64) :: subroutine_name = 'init_IC_get_orifice_geometry'
        !--------------------------------------------------------------------------
            if (icrash) return
            if (setting%Debug%File%initial_condition) &
                write(*,"(A,i5,A)") '*** enter ' // trim(subroutine_name) // " [Processor ", this_image(), "]"

        !% pointer to specific orifice type
        specificOrificeType => link%I(thisLink,li_orif_type)

        select case (specificOrificeType)
            !% copy orifice specific data
            case (lBottomOrifice)
                where (elemI(:,ei_link_Gidx_BIPquick) == thisLink)
                    !% integer data
                    elemSI(:,esi_Orifice_SpecificType)      = bottom_orifice
                endwhere

            case (lSideOrifice)
                where (elemI(:,ei_link_Gidx_BIPquick) == thisLink)
                    !% integer data
                    elemSI(:,esi_Orifice_SpecificType)       = side_orifice
                endwhere
            case default

                print*, 'In ', subroutine_name
                print*, 'error: unknown orifice type, ', specificOrificeType,'  in network'
                stop 8863411

        end select

        !% pointer to specific orifice geometry
        OrificeGeometryType => link%I(thisLink,li_geometry)

        select case (OrificeGeometryType)
            !% copy orifice specific geometry data
            case (lRectangular_closed)  !% brh20211219 added Rect_closed
                where (elemI(:,ei_link_Gidx_BIPquick) == thisLink)
                    !% integer data
                    elemI(:,ei_geometryType)          = rectangular_closed

                    !% real data
                    elemR(:,er_FullDepth)                    = link%R(thisLink,lr_FullDepth)
                    elemSR(:,esr_Orifice_EffectiveFullDepth) = link%R(thisLink,lr_FullDepth)
                    elemSR(:,esr_Orifice_DischargeCoeff)     = link%R(thisLink,lr_DischargeCoeff1)
                    elemSR(:,esr_Orifice_Zcrest)             = elemR(:,er_Zbottom) + link%R(thisLink,lr_InletOffset)
                    elemSR(:,esr_Orifice_Zcrown)             = elemSR(:,eSr_Orifice_Zcrest) + link%R(thisLink,lr_FullDepth)
                    elemSR(:,esr_Orifice_RectangularBreadth) = link%R(thisLink,lr_BreadthScale)
                end where

            case (lCircular)
                where (elemI(:,ei_link_Gidx_BIPquick) == thisLink)
                    !% integer data
                    elemI(:,ei_geometryType)    = circular

                    !% real data
                    elemSR(:,esr_Orifice_EffectiveFullDepth) = link%R(thisLink,lr_FullDepth)
                    elemSR(:,esr_Orifice_DischargeCoeff)     = link%R(thisLink,lr_DischargeCoeff1)
                    elemSR(:,esr_Orifice_Zcrest)             = elemR(:,er_Zbottom) + link%R(thisLink,lr_InletOffset)
                    elemSR(:,esr_Orifice_Zcrown)             = elemSR(:,esr_Orifice_Zcrest) + link%R(thisLink,lr_FullDepth)
                end where

            case default
                print*, 'In ', subroutine_name
                print*, 'error: unknown orifice geometry type, ', OrificeGeometryType,'  in network'
                stop
            end select


        if (setting%Debug%File%initial_condition) &
        write(*,"(A,i5,A)") '*** leave ' // trim(subroutine_name) // " [Processor ", this_image(), "]"
    end subroutine init_IC_get_orifice_geometry
!
!==========================================================================
!==========================================================================
!
    subroutine init_IC_get_outlet_geometry (thisLink)
        !--------------------------------------------------------------------------
        !
        !% get the geometry and other data data for orifice links
        !
        !--------------------------------------------------------------------------
            integer             :: ii
            integer, intent(in) :: thisLink
            integer, pointer    :: specificOutletType, curveID, eIDx

            character(64) :: subroutine_name = 'init_IC_get_outlet_geometry'
        !--------------------------------------------------------------------------
            if (icrash) return
            if (setting%Debug%File%initial_condition) &
                write(*,"(A,i5,A)") '*** enter ' // trim(subroutine_name) // " [Processor ", this_image(), "]"

        !% pointer to specific outlet type
        specificOutletType => link%I(thisLink,li_outlet_type)
        curveID            => link%I(thisLink,li_curve_id)

        do ii = 1,N_elem(this_image())
            if (elemI(ii,ei_link_Gidx_BIPquick) == thisLink) then

                !% real data
                elemSR(ii,esr_Outlet_Coefficient) = link%R(thisLink,lr_DischargeCoeff1)
                elemSR(ii,esr_Outlet_Exponent)    = link%R(thisLink,lr_DischargeCoeff2)
                elemSR(ii,esr_Outlet_Zcrest)      = elemR(ii,er_Zbottom) + link%R(thisLink,lr_InletOffset)

                if ((specificOutletType == lNodeDepth) .and. (curveID == zeroI)) then
                    !% integer data
                    elemSI(ii,esi_Outlet_SpecificType)  = func_depth_outlet
                elseif ((specificOutletType == lNodeDepth) .and. (curveID /= zeroI)) then
                    !% integer data
                    elemSI(ii,esi_Outlet_SpecificType)  = tabl_depth_outlet
                    elemSI(ii,esi_Outlet_CurveID)       = curveID
                    Curve(curveID)%ElemIdx              = ii
                elseif ((specificOutletType == lNodeHead) .and. (curveID == zeroI)) then
                    !% integer data
                    elemSI(ii,esi_Outlet_SpecificType)  = func_head_outlet
                elseif ((specificOutletType == lNodeHead) .and. (curveID /= zeroI)) then
                    !% integer data
                    elemSI(ii,esi_Outlet_SpecificType)  = tabl_head_outlet
                    elemSI(ii,esi_Outlet_CurveID)       = curveID
                    Curve(curveID)%ElemIdx              = ii
                else
                    print*, 'In ', subroutine_name
                    print*, 'error: unknown orifice type, ', specificOutletType,'  in network'
                    stop 82564
                end if
            end if 
        end do

        if (setting%Debug%File%initial_condition) &
        write(*,"(A,i5,A)") '*** leave ' // trim(subroutine_name) // " [Processor ", this_image(), "]"
    end subroutine init_IC_get_outlet_geometry
!
!==========================================================================
!==========================================================================
!
    ! subroutine init_IC_get_channel_conduit_velocity (thisLink, ePack, npack)
    !     !% brh 20211216 obsolete -- replaced with init_IC_derived_values()
    !     !%-----------------------------------------------------------------
    !     !% Description:
    !     !% get the velocity of channel and conduits
    !     !% and sell all other velocity to zero
    !     !%------------------------------------------------------------------
    !     !% Declarations:
    !         integer, intent(in) :: thisLink
    !         integer, pointer    :: specificWeirType
    !         character(64) :: subroutine_name = 'init_IC_get_channel_conduit_velocity'
    !     !%------------------------------------------------------------------
    !     !% Preliminaries:
    !         if (icrash) return
    !         if (setting%Debug%File%initial_condition) &
    !             write(*,"(A,i5,A)") '*** enter ' // trim(subroutine_name) // " [Processor ", this_image(), "]"
    !     !%------------------------------------------------------------------

    !     !% HACK: this might not be right
    !     where ( (elemI(:,ei_link_Gidx_BIPquick) == thisLink) .and. &
    !             (elemR(:,er_area)               .gt. zeroR ) .and. &
    !             (elemI(:,ei_elementType)        == CC      ) )

    !         elemR(:,er_Velocity)    = elemR(:,er_Flowrate) / elemR(:,er_Area)
    !         elemR(:,er_Velocity_N0) = elemR(:,er_Velocity)
    !         elemR(:,er_Velocity_N1) = elemR(:,er_Velocity)

    !     elsewhere ( (elemI(:,ei_link_Gidx_BIPquick) == thisLink) .and. &
    !                 (elemR(:,er_area)               .le. zeroR ) .and. &
    !                 (elemI(:,ei_elementType)        == CC    ) )

    !         elemR(:,er_Velocity)    = zeroR
    !         elemR(:,er_Velocity_N0) = zeroR
    !         elemR(:,er_Velocity_N1) = zeroR

    !     endwhere

    !     if (setting%Debug%File%initial_condition) &
    !     write(*,"(A,i5,A)") '*** leave ' // trim(subroutine_name) // " [Processor ", this_image(), "]"

    ! end subroutine init_IC_get_channel_conduit_velocity
!%
!%==========================================================================
!%==========================================================================
!%
    subroutine init_IC_from_nodedata ()
        !--------------------------------------------------------------------------
        !
        !% get the initial depth, and geometry data from nJm nodes
        !
        !--------------------------------------------------------------------------

            integer                       :: ii, image, pJunction
            integer, pointer              :: thisJunctionNode
            integer, allocatable, target  :: packed_nJm_idx(:)

            character(64) :: subroutine_name = 'init_IC_from_nodedata'
        !--------------------------------------------------------------------------
            if (icrash) return
            if (setting%Debug%File%initial_condition) &
            write(*,"(A,i5,A)") '*** leave ' // trim(subroutine_name) // " [Processor ", this_image(), "]"

        !% Setting the local image value
        image = this_image()

        !% pack all the link indexes in an image
        packed_nJm_idx = pack(node%I(:,ni_idx), &
                             ((node%I(:,ni_P_image) == image) .and. &
                              (node%I(:,ni_node_type) == nJm) ) )

        !% find the number of links in an image
        pJunction = size(packed_nJm_idx)

        !% cycle through the links in an image
        do ii = 1,pJunction
            !% necessary pointers
            thisJunctionNode => packed_nJm_idx(ii)
            call init_IC_get_junction_data (thisJunctionNode)
        end do

        !% deallocate the temporary array
        deallocate(packed_nJm_idx)

        if (setting%Debug%File%initial_condition) &
        write(*,"(A,i5,A)") '*** leave ' // trim(subroutine_name) // " [Processor ", this_image(), "]"
    end subroutine init_IC_from_nodedata
!
!==========================================================================
!==========================================================================
!
    subroutine init_IC_get_junction_data (thisJunctionNode)        
        !--------------------------------------------------------------------------
        !% get data for the multi branch junction elements
        !--------------------------------------------------------------------------
        integer, intent(in) :: thisJunctionNode

        integer              :: ii, jj, JMidx, JBidx
        integer, pointer     :: BranchIdx, geometryType, JmType, curveID
        real(8), allocatable :: integrated_volume(:)

        character(64) :: subroutine_name = 'init_IC_get_junction_data'
        !--------------------------------------------------------------------------
        if (icrash) return
        if (setting%Debug%File%initial_condition) &
            write(*,"(A,i5,A)") '*** enter ' // trim(subroutine_name) // " [Processor ", this_image(), "]"

        !%................................................................
        !% Junction main
        !%................................................................
        !% find the first element ID associated with that nJm
        !% masked on the global node number for this node.
        JMidx = minval(elemI(:,ei_Lidx), elemI(:,ei_node_Gidx_SWMM) == thisJunctionNode)

        !% the first element index is a junction main
        elemI(JMidx,ei_elementType)  = JM
        elemI(JMidx,ei_HeqType)      = time_march
        elemI(JMidx,ei_QeqType)      = notused

        !% set the type of junction main
        if (node%YN(thisJunctionNode,nYN_has_storage)) then
            if (node%I(thisJunctionNode,ni_curve_ID) .eq. 0) then
                elemSI(JMidx,esi_JunctionMain_Type)   = FunctionalStorage
                elemSR(JMidx,esr_Storage_Constant)    = node%R(thisJunctionNode,nr_StorageConstant)
                elemSR(JMidx,esr_Storage_Coefficient) = node%R(thisJunctionNode,nr_StorageCoeff)
                elemSR(JMidx,esr_Storage_Exponent)    = node%R(thisJunctionNode,nr_StorageExponent)

            else
                elemSI(JMidx,esi_JunctionMain_Type) = TabularStorage
                elemSI(JMidx,esi_JunctionMain_Curve_ID) = node%I(thisJunctionNode,ni_curve_ID)
            end if
        else
            !%-----------------------------------------------------------------------
            !% HACK: Junction main with artifical storage are rectangular
            !%-----------------------------------------------------------------------
            elemSI(JMidx,esi_JunctionMain_Type) = ArtificalStorage
            elemI(JMidx,ei_geometryType)        = rectangular
        end if

        !% junction main depth and head from initial conditions
        elemR(JMidx,er_Depth)     = node%R(thisJunctionNode,nr_InitialDepth)
        elemR(JMidx,er_Head)      = elemR(JMidx,er_Depth) + elemR(JMidx,er_Zbottom)
        elemR(JMidx,er_FullDepth) = node%R(thisJunctionNode,nr_FullDepth)

        !% JM elements are not solved for momentum.
        elemR(JMidx,er_Flowrate)     = zeroR
        elemR(JMidx,er_Velocity)     = zeroR

        !% wave speed is the gravity wave speed for the depth
        elemR(JMidx,er_WaveSpeed)    = sqrt(setting%constant%gravity * elemR(JMidx,er_Depth))
        elemR(JMidx,er_FroudeNumber) = zeroR

        !% find if the node can surcharge
        if (node%R(thisJunctionNode,nr_SurchargeDepth) .ne. nullValueR) then
            elemYN(JMidx,eYN_canSurcharge)  = .true.
            elemR(JMidx,er_FullDepth) = node%R(thisJunctionNode,nr_SurchargeDepth)
        else
            elemYN(JMidx,eYN_canSurcharge)  = .false.
        end if

        !%................................................................
        !% Junction Branches
        !%................................................................
        !% loopthrough all the branches
        !% HACK -- replace much of this with a call to the standard geometry after all other IC have
        !% been done. The branch depth should be based on the upstream or downstream depth of the
        !% adjacent element.
        do ii = 1,max_branch_per_node

            !% find the element id of junction branches
            JBidx = JMidx + ii

            !% set the junction branch element type
            elemI(JBidx,ei_elementType) = JB

            !% set the geometry for existing branches
            !% Note that elemSI(,...Exists) is set in init_network_handle_nJm
            if (elemSI(JBidx,esi_JunctionBranch_Exists) == oneI) then

                BranchIdx    => elemSI(JBidx,esi_JunctionBranch_Link_Connection)
                geometryType => link%I(BranchIdx,li_geometry)

                !% set the JB to time_march for use with splitting between AC
                !% and ETM in rk2_extrapolate_to_fullstep_ETM, rk2_restore_to_midstep_ETM
                !% rk2_interpolate_to_halfstep_AC, k2_restore_to_fullstep_AC
                elemI(JBidx,ei_HeqType) = time_march
                elemI(JBidx,ei_QeqType) = time_march

                !% set the initial head to the same as the junction main
                elemR(JBidx,er_Head)    = elemR(JMidx,er_Head)
                !print *, 'here 39705 head ',elemR(JBidx,er_Head)
                elemR(JBidx,er_Depth)   = elemR(JBidx,er_Head) - elemR(JBidx,er_Zbottom)
                if (elemR(JBidx,er_Head) < elemR(JBidx,er_Zbottom)) then
                    elemR(JBidx,er_Head) = elemR(JBidx,er_Zbottom)
                    elemR(JBidx,er_Depth) = zeroR
                end if
                !print *, 'here 98847 depth',elemR(JBidx,er_Depth)
                !if (elemR(JBidx,er_Depth) < setting%ZeroValue%Depth) then
                !    elemR(JBidx,er_Depth) = setting%ZeroValue%depth
                !    elemR(JBidx,er_Head)  = setting%ZeroValue%depth + elemR(JBidx,er_Zbottom)
                !end if

                !print *,'here 857895 Depth ', elemR(JBidx,er_Depth)
                !% JB elements initialized for momentum
                elemR(JBidx,er_WaveSpeed)    = sqrt(setting%constant%gravity * elemR(JBidx,er_Depth))
                elemR(JBidx,er_FroudeNumber) = zeroR

                ! set the common geometry for conduits and non-conduits that are independent of cross-section shape
                if (link%I(BranchIdx,li_link_type) == lPipe) then
                    elemYN(JBidx,eYN_canSurcharge)  = .true.
                    elemR(JBidx,er_FullDepth)   = link%R(BranchIdx,lr_FullDepth)
                else
                    elemYN(JBidx,eYN_canSurcharge)  = .false.
                    elemR(JBidx,er_FullDepth)   = setting%Limiter%Channel%LargeDepthFactor * &
                                                    link%R(BranchIdx,lr_BreadthScale)
                end if
                elemR(JBidx,er_Zcrown)      = elemR(JBidx,er_Zbottom) + elemR(JBidx,er_FullDepth)

                !% Junction branch k-factor
                !% If the user does not input the K-factor for junction branches entrance/exit loses then
                !% use default from setting
                if (node%R(thisJunctionNode,nr_JunctionBranch_Kfactor) .ne. nullvalueR) then
                    elemSR(JBidx,esr_JunctionBranch_Kfactor) = node%R(thisJunctionNode,nr_JunctionBranch_Kfactor)
                else
                    elemSR(JBidx,esr_JunctionBranch_Kfactor) = setting%Junction%kFactor
                end if

                !% get the geometry data -- the branch takes on geometry of the upstream link
                select case (geometryType)

                    case (lRectangular,lRectangular_closed) !% brh20211219 the rect closed needed when orifice is adjacent
                        elemI(JBidx,ei_geometryType) = rectangular
                        elemR(JBidx,er_BreadthMax)   = link%R(BranchIdx,lr_BreadthScale)
                        elemR(JBidx,er_Area)         = elemR(JBidx,er_BreadthMax) * elemR(JBidx,er_Depth)

                        !% store geometry specific data
                        elemSGR(JBidx,esgr_Rectangular_Breadth) = link%R(BranchIdx,lr_BreadthScale)
                        elemR(JBidx,er_FullArea)    = elemR(JBidx,er_BreadthMax) * link%R(BranchIdx,lr_FullDepth)
                        elemR(JBidx,er_ZbreadthMax) = link%R(BranchIdx,lr_FullDepth) + elemR(JBidx,er_Zbottom)

                    case (lTrapezoidal)
                        !% brh20211217, reviewed
                        elemI(JBidx,ei_geometryType) = trapezoidal

                        !% store geometry specific data
                        elemSGR(JBidx,esgr_Trapezoidal_Breadth)    = link%R(BranchIdx,lr_BreadthScale)
                        elemSGR(JBidx,esgr_Trapezoidal_LeftSlope)  = link%R(BranchIdx,lr_LeftSlope)
                        elemSGR(JBidx,esgr_Trapezoidal_RightSlope) = link%R(BranchIdx,lr_RightSlope)

                        elemR(JBidx,er_ZBreadthMax) = elemR(JBidx,er_Zbottom) + link%R(BranchIdx,lr_FullDepth)

                        elemR(JBidx,er_BreadthMax)  = elemSGR(JBidx,esgr_Trapezoidal_Breadth) &
                                 + link%R(BranchIdx,lr_FullDepth)                             &
                                 * (   elemSGR(JBidx,esgr_Trapezoidal_LeftSlope)               &
                                     + elemSGR(JBidx,esgr_Trapezoidal_RightSlope) ) 

                        elemR(JBidx,er_FullArea)    =  elemR(JBidx,er_FullDepth)                  &
                                * (   elemSGR(JBidx,esgr_Trapezoidal_Breadth)                     &
                                    + onehalfR * elemR(JBidx,er_FullDepth)                        &
                                       * (   elemSGR(JBidx,esgr_Trapezoidal_LeftSlope)            &
                                           + elemSGR(JBidx,esgr_Trapezoidal_RightSlope) ) )
                                  
                    case (lCircular)
                        elemI(JBidx,ei_geometryType) = circular

                        !% store geometry specific data
                        elemSGR(JBidx,esgr_Circular_Diameter) = link%R(BranchIdx,lr_FullDepth)
                        elemSGR(JBidx,esgr_Circular_Radius)   = elemSGR(JBidx,esgr_Circular_Diameter) / twoR

                        elemR(JBidx,er_ZBreadthMax) = link%R(BranchIdx,lr_FullDepth) / twoR + elemR(JBidx,er_Zbottom)

                        elemR(JBidx,er_BreadthMax)  = link%R(BranchIdx,lr_FullDepth)

                        elemR(JBidx,er_FullArea)    = pi * elemSGR(JBidx,esgr_Circular_Radius) ** twoR

                    case default

                        print *, 'In, ', subroutine_name
                        print *, 'link found of type ',trim(reverseKey(lCircular))
                        print *, 'Only rectangular, trapezoidal, and circular geometry is handeled at this time'
                        stop 308974

                end select

                !% get the flow data from links for junction branches
                !% this flowrate will always be lagged in junction branches
                elemR(JBidx,er_Flowrate) = link%R(BranchIdx,lr_InitialFlowrate)

                if (elemR(JBidx,er_Area) .gt. setting%ZeroValue%Area) then ! BRHbugfix 20210813
                    elemR(JBidx,er_Velocity) = elemR(JBidx,er_Flowrate) / elemR(JBidx,er_Area)
                else
                    elemR(JBidx,er_Velocity) = zeroR
                end if

                !% Common geometry that do not depend on cross-section
                elemR(JBidx,er_Area_N0)      = elemR(JBidx,er_Area)
                elemR(JBidx,er_Area_N1)      = elemR(JBidx,er_Area)
                elemR(JBidx,er_Volume)       = elemR(JBidx,er_Area) * elemR(JBidx,er_Length)
                elemR(JBidx,er_Volume_N0)    = elemR(JBidx,er_Volume)
                elemR(JBidx,er_Volume_N1)    = elemR(JBidx,er_Volume)

            end if
        end do

        !% HACK:
        !% set initial conditions for junction main from the junction branch data
        !% For the momentum we are simply using rectangular geometry as a damping pot for the junctions.
        !% Goal is to ensure consistency with the links and mass conservation.
        !% Need to replace how JM geometry is handled in timeloop before we change this.
        !% length -- here uses the largest 2 input and output to get a maximum length

        !% get junction main geometry based on type
        JmType => elemSI(JMidx,esi_JunctionMain_Type)

        select case (JmType)

            case (ArtificalStorage)

                elemR(JMidx,er_Length) = max(elemR(JMidx+1,er_Length), elemR(JMidx+3,er_Length), &
                                             elemR(JMidx+5,er_Length)) + &
                                         max(elemR(JMidx+2,er_Length), elemR(JMidx+4,er_Length), &
                                             elemR(JMidx+6,er_Length))

                !% HACK: finding the average breadth. This will not work for channels with other than rectangular geometry.
                !% we need to generalize this
                elemSGR(JMidx,esgr_Rectangular_Breadth) = (elemR(JMidx+1,er_Length)*elemSGR(JMidx+1,esgr_Rectangular_Breadth) + &
                                                           elemR(JMidx+2,er_Length)*elemSGR(JMidx+2,esgr_Rectangular_Breadth) + &
                                                           elemR(JMidx+3,er_Length)*elemSGR(JMidx+3,esgr_Rectangular_Breadth) + &
                                                           elemR(JMidx+4,er_Length)*elemSGR(JMidx+4,esgr_Rectangular_Breadth) + &
                                                           elemR(JMidx+5,er_Length)*elemSGR(JMidx+5,esgr_Rectangular_Breadth) + &
                                                           elemR(JMidx+6,er_Length)*elemSGR(JMidx+6,esgr_Rectangular_Breadth))/ &
                                                           elemR(JMidx,er_Length)

                !% Volume
                !% rectangular volume depends on characteristic length and breadth.
                elemR(JMidx,er_Volume) =   elemSGR(JMidx,esgr_Rectangular_Breadth) * elemR(JMidx,er_Length) * elemR(JMidx,er_Depth)

                elemR(JMidx,er_Volume_N0) = elemR(JMidx,er_Volume)
                elemR(JMidx,er_Volume_N1) = elemR(JMidx,er_Volume)

            case (FunctionalStorage)
                elemR(JMidx,er_Volume) = elemSR(JMidx,esr_Storage_Constant) * elemR(JMidx,er_Depth) +          &
                    (elemSR(JMidx,esr_Storage_Coefficient) / (elemSR(JMidx,esr_Storage_Exponent) + oneR)) * &
                    elemR(JMidx,er_Depth) ** (elemSR(JMidx,esr_Storage_Exponent) + oneR)

                elemR(JMidx,er_Volume_N0) = elemR(JMidx,er_Volume)
                elemR(JMidx,er_Volume_N1) = elemR(JMidx,er_Volume)

                !% create a storage curve
                call storage_create_curve (JMidx)

            case (TabularStorage)
                curveID => elemSI(JMidx,esi_JunctionMain_Curve_ID)
                Curve(curveID)%ElemIdx = JMidx
                !% SWMM5+ needs a volume vs depth relationship thus Trapezoidal rule is used
                !% to get to integrate the area vs depth curve
                call storage_integrate_area_vs_depth_curve (curveID)

                !% now interpolate from the cure to get the volume
                call storage_interpolate_volume_from_depth_singular (JMidx)

            case default
                print*, 'In, ', subroutine_name
                print*, 'error: unknown junction main type, ', JmType
                stop 54895

        end select

        ! call the standard geometry update for junction branches
        call geo_assign_JB (ALLtm, ep_JM_ALLtm)

        if (setting%Debug%File%initial_condition) &
        write(*,"(A,i5,A)") '*** leave ' // trim(subroutine_name) // " [Processor ", this_image(), "]"
    end subroutine init_IC_get_junction_data
!%
!%==========================================================================
!%==========================================================================
!%
    subroutine init_IC_derived_data ()
        !%------------------------------------------------------------------
        !% Description:
        !% Initial conditions for data derived from data already read from
        !% the input file
        !%------------------------------------------------------------------
        !% Declarations
            logical, pointer :: isSmallVol(:)
            integer, pointer :: npack, thisP(:)
            real(8), pointer :: area(:), flowrate(:), velocity(:)
            integer          :: thisCol
        !%------------------------------------------------------------------
        !% Preliminaries
        !%------------------------------------------------------------------
        !% Aliases
            thisCol    = ep_CC_Q_NOTsmalldepth
            npack      => npack_elemP(thisCol)
            thisP      => elemP(1:npack,thisCol)
            area       => elemR(:,er_Area)
            flowrate   => elemR(:,er_Flowrate)
            velocity   => elemR(:,er_Velocity)
        !%------------------------------------------------------------------
        
        elemR(:,er_Velocity) = zeroR

        if (npack < 1) return
        velocity(thisP) = flowrate(thisP) / area(thisP)

        where (velocity(thisP) > setting%Limiter%Velocity%Maximum)
            velocity(thisP) = zeroR
        end where
        
        elemR(:,er_Velocity_N0) = velocity
        elemR(:,er_Velocity_N1) = velocity

        !%------------------------------------------------------------------
        !% Closing
    end subroutine init_IC_derived_data
!%
!%==========================================================================
!%==========================================================================
!%
    subroutine init_IC_solver_select (solver)
        !--------------------------------------------------------------------------
        !
        !% select the solver based on depth for all the elements
        !
        !--------------------------------------------------------------------------

            integer, intent(in) :: solver
            character(64)       :: subroutine_name = 'init_IC_solver_select'

        !--------------------------------------------------------------------------
            if (icrash) return
            if (setting%Debug%File%initial_condition) &
                write(*,"(A,i5,A)") '*** enter ' // trim(subroutine_name) // " [Processor ", this_image(), "]"


        select case (solver)

            case (ETM)

                where ( (elemI(:,ei_HeqType) == time_march) .or. &
                        (elemI(:,ei_QeqType) == time_march) )

                    elemI(:,ei_tmType) = ETM

                endwhere

            case (AC)

                print*, 'In, ', subroutine_name
                print*, 'AC solver is not handeled at this moment'
                stop 83974

            case (ETM_AC)

                print*, 'In, ', subroutine_name
                print*, 'ETM-AC solver is not handeled at this moment'
                stop 2975
            case default

                print*, 'In, ', subroutine_name
                print*, 'error: unknown solver, ', solver
                stop 81878

        end select



        if (setting%Debug%File%initial_condition) &
        write(*,"(A,i5,A)") '*** leave ' // trim(subroutine_name) // " [Processor ", this_image(), "]"
    end subroutine init_IC_solver_select
!
!==========================================================================
!==========================================================================
!
    subroutine init_IC_small_values_diagnostic_elements ()
        !--------------------------------------------------------------------------
        !
        !% set the volume, area, head, other geometry, and flow to zero values
        !% for the diagnostic elements so no error is induced in the primary
        !% face update
        !
        !--------------------------------------------------------------------------

            character(64)       :: subroutine_name = 'init_IC_small_values_diagnostic_elements'

        !--------------------------------------------------------------------------
            if (icrash) return
            if (setting%Debug%File%initial_condition) &
                write(*,"(A,i5,A)") '*** enter ' // trim(subroutine_name) // " [Processor ", this_image(), "]"

        where ( (elemI(:,ei_QeqType) == diagnostic) .or. (elemI(:,ei_HeqType) == diagnostic))
            !% HACK: settings%ZeroValues should be used here
            !% when the code is finalized
            elemR(:,er_Area)     = 1.0e-6
            elemR(:,er_Topwidth) = 1.0e-6
            elemR(:,er_HydDepth) = 1.0e-6
            elemR(:,er_Flowrate) = 1.0e-6
            elemR(:,er_Head)     = 1.0e-6
        endwhere

        if (setting%Debug%File%initial_condition) &
        write(*,"(A,i5,A)") '*** leave ' // trim(subroutine_name) // " [Processor ", this_image(), "]"
    end subroutine init_IC_small_values_diagnostic_elements
!
!==========================================================================
!==========================================================================
!
    subroutine init_IC_diagnostic_interpolation_weights ()
        !--------------------------------------------------------------------------
        !
        !% set the interpolation weights for diagnostic elements
        !
        !--------------------------------------------------------------------------

            character(64)       :: subroutine_name = 'init_IC_diagnostic_interpolation_weights'

            integer, pointer ::  Npack, thisP(:), tM
            integer :: ii, kk, tB
        !--------------------------------------------------------------------------
            if (icrash) return
            if (setting%Debug%File%initial_condition) &
                write(*,"(A,i5,A)") '*** enter ' // trim(subroutine_name) // " [Processor ", this_image(), "]"


        !% Q-diagnostic elements will have minimum interp weights for Q
        !% and maximum interp values for G and H
        !% Theses serve to force the Q value of the diagnostic element to the faces
        !% the G and H values are obtained from adjacent elements.
        where (elemI(:,ei_QeqType) == diagnostic)
            elemR(:,er_InterpWeight_uQ) = setting%Limiter%InterpWeight%Minimum
            elemR(:,er_InterpWeight_dQ) = setting%Limiter%InterpWeight%Minimum
            elemR(:,er_InterpWeight_uG) = setting%Limiter%InterpWeight%Maximum
            elemR(:,er_InterpWeight_dG) = setting%Limiter%InterpWeight%Maximum
            elemR(:,er_InterpWeight_uH) = setting%Limiter%InterpWeight%Maximum
            elemR(:,er_InterpWeight_dH) = setting%Limiter%InterpWeight%Maximum
        endwhere

        !% H-diagnostic elements will have minimum interp weights for H and G
        !% and maximum interp weights for Q
        !% These serve to force the G, and H values of the diagnostic element to the faces
        !% and the Q value is obtained from adjacent elements
        where (elemI(:,ei_HeqType) == diagnostic)
            elemR(:,er_InterpWeight_uQ) = setting%Limiter%InterpWeight%Maximum
            elemR(:,er_InterpWeight_dQ) = setting%Limiter%InterpWeight%Maximum
            elemR(:,er_InterpWeight_uG) = setting%Limiter%InterpWeight%Minimum
            elemR(:,er_InterpWeight_dG) = setting%Limiter%InterpWeight%Minimum
            elemR(:,er_InterpWeight_uH) = setting%Limiter%InterpWeight%Minimum
            elemR(:,er_InterpWeight_dH) = setting%Limiter%InterpWeight%Minimum
        endwhere

        ! !% brh 20220204 -- ccommenting this approach
        ! !% Branch elements have invariant interpolation weights so are computed here
        ! !% These are designed so that the face of a JB gets the flowrate from the
        ! !% adjacent CC conduit or channel, but the geometry and head are from the JB.
        ! Npack => npack_elemP(ep_JM_ALLtm)
        ! if (Npack > 0) then
        !     thisP  => elemP(1:Npack,ep_JM_ALLtm)
        !     do ii=1,Npack
        !         tM => thisP(ii) !% junction main ID
        !         do kk=1,max_branch_per_node
        !             tB = tM + kk !% junction branch ID
        !             elemR(tB,er_InterpWeight_uQ) = setting%Limiter%InterpWeight%Maximum
        !             elemR(tB,er_InterpWeight_dQ) = setting%Limiter%InterpWeight%Maximum
        !             elemR(tB,er_InterpWeight_uG) = setting%Limiter%InterpWeight%Minimum
        !             elemR(tB,er_InterpWeight_dG) = setting%Limiter%InterpWeight%Minimum
        !             elemR(tB,er_InterpWeight_uH) = setting%Limiter%InterpWeight%Minimum
        !             elemR(tB,er_InterpWeight_dH) = setting%Limiter%InterpWeight%Minimum
        !         end do
        !     end do
        ! end if

        if (setting%Debug%File%initial_condition) &
        write(*,"(A,i5,A)") '*** leave ' // trim(subroutine_name) // " [Processor ", this_image(), "]"
    end subroutine init_IC_diagnostic_interpolation_weights

!%
!%==========================================================================
!%==========================================================================
!%
    subroutine init_IC_branch_dummy_values ()    
        !%------------------------------------------------------------------
        !% Description:
        !% assigns dummy values that non-zero and not excessivley large 
        !% to the velocity, depth, area, etc. of non-valid junction branches
        !% This allows these branches to be used in array computations 
        !% without causing either divide by zero or overflow/underflow.
        !%------------------------------------------------------------------
            integer, pointer :: npack, thisP(:), BranchExists(:)
            integer :: thisCol, ii
        !%------------------------------------------------------------------
            thisCol = ep_JM
            npack   => npack_elemP(thisCol)
            if (npack < 1) return
            thisP         => elemP(1:npack,thisCol)
            BranchExists  => elemSI(:,esi_JunctionBranch_Exists)
        !%------------------------------------------------------------------

        do ii=1,max_branch_per_node
            where (BranchExists(thisP+ii) == 0)
                elemR(thisP+ii,er_Area) = 0.33333
                elemR(thisP+ii,er_Depth) = 0.33333
                elemR(thisP+ii,er_Flowrate) = 0.33333
                elemR(thisP+ii,er_Head) = 0.33333
                elemR(thisP+ii,er_Velocity) = 0.33333
                elemR(thisP+ii,er_Volume) = 0.33333 
            end where
        end do

    end subroutine init_IC_branch_dummy_values
!%
!%==========================================================================
!%==========================================================================
!%
    subroutine init_IC_set_SmallVolumes ()
        !%------------------------------------------------------------------
        !% set the small volume values in elements that are used with
        !% the small depth cutoff to change the time-marching solution
        !% The ratio of the (fixed)small volume to the actual volume is 
        !% used to blend the CM small-volume solution with the SVE solution.
        !%------------------------------------------------------------------
        !% Declarations:
            character(64)       :: subroutine_name = 'init_IC_set_SmallVolumes'
            !logical, pointer    :: useSmallVolumes
            real(8), pointer    :: depthCutoff, smallVolume(:), length(:)
            real(8), pointer    :: theta(:), radius(:), rectB(:)
            real(8), pointer    :: trapB(:), trapL(:), trapR(:)
            integer, pointer    :: geoType(:)
        !%------------------------------------------------------------------
        !% Preliminaries
            if (icrash) return
            if (setting%Debug%File%initial_condition) &
                write(*,"(A,i5,A)") '*** enter ' // trim(subroutine_name) // " [Processor ", this_image(), "]"
        !%------------------------------------------------------------------
        !% Aliases
            !useSmallVolumes  => setting%SmallDepth%UseSmallVolumesYN
            depthCutoff      => setting%SmallDepth%DepthCutoff
            geoType          => elemI(1:N_elem(this_image()),ei_geometryType)
            smallVolume      => elemR(1:N_elem(this_image()),er_SmallVolume)
            length           => elemR(1:N_elem(this_image()),er_Length)
            rectB            => elemSGR(1:N_elem(this_image()),esgr_Rectangular_Breadth)
            radius           => elemSGR(1:N_elem(this_image()),esgr_Circular_Radius)
            trapL            => elemSGR(1:N_elem(this_image()),esgr_Trapezoidal_LeftSlope)
            trapR            => elemSGR(1:N_elem(this_image()),esgr_Trapezoidal_RightSlope)
            trapB            => elemSGR(1:N_elem(this_image()),esgr_Trapezoidal_Breadth)
            theta            => elemR(1:N_elem(this_image()),er_Temp01)
        !%------------------------------------------------------------------
        elemR(:,er_SmallVolume) = zeroR
        !if (.not. useSmallVolumes) return

        ! !% Check consistency
        ! if (.not. setting%ZeroValue%UseZeroValues) then
        !     write(*,*) 'WARNING -- SmallVolume algorithm requires UseZeroValues, which was off.'
        !     write(*,*) 'The UseZeroValues has been turned on.'
        !     setting%ZeroValue%UseZeroValues = .true.
        ! end if

        !% Check if size of depth cutoff is large enough
        if (depthCutoff .le. tenR * setting%ZeroValue%Depth) then
            if (this_image() == 1) then
                write(*,*) ' '
                write(*,*) '***************************************************************** '
                write(*,*) '** WARNING -- SmallVolume depth cutoff was too small ', depthCutoff
                write(*,*) '** Resetting to ', max(tenR * setting%ZeroValue%Depth, 0.001)
                write(*,*) '** The SmallVolume depth cutoff must be 10x the zero depth cutoff ' 
                write(*,*) '***************************************************************** '
                write(*,*) ' '
            end if
            depthCutoff = max(tenR * setting%ZeroValue%Depth, 0.001)
        end if

        !% error checking for circular pipes
        theta = zeroR ! temporary use of theta space for comparison, this isn't theta!
        where (geoType == circular)
            theta = radius - depthCutoff
        end where
        if (any(theta < zeroR)) then
            print *, 'FATAL ERROR'
            print *, 'Small Volume depth cutoff ',depthCutoff
            print *, 'is larger or equal to radius of the smallest pipe '
            print *, 'Small Volume depth cutoff must be smaller than the radius.'
            stop 398705
        end if
                
        !% rectangular conduit
        where (geoType == rectangular)
            smallVolume = depthCutoff * length * rectB
        end where
             
        !% trapezoidal conduit    
        where (geoType == trapezoidal)
            smallVolume = trapB * depthCutoff  + onehalfR*( trapL + trapR ) * depthCutoff * depthCutoff
        end where

        !% circular conduit
        where (geoType == circular)
            theta = twoR * acos ( (radius - depthCutoff) / radius )
            smallVolume = length * (radius**2) * (theta - sin(theta)) * onehalfR
        end where   

        !% small volume gives null, which should fail on every other cross-section    
        !elsewhere
        !    elemR(:,er_SmallVolume) = nullvalueR     
        !endwhere

 
        !%------------------------------------------------------------------
        !% Closing
            if (setting%Debug%File%initial_condition) &
                write(*,"(A,i5,A)") '*** leave ' // trim(subroutine_name) // " [Processor ", this_image(), "]"
    end subroutine init_IC_set_SmallVolumes
!
!==========================================================================
!==========================================================================
!
    subroutine init_IC_set_zero_lateral_inflow ()
        !%-----------------------------------------------------------------
        !% set all the lateral inflows to zero before start of a simulation
        !%-----------------------------------------------------------------

        elemR(:,er_FlowrateLateral) = zeroR

    end subroutine init_IC_set_zero_lateral_inflow
!
!==========================================================================
!==========================================================================
!
    subroutine init_IC_oneVectors ()
        !%-----------------------------------------------------------------
        !% set up a vector of real ones (useful in sign functions)
        !%-----------------------------------------------------------------

        elemR(:,er_ones) = oneR

    end subroutine init_IC_oneVectors
!
!==========================================================================
!==========================================================================
!
    subroutine init_IC_slot ()
        !%-----------------------------------------------------------------
        !% set all the slot values to zero before start of a simulation
        !%-----------------------------------------------------------------
            character(64)       :: subroutine_name = 'init_IC_slot'
        !------------------------------------------------------------------
            if (icrash) return
            if (setting%Debug%File%initial_condition) &
                write(*,"(A,i5,A)") '*** enter ' // trim(subroutine_name) // " [Processor ", this_image(), "]"
        !------------------------------------------------------------------
        elemR(1:size(elemR,1)-1,er_SlotWidth)             = zeroR
        elemR(1:size(elemR,1)-1,er_SlotVolume)            = zeroR
        elemR(1:size(elemR,1)-1,er_SlotDepth)             = zeroR
        elemR(1:size(elemR,1)-1,er_SlotArea)              = zeroR
        elemR(1:size(elemR,1)-1,er_SlotHydRadius)         = zeroR
        elemR(1:size(elemR,1)-1,er_Preissmann_Celerity)   = zeroR
        !------------------------------------------------------------------
            if (setting%Debug%File%initial_condition) &
            write(*,"(A,i5,A)") '*** leave ' // trim(subroutine_name) // " [Processor ", this_image(), "]"
    end subroutine init_IC_slot
!%
!%==========================================================================
!%==========================================================================
!%
    subroutine init_reference_head ()
        !%------------------------------------------------------------------
        !% Description:
        !% computes the reference head 
        !%------------------------------------------------------------------
        !% Declarations:
            integer, pointer :: Npack, thisP(:)
            integer :: er_set(5), esr_set(8), fr_set(3)
        !%------------------------------------------------------------------
        !% Preliminaries:
        !%------------------------------------------------------------------   
        !% Aliases
            !% --- use only the time-marching elements to set reference head
            Npack => npack_elemP(ep_ALLtm)
            thisP => elemP(1:Npack,ep_ALLtm)
        !%------------------------------------------------------------------  

        !% --- Get the reference head  
        if (Npack > zeroI) then      
            if (setting%Solver%SubtractReferenceHead) then
                setting%Solver%ReferenceHead  = minval(elemR(thisP,er_Zbottom))
                setting%Solver%ReferenceHead  &
                    = real(floor(setting%Solver%ReferenceHead),8) 
            else
                setting%Solver%ReferenceHead = zeroR
            end if
            setting%Solver%MaxZbottom     = maxval(elemR(thisP,er_Zbottom))
            setting%Solver%MinZbottom     = minval(elemR(thisP,er_Zbottom))
            setting%Solver%AverageZbottom =    sum(elemR(thisP,er_Zbottom)) / Npack
        end if
        !% set the min and max over all the processors.
        call co_min(setting%Solver%ReferenceHead)
        call co_max(setting%Solver%MaxZbottom)
        call co_min(setting%Solver%MinZbottom)
        call co_max(setting%Solver%AverageZbottom)

        !% --- bug checking
        if (this_image() == 1) then
            write(*,*) 'reference head   ',setting%Solver%ReferenceHead
            write(*,*) 'max z bottom     ',setting%Solver%MaxZbottom
            write(*,*) 'average z bottom ',setting%Solver%AverageZbottom
            write(*,*) 'min z bottom     ',setting%Solver%MinZbottom
        end if
  
        !%------------------------------------------------------------------    
        !% Closing 
    end subroutine init_reference_head
!%
!%==========================================================================
!%==========================================================================
!%
    subroutine init_subtract_reference_head ()
        !%------------------------------------------------------------------
        !% Description:
        !% removes reference head from Z values in all arrays
        !% except for BC, which is done in bc_fetch()
        !%------------------------------------------------------------------
        !% Declarations:
            integer, pointer :: Npack, thisP(:)
            integer :: er_set(5), esr_set(8), fr_set(3)
        !%------------------------------------------------------------------
        !% Preliminaries:
        !%------------------------------------------------------------------   
        !% Aliases
            !% --- use only the time-marching elements to set reference head
            Npack => npack_elemP(ep_ALLtm)
            thisP => elemP(1:Npack,ep_ALLtm)
        !%------------------------------------------------------------------   
        !% list of indexes using Z reference
                ! er_Head
                ! er_Head_N0
                ! er_Zbottom
                ! er_ZbreadthMax
                ! er_Zcrown
                ! esr_Weir_NominalDownstreamHead
                ! esr_Weir_Zcrown
                ! esr_Weir_Zcrest
                ! esr_Orifice_NominalDownstreamHead
                ! esr_Orifice_Zcrown
                ! esr_Orifce_Zcrest
                ! esr_Outlet_NominalDownstreamHead
                ! esr_Outlet_Zcrest
                ! fr_Head_u
                ! fr_Head_d
                ! fr_Zbottom

        !% --- subtract the reference head from elemR
        er_set = (/er_Head,        &
                  er_Head_N0,     &
                  er_Zbottom,      &
                  er_ZbreadthMax, &
                  er_Zcrown/)
        where (elemR(:,er_set) .ne. nullValueR)        
            elemR(:,er_set) = elemR(:,er_set) - setting%Solver%ReferenceHead
        endwhere

        !% --- subtract the reference head from elemSR
        esr_set = (/esr_Weir_NominalDownstreamHead,    &
                   esr_Weir_Zcrown,                   &
                   esr_Weir_Zcrest,                   &
                   esr_Orifice_NominalDownstreamHead, &
                   esr_Orifice_Zcrown,                &
                   esr_Orifice_Zcrest,                &
                   esr_Outlet_NominalDownstreamHead,  &
                   esr_Outlet_Zcrest/)
        where (elemSR(:,esr_set) .ne. nullValueR)        
               elemSR(:,esr_set) = elemSR(:,esr_set) - setting%Solver%ReferenceHead
        endwhere

        !% --- subtract the refence head from faceR
        fr_set = (/fr_Head_u, &
                  fr_Head_d, &
                  fr_Zbottom/)
        where (faceR(:,fr_set) .ne. nullValueR)        
               faceR(:,fr_set) = faceR(:,fr_set) - setting%Solver%ReferenceHead
        endwhere          

        !%------------------------------------------------------------------    
        !% Closing 
    end subroutine init_subtract_reference_head
!%
!%==========================================================================
!%==========================================================================
!%
    subroutine init_bc()
        !%-----------------------------------------------------------------------------
        !%
        !% Description:
        !%    Initializes boundary connditions
        !%
        !% Notes:
        !%    The structures are general enough to support 3 types of BCs:
        !%
        !%    BCup: updstream boundary condition which can be inflow or head BC
        !%    BCdn: downstream boundary condition which can be inflow or head BC
        !%    BClat: lateral inflow coming into and nJ2 or nJm node.
        !%
        !%    However, the code only supports inflow BCs for BCup and BClat,
        !%    and head BCs for BCdn, mimimcking EPA-SWMM 5.13 functionalities.
        !%    Further developments allowing other types of inflow and head BCs,
        !%    should store the respective BC in either the BC%inflowX or the
        !%    BC%headX arrays defining the corresponding type of BC (i.e., BCup,
        !%    BCdn, and BClat) in the BC%xI(:,bi_category) column.
        !%
        !%-----------------------------------------------------------------------------
        integer :: ii, nidx, ntype, counter_bc_er
        integer :: SWMMtseriesIdx, SWMMbasepatType
        character(64) :: subroutine_name = "init_bc"
        !%-----------------------------------------------------------------------------
        if (icrash) return
        if (setting%Debug%File%initialization)  &
            write(*,"(A,i5,A)") '*** enter ' // trim(subroutine_name) // " [Processor ", this_image(), "]"
        
        if (setting%Profile%useYN) call util_profiler_start (pfc_init_bc)

        call pack_nodes()
        call util_allocate_bc()

        ! do ii=1,size(BC%flowI,DIM=1)
        !     write(*,"(10i8)"), BC%flowI(ii,bi_idx), BC%flowI(ii,bi_node_idx), BC%flowI(ii,bi_face_idx), &
        !     BC%flowI(ii,bi_elem_idx), BC%flowI(ii,bi_category), BC%flowI(ii,bi_subcategory), BC%flowI(ii,bi_fetch)
        ! end do 
        ! stop 39766

        !% Convention to denote that xR_timeseries arrays haven't been fetched
        if (N_flowBC > 0) then
            BC%flowI(:,bi_fetch) = 1
            BC%flowIdx(:) = 0
            !% Convention to denote association between nodes and face/elements
            !% BCup and BCdn BCs are associated with faces, thus bi_elem_idx is null
            !% BClat BCs are associated with elements, thus bi_face_idx is null
            BC%flowI(:, bi_face_idx) = nullvalueI
            BC%flowI(:, bi_elem_idx) = nullvalueI
            BC%flowR_timeseries = nullValueR
        end if
        !print *, 'here ddd'
        if (N_headBC > 0) then
            BC%headI = nullvalueI
            BC%headI(:,bi_fetch) = 1
            BC%headIdx(:) = 0
            BC%headR_timeseries = nullValueR
        end if

        !% Initialize Inflow BCs
        if (N_flowBC > 0) then
            do ii = 1, N_flowBC
                nidx = node%P%have_flowBC(ii)
                ntype = node%I(nidx, ni_node_type)

                !% Handle Inflow BCs (BCup and BClat only)
                if (node%YN(nidx, nYN_has_extInflow) .or. node%YN(nidx, nYN_has_dwfInflow)) then
                    if ((ntype == nJm) .or. (ntype == nJ2)) then
                        BC%flowI(ii, bi_category) = BClat
                        BC%flowI(ii, bi_elem_idx) = node%I(nidx, ni_elemface_idx) !% elem idx
                    else if (ntype == nBCup) then
                        BC%flowI(ii, bi_category) = BCup
                        BC%flowI(ii, bi_face_idx) = node%I(nidx, ni_elemface_idx) !% face idx
                    else
                        print *, "Error, BC type can't be an inflow BC for node " // node%Names(nidx)%str
                        stop 739845
                    end if

                    BC%flowI(ii, bi_node_idx) = nidx
                    BC%flowI(ii, bi_idx) = ii
                    BC%flowYN(ii, bYN_read_input_file) = .true.

                    !% HACK Pattern needs checking --- the following may be wrong! brh20211221
                    !% check whether there is a pattern (-1 is no pattern) for this inflow
                    SWMMbasepatType = &
                        interface_get_nodef_attribute(nidx, api_nodef_extInflow_basePat_type)
                    !% brh20211216 should be _type?    
                    !rm nbasepat = &
                    !rm    interface_get_nodef_attribute(nidx, api_nodef_extInflow_basePat)
                    
                    !% check whether there is a time series 
                    !% (-1 is none, >0 is index, API_NULL_VALUE_I is error, which crashes API)
                    SWMMtseriesIdx = &
                        interface_get_nodef_attribute(nidx, api_nodef_extInflow_tSeries)

                    !% BC does not have fixed value if its associated with dwfInflow
                    !% or if extInflow has tseries or pattern
                    BC%flowI(ii, bi_subcategory) = BCQ_tseries
                    if (.not. node%YN(nidx, nYN_has_dwfInflow)) then !% extInflow only
                        !% brh 20211216 modified the following for basepatType == -1 rather than basepat /= -1
                        if ((SWMMtseriesIdx == -1) .and. (SWMMbasepatType == -1)) then
                            BC%flowI(ii, bi_subcategory) = BCQ_fixed
                        end if
                    end if
                else
                    print *, "There is an error, only nodes with extInflow or dwfInflow can have inflow BC"
                    stop 826549
                end if
            end do
        end if

        !% Initialize Head BCs
        if (N_headBC > 0) then
            do ii = 1, N_headBC
                nidx = node%P%have_headBC(ii)
                ntype = node%I(nidx, ni_node_type)

                if (ntype == nBCdn) then
                    BC%headI(ii, bi_category) = BCdn
                    BC%headI(ii, bi_face_idx) = node%I(nidx, ni_elemface_idx) !% face idx
                else
                    print *, "Error, BC type can't be a head BC for node " // node%Names(nidx)%str
                    stop 57635
                end if

                BC%headI(ii, bi_idx) = ii
                BC%headI(ii, bi_node_idx) = nidx

                if (interface_get_nodef_attribute(nidx, api_nodef_outfall_type) == API_FREE_OUTFALL) then
                    BC%headI(ii, bi_subcategory) = BCH_free
                    BC%headYN(ii, bYN_read_input_file) = .false.
                else if (interface_get_nodef_attribute(nidx, api_nodef_outfall_type) == API_NORMAL_OUTFALL) then
                    BC%headI(ii, bi_subcategory) = BCH_normal
                    BC%headYN(ii, bYN_read_input_file) = .false.
                else if (interface_get_nodef_attribute(nidx, api_nodef_outfall_type) == API_FIXED_OUTFALL) then
                    BC%headI(ii, bi_subcategory) = BCH_fixed
                    BC%headYN(ii, bYN_read_input_file) = .true.
                else if (interface_get_nodef_attribute(nidx, api_nodef_outfall_type) == API_TIDAL_OUTFALL) then
                    BC%headI(ii, bi_subcategory) = BCH_tidal
                    BC%headYN(ii, bYN_read_input_file) = .true.
                else if (interface_get_nodef_attribute(nidx, api_nodef_outfall_type) == API_TIMESERIES_OUTFALL) then
                    BC%headI(ii, bi_subcategory) = BCH_tseries
                    BC%headYN(ii, bYN_read_input_file) = .true.
                end if
            end do
        end if
        
        call bc_step()
        call pack_bc()

        if (setting%Profile%useYN) call util_profiler_stop (pfc_init_bc)

        if (setting%Debug%File%initialization)  &
            write(*,"(A,i5,A)") '*** leave ' // trim(subroutine_name) // " [Processor ", this_image(), "]"
    end subroutine init_bc
!%
!%==========================================================================
!%==========================================================================
!%
    subroutine init_IC_bottom_slope ()
        !%------------------------------------------------------------------ 
        !% Description:
        !% computes the bottom slope of all channel and conduit elements
        !%------------------------------------------------------------------
        integer, pointer :: npack, thisP(:), fup(:), fdn(:)
        integer          :: thisCol
        real(8), pointer :: slope(:), length(:), fZbottom(:)
        !%------------------------------------------------------------------
        !% Aliases
            thisCol = ep_CC_ALLtm
            npack   => npack_elemP(thisCol)
            if (npack < 1) return
            thisP   => elemP(1:npack,thisCol)
            fup     => elemI(:,ei_Mface_uL)
            fdn     => elemI(:,ei_Mface_dL)
            slope   => elemR(:,er_BottomSlope)
            length  => elemR(:,er_Length)
            fZbottom => faceR(:,fr_Zbottom)
        !%------------------------------------------------------------------
        
        slope(thisP) =  (fZbottom(fup(thisP)) - fZbottom(fdn(thisP))) / length(thisP)

        !%------------------------------------------------------------------
    end subroutine init_IC_bottom_slope    
!%
!%==========================================================================
!%==========================================================================
!%
    subroutine init_IC_ZeroValues_nondepth ()
        !%------------------------------------------------------------------
        !% Description:
        !% ensures consistent initialization of zero values. Uses the 
        !% detha the primary setting, then sets the other
        !% values for consistency
        !% Assumes that Topwidth value is set.
        !%------------------------------------------------------------------
        !% Declarations
            real(8), pointer :: area, topwidth, volume, depth, length
            integer, pointer :: Npack, thisP(:)
        !%------------------------------------------------------------------
        !% Aliases
            area     => setting%ZeroValue%Area
            topwidth => setting%ZeroValue%Topwidth
            volume   => setting%ZeroValue%Volume
            depth    => setting%ZeroValue%Depth
            length   => setting%Discretization%NominalElemLength
        !%------------------------------------------------------------------
        if (.not. setting%ZeroValue%UseZeroValues) return

        Npack => npack_elemP(ep_ALLtm)
        if (Npack > 0) then
            thisP => elemP(1:Npack,ep_ALLtm)
            !% the zero topwidth is 5% of the max breadth
            topwidth = minval(elemR(thisP,er_BreadthMax)) / twentyR
            !% the zerovalue area is the product of zerovalue depth and topwidth
            area = topwidth * depth
            !% the zero value volume uses 5% of the volume at minimum depth
            volume = area * minval(elemR(thisP,er_Length)) / twentyR
            !print *, topwidth, area, depth, volume, minval(elemR(thisP,er_Length))
        else
            print *, 'unexpected error -- no time-marching elements found '
            stop 398733
        end if

        if (depth < 1e-16) then
            print *, 'error, setting%ZeroValue%Depth is too small'
            stop 3987095
        end if

        if (topwidth < 1e-16) then
            print *, 'error, setting%ZeroValue%TopWidth is too small'
            stop 3987095
        end if

        if (area < 1e-16) then
            print *, 'error, setting%ZeroValue%Area is too small'
            stop 93764
        end if

        if (volume < 1e-16) then
            print *, 'error, setting%ZeroValue%Volume is too small'
            stop 77395
        end if

        !%------------------------------------------------------------------
        !% Closing
    end subroutine init_IC_ZeroValues_nondepth
!%
!%==========================================================================    
!% END MODULE
!%==========================================================================
!%
end module initial_condition<|MERGE_RESOLUTION|>--- conflicted
+++ resolved
@@ -649,13 +649,10 @@
                     elemR(:,er_Volume_N0)    = elemR(:,er_Volume)
                     elemR(:,er_Volume_N1)    = elemR(:,er_Volume)
 
-<<<<<<< HEAD
                     ! Bottom width + (lslope + rslope) * BankFullDepth
                     elemR(:,er_BreadthMax)   = elemSGR(:,esgr_Trapezoidal_Breadth) + (elemSGR(:,esgr_Trapezoidal_LeftSlope) + &
                                 elemSGR(:,esgr_Trapezoidal_RightSlope)) * elemR(:,er_FullDepth)
             
-=======
->>>>>>> 8a351013
                     !% the full depth of channel is set to a large depth so it
                     !% never surcharges. the large depth is set as, factor x width,
                     !% where the factor is an user controlled paratmeter.
