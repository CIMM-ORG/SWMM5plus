--- conflicted
+++ resolved
@@ -677,16 +677,13 @@
                                 elemR(:,er_FullDepth)) * elemR(:,er_FullDepth)
                     elemR(:,er_FullVolume)   = elemR(:,er_FullArea) * elemR(:,er_Length)
                     elemR(:,er_AreaBelowBreadthMax)   = elemR(:,er_FullArea)!% 20220124brh
-<<<<<<< HEAD
                     elemR(:,er_ell_max)      = (elemR(:,er_Zcrown) - elemR(:,er_ZbreadthMax)) * elemR(:,er_BreadthMax) + &
                                         elemR(:,er_AreaBelowBreadthMax) / elemR(:,er_BreadthMax) 
-=======
                     elemR(:,er_FullHydDepth) = elemR(:,er_FullArea) / elemR(:,er_BreadthMax) !% 20220406brh
                     elemR(:,er_FullPerimeter) = elemSGR(:,esgr_Trapezoidal_Breadth)   &
                         + elemR(:,er_FullDepth)                                       &
                         * (   sqrt(oneR + elemSGR(:,esgr_Trapezoidal_LeftSlope )**2)  &
                             + sqrt(oneR + elemSGR(:,esgr_Trapezoidal_RightSlope)**2) ) !% 20220406brh            
->>>>>>> 4468ba69
                 endwhere
             
             case (lTriangular)
@@ -713,6 +710,9 @@
                     elemR(:,er_AreaBelowBreadthMax)   = elemR(:,er_FullArea)!% 20220124brh
                     elemR(:,er_ell_max)      = (elemR(:,er_Zcrown) - elemR(:,er_ZbreadthMax)) * elemR(:,er_BreadthMax) + &
                                         elemR(:,er_AreaBelowBreadthMax) / elemR(:,er_BreadthMax) 
+                    elemR(:,er_FullHydDepth)  = elemR(:,er_FullArea) / elemR(:,er_BreadthMax) 
+                    elemR(:,er_FullPerimeter) = twoR * sqrt(((elemSGR(:,esgr_Triangular_TopBreadth) ** twoR) / fourR) +  &
+                                                (elemR(:,er_FullDepth) ** twoR))
                 endwhere
 
             case default
@@ -777,6 +777,8 @@
                 elemR(:,er_AreaBelowBreadthMax)   = elemR(:,er_FullArea)
                 elemR(:,er_ell_max)               = (elemR(:,er_Zcrown) - elemR(:,er_ZbreadthMax)) * elemR(:,er_BreadthMax) + &
                                                     elemR(:,er_AreaBelowBreadthMax) / elemR(:,er_BreadthMax)  
+                elemR(:,er_FullHydDepth)          = elemR(:,er_FullDepth) 
+                elemR(:,er_FullPerimeter)         = twoR * elemR(:,er_FullDepth) + elemSGR(:,esgr_Rectangular_Breadth)
             endwhere
             
         case (lCircular)
