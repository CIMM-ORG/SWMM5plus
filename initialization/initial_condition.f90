--- conflicted
+++ resolved
@@ -710,7 +710,6 @@
                     elemSI(:,esi_Weir_SpecificType)          = trapezoidal_weir
 
                     !% real data
-<<<<<<< HEAD
                     elemSR(:,esr_Weir_EffectiveFullDepth)    = link%R(thisLink,lr_FullDepth)
                     elemSR(:,esr_Weir_DischargeCoeff1)       = link%R(thisLink,lr_DischargeCoeff1)
                     elemSR(:,esr_Weir_DischargeCoeff2)       = link%R(thisLink,lr_DischargeCoeff2)
@@ -718,19 +717,7 @@
                     elemSR(:,esr_Weir_TrapezoidalLeftSlope)  = link%R(thisLink,lr_LeftSlope)
                     elemSR(:,esr_Weir_TrapezoidalRightSlope) = link%R(thisLink,lr_RightSlope)
                     elemSR(:,esr_Weir_Zcrest)                = elemR(:,er_Zbottom) + link%R(thisLink,lr_InletOffset)
-
-                    !% HACK: I am not sure if we need to update the initial area or volume of an weir element
-                    !% since they will all be set to zero values at the start of the simulation
-=======
-                    elemSR(:,eSr_Weir_EffectiveFullDepth)    = link%R(thisLink,lr_FullDepth)
-                    elemSR(:,eSr_Weir_DischargeCoeff1)       = link%R(thisLink,lr_DischargeCoeff1)
-                    elemSR(:,eSr_Weir_DischargeCoeff2)       = link%R(thisLink,lr_DischargeCoeff2)
-                    elemSR(:,eSr_Weir_TrapezoidalBreadth)    = link%R(thisLink,lr_BreadthScale)
-                    elemSR(:,eSr_Weir_TrapezoidalLeftSlope)  = link%R(thisLink,lr_LeftSlope)
-                    elemSR(:,eSr_Weir_TrapezoidalRightSlope) = link%R(thisLink,lr_RightSlope)
-                    elemSR(:,eSr_Weir_Zcrest)                = elemR(:,er_Zbottom) + link%R(thisLink,lr_InletOffset)
-                    elemSR(:,eSr_Weir_Zcrown)                = elemSR(:,eSr_Weir_Zcrest) + link%R(thisLink,lr_FullDepth)
->>>>>>> 9ad9b303
+                    elemSR(:,esr_Weir_Zcrown)                = elemSR(:,esr_Weir_Zcrest) + link%R(thisLink,lr_FullDepth)
                 endwhere
 
             case (lSideFlowWeir)
@@ -741,21 +728,11 @@
                     elemSI(:,esi_Weir_EndContractions)       = link%I(thisLink,li_weir_EndContrations)
 
                     !% real data
-<<<<<<< HEAD
                     elemSR(:,esr_Weir_EffectiveFullDepth)    = link%R(thisLink,lr_FullDepth)
                     elemSR(:,esr_Weir_DischargeCoeff2)       = link%R(thisLink,lr_DischargeCoeff2)
                     elemSR(:,esr_Weir_RectangularBreadth)    = link%R(thisLink,lr_BreadthScale)
                     elemSR(:,esr_Weir_Zcrest)                = elemR(:,er_Zbottom) + link%R(thisLink,lr_InletOffset)
-
-                    !% HACK: I am not sure if we need to update the initial area or volume of an weir element
-                    !% since they will all be set to zero values at the start of the simulation
-=======
-                    elemSR(:,eSr_Weir_EffectiveFullDepth)    = link%R(thisLink,lr_FullDepth)
-                    elemSR(:,eSr_Weir_DischargeCoeff2)       = link%R(thisLink,lr_DischargeCoeff2)
-                    elemSR(:,eSr_Weir_RectangularBreadth)    = link%R(thisLink,lr_BreadthScale)
-                    elemSR(:,eSr_Weir_Zcrest)                = elemR(:,er_Zbottom) + link%R(thisLink,lr_InletOffset)
-                    elemSR(:,eSr_Weir_Zcrown)                = elemSR(:,eSr_Weir_Zcrest) + link%R(thisLink,lr_FullDepth)
->>>>>>> 9ad9b303
+                    elemSR(:,esr_Weir_Zcrown)                = elemSR(:,esr_Weir_Zcrest) + link%R(thisLink,lr_FullDepth)
                 endwhere
 
             case (lRoadWayWeir)
@@ -771,21 +748,11 @@
                     elemSI(:,esi_Weir_SpecificType)          = vnotch_weir
 
                     !% real data
-<<<<<<< HEAD
                     elemSR(:,esr_Weir_EffectiveFullDepth)    = link%R(thisLink,lr_FullDepth)
                     elemSR(:,esr_Weir_DischargeCoeff1)       = link%R(thisLink,lr_DischargeCoeff1)
                     elemSR(:,esr_Weir_TriangularSideSlope)   = link%R(thisLink,lr_SideSlope)
                     elemSR(:,esr_Weir_Zcrest)                = elemR(:,er_Zbottom) + link%R(thisLink,lr_InletOffset)
-
-                    !% HACK: I am not sure if we need to update the initial area or volume of an weir element
-                    !% since they will all be set to zero values at the start of the simulation
-=======
-                    elemSR(:,eSr_Weir_EffectiveFullDepth)    = link%R(thisLink,lr_FullDepth)
-                    elemSR(:,eSr_Weir_DischargeCoeff1)       = link%R(thisLink,lr_DischargeCoeff1)
-                    elemSR(:,eSr_Weir_TriangularSideSlope)   = link%R(thisLink,lr_SideSlope)
-                    elemSR(:,eSr_Weir_Zcrest)                = elemR(:,er_Zbottom) + link%R(thisLink,lr_InletOffset)
-                    elemSR(:,eSr_Weir_Zcrown)                = elemSR(:,eSr_Weir_Zcrest) + link%R(thisLink,lr_FullDepth)
->>>>>>> 9ad9b303
+                    elemSR(:,esr_Weir_Zcrown)                = elemSR(:,esr_Weir_Zcrest) + link%R(thisLink,lr_FullDepth)
                 endwhere
 
             case (lTransverseWeir)
@@ -796,21 +763,11 @@
                     elemSI(:,esi_Weir_EndContractions)       = link%I(thisLink,li_weir_EndContrations)
 
                     !% real data
-<<<<<<< HEAD
                     elemSR(:,esr_Weir_EffectiveFullDepth)    = link%R(thisLink,lr_FullDepth)
                     elemSR(:,esr_Weir_DischargeCoeff2)       = link%R(thisLink,lr_DischargeCoeff2)
                     elemSR(:,esr_Weir_RectangularBreadth)    = link%R(thisLink,lr_BreadthScale)
                     elemSR(:,esr_Weir_Zcrest)                = elemR(:,er_Zbottom)  + link%R(thisLink,lr_InletOffset)
-
-                    !% HACK: I am not sure if we need to update the initial area or volume of an weir element
-                    !% since they will all be set to zero values at the start of the simulation
-=======
-                    elemSR(:,eSr_Weir_EffectiveFullDepth)    = link%R(thisLink,lr_FullDepth)
-                    elemSR(:,eSr_Weir_DischargeCoeff2)       = link%R(thisLink,lr_DischargeCoeff2)
-                    elemSR(:,eSr_Weir_RectangularBreadth)    = link%R(thisLink,lr_BreadthScale)
-                    elemSR(:,eSr_Weir_Zcrest)                = elemR(:,er_Zbottom)  + link%R(thisLink,lr_InletOffset)
-                    elemSR(:,eSr_Weir_Zcrown)                = elemSR(:,eSr_Weir_Zcrest) + link%R(thisLink,lr_FullDepth)
->>>>>>> 9ad9b303
+                    elemSR(:,esr_Weir_Zcrown)                = elemSR(:,esr_Weir_Zcrest) + link%R(thisLink,lr_FullDepth)
                 endwhere
 
             case default
@@ -853,23 +810,13 @@
             case (lBottomOrifice)
                 where (elemI(:,ei_link_Gidx_SWMM) == thisLink)
                     !% integer data
-<<<<<<< HEAD
                     elemSI(:,esi_Orifice_SpecificType)      = bottom_orifice
-
-=======
-                    elemSI(:,eSi_Orifice_SpecificType)      = bottom_orifice
->>>>>>> 9ad9b303
                 endwhere
 
             case (lSideOrifice)
                 where (elemI(:,ei_link_Gidx_SWMM) == thisLink)
                     !% integer data
-<<<<<<< HEAD
                     elemSI(:,esi_Orifice_SpecificType)       = side_orifice
-
-=======
-                    elemSI(:,eSi_Orifice_SpecificType)       = side_orifice
->>>>>>> 9ad9b303
                 endwhere
             case default
 
@@ -890,22 +837,13 @@
                     elemSI(:,ei_geometryType)          = rectangular
 
                     !% real data
-<<<<<<< HEAD
-                    elemSR(:,esr_Weir_EffectiveFullDepth)    = link%R(thisLink,lr_FullDepth)
+                    elemR(:,er_FullDepth)                    = link%R(thisLink,lr_FullDepth)
+                    elemSR(:,esr_Orifice_EffectiveFullDepth) = link%R(thisLink,lr_FullDepth)
                     elemSR(:,esr_Orifice_DischargeCoeff)     = link%R(thisLink,lr_DischargeCoeff1)
                     elemSR(:,esr_Orifice_Zcrest)             = elemR(:,er_Zbottom) + link%R(thisLink,lr_InletOffset)
+                    elemSR(:,esr_Orifice_Zcrown)             = elemSR(:,eSr_Orifice_Zcrest) + link%R(thisLink,lr_FullDepth)
                     elemSR(:,esr_Orifice_RectangularBreadth) = link%R(thisLink,lr_BreadthScale)
-
-                endwhere
-=======
-                    elemR(:,er_FullDepth)                    = link%R(thisLink,lr_FullDepth)
-                    elemSR(:,eSr_Orifice_EffectiveFullDepth) = link%R(thisLink,lr_FullDepth)
-                    elemSR(:,eSr_Orifice_DischargeCoeff)     = link%R(thisLink,lr_DischargeCoeff1)
-                    elemSR(:,eSr_Orifice_Zcrest)             = elemR(:,er_Zbottom) + link%R(thisLink,lr_InletOffset)
-                    elemSR(:,eSr_Orifice_Zcrown)             = elemSR(:,eSr_Orifice_Zcrest) + link%R(thisLink,lr_FullDepth)
-                    elemSR(:,eSr_Orifice_RectangularBreadth) = link%R(thisLink,lr_BreadthScale)
                 end where
->>>>>>> 9ad9b303
 
             case (lCircular)
                 where (elemI(:,ei_link_Gidx_SWMM) == thisLink)
@@ -913,11 +851,10 @@
                     elemI(:,ei_geometryType)    = circular
 
                     !% real data
-                    elemSR(:,eSr_Orifice_EffectiveFullDepth) = link%R(thisLink,lr_FullDepth)
-                    elemSR(:,eSr_Orifice_DischargeCoeff)     = link%R(thisLink,lr_DischargeCoeff1)
-                    elemSR(:,eSr_Orifice_Zcrest)             = elemR(:,er_Zbottom) + link%R(thisLink,lr_InletOffset)
-                    elemSR(:,eSr_Orifice_Zcrown)             = elemSR(:,eSr_Orifice_Zcrest) + link%R(thisLink,lr_FullDepth)
-                    elemSR(:,eSr_Orifice_CircularRadius)     = link%R(thisLink,lr_FullDepth)/twoR
+                    elemSR(:,esr_Orifice_EffectiveFullDepth) = link%R(thisLink,lr_FullDepth)
+                    elemSR(:,esr_Orifice_DischargeCoeff)     = link%R(thisLink,lr_DischargeCoeff1)
+                    elemSR(:,esr_Orifice_Zcrest)             = elemR(:,er_Zbottom) + link%R(thisLink,lr_InletOffset)
+                    elemSR(:,esr_Orifice_Zcrown)             = elemSR(:,esr_Orifice_Zcrest) + link%R(thisLink,lr_FullDepth)
                 end where
 
             case default
