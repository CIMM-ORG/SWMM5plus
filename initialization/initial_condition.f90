module initial_condition
    !%==========================================================================
    !% SWMM5+ release, version 1.0.0
    !% 20230608
    !% Hydraulics engine that links with EPA SWMM-C
    !% June 8, 2023
    !%
    !% Description:
    !% Stores initial conditions for element and face arrays    
    !%
    !%==========================================================================

    use define_indexes
    use define_keys
    use define_globals
    use define_settings
    use define_xsect_tables
    use pack_mask_arrays
    use boundary_conditions
    use update
    use face
    use forcemain, only : forcemain_ManningsN
    use diagnostic_elements
    use geometry 
    ! use arch_conduit
    use circular_conduit
    ! use basket_handle_conduit
    ! use catenary_conduit
    ! use egg_shaped_conduit
    ! use gothic_conduit
    ! use horiz_ellipse_conduit
    ! use vert_ellipse_conduit
    ! use horse_shoe_conduit
    ! use semi_elliptical_conduit
    ! use semi_circular_conduit
    use filled_circular_conduit
    use geometry_lowlevel
    use irregular_channel, only: irregular_geometry_from_depth_singular
    use storage_geometry
    use preissmann_slot, only: slot_initialize, slot_jb_computation
    use adjust
    use xsect_tables
    use control_hydraulics, only: control_init_monitoring_and_action_from_EPASWMM
    use interface_, only: interface_get_nodef_attribute
    use utility_profiler
    use utility_allocate
    use utility_deallocate
    use utility_interpolate
    use utility_key_default
    use utility_crash, only: util_crashpoint
   
    implicit none

    public :: init_IC_toplevel
    private

contains
!%
!%==========================================================================
!% PUBLIC
!%==========================================================================
!%
    subroutine init_IC_toplevel ()
        !%------------------------------------------------------------------
        !% Description:
        !% set up the initial conditions for all the elements
        !%------------------------------------------------------------------
        !% Declarations:
            integer          :: whichTM
            integer, pointer :: whichSolver
            integer, pointer :: Npack, thisP(:)
            character(64)    :: subroutine_name = 'init_IC_toplevel'
        !%-------------------------------------------------------------------
        !% Preliminaries:
            if (setting%Debug%File%initial_condition) &
            write(*,"(A,i5,A)") '*** enter ' // trim(subroutine_name) // " [Processor ", this_image(), "]"
        !%-------------------------------------------------------------------
        !% Aliases
            whichSolver => setting%Solver%SolverSelect
            whichTM = ETM
        !%-------------------------------------------------------------------    
        !% --- default the TimeLastSet to 0.0 (elapsed) for all elements
        elemR(:,er_TimeLastSet) = zeroR

        !% --- initialize all the element Setting as 1
        !%     this is fully open for links, weirs, orifices, outlets, and on for pumps.
        elemR(1:size(elemR,1)-1,er_TargetSetting) = oneR
        elemR(1:size(elemR,1)-1,er_Setting)       = oneR

        !% --- initialize all the minor losses and seepage rates to zero
        elemR(:,er_KJunction_MinorLoss) = zeroR
        elemR(:,er_Kconduit_MinorLoss)  = zeroR
        elemR(:,er_SeepRate)            = zeroR

        !% --- initialize overflow
        elemR(:,er_VolumeOverFlow)      = zeroR
        elemR(:,er_VolumeOverFlowTotal) = zeroR

        elemR(:,er_VolumeArtificialInflowTotal) = zeroR

        !% --- initialize barrels
        setting%Output%BarrelsExist = .false. !% will be set to true if barrels > 1 detected
        elemI(:,ei_barrels) = oneR

        !% --- initialize sedmient depths
        !%     Note: as of 20221006 only FilledCircular is allowed to have nonzero sediment depth
        !%     this corresponds to the "yBot" of the Filled Circular cross-section in EPA-SWMM
        elemR(:,er_SedimentDepth) = zeroR

        !% --- get data that can be extracted from links
        !if ((setting%Output%Verbose) .and. (this_image() == 1)) print *,'begin init_IC_from_linkdata'
        call init_IC_from_linkdata ()

        sync all
        !% --- set up background geometry for weir, orifice, etc.
        !%     from adjacent elements
        !if ((setting%Output%Verbose) .and. (this_image() == 1)) print *,'begin init_IC_diagnostic_geometry_from_adjacent'
        call init_IC_diagnostic_geometry_from_adjacent (.true.)

        !% --- sync after all the link data has been extracted
        !%     the junction branch data is read in from the elemR arrays which
        !%     may need inter-image communication, thus the sync call is needed
        sync all
        
        !% --- get data that can be extracted from nodes
        !if ((setting%Output%Verbose) .and. (this_image() == 1)) print *,'begin init_IC_for_nJM_from_nodedata'
        call init_IC_for_nJm_from_nodedata ()

        !% --- second call for diagnostic that was next to JM/JB
        sync all
        !if ((setting%Output%Verbose) .and. (this_image() == 1)) print *,'begin init_IC_diagnostic_geometry_from_adjacent'
        call init_IC_diagnostic_geometry_from_adjacent (.false.)

        !% --- identify all faces adjacent to diagnostic elements
        !if ((setting%Output%Verbose) .and. (this_image() == 1)) print *,'begin init_IC_identify_diagnostic_adjacent_faces'
        call init_IC_identify_diagnostic_adjacent_faces ()

        !if ((setting%Output%Verbose) .and. (this_image() == 1)) print *,'begin init_IC_identify_diagnostic_adjacent_elements'
        call init_IC_identify_diagnostic_adjacent_elements ()

        !% --- identify special case diagnostic elements that have JB on either side
        !%     these have the face flowrates frozen in the junction residual computation
        !if ((setting%Output%Verbose) .and. (this_image() == 1)) print *,'begin init_IC_diagnostic_JB_bounded'
        call init_IC_diagnostic_JB_bounded ()

        !if ((setting%Output%Verbose) .and. (this_image() == 1)) print *,'begin init_IC_identify_CC_adjacent_faces'
        call init_IC_identify_CC_adjacent_faces ()

        !if ((setting%Output%Verbose) .and. (this_image() == 1)) print *,'begin init_IC_identify_CC_adjacent_nonCC_elements'
        call init_IC_identify_CC_adjacent_nonCC_elements () 

        !% --- error checking for nullvalues
        !%     keep for future debugging use.
        ! do ii=1,N_elem(1)
        !     if ((elemI(ii,ei_geometryType) == nullvalueI) .or. &
        !         (elemI(ii,ei_geometryType) == undefinedKey)) then

        !         if (    ((elemI(ii,ei_elementType) .eq. JB) .and.    &
        !                   elemSI(ii,esi_JunctionBranch_Exists)     ) &
        !             .or.                                             &
        !                 (elemI(ii,ei_elementType) .ne. JB) ) then
        !             print *, 'POSSIBLE PROBLEM IN link/node with nullvalue or undefined geometry Type'
        !             print *, 'ii ',ii, elemI(ii,ei_geometryType)
        !             print *, 'link id ',elemI(ii,ei_link_Gidx_BIPquick)
        !             print *, 'node id ',elemI(ii,ei_node_Gidx_BIPquick)
        !             if (elemI(ii,ei_link_Gidx_BIPquick) .ne. nullvalueI) then 
        !                 print *, trim(link%Names(elemI(ii,ei_link_Gidx_BIPquick))%str)
        !             end if
        !         end if
        !     end if
        ! end do

        !% --- set up the transect arrays
        !if ((setting%Output%Verbose) .and. (this_image() == 1)) print *,'begin init_IC_elem_transect...'
        call init_IC_elem_transect_arrays ()
        call init_IC_elem_transect_geometry ()

        !% --- compute the horizontal plan area of junctions
        call init_IC_junction_plan_area ()

        !% --- ensure that IC depth and volume are consistent
        call init_IC_depth_volume_consistency ()

        !if ((setting%Output%Verbose) .and. (this_image() == 1)) print *, 'begin init_IC_error_check'
        call init_IC_error_check ()
       
        !% --- identify the small and zero depths (must be done before pack)
        !if ((setting%Output%Verbose) .and. (this_image() == 1)) print *,'begin adjust small/zero depth'
        !% --- if not using small depth algorithm, then cuttoff is the same as zero depth
        !%     HACK small depth algorithm is presently not functional 20230601
        if (.not. setting%SmallDepth%useMomentumCutoffYN) setting%SmallDepth%MomentumDepthCutoff = setting%ZeroValue%Depth
        call adjust_element_toplevel (CC)
        call adjust_element_toplevel (JB) 
        call adjust_element_toplevel (JM) 

        !% ---zero out the lateral inflow column
        !if ((setting%Output%Verbose) .and. (this_image() == 1)) print *,'begin init_set_zero_lateral_inflow'
        call init_IC_set_zero_lateral_inflow ()

        !% --- update time marching type
<<<<<<< HEAD
        if ((setting%Output%Verbose) .and. (this_image() == 1)) print *, 'begin init_IC_solver_select '
        call init_IC_solver_select ()
=======
        !if ((setting%Output%Verbose) .and. (this_image() == 1)) print *, 'begin init_IC_solver_select '
        call init_IC_solver_select (whichSolver)
>>>>>>> 75f636d5
       
        !% --- set up all the static packs and masks
        !if ((setting%Output%Verbose) .and. (this_image() == 1)) print *, 'begin pack_mask arrays_all'
        call pack_mask_arrays_all ()

        !%----------------------------------------------------------------
        !%            PACKED ARRAYS CAN BE USED BELOW HERE
        !%---------------------------------------------------------------

        !% --- initialize zerovalues for other than depth (must be done after pack)
        !if ((setting%Output%Verbose) .and. (this_image() == 1)) print *, 'begin IC_Zerovalues'
        call init_IC_ZeroValues_nondepth ()

        !% --- set all the zero and small volumes
        !if ((setting%Output%Verbose) .and. (this_image() == 1)) print *,'begin adjust small/zero depth 2'
        call adjust_element_toplevel (CC)
        call adjust_element_toplevel (JB)
        !% HACK QUESTION: do we need JM call here?  20230601

        !% --- get the bottom slope
        !if ((setting%Output%Verbose) .and. (this_image() == 1)) print *, 'begin IC bottom slope'
        call init_IC_bottom_slope ()

        !% --- set small volume values in elements
        !if ((setting%Output%Verbose) .and. (this_image() == 1)) print *, 'begin init_IC_set_SmallVolumes'
        call init_IC_set_SmallVolumes ()

        !% --- initialize Preissmann slots
        !if ((setting%Output%Verbose) .and. (this_image() == 1)) print *, 'begin init_IC_slot'
        call init_IC_slot ()

        !% --- get the velocity and any other derived data
        !%     These are data needed before bc and aux variables are updated
        !if ((setting%Output%Verbose) .and. (this_image() == 1)) print *, 'begin init_IC_derived_data'
        call init_IC_derived_data()

        !% --- set the reference head (based on Zbottom values)
        !%     this must be called before bc_update() so that
        !%     the timeseries for head begins correctly
        !if ((setting%Output%Verbose) .and. (this_image() == 1)) print *, 'begin init_reference_head'
        call init_reference_head()

        !% --- remove the reference head values from arrays
        !if ((setting%Output%Verbose) .and. (this_image() == 1)) print *, 'begin init_subtract_reference_head'
        call init_subtract_reference_head()

        !% --- create the packed set of nodes for BC
        !if ((setting%Output%Verbose) .and. (this_image() == 1)) print *, 'begin pack_nodes'
        call pack_nodes_BC()
        call util_allocate_bc()

        !% --- initialize Manning's n for forcemain elements
        if (setting%Solver%ForceMain%AllowForceMainTF) call forcemain_ManningsN ()

        !% --- initialize boundary conditions
        !if ((setting%Output%Verbose) .and. (this_image() == 1)) print *, 'begin init_bc'
        call init_bc()

        !% --- setup the sectionfactor arrays needed for normal depth computation on outfall BC
        !if ((setting%Output%Verbose) .and. (this_image() == 1))  print *, "begin init_uniformtable_array"
        call init_uniformtable_array()

        !% --- update the BC so that face interpolation works in update_aux...
        !if ((setting%Output%Verbose) .and. (this_image() == 1)) print *, 'begin bc_update'
        call bc_update()
        if (crashI==1) return


        !% --- storing dummy values for branches that are invalid
        !if ((setting%Output%Verbose) .and. (this_image() == 1)) print *, 'begin branch dummy values'
        call init_IC_branch_dummy_values ()

        !% --- initialize branch values that need to be zero
        !if ((setting%Output%Verbose) .and. (this_image() == 1)) print *, 'begin branch zero values'
        call init_IC_branch_zero_values ()

        !% --- set all the auxiliary (dependent) variables
        !if ((setting%Output%Verbose) .and. (this_image() == 1)) print *, 'begin update_aux_variables CC'
        call update_auxiliary_variables_CC (&
            ep_CC, ep_CC_Open_Elements, ep_CC_Closed_Elements, &
            .true., .false., dummyIdx)

        !if ((setting%Output%Verbose) .and. (this_image() == 1)) print *, 'begin update_aux_variables JM'
        Npack => npack_elemP(ep_JM)
        if (Npack > 0) then
            thisP => elemP(1:Npack,ep_JM)
            !% --- junction plan area
            call geo_plan_area_from_volume_JM (elemPGetm, npack_elemPGetm, col_elemPGetm)
            !% --- junction depth 
            call geo_depth_from_volume_JM (elemPGetm, npack_elemPGetm, col_elemPGetm)
            !% --- junction modified hydraulic depth
            elemR(thisP,er_EllDepth) = elemR(thisP,er_Depth)
            !% --- junction head
            elemR(thisP,er_Head) = llgeo_head_from_depth_pure(thisP,elemR(thisP,er_Depth))
            elemR(thisP,er_EllDepth) = elemR(thisP,er_Depth)
            call geo_assign_JB_from_head (ep_JM)
        end if
        
        !% --- Froude number, wavespeed, and interpwights on JB
        Npack => npack_elemP(ep_JB)
        if (Npack > 0) then 
            thisP => elemP(1:Npack, ep_JB)
            call update_Froude_number_element (thisP) 
            call update_wavespeed_element(thisP)
            call update_interpweights_JB (thisP, Npack, .false.)
        end if

        !% --- wave speed, Froude number on JM
        Npack => npack_elemP(ep_JM)
        if (Npack > 0) then
            thisP => elemP(1:Npack, ep_JM)
            call update_wavespeed_element(thisP)
            call update_Froude_number_element (thisP) 
        end if

        Npack => npack_elemP(ep_Diag)
        if (Npack > 0) then 
            thisp => elemP(1:Npack,ep_Diag)
            call update_interpweights_Diag (thisP, Npack)
        end if

        !% --- initialize old head 
        !%     HACK - make into a subroutine if more variables need initializing
        !%     after update_aux_var
        !if ((setting%Output%Verbose) .and. (this_image() == 1)) print *, 'begin setting old head'
        elemR(:,er_Head_N0) = elemR(:,er_Head)

        !% --- update diagnostic interpolation weights
        !%     (the interpolation weights of diagnostic elements
        !%     stays the same throughout the simulation. Thus, they
        !%     are only needed to be set at the top of the simulation)
        !if ((setting%Output%Verbose) .and. (this_image() == 1)) print *,  'begin init_IC_diagnostic_interpolation_weights'
        call init_IC_diagnostic_interpolation_weights()

        !% --- set small values to diagnostic element interpolation sets
        !%     Needed so that junk values does not mess up the first interpolation
        !if ((setting%Output%Verbose) .and. (this_image() == 1)) print *, 'begin  init_IC_small_values_diagnostic_elements'
        call init_IC_small_values_diagnostic_elements

        call adjust_element_toplevel(CC)
        call adjust_element_toplevel(JM)   
        call adjust_element_toplevel(JB) 

        !% --- update faces
        !if ((setting%Output%Verbose) .and. (this_image() == 1)) print *, 'begin face_interpolation '
        call face_interpolation (fp_noBC_IorS,.true.,.true.,.true.,.false.,.false.)

        !% --- SET THE MONITOR AND ACTION POINTS FROM EPA-SWMM
        !if ((setting%Output%Verbose) .and. (this_image() == 1))  print *, "begin controls init monitoring and action from EPSWMM"
        call control_init_monitoring_and_action_from_EPASWMM()

        !% --- update the initial condition in all diagnostic elements
        !if ((setting%Output%Verbose) .and. (this_image() == 1)) print *, 'begin diagnostic_toplevel'
        call diagnostic_by_type (ep_Diag, 1)
        !% reset any face values affected
        call face_interpolation (ep_Diag,.true.,.true.,.true.,.true.,.true.)

        Npack => npack_elemP(ep_JM)
        if (Npack > 0) then
            thisP => elemP(1:Npack,ep_JM)
            !% --- JB elements slot computations after face interpolation
            call slot_JB_computation (ep_JM)
        end if

        !% --- ensure that small and zero depth faces are correct
        !if ((setting%Output%Verbose) .and. (this_image() == 1)) print *,'begin adjust small/zero depth 3'
        call adjust_zero_and_small_depth_face (.false.)

        !% ---populate er_ones columns with ones
        !if ((setting%Output%Verbose) .and. (this_image() == 1)) print *, 'begin init_IC_oneVectors'
        call init_IC_oneVectors ()
    
        !% --- error check for ponding scales 
        call init_IC_ponding_errorcheck ()
   
        !%-------------------------------------------------------------------
        !% Closing
        if (setting%Debug%File%initial_condition) then
            print*, '----------------------------------------------------'
            print*, 'image = ', this_image()
            print*, '.....................elements.......................'
            print*, reversekey(elemI(:,ei_elementType)), 'element type'
            print*, reversekey(elemI(:,ei_geometryType)),'element geometry'
            print*, '-------------------Geometry Data--------------------'
            print*, elemR(:,er_Depth), 'depth'
            print*, elemR(:,er_Area), 'area'
            print*, elemR(:,er_Head), 'head'
            print*, elemR(:,er_Topwidth), 'topwidth'
            print*, elemR(:,er_EllDepth), 'L depth'
            !print*, elemR(:,er_HydDepth), 'hydraulic depth'
            print*, elemR(:,er_HydRadius), 'hydraulic radius'
            print*, elemR(:,er_Perimeter), 'wetted perimeter'
            print*, elemR(:,er_Volume),'volume'
            print*, '-------------------Dynamics Data--------------------'
            print*, elemR(:,er_Flowrate), 'flowrate'
            print*, elemR(:,er_Velocity), 'velocity'
            print*, elemR(:,er_FroudeNumber), 'froude Number'
            print*, elemR(:,er_InterpWeight_uQ), 'timescale Q up'
            print*, elemR(:,er_InterpWeight_dQ), 'timescale Q dn'
            print*, '..................faces..........................'
            print*, faceR(:,fr_Area_u), 'face area up'
            print*, faceR(:,fr_Area_d), 'face area dn'
            print*, faceR(:,fr_Head_u), 'face head up'
            print*, faceR(:,fr_Head_d), 'face head dn'
            print*, faceR(:,fr_Flowrate), 'face flowrate'
            !print*, faceR(:,fr_Topwidth_u), 'face topwidth up'
            !print*, faceR(:,fr_Topwidth_d), 'face topwidth dn'
            ! call execute_command_line('')
        end if

        if (setting%Debug%File%initial_condition) &
            write(*,"(A,i5,A)") '*** leave ' // trim(subroutine_name) // " [Processor ", this_image(), "]"

    end subroutine init_IC_toplevel
!%
!%==========================================================================
!% PRIVATE
!%==========================================================================
!%
    subroutine init_IC_from_linkdata ()
        !%------------------------------------------------------------------
        !% Description:
        !% get the initial depth, flowrate, and geometry data from links
        !%------------------------------------------------------------------
        !% Declarations:
            integer                                     :: ii, pLink
            integer, pointer                            :: thisLink
            integer, dimension(:), allocatable, target  :: packed_link_idx
            character(64) :: subroutine_name = 'init_IC_from_linkdata'
        !%------------------------------------------------------------------
        !% Preliminaries
            if (setting%Debug%File%initial_condition) &
            write(*,"(A,i5,A)") '*** enter ' // trim(subroutine_name) // " [Processor ", this_image(), "]"
        !%------------------------------------------------------------------
        !% pack all the link indexes in an image
        packed_link_idx = pack(link%I(:,li_idx), (link%I(:,li_P_image) == this_image()))

        !% find the number of links in an image
        pLink = size(packed_link_idx)

        !% --- initialize the diagnostic element counter
        N_diag = 0

        !% cycle through the links in an image
        do ii = 1,pLink

            ! % necessary pointers
            thisLink    => packed_link_idx(ii)

            call init_IC_get_barrels_from_linkdata(thisLink)

            !% --- note that this does NOT adjust depth for closed conduit crown height
            call init_IC_get_head_and_depth (thisLink)

            call init_IC_get_flow_and_roughness_from_linkdata (thisLink)

            call init_IC_get_elemtype_from_linkdata (thisLink)

            !% --- note this adjusts depth for closed conduit crown height and sets surcharge
            call init_IC_get_geometry_from_linkdata (thisLink)

            call init_IC_get_flapgate_from_linkdata (thisLink)

            call init_IC_get_ForceMain_from_linkdata (thisLink)     

            call init_IC_get_culvert_from_linkdata(thisLink)

            if ((setting%Output%Verbose) .and. (this_image() == 1)) then
                if (mod(ii,1000) == 0) then
                    print *, '... handling link ',ii
                end if
            end if

        end do

        !%------------------------------------------------------------------
        !% Closing
            !% --- deallocate the temporary array
            deallocate(packed_link_idx)

            if (setting%Debug%File%initial_condition) &
                write(*,"(A,i5,A)") '*** leave ' // trim(subroutine_name) // " [Processor ", this_image(), "]"
    end subroutine init_IC_from_linkdata
!%
!%==========================================================================
!%==========================================================================
!%    
    subroutine init_IC_depth_volume_consistency ()
        !%-----------------------------------------------------------------
        !% Description
        !% Adjusts volume so that depth computed from volume is consistent
        !% with the original depth value
        !%-----------------------------------------------------------------
        !% Declarations:
            integer, dimension(:), allocatable, target  :: packed_link_idx

            integer               :: pLink, mm, ii ,kk, Npack
            integer, pointer      :: thisP(:), thisLink, eIdx(:)
            integer, dimension(1) :: ap

            real(8) :: Vdif, Ddif
            real(8), parameter :: local_epsilon = 1e-13
        !%-----------------------------------------------------------------
        !% Aliases
            eIdx          => elemI(:,ei_Lidx)
        !%-----------------------------------------------------------------
            
        !% --- pack all the link indexes in an image
        packed_link_idx = pack(link%I(:,li_idx), (link%I(:,li_P_image) == this_image()))    
        
        !% --- find the number of links in an image
        pLink = size(packed_link_idx)
        
        !% --- cycle through the links, only for CC elements
        do mm = 1,pLink
            thisLink => packed_link_idx(mm)
            Npack    =  count(                                               &
                                (elemI(:,ei_link_Gidx_BIPquick) == thisLink) &
                                .and.                                        &
                                (elemI(:,ei_elementType) == CC)              &
                             )

            if (Npack > 0) then
                elemI(1:Npack,ei_Temp03) = pack(eIdx, &
                                (elemI(:,ei_link_Gidx_BIPquick) == thisLink) &
                                .and.                                        &
                                (elemI(:,ei_elementType) == CC)              &
                            )

                thisP => elemI(1:Npack,ei_Temp03)

                !% --- store the correct depth
                elemR(thisP,er_Temp03) = elemR(thisP,er_Depth)

                !% --- compute the depth from volume
                call geo_depth_from_volume_by_element_CC (thisP, Npack)

                !% --- cycle through elements to fix volumes consistent with depth
                do ii=1,Npack
                    
                    if ( abs(elemR(thisP(ii),er_Depth) - elemR(thisP(ii),er_Temp03)) > local_epsilon) then
                        do kk=1,10
                            !% ---difference between original depth and computed by volume
                            Ddif =  elemR(thisP(ii),er_Depth) - elemR(thisP(ii),er_Temp03)
                            if (abs(Ddif) < 1d-13) exit
                            !% --- implied volume change to fix
                            Vdif = Ddif * elemR(thisP(ii),er_TopWidth) * elemR(thisP(ii),er_Length) 
                            elemR(thisP(ii),er_Volume) = elemR(thisP(ii),er_Volume) - Vdif
                            !% --- require a singleton array for call to geo_depth...
                            ap(1) = thisP(ii)
                            !% --- compute a new depth from adjusted volume
                            call geo_depth_from_volume_by_element_CC(ap,1)
                                ! print *, 'Ddif, Vdif ',Ddif,Vdif
                                ! print *, 'after fixing'
                                ! print *, thisP(ii) , elemR(thisP(ii),er_Depth), elemR(thisP(ii),er_Temp03)
                                ! print *, ' '
                        end do
                    end if
                end do
            end if
        end do

        !%------------------------------------------------------------------
        !% Closing
            !% deallocate the temporary array
            deallocate(packed_link_idx)
            elemR(:,er_Temp03) = zeroR 
            elemI(:,ei_Temp03) = zeroI

    end subroutine init_IC_depth_volume_consistency
!%
!%==========================================================================
!%==========================================================================
!%
    subroutine init_IC_get_barrels_from_linkdata (thisLink)
        !%-----------------------------------------------------------------
        !% Description:
        !% Sets the number of barrels (default is one)
        !%-----------------------------------------------------------------
        !% Declarations:
            integer, intent(in)  :: thisLink
            integer, pointer     :: firstE, lastE, fdn(:), fup(:), eBarrels(:)
            integer, pointer     :: fBarrels(:)
            character(64) :: subroutine_name = 'init_IC_get_barrels_from_linkdata'
        !%-----------------------------------------------------------------
        !% Preliminaries
        !%-----------------------------------------------------------------
        !% Aliases
            firstE      => link%I(thisLink,li_first_elem_idx)
            lastE       => link%I(thisLink,li_last_elem_idx)
            fdn         => elemI(:,ei_Mface_dL)
            fup         => elemI(:,ei_Mface_uL)
            eBarrels    => elemI(:,ei_barrels)
            fBarrels    => faceI(:,fi_barrels)
        !%-----------------------------------------------------------------
        
        !% --- for elements
        eBarrels(firstE:lastE) = link%I(thisLink,li_barrels)

        !% --- for faces
        fBarrels(fup(firstE))       = eBarrels(firstE)
        fBarrels(fdn(firstE:lastE)) = eBarrels(firstE:lastE)

        !% --- note that default for setting%Output%BarrelsExist is false, so
        !%     only need a single multi-barrel to make this true.
        if (any(eBarrels(firstE:lastE) > 1)) setting%Output%BarrelsExist = .true.

    end subroutine init_IC_get_barrels_from_linkdata
!%
!%==========================================================================
!%==========================================================================
!
    subroutine init_IC_get_head_and_depth (thisLink)
        !%-----------------------------------------------------------------
        !% Description:
        !% get the initial depth data from links and nodes
        !%-----------------------------------------------------------------
        !% Declarations:
            integer, intent(in)  :: thisLink
            integer              :: mm, firstidx(1)
            integer, allocatable :: pElem(:)
            integer, pointer     :: LdepthType,  nUp, nDn
            logical, pointer     :: hasFlapGate
            real(8), pointer     :: DepthUp, DepthDn
            real(8), pointer     :: zLinkUp, zLinkDn, Slope
            real(8), pointer     :: eDepth(:), eHead(:), eLength(:), eZbottom(:)
            real(8)              :: headUp, headDn, linkLength, length2Here
            real(8)              :: hDelta
            
            character(64) :: subroutine_name = 'init_IC_get_depth_from_linkdata'
        !%-----------------------------------------------------------------
        !% Preliminaries
            if (setting%Debug%File%initial_condition) &
            write(*,"(A,i5,A)") '*** enter ' // trim(subroutine_name) // " [Processor ", this_image(), "]"
        !%-----------------------------------------------------------------
        !% Aliases
            !% --- type of initial depth type
            LdepthType  => link%I(thisLink,li_InitialDepthType)
            !% --- upstream and downstream nodes
            nUp      => link%I(thisLink,li_Mnode_u)
            nDn      => link%I(thisLink,li_Mnode_d)
            !% --- flapgate on downstream node (e.g. outfall)
            hasFlapGate => node%YN(nDn,nYN_hasFlapGate)
            !% --- link upstream and downstream bottom elevation
            zLinkUp  => link%R(thisLink,lr_ZbottomUp)
            zLinkDn  => link%R(thisLink,lr_ZbottomDn)
            Slope    => link%R(thisLink,lr_Slope)
            !% --- depths upstream and downstream on link (not yet initialized)
            DepthUp     => link%R(thisLink,lr_InitialUpstreamDepth)
            DepthDn     => link%R(thisLink,lr_InitialDnstreamDepth)
            !% 
            eLength   => elemR(:,er_Length)
            eDepth    => elemR(:,er_Depth)
            eHead     => elemR(:,er_Head)
            eZbottom  => elemR(:,er_Zbottom)
        !%-----------------------------------------------------------------
        !% --- Head upstream
        headUp = node%R(nUp,nr_Zbottom) + node%R(nUp,nr_InitialDepth)
        !% --- provisional head downstream
        headDn = node%R(nDn,nr_Zbottom) + node%R(nDn,nr_InitialDepth)

        !% --- set upstream link depths including effects of offsets
        !%     where head upstream is less than zbottom, depth is zero
        DepthUp = max(headUp - zLinkUp, zeroR)
 
        !% --- set downstream link depths including effects of offsets
        !%     where downstream head is less than zbottom, depth is zero
        DepthDn = max(headDn - zLinkDn, zeroR)


        !% HACK -- check if the following is needed or should be removed
        !% --- check for a downstream gate on the node
        !%     adjust depths and head as needed
        ! if (node%YN(nDn,nYN_hasFlapGate)) then
        !     if (DepthUp == zeroR) then
        !         !% --- if zero depth upstream, then downstream is also zero
        !         !%     and we switch to a uniform depth interpolation scheme
        !         !%     so that the entire link is dry
        !         DepthDn = zeroR
        !         headDn  = zLinkDn
        !         LdepthType = UniformDepth
        !     else
        !         !% --- for positive upstream depth
        !         !%     if upstream head is lower than downstream head
        !         !%     then flap gate is closed
        !         if (headUp < headDn) then
        !             !% --- closed flap gate
        !             !%     set downstream at the upstream head (ponding at gate)
        !             headDn  = headUp
        !             DepthDn = headDn - zLinkDn
        !             !% --- ensure the elements are handled by fixed head
        !             LdepthType = FixedHead
        !         else
        !             !% --- for upstream head > downstream head
        !             !%     ensure interpolation over link
        !             select case (LdepthType)
        !             case (UniformDepth, FixedHead)
        !                 LdepthType = LinearlyVaryingDepth
        !             case default 
        !                 !% --- continue with selected interpolation type
        !             end select
        !         end if
        !     end if
        ! end if


        !% --- pack the elements for this link
        pElem = pack(elemI(:,ei_Lidx), (elemI(:,ei_link_Gidx_BIPquick) == thisLink))


        !% --- error checking, the upstream should be the first element in the pack
        firstidx = findloc(elemI(pElem,ei_link_Pos),1)
        if (firstidx(1) .ne. 1) then
            print *, 'CODE ERROR'
            print *, 'Possible problem in element ordering in a link'
            print *, 'error with link ',trim(link%Names(thisLink)%str)
            print *, elemI(pElem,ei_link_Pos)
            call util_crashpoint(55872)
        end if

        !% --- total depth delta
        hDelta = headUp - headDn

        !% --- total length of all elements in link
        linkLength = sum(eLength(pElem))

        !% -- initialize length measure from the upper end of the link
        !%    to an interative element center
        length2Here = zeroR

        !% ---- set the initial depths and heads in each element
        if ((DepthUp > setting%ZeroValue%Depth) .and. &
            (DepthDn > setting%ZeroValue%Depth) ) then
            !% --- distribute head linearly along the link
            !%     in this method head values in elements are linearly interpolated
            !%     then the depths are recovered from those heads.
            do mm=1,size(pElem)
                !% --- use the length from upstream face to center of this element
                length2Here       = length2Here + onehalfR * eLength(pElem(mm))
                !% --- head by linear interpolation
                ! eHead(pElem(mm)) = headUp - Slope * length2Here
                eHead(pElem(mm)) = headUp - hDelta * length2Here / linkLength
                !% --- depth from head
                eDepth(pElem(mm)) = max(eHead(pElem(mm)) - eZbottom(pElem(mm)), zeroR) 
                !% --- add the remainder of this element to the length
                length2Here       = length2Here + onehalfR * eLength(pElem(mm))
            end do


        elseif ((DepthUp > setting%ZeroValue%Depth) .and. &
                (DepthDn .le. setting%ZeroValue%Depth)) then 
                  
            if (headUp .le. zLinkDn) then        
                !% --- conduit sloping upwards
                !%     upstream depth provides uniform head over the entire link  
                eHead(pElem) = headUp 
                eDepth(pElem) = eHead(pElem) - eZbottom(pElem)
            else 
                do mm=1,size(pElem)
                    !% --- use the length from upstream face to center of this element
                    length2Here       = length2Here + onehalfR * eLength(pElem(mm))
                    !% --- head by linear interpolation
                    ! eHead(pElem(mm)) = headUp - Slope * length2Here
                    eHead(pElem(mm)) = headUp - hDelta * length2Here / linkLength
                    !% --- depth from head
                    eDepth(pElem(mm)) = max(eHead(pElem(mm)) - eZbottom(pElem(mm)), zeroR) 
                    !% --- add the remainder of this element to the length
                    length2Here       = length2Here + onehalfR * eLength(pElem(mm))
                end do
                !% --- NOTE: this condition implies non-zero head upstream goes 
                !%     to zero depth downstream, which is a somewhat inconsistent 
                !%     initial condition. This is allowed to handle free overflow
                !%     but could cause problems in other situations.
            end if

        elseif ((DepthDn > setting%ZeroValue%Depth) .and. &
                (DepthUp .le. setting%ZeroValue%Depth)) then
            !% --- downstream depth provides uniform head over the entire link
            if (HeadDn .le. zLinkUp) then 
                eHead(pElem) = HeadDn
                eDepth(pElem) = eHead(pElem) - eZbottom(pElem)
            else
                !% --- implied reverse gradient is not allowed
                print *, '!==============================================!'
                print *, '! Inconsistent free surface initial conditions !'
                print *, '!==============================================!'
                print *, 'for link:            ',trim(link%Names(thisLink)%str) 
                print *, 'with upstream node:  ',trim(node%Names(nup)%str)
                print *, 'and downstream node: ',trim(node%Names(ndn)%str)
                print *, 'Depth at upstream node has negative free surface gradient'
                print *, 'to downstream node. This would cause a backwards wave'
                print *, 'surge at the start, which is not allowed by SWMM5+.'
                print *, 'Increasing the upstream node depth is required. Note that'
                print *, 'fixing this node may cause further upstream nodes to  '
                print *, 'violate this initial condition. Each upstream node initial'
                print *, 'depth must be adjusted to ensure the initial water surface'
                print *, 'gradient is flat or in the downstream direction.'
                print *, 'Min depth for this Upstream Node: ',HeadDn - zLinkUp,' meters'
                print *, 'or ',(HeadDn - zLinkUp)*3.28084d0,'feet'
                print *, ' '
                call util_crashpoint(40187339)
            end if

        elseif ((DepthDn .le. setting%ZeroValue%Depth) .and. &
                (DepthUp .le. setting%ZeroValue%Depth)) then
            !% --- zero depths everywhere along the element.        
            eDepth(pElem) = setting%ZeroValue%Depth  * 0.99d0 
            eHead (pElem) = eZBottom(pElem) + setting%ZeroValue%Depth  * 0.99d0        
        else 
            print *, 'CODE ERROR: unexpected else.'
            print *, 'code should not have reached this point'
            call util_crashpoint(8898723)
        end if

        where(eDepth(pElem) .le. setting%ZeroValue%Depth)
            eDepth(pElem) = setting%ZeroValue%Depth * 0.99d0
            eHead(pElem)  = eZbottom(pElem) + setting%ZeroValue%Depth * 0.99d0
        endwhere


        !% ARCHIVE
        !% SWMM5+ requires initial conditions for depths set based on
        !% heads at nodes. The code below was used for other forms of IC,
        !% but these caused inconsistencies in the setup that result in
        !% waves that may take signficant time to damp.
        !%
        !% ---set the depths in link elements from links
        !%    Note these depths are the combination of water and sediment
        ! select case (LdepthType)

        !     case (UniformDepth)
        !         !% --- uniform depth uses the average of upstream and downstream depths
        !         eDepth(pElem) = onehalfR * (DepthUp + DepthDn)
        

        !     case (LinearlyVaryingDepth)
        !         !% --- linearly-varying depth distribution
        !         do mm=1,size(pElem)
        !             !% --- use the length from upstream face to center of this element
        !             length2Here       = length2Here + onehalfR * eLength(pElem(mm))
        !             !% --- depth by linear interpolation
        !             eDepth(pElem(mm)) = DepthUp - dDelta * length2Here /linkLength
        !             !% --- add the remainder of this element to the length
        !             length2Here       = length2Here + onehalfR * eLength(pElem(mm))
        !         end do

        !     case (ExponentialDepth)
        !         !% --- if the link has exponentially increasing or decreasing depth

        !         do mm=1,size(pElem)
        !             !% --- use the length from upstream face to center of this element
        !             length2Here       = length2Here + onehalfR * eLength(pElem(mm))
        !             !% --- normalized exponential decay
        !             kappa = - exp(oneR) * length2Here / linkLength
        !             !% --- depth by linear interpolation
        !             eDepth(pElem(mm)) = DepthDn + dDelta * exp(-kappa)
        !             !% --- add the remainder of this element to the length
        !             length2Here       = length2Here + onehalfR * eLength(pElem(mm))
        !         end do

        !     case (FixedHead)    
        !         !% --- set the downstream depth as a fixed head (ponding)
        !         !%     over all the elements in the link.
        !         eDepth(pElem) = max(headDn - eZbottom(pElem), zeroR)
            
        !     case default
        !         print *, 'In ', subroutine_name
        !         print *, 'CODE ERROR: unexpected initial depth type #', LdepthType,'  in link, ', thisLink
        !         print *, 'which has key ',trim(reverseKey(LdepthType)) 
        !         !stop 
        !         call util_crashpoint(83753)
        !         !return
        ! end select

        !% --- set zero values to zerodepth
        where (eDepth(pElem) < setting%ZeroValue%Depth)
            eDepth(pElem) = setting%ZeroValue%Depth * 0.99d0 
        endwhere
    
        !%-----------------------------------------------------------------
        !% Closing
            if (setting%Debug%File%initial_condition) &
            write(*,"(A,i5,A)") '*** leave ' // trim(subroutine_name) // " [Processor ", this_image(), "]"
    end subroutine init_IC_get_head_and_depth
!%
!%==========================================================================
!%==========================================================================
!%
    subroutine init_IC_get_flow_and_roughness_from_linkdata (thisLink)
        !%-----------------------------------------------------------------
        !% Description:
        !% get the initial flowrate and roughness data from links
        !%------------------------------------------------------------------
        !% Declarations:
            integer, intent(in) :: thisLink
            integer, pointer :: firstelem, lastelem, tNode
            character(64) :: subroutine_name = 'init_IC_get_flow_and_roughness_from_linkdata'
        !%------------------------------------------------------------------
        !% Preliminaries
            if (setting%Debug%File%initial_condition) &
            write(*,"(A,i5,A)") '*** enter ' // trim(subroutine_name) // " [Processor ", this_image(), "]"
        !%------------------------------------------------------------------
        !% Aliases
            firstelem => link%I(thisLink,li_first_elem_idx)
            lastelem  => link%I(thisLink,li_last_elem_idx)
        !%------------------------------------------------------------------  
        !% --- handle all the initial conditions that don't depend on geometry type
        where (elemI(:,ei_link_Gidx_BIPquick) == thisLink)
            elemR(:,er_Flowrate)           = link%R(thisLink,lr_FlowrateInitial) / link%I(thisLink,li_barrels)
            elemR(:,er_Flowrate_N0)        = link%R(thisLink,lr_FlowrateInitial) / link%I(thisLink,li_barrels)
            elemR(:,er_Flowrate_N1)        = link%R(thisLink,lr_FlowrateInitial) / link%I(thisLink,li_barrels)
            elemR(:,er_ManningsN)          = link%R(thisLink,lr_Roughness)
            !% --- distribute minor losses uniformly over all the elements in thi link
            elemR(:,er_Kconduit_MinorLoss) = link%R(thisLink,lr_Kconduit_MinorLoss) / (real(lastelem - firstelem + oneI,8))
            elemR(:,er_FlowrateLimit)      = link%R(thisLink,lr_FlowrateLimit)
            elemR(:,er_SeepRate)           = link%R(thisLink,lr_SeepRate)
        endwhere

        !% --- assign minor losses
        !%     If connection not to an nJM junction, then add the entry/exit losses
        !%     to the Kconduit_MinorLoss
        tNode => link%I(thisLink,li_Mnode_u)
        if (node%I(tNode,ni_node_type) == nJM) then 
            !% --- this is an outlet from an nJM junction, which uses the entry minor
            !%     loss from the downstream link
            !%     HACK -- need a way to have different entry/exit for flow reversal
            elemR(firstelem,er_KJunction_MinorLoss) = link%R(thisLink,lr_Kentry_MinorLoss)
        else
            !% --- this is an nJ2 or a nBC junction, so the entry loss is added to the conduit loss
            elemR(firstelem,er_Kconduit_MinorLoss) = elemR(firstelem,er_Kconduit_MinorLoss) &
                                                   + link%R(thisLink,lr_Kentry_MinorLoss)
        end if

        tNode => link%I(thisLink,li_Mnode_d)
        if (node%I(tNode,ni_node_type) == nJM) then 
            !% --- this is an inlet to an nJM junction, which uses the exit minor
            !%     loss from the upstream link as the entrance loss to the junction
            !%     HACK -- need a way to have different entry/exit for flow reversal
            elemR(lastelem,er_KJunction_MinorLoss) = link%R(thisLink,lr_Kexit_MinorLoss)
        else
            !% --- this is an nJ2 or a nBC junction, so the exit loss is added to the conduit loss
            elemR(lastelem,er_Kconduit_MinorLoss) = elemR(lastelem,er_Kconduit_MinorLoss) &
                                                   + link%R(thisLink,lr_Kexit_MinorLoss)
        end if

        !%-----------------------------------------------------------------
        !% Closing
            if (setting%Debug%File%initial_condition) &
            write(*,"(A,i5,A)") '*** leave ' // trim(subroutine_name) // " [Processor ", this_image(), "]"
    end subroutine init_IC_get_flow_and_roughness_from_linkdata
!%
!%==========================================================================
!%==========================================================================
!%
    subroutine init_IC_get_elemtype_from_linkdata (thisLink)
        !%------------------------------------------------------------------
        !% Description:
        !% get the geometry data from links
        !%-------------------------------------------------------------------
        !% Declarations:
            integer, intent(in) :: thisLink
            integer, pointer    :: linkType

            character(64) :: subroutine_name = 'init_IC_get_elemtype_from_linkdata'
        !%-------------------------------------------------------------------
        !% Preliminaries:
            if (setting%Debug%File%initial_condition) &
            write(*,"(A,i5,A)") '*** enter ' // trim(subroutine_name) // " [Processor ", this_image(), "]"

        !%-------------------------------------------------------------------
        !% Aliases:
            linkType      => link%I(thisLink,li_link_type)
        !%-------------------------------------------------------------------

        select case (linkType)

            case (lChannel)
                where (elemI(:,ei_link_Gidx_BIPquick) == thisLink)
                    elemI(:,ei_elementType)     = CC
                    elemI(:,ei_HeqType)         = time_march
                    elemI(:,ei_QeqType)         = time_march
                    elemYN(:,eYN_canSurcharge)  = .false.
                endwhere


            case (lpipe)
                where (elemI(:,ei_link_Gidx_BIPquick) == thisLink)
                    elemI(:,ei_elementType)     = CC
                    elemI(:,ei_HeqType)         = time_march
                    elemI(:,ei_QeqType)         = time_march
                    elemYN(:,eYN_canSurcharge)  =  .true.
                endwhere

            case (lweir)
                where (elemI(:,ei_link_Gidx_BIPquick) == thisLink)
                    elemI(:,ei_elementType)         = weir
                    elemI(:,ei_QeqType)             = diagnostic
                    elemI(:,ei_HeqType)             = notused
                    elemYN(:,eYN_canSurcharge)      = link%YN(thisLink,lYN_weir_CanSurcharge)
                endwhere
                N_diag = N_diag + 1

            case (lOrifice)
                where (elemI(:,ei_link_Gidx_BIPquick) == thisLink)
                    elemI(:,ei_elementType)            = orifice
                    elemI(:,ei_QeqType)                = diagnostic
                    elemI(:,ei_HeqType)                = notused
                    elemYN(:,eYN_canSurcharge)         = .true.
                endwhere
                N_diag = N_diag + 1

            case (lPump)
                where (elemI(:,ei_link_Gidx_BIPquick) == thisLink)
                    elemI(:,ei_elementType)            = pump
                    elemI(:,ei_QeqType)                = diagnostic
                    elemI(:,ei_HeqType)                = notused
                    elemYN(:,eYN_canSurcharge)         = .false.
                    elemSR(:,esr_Pump_Rampup_Time)     = setting%Pump%RampupTime
                    elemSR(:,esr_Pump_MinShutoffTime)  = setting%Pump%MinShutoffTime
                    elemSR(:,esr_Pump_TimeSinceStartOrShutdown) = zeroR
                    elemR(:,er_Volume) = zeroR
                    elemYN(:,eYN_isPSsurcharged)        = .false.
                endwhere
                N_diag = N_diag + 1

            case (lOutlet)
                where (elemI(:,ei_link_Gidx_BIPquick) == thisLink)
                    elemI(:,ei_elementType)            = outlet
                    elemI(:,ei_QeqType)                = diagnostic
                    elemI(:,ei_HeqType)                = notused
                    elemYN(:,eYN_canSurcharge)         = .true.
                endwhere
                !% --- outlets not counted in the diagnostic elements

            case default
                print *, 'in ', trim(subroutine_name)
                print *, 'CODE ERROR: unexpected link type, ', linkType,'  in the network'
                if ((linkType > 0) .and. (linkType < size(reverseKey))) then
                    print *, 'which has key number ',trim(reverseKey(linkType))
                else 
                    print *, 'key number is outside of allowed bounds.'
                end if 
                call util_crashpoint(65343)
        end select

        !%-----------------------------------------------------------------
        !% Closing
            if (setting%Debug%File%initial_condition) &
            write(*,"(A,i5,A)") '*** leave ' // trim(subroutine_name) // " [Processor ", this_image(), "]"
    end subroutine init_IC_get_elemtype_from_linkdata
!%
!%==========================================================================
!%==========================================================================
!%
    subroutine init_IC_get_flapgate_from_linkdata (thisLink)
        !%-----------------------------------------------------------------
        !% Description:
        !% Sets a flap gate (if it exists) to the last element in a link
        !%-----------------------------------------------------------------
        !% Declarations:
            integer, intent(in)  :: thisLink
            logical, pointer     :: hasFlapGate
            integer, pointer     :: firstE, lastE
            
            character(64) :: subroutine_name = 'init_IC_get_flapgate_linkdata'
        !%-----------------------------------------------------------------
        !% Preliminaries
        !%-----------------------------------------------------------------
        !% Aliases
            hasFlapGate => link%YN(thisLink,lYN_hasFlapGate)
            firstE      => link%I(thisLink,li_first_elem_idx)
            lastE       => link%I(thisLink,li_last_elem_idx)
        !%-----------------------------------------------------------------
        !% --- initialize all conduit link flap gates to false
        elemYN(firstE:lastE,eYN_hasFlapGate) = .false.

        !% --- set any flap gate to the last element in the conduit
        if (hasFlapGate) then
            elemYN(lastE,eYN_hasFlapGate) = .true.
        end if
        
    end subroutine init_IC_get_flapgate_from_linkdata
!
!==========================================================================
!==========================================================================
!
    subroutine init_IC_get_ForceMain_from_linkdata (thisLink)
        !%-----------------------------------------------------------------
        !% Description:
        !% Sets the Force main coefficients
        !%-----------------------------------------------------------------
        !% Declarations:
            integer, intent(in)  :: thisLink
            integer, pointer     :: firstE, lastE, linkType, linkGeo
            
            character(64) :: subroutine_name = 'init_IC_get_ForceMain_from_linkdata'
        !%-----------------------------------------------------------------
        !% Aliases
            firstE      => link%I(thisLink,li_first_elem_idx)
            lastE       => link%I(thisLink,li_last_elem_idx)
            linkType    => link%I(thisLink,li_link_type)
            linkGeo     => link%I(thisLink,li_geometry)
        !%-----------------------------------------------------------------
        !% Preliminaries
            !% --- only use this for pipes
            if (linkType .ne. lpipe) return
        !%-----------------------------------------------------------------

        !% --- if UseForceMain
        if (setting%Solver%ForceMain%AllowForceMainTF) then
            !% --- if FMallClosedConduits
            if (setting%Solver%ForceMain%FMallClosedConduitsTF) then
                !% --- forcing all closed conduits to be Force Main
                call init_IC_set_forcemain_elements (firstE, lastE, thisLink)
            else 
                !% --- handle links designated as force main in SWMM input file
                if (linkGeo .eq. lForce_main) then
                    call init_IC_set_forcemain_elements (firstE, lastE, thisLink)
                else
                    !% --- not a force main
                    elemYN(firstE:lastE,eYN_isForceMain)      = .false.
                    elemSR(firstE:lastE,esr_Conduit_ForceMain_Coef)   = nullvalueR
                    elemSI(firstE:lastE,esi_Conduit_Forcemain_Method) = NotForceMain
                end if
            end if
        else    
            !% --- if force mains are turned off
            elemYN(firstE:lastE,eYN_isForceMain)      = .false.
            elemSR(firstE:lastE,esr_Conduit_ForceMain_Coef)   = nullvalueR
            elemSI(firstE:lastE,esi_Conduit_Forcemain_Method) = NotForceMain
        end if


    end subroutine init_IC_get_ForceMain_from_linkdata
!    
!==========================================================================
!==========================================================================
!    
    subroutine init_IC_set_forcemain_elements (firstE, lastE, thisLink)
        !%-----------------------------------------------------------------
        !% Description:
        !% sets the force main conditions between the first element (firstE)
        !% and last element (lastE) of a link (thisLink)
        !%-----------------------------------------------------------------
        !% Declarations
            integer, intent(in) :: firstE, lastE, thisLink
        !%-----------------------------------------------------------------
        !%-----------------------------------------------------------------
        !%
        !% --- set these elements to a force main    
        elemYN(firstE:lastE,eYN_isForceMain)      = .true.

        !% --- check as to whether SWMMinput methods or an overwrite of
        !%     the JSON file is used
        if (setting%Solver%ForceMain%UseSWMMinputMethodTF) then 
            !% --- using SWMM input method
            elemSR(firstE:lastE,esr_Conduit_ForceMain_Coef)   = link%R(thisLink,lr_ForceMain_Coef)
            elemSI(firstE:lastE,esi_Conduit_Forcemain_Method) = setting%SWMMinput%ForceMainEquationType
        else
            !% --- overwriting with default method from JSON file
            select case (setting%Solver%ForceMain%Default_method)
            case (HazenWilliams)
                elemSI(firstE:lastE,esi_Conduit_Forcemain_Method) = HazenWilliams
                elemSR(firstE:lastE,esr_Conduit_ForceMain_Coef)   = setting%Solver%ForceMain%Default_HazenWilliams_coef
            case (DarcyWeisbach)
                elemSI(firstE:lastE,esi_Conduit_Forcemain_Method) = DarcyWeisbach
                elemSR(firstE:lastE,esr_Conduit_ForceMain_Coef)   = setting%Solver%ForceMain%Default_DarcyWeisbach_roughness_mm
            case default 
                print *, 'CODE ERROR: unexpected case default'
                call util_crashpoint(7729873)
            end select
        end if

        !% --- error checking
        !%     Examines if roughness values for FM are consistent with what's expected for the
        !%     Hazen-Williams or Darcy-Weisbach approaches.
        if (setting%Solver%ForceMain%errorCheck_RoughnessTF) then 
            if (elemSI(firstE,esi_Conduit_Forcemain_Method) .eq. HazenWilliams) then 
                !% --- for Hazen Williams Force main
                if (elemSR(firstE,esr_Conduit_ForceMain_Coef) < 90.0) then
                    print *, 'USER CONFIGURATION ERROR: Force Main Coefficients'
                    print *, 'The Hazen-Williams equation for Force Mains is invoked '
                    print *, '   however the HW roughness coefficient seems small for'
                    print *, '   an HW solution.' 
                    print *, 'At link name ',trim(link%Names(thisLink)%str)
                    print *, '  the HW roughness was ', elemSR(firstE,esr_Conduit_ForceMain_Coef)
                    print *, 'This might be because the roughness is for a Darcy-Weisbach'
                    print *, '  force main, in which case you need to change the FORCE_MAIN_EQUATION'
                    print *, '  in the SWMM input file.'
                    print *, 'If this coefficient (and all other small coefficients) are OK'
                    print *, '  then use setting.Solver.ForceMain.errorCheck_RoughnessTF = false'
                    print *, '  and re-run to pass this error check point.'
                    call util_crashpoint(509874)
                end if
            else
                !% --- for Darcy-Weisbach Force Main
                if (elemSR(firstE,esr_Conduit_ForceMain_Coef)*1000.d0 > 60) then 
                    print *, 'USER CONFIGURATION ERROR: Force Main Coefficients'
                    print *, 'The Darcy-Weisbach equation for Force Mains is invoked '
                    print *, '   however the DW roughness coefficient seems large for'
                    print *, '   a DW solution.' 
                    print *, 'At link name ',trim(link%Names(thisLink)%str)
                    print *, '  the input DW roughness (in SI) was ', elemSR(firstE,esr_Conduit_ForceMain_Coef)*1000.d0, ' mm'
                    print *, 'This might be because the roughness is for a Hazen-Williams'
                    print *, '  force main, in which case you need to change the FORCE_MAIN_EQUATION'
                    print *, '  in the SWMM input file.'
                    print *, 'If this coefficient (and all other large coefficients) are OK'
                    print *, '  then use setting.Solver.ForceMain.errorCheck_RoughnessTF = false'
                    print *, '  and re-run to pass this error check point.'
                    call util_crashpoint(5098742)
                end if
            end if
        else
            !% -- no error checking
        end if

    end subroutine init_IC_set_forcemain_elements
!%    
!%==========================================================================  
!%==========================================================================
!%
    subroutine init_IC_get_culvert_from_linkdata (thisLink)
        !%-----------------------------------------------------------------
        !% Description:
        !% Sets up the culvert
        !%-----------------------------------------------------------------
        !% Declarations:
            integer, intent(in)  :: thisLink
            integer, pointer     :: firstE, lastE, thisC
            character(64) :: subroutine_name = 'init_IC_get_culvert_from_linkdata'
        !%-----------------------------------------------------------------
        !% Preliminaries
            !% --- if no culvert, return
            if (link%I(thisLink,li_culvertCode) == zeroI) return
        !%-----------------------------------------------------------------
        !% Aliases
            firstE      => link%I(thisLink,li_first_elem_idx)
            lastE       => link%I(thisLink,li_last_elem_idx)
        !%-----------------------------------------------------------------

        !% --- look for culvert
        if (link%I(thislink,li_culvertCode) == 0) then
            elemYN(firstE:lastE,eYN_isCulvert) = .false.
            !% --- elemSI is not initialized for non-culverts
            return
        elseif ((link%I(thislink,li_culvertCode) > 0 ) .and. &
                (link%I(thislink,li_culvertCode) <= NculvertTypes)) then
            elemYN(firstE:lastE,eYN_isCulvert) = .true.
        else
            print *, 'USER CONFIGURATION ERROR'
            print *, 'Culvert Code found with value of ',link%I(thisLink,li_culvertCode)
            print *, 'for link # ',thisLink
            print *, 'which is the link named ',trim(link%Names(thisLink)%str)
            print *, 'Allowable culvert codes are zero or greater and'
            print *, 'less than or equal to ',NculvertTypes
            call util_crashpoint(6628732)
        end if
   
        !% --- culverts are only defined on closed-conduit links
        if (link%I(thislink,li_link_type) == lpipe) then
            !% --- store the culvert code for all culvert elements
            elemSI(firstE:lastE,esi_Conduit_Culvert_Code) = link%I(thisLink,li_culvertCode)

            !% --- identify parts of the culvert
            if (firstE == lastE) then
                !% if only 1 element in link
                elemSI(firstE,esi_Conduit_Culvert_Part) = Culvert_InOut 
                elemSI(firstE,esi_Conduit_Culvert_OutletID) = firstE
            else 
                !% --- designate inlet
                elemSI(firstE,esi_Conduit_Culvert_Part) = Culvert_Inlet
                !% --- designate outlet
                elemSI(lastE ,esi_Conduit_Culvert_Part) = Culvert_Outlet
                !% --- designate interior barrel elements
                elemSI(firstE+1:lastE-1,esi_Conduit_Culvert_Part) = Culvert_Barrel
                !% --- store outlet location 
                elemSI(firstE,esi_Conduit_Culvert_OutletID) = lastE
            end if

            !% --- LOCAL STORE OF CULVERT VALUES:

            !% --- pointer for covenience
            thisC  => elemSI(firstE,esi_Conduit_Culvert_Code)

            !% --- convert the EquationForm real in the culvertValue to an integer
            if (culvertValue(thisC,1) == 1.d0) then 
                elemSI(firstE:lastE,esi_Conduit_Culvert_EquationForm) = oneI
            elseif (culvertValue(thisC,1) == 2.d0) then   
                elemSI(firstE:lastE,esi_Conduit_Culvert_EquationForm) = twoI
            else 
                print *, 'CODE ERROR: unexpected else'
                call util_crashpoint(739874)
            end if

            !% -- real data from culvertValue
            elemSR(firstE:lastE,esr_Conduit_Culvert_K)   = culvertValue(thisC,2)
            elemSR(firstE:lastE,esr_Conduit_Culvert_M)   = culvertValue(thisC,3)
            elemSR(firstE:lastE,esr_Conduit_Culvert_C)   = culvertValue(thisC,4)
            elemSR(firstE:lastE,esr_Conduit_Culvert_Y)   = culvertValue(thisC,5)
            elemSR(firstE:lastE,esr_Conduit_Culvert_SCF) = culvertValue(thisC,6)

        else 
            !% --- error: culvert not allowed for non-conduit elements
            print *, 'USER CONFIGURATION ERROR'
            print *, 'A culvert code has been found for a link that'
            print *, 'is not a closed conduit.  Only closed conduits'
            print *, 'can be culverts'
            print *, 'Problem for link # ',thisLink
            print *, 'Link Name ',trim(link%Names(thisLink)%str)
            call util_crashpoint(833287)
        end if
        
    end subroutine init_IC_get_culvert_from_linkdata
!%
!%==========================================================================    
!%==========================================================================
!%
    subroutine init_IC_get_geometry_from_linkdata (thisLink)
        !%------------------------------------------------------------------
        !% Description:
        !% get the geometry data from links
        !%------------------------------------------------------------------
        !% Declarations:
            integer, intent(in) :: thisLink
            integer, pointer    :: linkType, eIdx(:)

            character(64) :: subroutine_name = 'init_IC_get_geometry_from_linkdata'
        !%------------------------------------------------------------------
        !% Preliminaries
            if (setting%Debug%File%initial_condition) &
                write(*,"(A,i5,A)") '*** enter ' // trim(subroutine_name) // " [Processor ", this_image(), "]"
        !%------------------------------------------------------------------
        !% Aliases
            linkType      => link%I(thisLink,li_link_type)
            eIdx          => elemI(:,ei_Lidx)
        !%------------------------------------------------------------------

        select case (linkType)

            case (lChannel)
                
                !% get geometry data for channels
                call init_IC_get_channel_geometry (thisLink)

            case (lpipe)
                !% get geometry data for conduits
                call init_IC_get_conduit_geometry (thisLink)

            case (lweir)
                !% get geometry data for weirs
                call init_IC_get_weir_geometry (thisLink)

            case (lOrifice)
                !% get geometry data for orifices
                call init_IC_get_orifice_geometry (thisLink)

            case (lPump)
                !% get geometry data for pump
                call init_IC_get_pump_geometry (thisLink)

            case (lOutlet)
                !% get geometry data for link outlets
                ! print *, 'CODE ERROR:  an outlet link in the SWMM input file was found.'
                ! print *, 'This feature is not yet available in SWMM5+'
                ! call util_crashpoint(4409872)
                call init_IC_get_outlet_geometry (thisLink)

            case default

                print *, 'In ', subroutine_name
                print *, 'CODE ERROR: unexpected link type, ', linkType,'  in the network'
                print *, 'which has key ',trim(reverseKey(linkType))
                call util_crashpoint(99834)


        end select        

    
        !%------------------------------------------------------------------
        !% Closing
            if (setting%Debug%File%initial_condition) &
            write(*,"(A,i5,A)") '*** leave ' // trim(subroutine_name) // " [Processor ", this_image(), "]"

    end subroutine init_IC_get_geometry_from_linkdata
!%
!%==========================================================================
!%==========================================================================
!%
    subroutine init_IC_get_channel_geometry (thisLink)
        !%-----------------------------------------------------------------
        !% Description:
        !% get the geometry data for open channel links
        !% and calculate element volumes
        !% Note that the "FullDepth" must be defined for open channels.    
        !%-------------------------------------------------------------------
        !% Declarations
            integer, intent(in) :: thisLink
            integer, pointer    :: geometryType, link_tidx, eIdx(:), thisP(:)
            integer, pointer    :: fUp(:), fDn(:)

            integer :: Npack

            real(8), pointer    :: depth(:)
            real(8), pointer    :: fullarea(:), fullperimeter(:)
            real(8), pointer    :: fulltopwidth(:), initialDepth(:)
            real(8), pointer    :: fullhydradius(:), fulldepth(:)

            character(64) :: subroutine_name = 'init_IC_get_channel_geometry'
        !%--------------------------------------------------------------------
        !% Preliminaries:
            if (setting%Debug%File%initial_condition) &
            write(*,"(A,i5,A)") '*** enter ' // trim(subroutine_name) // " [Processor ", this_image(), "]"
        !%--------------------------------------------------------------------
        !% Aliases:
            !% --- pointer to geometry type
            geometryType => link%I(thisLink,li_geometry)

            !% --- pointer to element indexes
            eIdx         => elemI(:,ei_Lidx)

            !% --- pointer to face indexes
            fUp          => elemI(:,ei_Mface_uL)
            fDn          => elemI(:,ei_Mface_dL)

            !% --- pack the elements for this link in temporary array
            Npack = count(elemI(:,ei_link_Gidx_BIPquick) == thisLink)
            if (Npack < 1) return 
            elemI(1:Npack,ei_Temp01) = pack(eIdx,elemI(:,ei_link_Gidx_BIPquick) == thisLink)
            thisP => elemI(1:Npack,ei_Temp01)

            initialDepth => elemR(:,er_Temp01)
            depth        => elemR(:,er_Depth)
            fullarea     => elemR(:,er_FullArea)
            fulldepth    => elemR(:,er_FullDepth)
            fullhydradius=> elemR(:,er_FullHydRadius)
            fullperimeter=> elemR(:,er_FullPerimeter)
            fulltopwidth => elemR(:,er_FullTopwidth)
        !%--------------------------------------------------------------------

        !% --- temporarily store initial depth in temp array so that full depth
        !%     can replace it for computing full geometry with standard functions
        !%     We restore this to the regular depth before computing IC
        initialDepth(thisP) = depth(thisP)  

        select case (geometryType)

        case (lIrregular)

            !% --- transect index for this link
            link_tidx => link%I(thisLink,li_transect_idx)
            
            !% --- assign non-table transect data
            elemI(thisP,ei_geometryType)  = irregular
            elemI(thisP,ei_link_transect_idx)  = link_tidx
            
            !% --- independent data
            elemR(thisP,er_BreadthMax)          = link%transectR(link_tidx,tr_widthMax)

            elemR(thisP,er_AreaBelowBreadthMax) = link%transectR(link_tidx,tr_areaBelowBreadthMax)

            !% --- note, do not apply the full depth limiter function to transects!
            elemR(thisP,er_FullDepth)           = link%transectR(link_tidx,tr_depthFull)
 
            elemR(thisP,er_FullArea)            = link%transectR(link_tidx,tr_areaFull)

            elemR(thisP,er_FullTopwidth)        = link%transectR(link_tidx,tr_widthFull)

            elemR(thisP,er_ZbreadthMax)         = link%transectR(link_tidx,tr_depthAtBreadthMax) + elemR(thisP,er_Zbottom)

            elemR(thisP,er_FullHydRadius)       = link%transectR(link_tidx,tr_hydRadiusFull)

            !% --- full conditions
            elemR(thisP,er_FullPerimeter) = llgeo_perimeter_from_hydradius_and_area_pure &
                                                (thisP, fullhydradius(thisP), fullarea(thisP))  

            !% --- dependent data
            elemR(thisP,er_Zcrown)        = elemR(thisP,er_Zbottom)  + elemR(thisP,er_FullDepth)
            elemR(thisP,er_FullVolume)    = elemR(thisP,er_FullArea) * elemR(thisP,er_Length)
            
            !% ---NOTE the IC data for area, volume, etc cannot be initialized until the transect tables are setup, which is
            !%     delayed until after the JB are initialized.

        case (lParabolic)
            elemI(thisP,ei_geometryType) = parabolic

            !% --- independent data
            elemSGR(thisP,esgr_Parabolic_Breadth)   = link%R(thisLink,lr_BreadthScale)
            elemSGR(thisP,esgr_Parabolic_Radius)    = elemSGR(thisP,esgr_Parabolic_Breadth) / twoR / sqrt(link%R(thisLink,lr_FullDepth))
            elemR(thisP,er_FullDepth)               = link%R(thisLink,lr_FullDepth)
            elemR(thisP,er_BreadthMax)              = link%R(thisLink,lr_BreadthScale)

            !% --- error checking
            if ((link%R(thisLink,lr_FullDepth) .le. zeroR) .or. &
                (link%R(thisLink,lr_BreadthScale) .le. zeroR)) then 
                print *, 'USER CONFIGURATION ERROR'
                print *, 'Parabolic cross section has zero specified for Full Height or Top Width'
                print *, 'Problem with link # ',thisLink
                print *, 'which is named ',trim(link%Names(thisLink)%str)
                call util_crashpoint(698704)
            end if
  
            !% --- full conditions
            elemR(thisP,er_FullArea)      = llgeo_parabolic_area_from_depth_pure &
                                                (thisP, fulldepth(thisP))

            elemR(thisP,er_FullPerimeter) = llgeo_parabolic_perimeter_from_depth_pure &
                                                (thisP, fulldepth(thisP))

            elemR(thisP,er_FullTopwidth)  = llgeo_parabolic_topwidth_from_depth_pure &
                                                (thisP, fulldepth(thisP))

            elemR(thisP,er_FullHydRadius) = llgeo_hydradius_from_area_and_perimeter_pure &
                                                (thisP, fullarea(thisP), fullperimeter(thisP))
            
            !% --- dependent  
            elemR(thisP,er_AreaBelowBreadthMax)     = elemR(thisP,er_FullArea) 
            elemR(thisP,er_ZbreadthMax)             = elemR(thisP,er_FullDepth) + elemR(thisP,er_Zbottom)
            elemR(thisP,er_Zcrown)                  = elemR(thisP,er_Zbottom)   + elemR(thisP,er_FullDepth)
            elemR(thisP,er_FullVolume)              = elemR(thisP,er_FullArea)  * elemR(thisP,er_Length)
             
            !% --- store IC data
            elemR(thisP,er_Perimeter)     = llgeo_parabolic_perimeter_from_depth_pure (thisP, depth(thisP))
            elemR(thisP,er_Topwidth)      = llgeo_parabolic_topwidth_from_depth_pure (thisP, depth(thisP))
            elemR(thisP,er_Area)          = llgeo_parabolic_area_from_depth_pure(thisP, depth(thisP))
            elemR(thisP,er_Area_N0)       = elemR(thisP,er_Area)
            elemR(thisP,er_Area_N1)       = elemR(thisP,er_Area)
            elemR(thisP,er_Volume)        = elemR(thisP,er_Area) * elemR(thisP,er_Length)
            elemR(thisP,er_Volume_N0)     = elemR(thisP,er_Volume)
            elemR(thisP,er_Volume_N1)     = elemR(thisP,er_Volume)

            where (elemR(thisP,er_Perimeter) > zeroR) 
                elemR(thisP,er_HydRadius) = elemR(thisP,er_Area) / elemR(thisP,er_Perimeter)
            elsewhere
                elemR(thisP,er_HydRadius) = zeroR
            endwhere

        case (lPower_function)
            print *, 'CODE ERROR and USER CONFIGURATION ERROR: power function cross-sections not supported in SWMM5+'
            call util_crashpoint(4589723)

        case (lRectangular)
            elemI(thisP,ei_geometryType) = rectangular

            !% --- independent data
            elemSGR(thisP,esgr_Rectangular_Breadth) = link%R(thisLink,lr_BreadthScale)
            elemR(thisP,er_Breadthmax)              = link%R(thisLink,lr_BreadthScale)
            elemR(thisP,er_FullDepth)               = init_IC_limited_fulldepth(link%R(thisLink,lr_FullDepth),thisLink)

            !% --- error checking
            if ((link%R(thisLink,lr_FullDepth) .le. zeroR) .or. &
                (link%R(thisLink,lr_BreadthScale) .le. zeroR)) then 
                print *, 'USER CONFIGURATION ERROR'
                print *, 'Rectangular open cross section has zero specified for Full Height or Top Width'
                print *, 'Problem with link # ',thisLink
                print *, 'which is named ',trim(link%Names(thisLink)%str)
                call util_crashpoint(6987041)
            end if

            !% --- custom functions using temporary store
            elemR(thisP,er_FullArea)      = llgeo_rectangular_area_from_depth_pure  &
                                            (thisP, fulldepth(thisP))

            elemR(thisP,er_FullPerimeter) = llgeo_rectangular_perimeter_from_depth_pure &
                                            (thisP, fulldepth(thisP))

            elemR(thisP,er_FullTopwidth)   = llgeo_rectangular_topwidth_from_depth_pure &
                                            (thisP, fulldepth(thisP))

            elemR(thisP,er_FullHydRadius) = llgeo_hydradius_from_area_and_perimeter_pure &
                                                (thisP, fullarea(thisP), fullperimeter(thisP))

            !% --- dependent data
            elemR(thisP,er_BreadthMax)              = elemR(thisP,er_FullTopwidth)
            elemR(thisP,er_AreaBelowBreadthMax)     = elemR(thisP,er_FullArea)
            elemR(thisP,er_ZbreadthMax)             = elemR(thisP,er_FullDepth) + elemR(thisP,er_Zbottom)
            elemR(thisP,er_Zcrown)                  = elemR(thisP,er_Zbottom)   + elemR(thisP,er_FullDepth)
            elemR(thisP,er_FullVolume)              = elemR(thisP,er_FullArea)  * elemR(thisP,er_Length)       

            !% --- store IC data
            elemR(thisP,er_Perimeter)     = llgeo_rectangular_perimeter_from_depth_pure (thisP, depth(thisP))
            elemR(thisP,er_Topwidth)      = llgeo_rectangular_topwidth_from_depth_pure (thisP, depth(thisP))

            elemR(thisP,er_Area)          = llgeo_rectangular_area_from_depth_pure(thisP,depth(thisP))
            elemR(thisP,er_Area_N0)       = elemR(thisP,er_Area)
            elemR(thisP,er_Area_N1)       = elemR(thisP,er_Area)
            elemR(thisP,er_Volume)        = elemR(thisP,er_Area) * elemR(thisP,er_Length)
            elemR(thisP,er_Volume_N0)     = elemR(thisP,er_Volume)
            elemR(thisP,er_Volume_N1)     = elemR(thisP,er_Volume)

            where (elemR(thisP,er_Perimeter) > zeroR) 
                elemR(thisP,er_HydRadius) = elemR(thisP,er_Area) / elemR(thisP,er_Perimeter)
            elsewhere
                elemR(thisP,er_HydRadius) = zeroR
            endwhere

        case (lTrapezoidal)
            elemI(thisP,ei_geometryType) = trapezoidal

            !% --- independent data
            elemSGR(thisP,esgr_Trapezoidal_Breadth)    = link%R(thisLink,lr_BreadthScale)
            elemSGR(thisP,esgr_Trapezoidal_LeftSlope)  = link%R(thisLink,lr_LeftSlope)
            elemSGR(thisP,esgr_Trapezoidal_RightSlope) = link%R(thisLink,lr_RightSlope)
            elemR(thisP,er_FullDepth)                  = init_IC_limited_fulldepth(link%R(thisLink,lr_FullDepth),thisLink)

            !% --- error checking
            if ((link%R(thisLink,lr_FullDepth)    .le. zeroR) .or. &
                (link%R(thisLink,lr_LeftSlope)    .le. zeroR) .or. &
                (link%R(thisLink,lr_RightSlope)   .le. zeroR) .or. &
                (link%R(thisLink,lr_BreadthScale) .le. zeroR)) then 
                print *, 'USER CONFIGURATION ERROR'
                print *, 'Trapezoidal open cross section has zero specified for Full Height,'
                print *, 'Base Width, Left Slope, or Right Slope. Note that a base width of '
                print *, 'zero should use a triangular cross section. Left/Right slopes of '
                print *, 'zero should be rectangular cross section.'
                print *, 'Problem with link # ',thisLink
                print *, 'which is named ',trim(link%Names(thisLink)%str)
                print *, 'FullDepth ',link%R(thisLink,lr_FullDepth) 
                print *, 'LeftSlope ',link%R(thisLink,lr_LeftSlope)
                print *, 'RightSlope',link%R(thisLink,lr_RightSlope)
                print *, 'Breadthscale ',link%R(thisLink,lr_BreadthScale)
                call util_crashpoint(6987042)
            end if

            !% --- full conditions
            elemR(thisP,er_FullArea)      = llgeo_trapezoidal_area_from_depth_pure &
                                                (thisP, fulldepth(thisP))

            elemR(thisP,er_FullPerimeter) = llgeo_trapezoidal_perimeter_from_depth_pure &
                                                (thisP, fulldepth(thisP))

            elemR(thisP,er_FullTopwidth)  = llgeo_trapezoidal_topwidth_from_depth_pure &
                                                (thisP, fulldepth(thisP))

            elemR(thisP,er_FullHydRadius) = llgeo_hydradius_from_area_and_perimeter_pure &
                                                (thisP, fullarea(thisP), fullperimeter(thisP))
            
            !% --- dependent data
            elemR(thisP,er_BreadthMax)              = elemR(thisP,er_FullTopwidth)
            elemR(thisP,er_AreaBelowBreadthMax)     = elemR(thisP,er_FullArea)
            elemR(thisP,er_ZbreadthMax)             = elemR(thisP,er_FullDepth) + elemR(thisP,er_Zbottom)
            elemR(thisP,er_Zcrown)                  = elemR(thisP,er_Zbottom)   + elemR(thisP,er_FullDepth)
            elemR(thisP,er_FullVolume)              = elemR(thisP,er_FullArea)  * elemR(thisP,er_Length)
            
            !% --- store IC data
            elemR(thisP,er_Perimeter)    = llgeo_trapezoidal_perimeter_from_depth_pure (thisP, depth(thisP))
            elemR(thisP,er_Topwidth)     = llgeo_trapezoidal_topwidth_from_depth_pure (thisP, depth(thisP))
            elemR(thisP,er_Area)         = llgeo_trapezoidal_area_from_depth_pure (thisP, depth(thisP))
            elemR(thisP,er_Area_N0)      = elemR(thisP,er_Area)
            elemR(thisP,er_Area_N1)      = elemR(thisP,er_Area)
            elemR(thisP,er_Volume)       = elemR(thisP,er_Area) * elemR(thisP,er_Length)
            elemR(thisP,er_Volume_N0)    = elemR(thisP,er_Volume)
            elemR(thisP,er_Volume_N1)    = elemR(thisP,er_Volume)     
            
            where (elemR(thisP,er_Perimeter) > zeroR) 
                elemR(thisP,er_HydRadius) = elemR(thisP,er_Area) / elemR(thisP,er_Perimeter)
            elsewhere
                elemR(thisP,er_HydRadius) = zeroR
            endwhere
            
        case (lTriangular)

            print *, 'CODE ERROR AND USER CONFIGURATION ERROR'
            print *, 'Triangular open-channel cross section to supported in SWMM5+'
            call util_crashpoint(6697843)
            return

            elemI(thisP,ei_geometryType) = triangular

            !% --- independent data
            elemSGR(thisP,esgr_Triangular_TopBreadth)  = link%R(thisLink,lr_BreadthScale)
            elemR(thisP,er_FullDepth)                  = init_IC_limited_fulldepth(link%R(thisLink,lr_FullDepth),thisLink)
            elemR(thisP,er_BreadthMax)                 = link%R(thisLink,lr_BreadthScale)
            elemSGR(thisP,esgr_Triangular_Slope)       = elemSGR(thisP,esgr_Triangular_TopBreadth) &
                                                         / (twoR * elemR(thisP,er_FullDepth))

            !% --- error checking
            if ((link%R(thisLink,lr_FullDepth)    .le. zeroR) .or. &
                (link%R(thisLink,lr_BreadthScale) .le. zeroR)) then 
                print *, 'USER CONFIGURATION ERROR'
                print *, 'Triangular open cross section has zero specified for Full Height or Top Width,'
                print *, 'Problem with link # ',thisLink
                print *, 'which is named ',trim(link%Names(thisLink)%str)
                call util_crashpoint(6987043)
            end if
                                                                                      

            !% --- full conditions
            elemR(thisP,er_FullArea)      = llgeo_triangular_area_from_depth_pure &
                                                (thisP, fulldepth(thisP))

            elemR(thisP,er_FullPerimeter) = llgeo_triangular_perimeter_from_depth_pure &
                                                (thisP, fulldepth(thisP))
                                                
            elemR(thisP,er_FullTopwidth)  = llgeo_triangular_topwidth_from_depth_pure &
                                                (thisP, fulldepth(thisP))

            elemR(thisP,er_FullHydRadius) = llgeo_hydradius_from_area_and_perimeter_pure &
                                                (thisP, fullarea(thisP), fullperimeter(thisP))
                                         
            !% --- dependent data
            elemR(thisP,er_AreaBelowBreadthMax)     = elemR(thisP,er_FullArea)
            elemR(thisP,er_ZbreadthMax)             = elemR(thisP,er_FullDepth) + elemR(thisP,er_Zbottom)
            elemR(thisP,er_Zcrown)                  = elemR(thisP,er_Zbottom)   + elemR(thisP,er_FullDepth)
            elemR(thisP,er_FullVolume)              = elemR(thisP,er_FullArea)  * elemR(thisP,er_Length)
            
            !% store IC data
            elemR(thisP,er_Perimeter)    = llgeo_triangular_perimeter_from_depth_pure (thisP, depth(thisP))
            elemR(thisP,er_Topwidth)     = llgeo_triangular_topwidth_from_depth_pure (thisP, depth(thisP))
            elemR(thisP,er_Area)         = llgeo_triangular_area_from_depth_pure(thisP, depth(thisP)) 
            elemR(thisP,er_Area_N0)      = elemR(thisP,er_Area)
            elemR(thisP,er_Area_N1)      = elemR(thisP,er_Area)
            elemR(thisP,er_Volume)       = elemR(thisP,er_Area) * elemR(thisP,er_Length)
            elemR(thisP,er_Volume_N0)    = elemR(thisP,er_Volume)
            elemR(thisP,er_Volume_N1)    = elemR(thisP,er_Volume)

            where (elemR(thisP,er_Perimeter) > zeroR) 
                elemR(thisP,er_HydRadius) = elemR(thisP,er_Area) / elemR(thisP,er_Perimeter)
            elsewhere
                elemR(thisP,er_HydRadius) = zeroR
            endwhere

        case default
            print *, 'In, ', subroutine_name
            print *, 'CODE ERROR -- geometry type unknown for # ',geometryType
            print *, 'which has key ',trim(reverseKey(geometryType))
            call util_crashpoint(98734)

        end select

        !% --- ensure near-zero depths have small topwidth
        where (depth(thisP) .le. setting%ZeroValue%Depth)
            elemR(thisP,er_Topwidth) = setting%ZeroValue%Depth !% zero value topwidth has not been set yet
        endwhere

        !% -- set the face values for the crown (full depth)
        faceR(fUp(thisP),fr_Zcrown_d) = faceR(fUp(thisP),fr_Zbottom) + elemR(thisP,er_FullDepth)
        faceR(fDn(thisP),fr_Zcrown_u) = faceR(fDn(thisP),fr_Zbottom) + elemR(thisP,er_FullDepth)

        !% --- reset the temporary space
        !%     Note, real must be first as int is used for thisP
        elemR(thisP,er_Temp01) = zeroR
        elemI(thisP,ei_Temp01) = nullvalueI

        !%-------------------------------------------------------------------
        !% Closing
        if (setting%Debug%File%initial_condition) &
        write(*,"(A,i5,A)") '*** leave ' // trim(subroutine_name) // " [Processor ", this_image(), "]"

    end subroutine init_IC_get_channel_geometry
!%
!%==========================================================================
!%==========================================================================
!%
    subroutine init_IC_get_conduit_geometry (thisLink)
        !%-----------------------------------------------------------------
        !% Description:
        !% get the geometry data for closed conduits
        !% NOTE DepthBelowMaxBreadth is taken at the highest depth, or
        !% just slightly below that, where the max breadth occurs; e.g.
        !% for the basket handle the max breadth occurs between 0.2 and
        !% 0.28 of the normalized depth, so we use 0.27 so that 
        !% lookup tables fall in between two values with max breadth
        !%
        !% NOTE if geo_common_initialize is NOT called for a type of
        !% closed-conduit geometry, then the geometry MUST separately
        !% call slot_initialize
        !%-----------------------------------------------------------------
        !% Declarations
            integer :: ii, mm, Npack
            integer, intent(in) :: thisLink
            integer, pointer    :: geometryType, eIdx(:), thisP(:)
            integer, pointer    :: fUp(:), fDn(:)
            real(8), pointer    :: fullDepth(:), breadthMax(:), fullArea(:)
            real(8), pointer    :: depth(:), fullHydRadius(:)
            real(8), pointer    :: pi
            real(8)             :: bottomHydRadius, dummyA(1)
            character(64) :: subroutine_name = 'init_IC_get_conduit_geometry'
        !%-----------------------------------------------------------------
        !% Preliminaries
            !% --- pack the elements for this link in temporary array
            Npack = count(elemI(:,ei_link_Gidx_BIPquick) == thisLink)
            if (Npack < 1) return

            if (setting%Debug%File%initial_condition) &
            write(*,"(A,i5,A)") '*** enter ' // trim(subroutine_name) // " [Processor ", this_image(), "]"   
        !%------------------------------------------------------------------
        !% Aliases
            !% pointer to geometry type
            geometryType  => link%I(thisLink,li_geometry)
            pi            => setting%Constant%pi

            !% --- pointer to element indexes
            eIdx          => elemI(:,ei_Lidx)

            !% --- pointer to face indexes
            fUp           => elemI(:,ei_Mface_uL)
            fDn           => elemI(:,ei_Mface_dL)

            !% --- pointer to full depth
            depth         => elemR(:,er_Depth)
            fullDepth     => elemR(:,er_FullDepth)
            breadthMax    => elemR(:,er_BreadthMax)
            fullArea      => elemR(:,er_FullArea)            
            fullHydRadius => elemR(:,er_FullHydRadius)

            elemI(1:Npack,ei_Temp01) = pack(eIdx,elemI(:,ei_link_Gidx_BIPquick) == thisLink)
            thisP => elemI(1:Npack,ei_Temp01)
        !%------------------------------------------------------------------
        !% --- independent common data
        elemR(thisP,er_FullDepth)     = link%R(thisLink,lr_FullDepth)
        elemR(thisP,er_FullArea)      = link%R(thisLink,lr_FullArea)
        elemR(thisP,er_FullHydRadius) = link%R(thisLink,lr_FullHydRadius)

        !% -- set the face values for the crown
        faceR(fUp(thisP),fr_Zcrown_d) = faceR(fUp(thisP),fr_Zbottom) + elemR(thisP,er_FullDepth)
        faceR(fDn(thisP),fr_Zcrown_u) = faceR(fDn(thisP),fr_Zbottom) + elemR(thisP,er_FullDepth)

        select case (geometryType)

        case (lArch)  !% TABULAR
            elemI(thisP,ei_geometryType) = arch

            !% --- independent custom data
            elemR(thisP,er_BreadthMax)        = link%R(thisLink,lr_BreadthScale) 
            elemR(thisP,er_DepthAtBreadthMax) = 0.28d0 * elemR(thisP,er_FullDepth)

            !% --- error checking
            if ((link%R(thisLink,lr_FullDepth)    .le. zeroR) .or. &
                (link%R(thisLink,lr_BreadthScale) .le. zeroR)) then 
                print *, 'USER CONFIGURATION ERROR'
                print *, 'Arch cross section has zero specified for Full Height or Top Width,'
                print *, 'Problem with link # ',thisLink
                print *, 'which is named ',trim(link%Names(thisLink)%str)
                call util_crashpoint(6987044)
            end if
  
            call geo_common_initialize (thisP, arch, AArch, TArch, RArch, dummyA)

        case (lBasket_handle) !% TABULAR
            elemI(thisP,ei_geometryType) = basket_handle

            !% --- independent custom data
            elemR(thisP,er_BreadthMax)        = link%R(thisLink,lr_BreadthScale) 
            elemR(thisP,er_DepthAtBreadthMax)  = 0.27d0 * elemR(thisP,er_FullDepth)

            !% --- error checking
            if ((link%R(thisLink,lr_BreadthScale) .le. zeroR)) then 
                print *, 'USER CONFIGURATION ERROR'
                print *, 'BasketHandle cross section has zero specified for Full Height'
                print *, 'Problem with link # ',thisLink
                print *, 'which is named ',trim(link%Names(thisLink)%str)
                call util_crashpoint(6987045)
            end if

            call geo_common_initialize (thisP, basket_handle, ABasketHandle, TBasketHandle, RBasketHandle, dummyA)
    
        case (lCatenary)  !% TABULAR
            elemI(thisP,ei_geometryType) = catenary

            !% --- independent custom data
            elemR(thisP,er_BreadthMax)        = link%R(thisLink,lr_BreadthScale) 
            elemR(thisP,er_DepthAtBreadthMax) = 0.29d0 * elemR(thisP,er_FullDepth)

            !% --- error checking
            if ((link%R(thisLink,lr_FullDepth)    .le. zeroR) ) then 
                print *, 'USER CONFIGURATION ERROR'
                print *, 'Catenary cross section has zero specified for Full Height ,'
                print *, 'Problem with link # ',thisLink
                print *, 'which is named ',trim(link%Names(thisLink)%str)
                call util_crashpoint(6987046)
            end if

            call geo_common_initialize (thisP, catenary, ACatenary, TCatenary, dummyA, SCatenary)

        case (lCircular,lForce_main) !% TABULAR
            !% --- force mains are required to be circular pipe
            elemI(thisP,ei_geometryType)    = circular

            !% --- Get data for force main
            !%     NotethisP all force mains are circular pipes
            if (setting%Solver%ForceMain%AllowForceMainTF) then
                if (geometryType == lForce_main) then 
                    where (elemI(thisP,ei_link_Gidx_BIPquick) == thisLink)
                        elemYN(thisP,eYN_isForceMain)      = .TRUE.
                        elemSI(thisP,esi_Conduit_Forcemain_Method) = setting%SWMMinput%ForceMainEquationType
                        elemSR(thisP,esr_Conduit_ForceMain_Coef)   = link%R(thislink,lr_ForceMain_Coef)
                    endwhere
                endif
            else
                !% -- if global AllowForceMainTF is false, then
                !%    make sure FM from the SWMM input are set to
                !%    non-force-main.
                if (geometryType == lForce_main) then 
                    where (elemI(thisP,ei_link_Gidx_BIPquick) == thisLink)
                        elemSI(thisP,esi_Conduit_Forcemain_Method) = nullvalueI
                        elemYN(thisP,eYN_isForceMain)      = .FALSE.
                        elemSR(thisP,esr_Conduit_ForceMain_Coef)   = nullvalueR
                    endwhere
                end if
            end if
                        
            !% --- independent custom data
            elemSGR(thisP,esgr_Circular_Diameter) = link%R(thisLink,lr_BreadthScale)
            elemSGR(thisP,esgr_Circular_Radius)   = link%R(thisLink,lr_BreadthScale) / twoR
            elemR(thisP,er_BreadthMax)            = elemSGR(thisP,esgr_Circular_Diameter)
            elemR(thisP,er_DepthAtBreadthMax)     = 0.5d0 * elemR(thisP,er_FullDepth)

            !% --- error checking
            if ((link%R(thisLink,lr_BreadthScale)    .le. zeroR)) then 
                print *, 'USER CONFIGURATION ERROR'
                print *, 'Circular cross section has zero specified for Diameter ,'
                print *, 'Problem with link # ',thisLink
                print *, 'which is named ',trim(link%Names(thisLink)%str)
                call util_crashpoint(6987047)
            end if

            call geo_common_initialize (thisP, circular, ACirc, TCirc, RCirc, dummyA)   
         
        case (lCustom)  !% TABULAR
            print *, 'CODE/CONFIGURATION ERROR: Custom conduit cross-sections not supported in SWMM5+'
            call util_crashpoint(77987231)

        case (lEggshaped)  !% TABULAR
            elemI(thisP,ei_geometryType) = eggshaped

            !% --- independent custom data
            elemR(thisP,er_BreadthMax)        = link%R(thisLink,lr_BreadthScale)
            elemR(thisP,er_DepthAtBreadthMax) = 0.64d0 * elemR(thisP,er_FullDepth)

            !% --- error checking
            if ((link%R(thisLink,lr_BreadthScale)    .le. zeroR)) then 
                print *, 'USER CONFIGURATION ERROR'
                print *, 'Eggshaped cross section has zero specified for FullHeight ,'
                print *, 'Problem with link # ',thisLink
                print *, 'which is named ',trim(link%Names(thisLink)%str)
                call util_crashpoint(6987048)
            end if

            call geo_common_initialize (thisP, eggshaped, AEgg, TEgg, REgg, dummyA)
        
        case (lFilled_circular)  !% ANALYTICAL
            !% --- note, Zbottom is always the bottom of the filled section (not the top of it)
            elemI(thisP,ei_geometryType) = filled_circular

            !% HACK -- THIS ASSUMES THAT INPUT VALUES OF FULLDEPTH IS FOR PIPE WITHOUT SEDIMENT

            !% --- independent data
            !% --- get the sediment depth
            elemR(thisP,er_SedimentDepth) = link%R(thisLink,lr_BottomDepth)

            !% --- error checking
            if ((link%R(thisLink,lr_BreadthScale)    .le. zeroR) .or. &
                (link%R(thisLink,lr_BottomDepth)      <  zeroR)) then 
                print *, 'USER CONFIGURATION ERROR'
                print *, 'Filled circular cross section has zero specified for FullHeight '
                print *, 'or less than zero for sediment depth,'
                print *, 'Problem with link # ',thisLink
                print *, 'which is named ',trim(link%Names(thisLink)%str)
                call util_crashpoint(6987049)
            end if

            !% --- reset the depth previously computed from nodes (without sediment)
            elemR(thisP,er_Depth) = elemR(thisP,er_Depth) - elemR(thisP,er_SedimentDepth)

            elemSGR(thisP,esgr_Filled_Circular_TotalPipeDiameter)    &
                 = link%R(thisLink,lr_FullDepth) + elemR(thisP,er_SedimentDepth)    !% HACK -- check what link full depth means

            elemSGR(thisP,esgR_Filled_Circular_TotalPipeArea)        &
                = (onefourthR * pi) * (elemSGR(thisP,esgr_Filled_Circular_TotalPipeDiameter)**2)

            elemSGR(thisP,esgR_Filled_Circular_TotalPipePerimeter)   &
                = pi * elemSGR(thisP,esgr_Filled_Circular_TotalPipeDiameter)    

            elemSGR(thisP,esgr_Filled_Circular_TotalPipeHydRadius)     &
                =   elemSGR(thisP,esgR_Filled_Circular_TotalPipeArea)  &
                  / elemSGR(thisP,esgR_Filled_Circular_TotalPipePerimeter)

            !% FOR INITIAL FILLED AREA CALCULATION, RESET THE FULL DEPTH TO TOTAL DIA OF THE PIPE
            elemR(thisP,er_BreadthMax) = elemSGR(thisP,esgr_Filled_Circular_TotalPipeDiameter)

            elemR(thisP,er_FullDepth)  =  elemSGR(thisP,esgr_Filled_Circular_TotalPipeDiameter) 

            do ii=1,size(thisP)
                mm = thisP(ii)
                if (elemR(mm,er_SedimentDepth) >= setting%ZeroValue%Depth) then

                    elemSGR(mm,esgr_Filled_Circular_bottomArea)               &
                        = llgeo_tabular_from_depth_singular                   &
                            (mm, elemR(mm,er_SedimentDepth), elemSGR(mm,esgR_Filled_Circular_TotalPipeArea),    &
                            setting%ZeroValue%Depth, zeroR, ACirc )

                    elemSGR(mm,esgr_Filled_Circular_bottomTopwidth)           &
                        = llgeo_tabular_from_depth_singular                   &
                            (mm, elemR(mm,er_SedimentDepth), breadthMax(mm),  &
                            setting%ZeroValue%Depth, zeroR, TCirc )

                    bottomHydRadius                                             &
                        = llgeo_tabular_from_depth_singular                     &
                            (mm, elemR(mm,er_SedimentDepth), fullHydRadius(mm), &
                            setting%ZeroValue%Depth, zeroR, RCirc )   

                    if (bottomHydRadius <= setting%ZeroValue%Depth) then
                        !% -- near zero hydraulic radius
                        elemSGR(mm,esgr_Filled_Circular_bottomPerimeter) = zeroR
                    else
                        elemSGR(mm,esgr_Filled_Circular_bottomPerimeter) &
                            = elemSGR(mm,esgr_Filled_Circular_bottomArea) / bottomHydRadius
                    end if
                else 
                    !% --- near zero sediment depths
                    !%     the setting%ZeroValues%... are not yet assigned.
                    elemSGR(mm,esgr_Filled_Circular_bottomArea)      = zeroR
                    elemSGR(mm,esgr_Filled_Circular_bottomTopwidth)  = zeroR
                    elemSGR(mm,esgr_Filled_Circular_bottomPerimeter) = zeroR
                end if

            end do

             !% --- for consistency in other uses, elemR store values for the flow section only
            elemR(thisP,er_FullDepth)     =  elemSGR(thisP,esgr_Filled_Circular_TotalPipeDiameter)   &
                                             - elemR(thisP,er_SedimentDepth)  

            elemR(thisP,er_FullArea)      =  elemSGR(thisP,esgR_Filled_Circular_TotalPipeArea)       &
                                           - elemSGR(thisP,esgr_Filled_Circular_bottomArea)

            elemR(thisP,er_FullPerimeter) =   elemSGR(thisP,esgr_Filled_Circular_TotalPipePerimeter) &
                                            - elemSGR(thisP,esgr_Filled_Circular_bottomPerimeter)    &
                                            + elemSGR(thisP,esgr_Filled_Circular_bottomTopwidth)

            elemR(thisP,er_FullHydRadius) = elemR(thisP,er_FullArea) / elemR(thisP,er_FullPerimeter) 

            !% --- Location of maximum breadth
            where (elemR(thisP,er_SedimentDepth)  &
                   > (onehalfR * elemSGR(thisP,esgr_Filled_Circular_TotalPipeDiameter)) )

                !% --- solid fill level is above the midpoint, then max breadth for flow is at top of solid fill
                elemR(thisp,er_DepthAtBreadthMax)   = zeroR 
                elemR(thisP,er_BreadthMax)          = elemSGR(thisP,esgr_Filled_Circular_bottomTopwidth)
                elemR(thisP,er_AreaBelowBreadthMax) = zeroR

            elsewhere
                !% --- solid fill level is below the midpoint, then max breadth for flow is at midpoint
                elemR(thisP,er_DepthAtBreadthMax)   =  onehalfR * elemSGR(thisP,esgr_Filled_Circular_TotalPipeDiameter) &
                                                       - elemR(thisP,er_SedimentDepth)

                elemR(thisP,er_BreadthMax)          = elemSGR(thisP,esgr_Filled_Circular_TotalPipeDiameter)

                elemR(thisP,er_AreaBelowBreadthMax) = onehalfR * elemSGR(thisP,esgR_Filled_Circular_TotalPipeArea)  &
                                                               - elemSGR(thisP,esgr_Filled_Circular_bottomArea) 
            endwhere

            call geo_common_initialize (thisP, filled_circular, dummyA, dummyA, dummyA, dummyA)
        
        case (lGothic) !% TABULAR
            elemI(thisP,ei_geometryType) = gothic

            !% --- independent custom data
            elemR(thisP,er_BreadthMax)        = link%R(thisLink,lr_BreadthScale) 
            elemR(thisP,er_DepthAtBreadthMax) = 0.49d0 * elemR(thisP,er_FullDepth)

            !% --- error checking
            if ((link%R(thisLink,lr_BreadthScale)    .le. zeroR)) then 
                print *, 'USER CONFIGURATION ERROR'
                print *, 'Gothic cross section has zero specified for FullHeight '
                print *, 'Problem with link # ',thisLink
                print *, 'which is named ',trim(link%Names(thisLink)%str)
                call util_crashpoint(698701)
            end if

            call geo_common_initialize (thisP, gothic, AGothic, TGothic, dummyA, SGothic)
          
        case (lHoriz_ellipse) !% TABULAR
            elemI(thisP,ei_geometryType) = horiz_ellipse

            !% --- independent custom data
            elemR(thisP,er_BreadthMax)        = link%R(thisLink,lr_BreadthScale) 
            elemR(thisP,er_DepthAtBreadthMax) = 0.5d0 * elemR(thisP,er_FullDepth)

            !% --- error checking
            if ((link%R(thisLink,lr_BreadthScale)    .le. zeroR) .or. &
                (link%R(thisLink,lr_FullDepth)       .le. zeroR) ) then 
                print *, 'USER CONFIGURATION ERROR'
                print *, 'Horiz Ellipse cross section has zero specified for FullHeight or Max width'
                print *, 'Problem with link # ',thisLink
                print *, 'which is named ',trim(link%Names(thisLink)%str)
                call util_crashpoint(698702)
            end if

            call geo_common_initialize (thisP, horiz_ellipse, AHorizEllip, THorizEllip, RHorizEllip, dummyA)

        case (lHorseshoe) !% TABULAR
            elemI(thisP,ei_geometryType) = horseshoe

            !% --- independent custom data
            elemR(thisP,er_BreadthMax)        = link%R(thisLink,lr_BreadthScale) 
            elemR(thisP,er_DepthAtBreadthMax) = 0.5d0 * elemR(thisP,er_FullDepth)

            !% --- error checking
            if ((link%R(thisLink,lr_BreadthScale)    .le. zeroR)) then 
                print *, 'USER CONFIGURATION ERROR'
                print *, 'Horseshoe cross section has zero specified for FullHeight '
                print *, 'Problem with link # ',thisLink
                print *, 'which is named ',trim(link%Names(thisLink)%str)
                call util_crashpoint(698703)
            end if

            call geo_common_initialize (thisP, horseshoe, AHorseShoe, THorseShoe, RHorseShoe, dummyA)

        case (lIrregular) !% ERROR
            print *, 'In ', trim(subroutine_name)
            print *, 'USER ERROR Irregular cross-section geometry not allowed for closed conduits (open-channel only) in SWMM5+'
            call util_crashpoint(4409874)    

        case (lMod_basket)  !% ANALYTICAL
            elemI(thisP,ei_geometryType)  = mod_basket

            !% --- independent custom data
            elemR(  thisP,eR_BreadthMax)             = link%R(thisLink,lr_BreadthScale)
            elemSGR(thisP,esgr_Mod_Basket_Rtop)      = link%R(thisLink,lr_BottomRadius)

            elemSGR(thisP,esgr_Mod_Basket_ThetaTop)  = twoR * asin( onehalfR * elemR(thisP,er_BreadthMax) &
                                                                    / elemSGR(thisP,esgr_Mod_Basket_Rtop) )

            elemSGR(thisP,esgr_Mod_Basket_Ytop)      = elemSGR(thisP,esgr_Mod_Basket_Rtop) &
                                                      * ( oneR - cos( elemSGR(thisP,esgr_Mod_Basket_ThetaTop) / twoR ) )
                
            elemSGR(thisP,esgr_Mod_Basket_Atop)      = onehalfR * ( elemSGR(thisP,esgr_Mod_Basket_Rtop)**2 )       &
                                                                * ( elemSGR(thisP,esgr_Mod_Basket_ThetaTop)        &
                                                                    - sin(elemSGR(thisP,esgr_Mod_Basket_ThetaTop)) &
                                                                  ) 

            elemR(thisP,er_DepthAtBreadthMax)        = elemR(thisP,er_FullDepth) - elemSGR(thisP,esgr_Mod_Basket_Ytop)                                                      

            !% --- error checking
            if ((link%R(thisLink,lr_BreadthScale)    .le. zeroR) .or. &
                (link%R(thisLink,lr_BottomRadius)    .le. zeroR) .or. &
                (link%R(thisLink,lr_FullDepth)       .le. zeroR)  ) then 
                print *, 'USER CONFIGURATION ERROR'
                print *, 'Mod Basket cross section has zero specified for FullHeight, Base width, '
                print *, 'or Top Radius'
                print *, 'Problem with link # ',thisLink
                print *, 'which is named ',trim(link%Names(thisLink)%str)
                call util_crashpoint(698704)
            end if

            call geo_common_initialize (thisP, mod_basket, dummyA, dummyA, dummyA, dummyA)

        case (lRectangular_closed)  !% ANALYTICAL
                elemI(thisP,ei_geometryType) = rectangular_closed

                !% --- independent data
                elemR(thisP,er_BreadthMax)              = link%R(thisLink,lr_BreadthScale)
                elemR(thisP,er_DepthAtBreadthMax)       = onehalfR * elemR(thisP,er_FullDepth)
                elemSGR(thisP,esgr_Rectangular_Breadth) = elemR(thisP,er_BreadthMax) 

                !% --- error checking
                if ((link%R(thisLink,lr_BreadthScale)    .le. zeroR) .or. &
                    (link%R(thisLink,lr_FullDepth)       .le. zeroR)  ) then 
                    print *, 'USER CONFIGURATION ERROR'
                    print *, 'Rectangular Closed cross section has zero specified for FullHeight or Top width, '
                    print *, 'Problem with link # ',thisLink
                    print *, 'which is named ',trim(link%Names(thisLink)%str)
                    call util_crashpoint(698705)
                end if   

                call geo_common_initialize (thisP, rectangular_closed, dummyA, dummyA, dummyA, dummyA)
                    
        case (lRect_round)
            elemI(thisP,ei_geometryType)                       = rect_round

            !% --- independent data
            elemSGR(thisP,esgr_Rectangular_Round_Ybot)   = link%R(thisLink,lr_BottomDepth)
            elemSGR(thisP,esgr_Rectangular_Round_Rbot)   = link%R(thisLink,lr_BottomRadius)
            elemR( thisP,er_BreadthMax)                  = link%R(thisLink,lr_BreadthScale)
            elemR( thisP,er_DepthAtBreadthMax)           = elemSGR(thisP,esgr_Rectangular_Round_Ybot) &
                                                         + elemSGR(thisP,esgr_Rectangular_Round_Rbot)

            !% --- error checking
            if ((link%R(thisLink,lr_BreadthScale)    .le. zeroR) .or. &
                (link%R(thisLink,lr_BottomRadius)    .le. zeroR) .or. &
                (link%R(thisLink,lr_FullDepth)       .le. zeroR)  ) then 
                print *, 'USER CONFIGURATION ERROR'
                print *, 'Rectangular Round cross section has zero specified for FullHeight or Top width, '
                print *, 'or bottom radius.'
                print *, 'Problem with link # ',thisLink
                print *, 'which is named ',trim(link%Names(thisLink)%str)
                call util_crashpoint(698706)
            end if  

            elemSGR(thisP,esgr_Rectangular_Round_ThetaBot)                        &
                    = twoR * asin(                                                &
                                    onehalfR * elemR(thisP,er_BreadthMax)         & 
                                    / elemSGR(thisP,esgr_Rectangular_Round_Rbot)  &
                                    )
            elemSGR(thisP,esgr_Rectangular_Round_Abot)                                   &
                    = onehalfR * (elemSGR(thisP,esgr_Rectangular_Round_Rbot)**2)    & 
                                * (                                                       &
                                    elemSGR(thisP,esgr_Rectangular_Round_ThetaBot)        &
                                    - sin(elemSGR(thisP,esgr_Rectangular_Round_ThetaBot)) &
                                    )

            call geo_common_initialize (thisP, rect_round, dummyA, dummyA, dummyA, dummyA)                

        case (lRect_triang) !% ANALYTICAL
            elemI(thisP,ei_geometryType) = rect_triang

            !% --- independent data
            elemSGR(thisP,esgr_Rectangular_Triangular_BottomDepth)  = link%R(thisLink,lr_BottomDepth)
            elemR(  thisP,er_BreadthMax)                            = link%R(thisLink,lr_BreadthScale)
            elemR(  thisP,er_DepthAtBreadthMax)                     = elemR(thisP,er_FullDepth)  

            !% --- error checking
            if ((link%R(thisLink,lr_BreadthScale)    .le. zeroR) .or. &
                (link%R(thisLink,lr_BottomDepth)    .le. zeroR) .or. &
                (link%R(thisLink,lr_FullDepth)       .le. zeroR)  ) then 
                print *, 'USER CONFIGURATION ERROR'
                print *, 'Rectangular triangular cross section has zero specified for FullHeight or Top width, '
                print *, 'or triangle height.'
                print *, 'Problem with link # ',thisLink
                print *, 'which is named ',trim(link%Names(thisLink)%str)
                call util_crashpoint(698706)
            end if  

            elemSGR(thisP,esgr_Rectangular_Triangular_BottomSlope)  &
                = elemR(thisP,er_BreadthMax)  / (twoR * elemSGR(thisP,esgr_Rectangular_Triangular_BottomDepth))

            elemSGR(thisP,esgr_Rectangular_Triangular_BottomArea)  &
                 = onehalfR * elemSGR(thisP,esgr_Rectangular_Triangular_BottomDepth) &
                            * elemR(thisP,er_BreadthMax)  
                            
            call geo_common_initialize (thisP, rect_triang, dummyA, dummyA, dummyA, dummyA)             
            
        case (lSemi_circular) !% TABULAR
            elemI(thisP,ei_geometryType) = semi_circular

            !% --- independent custom data
            elemR(thisP,er_BreadthMax)        = link%R(thisLink,lr_BreadthScale) 
            elemR(thisP,er_DepthAtBreadthMax) = 0.19d0 * elemR(thisP,er_FullDepth)

            if ((link%R(thisLink,lr_BreadthScale)    .le. zeroR)) then 
                print *, 'USER CONFIGURATION ERROR'
                print *, 'Semi Circular cross section has zero specified for FullHeight '
                print *, 'Problem with link # ',thisLink
                print *, 'which is named ',trim(link%Names(thisLink)%str)   
                call util_crashpoint(698706)
            end if

            call geo_common_initialize (thisP, semi_circular, ASemiCircular, TSemiCircular, dummyA, SSemiCircular)
        

        case (lSemi_elliptical) !% TABULAR
            elemI(thisP,ei_geometryType) = semi_elliptical

            !% --- independent custom data
            elemR(thisP,er_BreadthMax)        = link%R(thisLink,lr_BreadthScale) 
            elemR(thisP,er_DepthAtBreadthMax) = 0.24d0 * elemR(thisP,er_FullDepth)

            call geo_common_initialize (thisP, semi_elliptical, ASemiEllip, TSemiEllip, dummyA, SSemiEllip)
    
            !% --- error checking
            if ((link%R(thisLink,lr_BreadthScale)    .le. zeroR) .or. &
                (link%R(thisLink,lr_FullDepth)       .le. zeroR)) then 
                print *, 'USER CONFIGURATION ERROR'
                print *, 'Semi Elliptical cross section has zero specified for FullHeight or Max WIdth '
                print *, 'Problem with link # ',thisLink
                print *, 'which is named ',trim(link%Names(thisLink)%str)
                call util_crashpoint(698707)
            end if

        case (lVert_ellipse) !% TABULAR
            elemI(thisP,ei_geometryType) = vert_ellipse

            !% --- independent custom data
            elemR(thisP,er_BreadthMax)        = link%R(thisLink,lr_BreadthScale) 
            elemR(thisP,er_DepthAtBreadthMax) = 0.50d0 * elemR(thisP,er_FullDepth)

            if ((link%R(thisLink,lr_BreadthScale)    .le. zeroR) .or. &
                (link%R(thisLink,lr_FullDepth)       .le. zeroR)) then 
                print *, 'USER CONFIGURATION ERROR'
                print *, 'Vertical Elliptical cross section has zero specified for FullHeight or Max Width'
                print *, 'Problem with link # ',thisLink
                print *, 'which is named ',trim(link%Names(thisLink)%str)
                call util_crashpoint(698708)
            end if

            call geo_common_initialize (thisP, vert_ellipse, AVertEllip, TVertEllip, RVertEllip, dummyA)

        case default
            print *, 'In, ', trim(subroutine_name)
            print *, 'CODE ERROR geometry type unknown for # ', geometryType
            if ((geometryType > 0) .and. (geometryType < keys_lastplusone)) then
                print *, 'which has key ',trim(reverseKey(geometryType))
            else
                print *, 'which is not a valid geometry type index'
            end if
            call util_crashpoint(887344)

        end select

        !%-----------------------------------------------------------------
        !% Closing
            !% --- reset temporary space
            elemI(:,ei_Temp01) = nullvalueI

            if (setting%Debug%File%initial_condition) &
            write(*,"(A,i5,A)") '*** leave ' // trim(subroutine_name) // " [Processor ", this_image(), "]"

    end subroutine init_IC_get_conduit_geometry
!%
!%==========================================================================
!%==========================================================================
!%
    subroutine init_IC_get_weir_geometry (thisLink)
        !%------------------------------------------------------------------
        !% Description
        !% get the geometry and other data data for weir links
        !%------------------------------------------------------------------
        !% Declarations
            integer, intent(in) :: thisLink
            integer, pointer    :: specificWeirType
            integer, allocatable :: thisPack(:)
            integer :: ii

            character(64) :: subroutine_name = 'init_IC_get_weir_geometry'
        !-------------------------------------------------------------------
        !% Preliminaries
            if (setting%Debug%File%initial_condition) &
                write(*,"(A,i5,A)") '*** enter ' // trim(subroutine_name) // " [Processor ", this_image(), "]"
        !-------------------------------------------------------------------
        !% Aliases:
            specificWeirType => link%I(thisLink,li_link_sub_type)
        !-------------------------------------------------------------------

        select case (specificWeirType)
            !% --- set up weir specific data
            case (lTrapezoidalWeir)

                where (elemI(:,ei_link_Gidx_BIPquick) == thisLink)
                    !% integer data
                    elemSI(:,esi_Weir_SpecificType)          = trapezoidal_weir
                    elemSI(:,esi_Weir_GeometryType)          = trapezoidal
                    !% real data
                    elemSR(:,esr_Weir_FullDepth)             = link%R(thisLink,lr_FullDepth)  
                    elemSR(:,esr_Weir_EffectiveFullDepth)    = link%R(thisLink,lr_FullDepth)
                    elemSR(:,esr_Weir_Rectangular)           = link%R(thisLink,lr_DischargeCoeff1)
                    elemSR(:,esr_Weir_Triangular)            = link%R(thisLink,lr_DischargeCoeff2)
                    elemSR(:,esr_Weir_TrapezoidalBreadth)    = link%R(thisLink,lr_BreadthScale)
                    elemSR(:,esr_Weir_TrapezoidalLeftSlope)  = link%R(thisLink,lr_SideSlope)
                    elemSR(:,esr_Weir_TrapezoidalRightSlope) = link%R(thisLink,lr_SideSlope)
                    elemSR(:,esr_Weir_FullArea)              = ( elemSR(:,esr_Weir_TrapezoidalBreadth) &
                                                                + onehalfR  &
                                                                * (   elemSR(:,esr_Weir_TrapezoidalLeftSlope) &
                                                                    + elemSR(:,esr_Weir_TrapezoidalRightSlope) &
                                                                  ) * elemSR(:,esr_Weir_FullDepth) &
                                                                ) * elemSR(:,esr_Weir_FullDepth)
                    elemSR(:,esr_Weir_Zcrest)                = elemR(:,er_Zbottom) + link%R(thisLink,lr_InletOffset)
                    elemSR(:,esr_Weir_Zcrown)                = elemSR(:,esr_Weir_Zcrest) + link%R(thisLink,lr_FullDepth)

                    !% --- default channel geometry (overwritten later by adjacent CC shape)
                    !%     assumes channel is rectangular 
                    elemI(:,ei_geometryType)            = rectangular
                    elemSGR(:,esgr_Rectangular_Breadth) = twoR * (   elemSR(:,esr_Weir_TrapezoidalBreadth)           &
                                                                   + elemSR(:,esr_Weir_EffectiveFullDepth)           &
                                                                      * (  elemSR(:,esr_Weir_TrapezoidalLeftSlope)   &
                                                                         + elemSR(:,esr_Weir_TrapezoidalRightSlope)  &
                                                                        )                                            &
                                                                 )
                    elemR(:,er_BreadthMax)              = elemSGR(:,esgr_Rectangular_Breadth)                                       
                    elemR(:,er_FullDepth)               = twoR * max(elemSR(:,esr_Weir_Zcrown) - elemR(:,er_Zbottom), elemSR(:,esr_Weir_FullDepth))  
                endwhere

            case (lSideFlowWeir)

                where (elemI(:,ei_link_Gidx_BIPquick) == thisLink)
                    !% integer data
                    elemSI(:,esi_Weir_SpecificType)          = side_flow
                    elemSI(:,esi_Weir_GeometryType)          = rectangular
                    elemSI(:,esi_Weir_EndContractions)       = link%I(thisLink,li_weir_EndContractions)
                    !% real data
                    elemSR(:,esr_Weir_EffectiveFullDepth)    = link%R(thisLink,lr_FullDepth)
                    elemSR(:,esr_Weir_FullDepth)             = link%R(thisLink,lr_FullDepth) 
                    elemSR(:,esr_Weir_Rectangular)           = link%R(thisLink,lr_DischargeCoeff1)
                    elemSR(:,esr_Weir_RectangularBreadth)    = link%R(thisLink,lr_BreadthScale)
                    elemSR(:,esr_Weir_FullArea)              = elemSR(:,esr_Weir_RectangularBreadth) * elemSR(:,esr_Weir_FullDepth)
                    elemSR(:,esr_Weir_Zcrest)                = elemR(:,er_Zbottom) + link%R(thisLink,lr_InletOffset)
                    elemSR(:,esr_Weir_Zcrown)                = elemSR(:,esr_Weir_Zcrest) + link%R(thisLink,lr_FullDepth)

                    !% --- default channel geometry (overwritten later by adjacent CC shape)
                    !%     assumes channel is rectangular and uses weir data
                    elemI(:,ei_geometryType)            = rectangular
                    elemSGR(:,esgr_Rectangular_Breadth) = twoR * elemSR(:,esr_Weir_RectangularBreadth) 
                    elemR(:,er_BreadthMax)              = elemSR(:,esr_Weir_RectangularBreadth)                                     
                    elemR(:,er_FullDepth)               = twoR * max(elemSR(:,esr_Weir_Zcrown) - elemR(:,er_Zbottom),elemR(:,er_FullDepth))
                endwhere

            case (lRoadWayWeir)

                where (elemI(:,ei_link_Gidx_BIPquick) == thisLink)  
                    !% integer data
                    elemSI(:,esi_Weir_SpecificType)          = roadway_weir
                    elemSI(:,esi_Weir_GeometryType)          = rectangular
                    elemSI(:,esi_Weir_RoadSurface)           = link%I(thisLink,li_RoadSurface)
                    !% real data
                    elemSR(:,esr_Weir_EffectiveFullDepth)    = link%R(thisLink,lr_FullDepth)
                    elemSR(:,esr_Weir_FullDepth)             = link%R(thisLink,lr_FullDepth) 
                    elemSR(:,esr_Weir_Rectangular)           = link%R(thisLink,lr_DischargeCoeff1)
                    elemSR(:,esr_Weir_RectangularBreadth)    = link%R(thisLink,lr_BreadthScale)
                    elemSR(:,esr_Weir_FullArea)              = elemSR(:,esr_Weir_RectangularBreadth) * elemSR(:,esr_Weir_FullDepth)
                    elemSR(:,esr_Weir_Zcrest)                = elemR(:,er_Zbottom) + link%R(thisLink,lr_InletOffset)
                    elemSR(:,esr_Weir_Zcrown)                = elemSR(:,esr_Weir_Zcrest) + link%R(thisLink,lr_FullDepth)
                    elemSR(:,esr_Wier_RoadWidth)             = link%R(thisLink,lr_RoadWidth)

                    !% --- default channel geometry (overwritten later by adjacent CC shape)
                    !%     assumes channel is rectangular and uses weir data
                    elemI(:,ei_geometryType)            = rectangular
                    elemSGR(:,esgr_Rectangular_Breadth) = twoR * elemSR(:,esr_Weir_RectangularBreadth) 
                    elemR(:,er_BreadthMax)              = elemSR(:,esr_Weir_RectangularBreadth)                                     
                    elemR(:,er_FullDepth)               = twoR * max(elemSR(:,esr_Weir_Zcrown) - elemR(:,er_Zbottom),elemR(:,er_FullDepth))
                end where

            case (lVnotchWeir)

                where (elemI(:,ei_link_Gidx_BIPquick) == thisLink)
                    !% integer data
                    elemSI(:,esi_Weir_SpecificType)          = vnotch_weir
                    elemSI(:,esi_Weir_GeometryType)          = triangular
                    !% real data
                    elemSR(:,esr_Weir_EffectiveFullDepth)    = link%R(thisLink,lr_FullDepth)
                    elemSR(:,esr_Weir_FullDepth)             = link%R(thisLink,lr_FullDepth)
                    elemSR(:,esr_Weir_Triangular)            = link%R(thisLink,lr_DischargeCoeff1)
                    elemSR(:,esr_Weir_TriangularSideSlope)   = link%R(thisLink,lr_SideSlope)
                    elemSR(:,esr_Weir_FullArea)              = elemSR(:,esr_Weir_FullDepth) * elemSR(:, esr_Weir_FullDepth) &
                                                                * elemSR(:,esr_Weir_TriangularSideSlope) 
                    elemSR(:,esr_Weir_Zcrest)                = elemR(:,er_Zbottom) + link%R(thisLink,lr_InletOffset)
                    elemSR(:,esr_Weir_Zcrown)                = elemSR(:,esr_Weir_Zcrest) + link%R(thisLink,lr_FullDepth)

                    !% --- default channel geometry (overwritten later by adjacent CC shape)
                    !%     assumes channel is rectangular and twice the breadth of weir and
                    !%     used weir crown as the maximum overflow
                    elemI(:,ei_geometryType)            = rectangular
                    elemSGR(:,esgr_Rectangular_Breadth) = fourR * elemSR(:,esr_Weir_EffectiveFullDepth) &
                                                                * elemSR(:,esr_Weir_TriangularSideSlope)
                    elemR(:,er_BreadthMax)              = elemSGR(:,esgr_Rectangular_Breadth)                                       
                    elemR(:,er_FullDepth)               = twoR * max(elemSR(:,esr_Weir_Zcrown) - elemR(:,er_Zbottom),elemSR(:,esr_Weir_FullDepth)) 
                endwhere

            case (lTransverseWeir)

                where (elemI(:,ei_link_Gidx_BIPquick) == thisLink)
                    !% integer data
                    elemSI(:,esi_Weir_SpecificType)          = transverse_weir
                    elemSI(:,esi_Weir_GeometryType)          = rectangular
                    elemSI(:,esi_Weir_EndContractions)       = link%I(thisLink,li_weir_EndContractions)
                    !% real data
                    elemSR(:,esr_Weir_EffectiveFullDepth)    = link%R(thisLink,lr_FullDepth)
                    elemSR(:,esr_Weir_FullDepth)             = link%R(thisLink,lr_FullDepth)
                    elemSR(:,esr_Weir_Rectangular)           = link%R(thisLink,lr_DischargeCoeff1)
                    elemSR(:,esr_Weir_RectangularBreadth)    = link%R(thisLink,lr_BreadthScale)
                    elemSR(:,esr_Weir_FullArea)              = elemSR(:,esr_Weir_RectangularBreadth) * elemSR(:,esr_Weir_FullDepth)
                    elemSR(:,esr_Weir_Zcrest)                = elemR(:,er_Zbottom)  + link%R(thisLink,lr_InletOffset)
                    elemSR(:,esr_Weir_Zcrown)                = elemSR(:,esr_Weir_Zcrest) + link%R(thisLink,lr_FullDepth)

                 
                    !% --- default channel geometry (overwritten later by adjacent CC shape)
                    !%     assumes channel is rectangular and uses weir data for channel
                    elemI(:,ei_geometryType)            = rectangular
                    elemSGR(:,esgr_Rectangular_Breadth) = elemSR(:,esr_Weir_RectangularBreadth) 
                    elemR(:,er_BreadthMax)              = elemSR(:,esr_Weir_RectangularBreadth)                                     
                    elemR(:,er_FullDepth)               = twoR* max(elemSR(:,esr_Weir_Zcrown) - elemR(:,er_Zbottom), elemSR(:,esr_Weir_FullDepth))
                endwhere

            case default
                print *, 'In ', trim(subroutine_name)
                print *, 'CODE ERROR: unknown weir type, ', specificWeirType,'  in network'
                print *, 'which has key ',trim(reverseKey(specificWeirType)) 
                call util_crashpoint(99834)
        end select

        !% --- set minimum crest height as 101% of the zero depth value for all weirs
        !%     this ensures that zero-height weir elements cannot cause flow for zerovalue depths
        thisPack = pack(elemI(:,ei_Lidx),(elemI(:,ei_link_Gidx_BIPquick) == thisLink) ) 
        do ii=1,size(thisPack)
            elemSR(thisPack(ii),esr_Weir_Zcrest) = &
                max( elemSR(thisPack(ii),esr_Weir_Zcrest), elemR(thisPack(ii),er_Zbottom) + setting%ZeroValue%Depth*oneOneHundredthR  )
        end do
        deallocate(thisPack)

        !% --- initialize a default rectangular channel as the background of the weir
        call init_IC_diagnostic_default_geometry (thisLink,weir)

        !%-----------------------------------------------------------------
        !% Closing
            if (setting%Debug%File%initial_condition) &
            write(*,"(A,i5,A)") '*** leave ' // trim(subroutine_name) // " [Processor ", this_image(), "]"

    end subroutine init_IC_get_weir_geometry
!%
!%==========================================================================
!%==========================================================================
!%
    subroutine init_IC_get_orifice_geometry (thisLink)
        !%------------------------------------------------------------------
        !% Description:
        !% get the geometry and other data data for orifice links
        !%------------------------------------------------------------------
        !% Declarations
            integer, intent(in)  :: thisLink
            integer, pointer     :: specificOrificeType, OrificeGeometryType
            integer, allocatable :: thisPack(:)
            integer :: ii
            real(8), pointer     :: pi

            character(64) :: subroutine_name = 'init_IC_get_orifice_geometry'
        !%-------------------------------------------------------------------
        !% Preliminaries
            if (setting%Debug%File%initial_condition) &
                write(*,"(A,i5,A)") '*** enter ' // trim(subroutine_name) // " [Processor ", this_image(), "]"
        !%-------------------------------------------------------------------
        !% Aliases
            pi => setting%Constant%pi
            specificOrificeType => link%I(thisLink,li_link_sub_type)   
        !%-------------------------------------------------------------------

        select case (specificOrificeType)
            !% copy orifice specific data
            case (lBottomOrifice)
                where (elemI(:,ei_link_Gidx_BIPquick) == thisLink)
                    !% integer data
                    elemSI(:,esi_Orifice_SpecificType)      = bottom_orifice
                endwhere
            case (lSideOrifice)
                where (elemI(:,ei_link_Gidx_BIPquick) == thisLink)
                    !% integer data
                    elemSI(:,esi_Orifice_SpecificType)       = side_orifice
                endwhere
            case default
                print *, 'In ', subroutine_name
                print *, 'CODE ERROR: unknown orifice type, ', specificOrificeType,'  in network'
                print *, 'which has key ',trim(reverseKey(specificOrificeType))

                call util_crashpoint(8863411)
        end select

        !% pointer to specific orifice geometry
        OrificeGeometryType => link%I(thisLink,li_geometry)

        select case (OrificeGeometryType)
            !% copy orifice specific geometry data
            case (lRectangular_closed)  !% brh20211219 added Rect_closed

                where (elemI(:,ei_link_Gidx_BIPquick) == thisLink)
                    !% integer data
                    elemSI(:,esi_Orifice_GeometryType)       = rectangular_closed
                    !% real data
                    elemSR(:,esr_Orifice_FullDepth)          = link%R(thisLink,lr_FullDepth)
                    elemSR(:,esr_Orifice_EffectiveFullDepth) = link%R(thisLink,lr_FullDepth)
                    elemSR(:,esr_Orifice_DischargeCoeff)     = link%R(thisLink,lr_DischargeCoeff1)
                    elemSR(:,esr_Orifice_Orate)              = link%R(thisLink,lr_DischargeCoeff2)
                    elemSR(:,esr_Orifice_Zcrest)             = elemR(:,er_Zbottom) + link%R(thisLink,lr_InletOffset)
                    elemSR(:,esr_Orifice_Zcrown)             = elemSR(:,eSr_Orifice_Zcrest) + link%R(thisLink,lr_FullDepth)
                    elemSR(:,esr_Orifice_RectangularBreadth) = link%R(thisLink,lr_BreadthScale)
                    elemSR(:,esr_Orifice_FullArea)           = elemSR(:,esr_Orifice_RectangularBreadth) * elemSR(:,esr_Orifice_FullDepth)
                    elemSR(:,esr_Orifice_EffectiveFullArea)  = elemSR(:,esr_Orifice_RectangularBreadth) * elemSR(:,esr_Orifice_EffectiveFullDepth)    

                    !% --- default channel geometry (overwritten later by adjacent CC shape)
                    !%     assumes channel is rectangular and twice the breadth of orifice and
                    !%     used orifice crown as the maximum overflow
                    elemI(:,ei_geometryType)            = rectangular
                    elemSGR(:,esgr_Rectangular_Breadth) = twoR * elemSR(:,esr_Orifice_RectangularBreadth)
                    elemR(:,er_BreadthMax)              = elemSGR(:,esgr_Rectangular_Breadth)
                    elemR(:,er_FullDepth)               = twoR * link%R(thisLink,lr_FullDepth)  
                end where

            case (lCircular)

                where (elemI(:,ei_link_Gidx_BIPquick) == thisLink)
                    !% integer data
                    elemSI(:,esi_Orifice_GeometryType)       = circular
                    !% real data
                    elemSR(:,esr_Orifice_FullDepth)          = link%R(thisLink,lr_FullDepth)
                    elemSR(:,esr_Orifice_EffectiveFullDepth) = link%R(thisLink,lr_FullDepth)
                    elemSR(:,esr_Orifice_FullArea)           = (pi / fourR) * elemSR(:,esr_Orifice_FullDepth) ** twoR
                    elemSR(:,esr_Orifice_EffectiveFullArea)  = (pi / fourR) * elemSR(:,esr_Orifice_EffectiveFullDepth) ** twoR
                    elemSR(:,esr_Orifice_DischargeCoeff)     = link%R(thisLink,lr_DischargeCoeff1)
                    elemSR(:,esr_Orifice_Orate)              = link%R(thisLink,lr_DischargeCoeff2)
                    elemSR(:,esr_Orifice_Zcrest)             = elemR(:,er_Zbottom) + link%R(thisLink,lr_InletOffset)
                    elemSR(:,esr_Orifice_Zcrown)             = elemSR(:,esr_Orifice_Zcrest) + link%R(thisLink,lr_FullDepth)

                    !% --- default channel geometry (overwritten later by adjacent CC shape)
                    !%     assumes channel is rectangular and twice the breadth of orifice full depth and
                    !%     and full depth is greater of orifice crown to bottom or OrificeFullDepth
                    elemI(:,ei_geometryType)            = rectangular
                    elemSGR(:,esgr_Rectangular_Breadth) = twoR * elemSR(:,esr_Orifice_FullDepth)
                    elemR(:,er_BreadthMax)              = elemSGR(:,esgr_Rectangular_Breadth) 
                    elemR(:,er_FullDepth)               = twoR * max(elemSR(:,esr_Orifice_Zcrown) - elemR(:,er_Zbottom),elemSR(:,esr_Orifice_FullDepth))
                end where

            case default
                print *, 'In ', subroutine_name
                print *, 'CODE ERROR: unknown orifice geometry type, ', OrificeGeometryType,'  in network'
                print *, 'which has key ',trim(reverseKey(OrificeGeometryType))
                call util_crashpoint(8345553)
        end select

        !% --- set minimum crest height as 101% of the zero depth value for all orifices
        !%     this ensures that zero-height orifice elements cannot cause flow for zerovalue depths
        thisPack = pack(elemI(:,ei_Lidx),(elemI(:,ei_link_Gidx_BIPquick) == thisLink) ) 
        do ii=1,size(thisPack)
            elemSR(thisPack(ii),esr_Orifice_Zcrest) = &
                max( elemSR(thisPack(ii),esr_Orifice_Zcrest), elemR(thisPack(ii),er_Zbottom) + setting%ZeroValue%Depth*1.01d0 )
        end do
        deallocate(thisPack)

        !% --- initialize a default rectangular channel as the background of the orifice
        call init_IC_diagnostic_default_geometry (thisLink, orifice)

        !%-------------------------------------------------------------------
        !% Closing
            if (setting%Debug%File%initial_condition) &
            write(*,"(A,i5,A)") '*** leave ' // trim(subroutine_name) // " [Processor ", this_image(), "]"
    end subroutine init_IC_get_orifice_geometry
!%
!%==========================================================================
!%==========================================================================
!%
    subroutine init_IC_get_pump_geometry (thisLink)
        !%-------------------------------------------------------------------
        !% Description:
        !% get the geometry for pumps
        !%-------------------------------------------------------------------
        !% Declarations:
            integer             :: ii
            integer, intent(in) :: thisLink
            integer, pointer    :: specificPumpType, curveID, lastRow

            character(64) :: subroutine_name = 'init_IC_get_pump_geometry'
        !%-------------------------------------------------------------------
        !% Preliminaries
            if (setting%Debug%File%initial_condition) &
                write(*,"(A,i5,A)") '*** enter ' // trim(subroutine_name) // " [Processor ", this_image(), "]"
        !%-------------------------------------------------------------------
        !% Aliases:
            specificPumpType => link%I(thisLink,li_link_sub_type)
            curveID          => link%I(thisLink,li_curve_id)
        !%-------------------------------------------------------------------

        !% --- cycle through the elements to find this link (HACK -- need to rewrite)
        do ii = 1,N_elem(this_image())
            if (elemI(ii,ei_link_Gidx_BIPquick) == thisLink) then  
                !% real data
                elemSR(ii,esr_Pump_yOn)     = link%R(thisLink,lr_yOn)
                elemSR(ii,esr_Pump_yOff)    = link%R(thisLink,lr_yOff)
                elemR(ii,er_Setting)        = link%R(thisLink,lr_initSetting)
                elemSI(ii,esi_Pump_IsControlled) = zeroI

                !% --- ensure pump ON depth is greater than zero.
                if (elemSR(ii,esr_Pump_yOn) == zeroR) then
                    elemSR(ii,esr_Pump_yOn) = setting%ZeroValue%Depth
                end if

                !% --- ensure pump OFF depth is greater than zero.
                if (elemSR(ii,esr_Pump_yOff) == zeroR) then
                    elemSR(ii,esr_Pump_yOff) = setting%ZeroValue%Depth
                end if

                if ((elemSR(ii,esr_Pump_yOff) > elemSR(ii,esr_Pump_yOn)) &
                    .and. (elemSR(ii,esr_Pump_yOff) > zeroR)) then 
                    print *, 'USER CONFIGURATION ERROR:'
                    print *, 'depth/head at which pumps shuts off is larger than'
                    print *, 'the depth/head at which pumps turns on, which provides'
                    print *, 'illogical behavior.'
                    print *, 'Pump at link # ',elemI(ii,ei_link_Gidx_BIPquick)
                    print *, 'pump link name  ',trim(link%Names(elemI(ii,ei_link_Gidx_BIPquick))%str)
                    call util_crashpoint(6439872)
                end if

                !% --- set nominal element length
                elemR(ii,er_Length)         = setting%Discretization%NominalElemLength
                elemR(ii,er_Volume)         = zeroR

                if (curveID <= zeroI) then
                    !% integer data
                    elemSI(ii,esi_Pump_SpecificType) = type_IdealPump 
                else
                    !% Aliase for the last row of the pump curve
                    lastRow          => curve(curveID)%NumRows

                    !% set curve data for pump
                    elemSI(ii,esi_Pump_CurveID) = curveID
                    elemSR(ii,esr_Pump_xMin)    = curve(curveID)%ValueArray(1,curve_pump_Xvar)
                    elemSR(ii,esr_Pump_xMax)    = curve(curveID)%ValueArray(lastRow,curve_pump_Xvar)
                    Curve(curveID)%ElemIdx      = ii
                    !% copy pump specific data
                    if (specificPumpType == lType1Pump) then
                        !% integer data
                        elemSI(ii,esi_Pump_SpecificType) = type1_Pump

                    else if (specificPumpType == lType2Pump) then
                        !% integer data
                        elemSI(ii,esi_Pump_SpecificType) = type2_Pump

                    else if (specificPumpType == lType3Pump) then
                        !% integer data
                        elemSI(ii,esi_Pump_SpecificType) = type3_Pump

                    else if (specificPumpType == lType4Pump) then
                        !% integer data
                        elemSI(ii,esi_Pump_SpecificType) = type4_Pump
                    else
                        print *, 'In ', subroutine_name
                        print *, 'CODE ERROR: unknown pump type, ', specificPumpType,'  in network'
                        print *, 'which has key ',trim(reverseKey(specificPumpType))
                        call util_crashpoint(8863411)
                    end if
                end if 
            end if
        end do
     
        !%-------------------------------------------------------------------
        !% Closing
            if (setting%Debug%File%initial_condition) &
            write(*,"(A,i5,A)") '*** leave ' // trim(subroutine_name) // " [Processor ", this_image(), "]"
    end subroutine init_IC_get_pump_geometry
!%
!%==========================================================================
!%==========================================================================
!%
    subroutine init_IC_get_outlet_geometry (thisLink)
        !%-----------------------------------------------------------------
        !% Description:
        !% get the geometry and other data data for outlet links
        !% Note, these are uncommon -- and are NOT outfalls (which are nodes)
        !%-------------------------------------------------------------------
        !% Declarations:
            integer             :: ii
            integer, intent(in) :: thisLink
            integer, pointer    :: specificOutletType, curveID

            character(64) :: subroutine_name = 'init_IC_get_outlet_geometry'
        !%-------------------------------------------------------------------
        !% Preliminaries:
            if (setting%Debug%File%initial_condition) &
                write(*,"(A,i5,A)") '*** enter ' // trim(subroutine_name) // " [Processor ", this_image(), "]"

        !%-------------------------------------------------------------------
        !% Aliases
            specificOutletType => link%I(thisLink,li_link_sub_type)
            curveID            => link%I(thisLink,li_curve_id)
        !%-------------------------------------------------------------------

        do ii = 1,N_elem(this_image())
            if (elemI(ii,ei_link_Gidx_BIPquick) == thisLink) then

                !% real data
                elemSR(ii,esr_Outlet_Coefficient) = link%R(thisLink,lr_DischargeCoeff1)
                elemSR(ii,esr_Outlet_Exponent)    = link%R(thisLink,lr_DischargeCoeff2)
                elemSR(ii,esr_Outlet_Zcrest)      = elemR(ii,er_Zbottom) + link%R(thisLink,lr_InletOffset)

                !% --- set nominal element length
                elemR(ii,er_Length)         = setting%Discretization%NominalElemLength

                if ((specificOutletType == lNodeDepth) .and. (curveID == zeroI)) then
                    !% integer data
                    elemSI(ii,esi_Outlet_SpecificType)  = func_depth_outlet
                elseif ((specificOutletType == lNodeDepth) .and. (curveID /= zeroI)) then
                    !% integer data
                    elemSI(ii,esi_Outlet_SpecificType)  = tabl_depth_outlet
                    elemSI(ii,esi_Outlet_CurveID)       = curveID
                    Curve(curveID)%ElemIdx              = ii
                elseif ((specificOutletType == lNodeHead) .and. (curveID == zeroI)) then
                    !% integer data
                    elemSI(ii,esi_Outlet_SpecificType)  = func_head_outlet
                elseif ((specificOutletType == lNodeHead) .and. (curveID /= zeroI)) then
                    !% integer data
                    elemSI(ii,esi_Outlet_SpecificType)  = tabl_head_outlet
                    elemSI(ii,esi_Outlet_CurveID)       = curveID
                    Curve(curveID)%ElemIdx              = ii
                else
                    print*, 'In ', subroutine_name
                    print*, 'CODE ERROR: unknown outlet type, ', specificOutletType,'  in network'
                    print *, 'which has key ',trim(reverseKey(specificOutletType))
                    call util_crashpoint(82564)
                end if
            end if 
        end do

        !%-------------------------------------------------------------------
        !% Closing
            if (setting%Debug%File%initial_condition) &
            write(*,"(A,i5,A)") '*** leave ' // trim(subroutine_name) // " [Processor ", this_image(), "]"

    end subroutine init_IC_get_outlet_geometry
!%
!%=========================================================================
!%=========================================================================
!%
    subroutine init_IC_diagnostic_default_geometry (thisLink,thisType)
        !%-----------------------------------------------------------------
        !% Description:
        !% Provides default background channel geometry for diagnostic
        !% elements. This geometry will be overwritten by that of an
        !% adjacent cell that has valid channel/conduit geometry
        !% Assume Depth FullDepth, BreadthMax, and ZBottom  and
        !% egsr_Rectangular_Breadth already assigned
        !%-----------------------------------------------------------------
        !% Declarations:
            integer, intent(in) :: thisLink, thisType
            integer             :: geoType
            logical             :: canSurcharge
        !%-----------------------------------------------------------------

        !% --- set the geometry type for the input type
        !%     designed for flexibility, but presently requiring
        !%     rectangular_closed for any diagnostic default geometry
        !%     to prevent issues of overflow
        select case (thisType)
            case (weir)
                geoType = rectangular_closed
                canSurcharge = .true.
            case (orifice)
                geoType = rectangular_closed
                canSurcharge = .true.
            case default
                print *, 'CODE ERROR: unexpected case default'
                call util_crashpoint(5582366)
        end select    

        where (elemI(:,ei_link_Gidx_BIPquick) == thisLink)
            elemI(:,ei_geometryType)            = geoType
            elemR(:,er_Length)                  = setting%Discretization%NominalElemLength
            elemR(:,er_FullPerimeter)           = elemR(:,er_BreadthMax) + twoR * elemR(:,er_FullDepth)
            elemR(:,er_ZbreadthMax)             = elemR(:,er_FullDepth) + elemR(:,er_Zbottom)  
            elemR(:,er_Zcrown)                  = elemR(:,er_Zbottom)   + elemR(:,er_FullDepth)
            elemR(:,er_FullArea)                = elemR(:,er_FullDepth) * elemR(:,er_BreadthMax)
            elemR(:,er_FullVolume)              = elemR(:,er_FullArea)  * elemR(:,er_Length)
            elemR(:,er_AreaBelowBreadthMax)     = elemR(:,er_FullArea)
            
            !% store IC data
            elemR(:,er_Area)          = elemSGR(:,esgr_Rectangular_Breadth) * elemR(:,er_Depth)
            elemR(:,er_Area_N0)       = elemR(:,er_Area)
            elemR(:,er_Area_N1)       = elemR(:,er_Area)
            elemR(:,er_Volume)        = elemR(:,er_Area) * elemR(:,er_Length)
            elemR(:,er_Volume_N0)     = elemR(:,er_Volume)
            elemR(:,er_Volume_N1)     = elemR(:,er_Volume)
            elemR(:,er_EllDepth)      = elemR(:,er_Depth)
            elemR(:,er_Perimeter)     = twoR * elemR(:,er_Depth) + elemR(:,er_BreadthMax)
            elemR(:,er_HydRadius)     = elemR(:,er_Area) / elemR(:,er_Perimeter)
            elemR(:,er_TopWidth)      = elemR(:,er_BreadthMax)
        endwhere
     
    end subroutine init_IC_diagnostic_default_geometry
!%
!%=========================================================================
!%=========================================================================
!%
    subroutine init_IC_diagnostic_geometry_from_adjacent (isFirstCall)
        !%-----------------------------------------------------------------
        !% Description:  
        !% Provides the additional "background" geometry of
        !% diagnostic (pump, outlet only) elements based on its surroundings. This is the
        !% geometry of the channel/conduit in which the diagnostic element exists.  
        !% This ensures that a diagnostic element next to
        !% a JB branch has a valid geometry that can be used for the JB branch.
        !% THIS DOES NOT APPLY TO WEIRS OR ORIFICES, which get their background
        !% geometry from their weir/orifice information.
        !% PUMP -- if upstream element is CC, the pump takes on the
        !%   geometry of the upstream CC element. If the upstream element is
        !%   other than CC, then the pump takes on the geometry of the
        !%   downstream CC element. If the downstream element is also other than 
        !%   CC then an error is returned
        !% Outlet -- requires an upstream CC element
        !%
        !% Called initially for CC adjacent only, then for CC and JB when
        !% after JB have been updated in init_IC_for_nJm_from_nodedata
        !%-----------------------------------------------------------------
        !% Declarations
            logical, intent(in) :: isFirstCall !% true for first time through
            integer, dimension(:), allocatable, target :: packIdx
            integer, pointer :: Fidx, Aidx, thisP
            integer, pointer :: linkIdx
            integer :: ii, Ci
            
            character(64) :: subroutine_name = 'init_IC_diagnostic_geometry_from_adjacent'
        !%-----------------------------------------------------------------
        !% Preliminaries:
            !% --- get the set of pumps, and outlets
            packIdx = pack(elemI(:,ei_Lidx), &
                    ((elemI(:,ei_elementType) .eq. pump) &
                    .or. &
                    (elemI(:,ei_elementType) .eq. outlet) ) )
        !%-----------------------------------------------------------------

        !% --- cycle through to set geometry of diagnostic element
        !%     use the upstream geometry if it is CC
        do ii=1,size(packIdx)
            !% --- the present point
            thisP  => packIdx(ii)

            !% --- cycle if not a nullvalue geometry type
            if (elemI(thisP,ei_geometryType) .ne. undefinedKey) cycle 

            !% --- the link
            linkIdx => elemI(thisP,ei_link_Gidx_SWMM)

            !% --- UPSTREAM ELEMENTS ----------------------------------------
            !% --- the upstream face
            Fidx => elemI(thisP,ei_Mface_uL)

            !% --- identify the upstream element
            !%     which may be on a different image
            if (elemYN(thisP,eYN_isBoundary_up)) then
                Ci   =  faceI(Fidx,fi_Connected_image)
                Aidx => faceI(Fidx,fi_GhostElem_uL)
            else
                Ci   =  this_image()
                Aidx => faceI(Fidx,fi_Melem_uL)
            end if

            !% --- set geometry for thisP based on upstream elements where possible
            if (isFirstCall) then
                if (elemI(Aidx,ei_elementType)[Ci] == CC) then
                    call init_IC_set_implied_geometry (thisP, Aidx, Ci)
                else
                    !% --- if the upstream element is not CC, use the downstream element CC geometry
                    !%     for pumps, but fail for outlets
                    if (elemI(thisP,ei_elementType) == outlet) then
                        !% --- outlets are required to have upstream CC
                        print *, 'USER CONFIGURATION ERROR'
                        print *, 'An outlet requires at least one upstream link that is a'
                        print *, 'conduit or channel. This condition violated for'
                        print *, 'outlet with name ',trim(link%Names(linkIdx)%str)
                        call util_crashpoint(92873)
                    end if
                end if
            else 
                if ((elemI(Aidx,ei_elementType)[Ci] == CC) .or.        &
                    (elemI(Aidx,ei_elementType)[Ci] == JB)      ) then
                    call init_IC_set_implied_geometry (thisP, Aidx, Ci) 
                else
                    print *, 'CODE ERROR, unexpected else'
                    print *, 'Diagnostic geometry adjacent to element that is not CC OR JB'
                    print *, 'This situation should not occur'
                    call util_crashpoint(77200981)
                end if
            end if

            !% --- Look downstream if this element still undefined
            if (elemI(thisP,ei_geometryType) .ne. undefinedKey) cycle 

            !% --- the downstream face
            Fidx => elemI(thisP,ei_Mface_dL)
                ! print *, 'dn face ',Fidx

            !% --- the downstream element
            !%     which may be on a different image
            if (elemYN(thisP,eYN_isBoundary_dn)) then
                Ci   =  faceI(Fidx,fi_Connected_image)
                Aidx => faceI(Fidx,fi_GhostElem_dL)
            else
                Ci   =  this_image()
                Aidx => faceI(Fidx,fi_Melem_dL)
            end if

            if (isFirstCall) then    
                !% --- the element type downstream
                if (elemI(Aidx,ei_elementType)[Ci] == CC) then
                    call init_IC_set_implied_geometry (thisP, Aidx, Ci) 
                else
                    !% HACK -- need to review implied geometry for pumps
                    ! if (elemI(Aidx,ei_elementType)[Ci] == JB) then
                    !     !% --- pump with both upstream and downstream not CC
                    !     !%     downstream is JB and upstream may be JB
                    !     !%     must wait to resolve geometry after JB assigned
                    !     !%     Assign nullvalueI to find this pump later.
                    !     elemI(thisP,ei_geometryType) = nullvalueI
                    ! else  
                    !     print *, ' '

                    !     !% --- pumps do not have default channel geometry, so they must
                    !     !%     have a CC element upstream or downstream.
                    !     print *, 'USER SYSTEM CONFIGURATION ERROR'
                    !     print *, 'A pump requires at least one upstream or downstream link that is a'
                    !     print *, 'conduit or channel or junction. This condition violated for'
                    !     print *, 'pump with name ',trim(link%Names(linkIdx)%str)
                    !     call util_crashpoint(2398789)
                    ! end if
                end if
            else 
                if ((elemI(Aidx,ei_elementType)[Ci] == CC) .or.        &
                    (elemI(Aidx,ei_elementType)[Ci] == JB)      ) then
                    call init_IC_set_implied_geometry (thisP, Aidx, Ci) 
                end if
            end if
        end do

        !%-----------------------------------------------------------------
        !% Closing:
            deallocate(packIdx)

    end subroutine init_IC_diagnostic_geometry_from_adjacent
!%
!%==========================================================================
!%==========================================================================
!%     
    subroutine init_IC_identify_diagnostic_adjacent_faces ()
        !%-----------------------------------------------------------------
        !% Description
        !% Cycles through all faces to find all diagnostic-adjacent faces
        !% (including shared faces)
        !%-----------------------------------------------------------------
        !% Declarations
            integer, pointer :: eDn, eUp
            integer, pointer :: Aidx, Nfaces
            integer :: Ci, ff
        !%-----------------------------------------------------------------
        !% Aliases:
            Nfaces => N_face(this_image())
        !%-----------------------------------------------------------------

        do ff=1,Nfaces

            !% --- initialization
            faceYN(ff,fYN_isDiag_adjacent_all) = .false.

            if (faceYN(ff,fYN_isSharedFace)) then 
                if (faceYN(ff,fYN_isDnGhost)) then 
                    !% -- up is not a ghost
                    eUp => faceI(ff,fi_Melem_uL)
                    if  (elemI(eUp,ei_QeqType) .eq. diagnostic) then 

                        faceYN(ff,fYN_isDiag_adjacent_all) = .true.
                        cycle

                    end if
                    !% --- down is a ghost 
                    Ci   =  faceI(ff,fi_Connected_image)
                    Aidx => faceI(ff,fi_GhostElem_dL)
                    if (elemI(Aidx,ei_QeqType)[Ci] .eq. diagnostic) then 

                        faceYN(ff,fYN_isDiag_adjacent_all) = .true.
                        cycle

                    end if

                elseif (faceYN(ff,fYN_isUpGhost)) then 
                    !% --- down is not a ghost
                    eDn => faceI(ff,fi_Melem_dL)
                    if (elemI(eDn,ei_QeqType) .eq. diagnostic) then 

                        faceYN(ff,fYN_isDiag_adjacent_all) = .true.
                        cycle

                    end if
                    !% --- up is a ghost
                    Ci   =  faceI(ff,fi_Connected_image)
                    Aidx => faceI(ff,fi_GhostElem_uL)
                    if (elemI(Aidx,ei_QeqType)[Ci] .eq. diagnostic) then 

                        faceYN(ff,fYN_isDiag_adjacent_all) = .true.
                        cycle

                    end if
                else
                    print *, 'CODE ERROR: unexpected else '
                    call util_crashpoint(99187333)
                end if
            else 
                eDn => faceI(ff,fi_Melem_dL)
                eUp => faceI(ff,fi_Melem_uL)
                if ((elemI(eDn,ei_QeqType) .eq. diagnostic) .or.       &
                    (elemI(eUp,ei_QeqType) .eq. diagnostic)     ) then 

                    faceYN(ff,fYN_isDiag_adjacent_all) = .true. 
                    cycle  

                else 
                    !% skip
                end if
            end if

        end do

    end subroutine init_IC_identify_diagnostic_adjacent_faces
!%
!%==========================================================================
!%==========================================================================
!%     
    subroutine init_IC_identify_CC_adjacent_faces ()
        !%-----------------------------------------------------------------
        !% Description
        !% Cycles through all faces to find all CC-adjacent faces
        !% (including shared faces)
        !%-----------------------------------------------------------------
        !% Declarations
            integer, pointer :: eDn, eUp
            integer, pointer :: Aidx, Nfaces
            integer :: Ci, ff
        !%-----------------------------------------------------------------
        !% Aliases:
            Nfaces => N_face(this_image())
        !%-----------------------------------------------------------------

        do ff=1,Nfaces

            !% --- initialization
            faceYN(ff,fYN_isCC_adjacent_all) = .false.

            if (faceYN(ff,fYN_isSharedFace)) then 
                !% -- check when downstream is ghost
                if (faceYN(ff,fYN_isDnGhost)) then 
                    !% -- up is not a ghost
                    eUp => faceI(ff,fi_Melem_uL)
                    if  (elemI(eUp,ei_elementType) .eq. CC) then 

                        faceYN(ff,fYN_isCC_adjacent_all) = .true.
                        cycle

                    else 
                        !% no action
                    end if
                    !% --- down is a ghost 
                    Ci   =  faceI(ff,fi_Connected_image)
                    Aidx => faceI(ff,fi_GhostElem_dL)
                    if (elemI(Aidx,ei_elementType)[Ci] .eq. CC) then 

                        faceYN(ff,fYN_isCC_adjacent_all) = .true.
                        cycle

                    else 
                        !% no action
                    end if

                !% --- check with upstream is ghost
                elseif (faceYN(ff,fYN_isUpGhost)) then 
                    !% --- down is not a ghost
                    eDn => faceI(ff,fi_Melem_dL)
                    if (elemI(eDn,ei_elementType) .eq. CC) then 

                        faceYN(ff,fYN_isCC_adjacent_all) = .true.
                        cycle

                    else 
                        !% no action
                    end if
                    !% --- up is a ghost
                    Ci   =  faceI(ff,fi_Connected_image)
                    Aidx => faceI(ff,fi_GhostElem_uL)
                    if (elemI(Aidx,ei_elementType)[Ci] .eq. CC) then 

                        faceYN(ff,fYN_isCC_adjacent_all) = .true.
                        cycle

                    else 
                        !% no action
                    end if
                else
                    print *, 'CODE ERROR: unexpected else '
                    call util_crashpoint(99187333)
                end if
            else 
                eDn => faceI(ff,fi_Melem_dL)
                eUp => faceI(ff,fi_Melem_uL)
                if ((elemI(eDn,ei_elementType) .eq. CC) .or.       &
                    (elemI(eUp,ei_elementType) .eq. CC)     ) then 

                    faceYN(ff,fYN_isCC_adjacent_all) = .true. 
                    cycle  

                else 
                    !% no action
                end if
            end if

        end do

    end subroutine init_IC_identify_CC_adjacent_faces
!%
!%==========================================================================
!%==========================================================================
!%    
    subroutine init_IC_identify_diagnostic_adjacent_elements ()  
        !%-----------------------------------------------------------------
        !% Description:
        !% identifies elemYN(:,eYN_is_DiagAdjacent) elements (JB or CC only)
        !% MUST be called after init_IC_identify_diagnostic_adjacent_faces
        !%-----------------------------------------------------------------
            integer :: ii
        !%-----------------------------------------------------------------

        elemYN(:,eYN_is_DiagAdjacent) = .false.

        do ii=1,N_elem(this_image())
 
            select case (elemI(ii,ei_elementType))
                case (CC)          
                    !% --- CC is diag adjacent if either face is diag adjacent                  
                    if ((faceYN(elemI(ii,ei_Mface_uL),fYN_isDiag_adjacent_all))  &
                        .or.                                                    &
                        (faceYN(elemI(ii,ei_Mface_dL),fYN_isDiag_adjacent_all))  &
                    ) then

                        elemYN(ii,eYN_is_DiagAdjacent) = .true.
                    else
                        cycle !% not diag adjacent
                    end if

                case (JB)        
                    !% --- JB is diag adjacent depending on upstream or downstream face
                    if (elemSI(ii,esi_JunctionBranch_Exists) == oneI) then 
                        if (elemSI(ii,esi_JunctionBranch_IsUpstream)) then 
                            if (faceYN(elemI(ii,ei_Mface_uL),fYN_isDiag_adjacent_all)) then 
                                elemYN(ii,eYN_is_DiagAdjacent) = .true.
                            else 
                                cycle !% retain false
                            end if
                        else 
                            if (faceYN(elemI(ii,ei_Mface_dL),fYN_isDiag_adjacent_all)) then 
                                elemYN(ii,eYN_is_DiagAdjacent) = .true.
                            else 
                                cycle !% retain false
                            end if
                        end if
                    else 
                        cycle !% not a valid JB
                    end if
                case default
                    cycle !% all diagnostic elements are ignored
            end select
        end do
        
    end subroutine init_IC_identify_diagnostic_adjacent_elements
!%
!%==========================================================================
!%==========================================================================
!%    
    subroutine init_IC_identify_CC_adjacent_nonCC_elements ()  
        !%-----------------------------------------------------------------
        !% Description:
        !% identifies elemYN(:,eYN_is_CCadjacent_JBorDiag) elements
        !% MUST be called after init_IC_identify_CC_adjacent_faces
        !% CANNOT use packed map here
        !%-----------------------------------------------------------------
            integer :: ii
        !%-----------------------------------------------------------------

        elemYN(:,eYN_is_CCadjacent_JBorDiag) = .false.

        do ii=1,N_elem(this_image())
            select case (elemI(ii,ei_elementType))
                case (CC)
                    cycle  !% retain false
                case (JB)
                    if (elemSI(ii,esi_JunctionBranch_Exists) == oneI) then 
                        if (elemSI(ii,esi_JunctionBranch_IsUpstream)) then
                            !% upstream branch
                            if (faceYN(elemI(ii,ei_Mface_uL),fYN_isCC_adjacent_all)) then 
                                elemYN(ii,eYN_is_CCadjacent_JBorDiag) = .true.
                            else 
                                cycle !% not CC adjacent, retain false
                            end if
                        else 
                            !% downstream branch
                            if (faceYN(elemI(ii,ei_Mface_dL),fYN_isCC_adjacent_all)) then 
                                elemYN(ii,eYN_is_CCadjacent_JBorDiag) = .true.
                            else 
                                cycle !% not CC adjacent, retain false
                            end if
                        end if
                    else
                        cycle  !% not a valid JB, retain false
                    end if
                case (weir,orifice,pump)
                    if (                                                       &
                        (faceYN(elemI(ii,ei_Mface_uL),fYN_isCC_adjacent_all)) &
                        .or.                                                   &
                        (faceYN(elemI(ii,ei_Mface_dL),fYN_isCC_adjacent_all)) &
                    )  then 

                        elemYN(ii,eYN_is_CCadjacent_JBorDiag) = .true.
                    else 
                        cycle  !% not CC adjacent, retain false
                    end if

                case default
                    cycle !% not JB or Diag, retain false
            end select
        end do
        
    end subroutine init_IC_identify_CC_adjacent_nonCC_elements
!%
!%==========================================================================
!%==========================================================================
!% 
    subroutine init_IC_diagnostic_JB_bounded ()
        !%-----------------------------------------------------------------
        !% Description: 
        !% identifies the special case diagnostic elements that have JB
        !% on either side.
        !%-----------------------------------------------------------------
        !% Declarations:
            integer, dimension(:), allocatable, target :: packIdx
            integer, pointer :: eIdx, fUp, fDn, AidxUp, AidxDn
            integer          :: ii, CiUp, CiDn
        !%-----------------------------------------------------------------
        !% Prelminiaries
            !% --- initialize all faceYN(:,fYN_isJB_QfrozenByDiag) to false. 
            !%     reset to true only if diagnostic bounded by two junctions
            !%     is found
            faceYN(:,fYN_isJB_QfrozenByDiag) = .false.

            !% --- initialize elemSI(:,esi_JunctionBranchCanModifyQ) to oneI
            !%     for all JB
            packIdx = pack(elemI(:,ei_Lidx), (elemI(:,ei_elementType) .eq. JB))
            if (size(packIdx) < 1) return !% no JB found, so not possible
            !% --- initialization to allowing modification
            elemSI(packIdx(1:size(packIdx)),esi_JunctionBranch_CanModifyQ) = oneI 

            deallocate(packIdx)
            
            !% --- get the set of weirs, orifices, and pumps (does not include outlet)
            packIdx = pack(elemI(:,ei_Lidx),              &
                ((elemI(:,ei_elementType) .eq. pump)      &
                 .or.                                     &
                 (elemI(:,ei_elementType) .eq. weir)      &
                 .or.                                     &
                 (elemI(:,ei_elementType) .eq. orifice)) )
        !%-----------------------------------------------------------------

        !% --- cycle through diagnostic elements        
        do ii=1,size(packIdx)
            !% --- element and face indexes on this image
            eIdx  => packIdx(ii)
            fUp   => elemI(eIdx,ei_Mface_uL)
            fDn   => elemI(eIdx,ei_Mface_dL)

            !% --- identify upstream element
            !%     which may be on a different image
            if (elemYN(eIdx,eYN_isBoundary_up)) then 
                CiUp   =  faceI(fUp,fi_Connected_image)
                AidxUp => faceI(fUp,fi_GhostElem_uL)
            else
                CiUp   =  this_image()
                AidxUp => faceI(fUp,fi_Melem_uL)
            end if

            !% --- identify downstream element
            !%     which may be on a different image
            if (elemYN(eIdx,eYN_isBoundary_dn)) then 
                CiDn   =  faceI(fDn,fi_Connected_image)
                AidxDn => faceI(fDn,fi_GhostElem_dL)
            else
                CiDn   =  this_image()
                AidxDn => faceI(fDn,fi_Melem_dL)
            end if

            if ((elemI(AidxUp,ei_elementType)[CiUp] == JB)   &
                .and.                                        &
                (elemI(AidxDn,ei_elementType)[CiDn] == JB) ) then
                !% --- diagnostic that requires special treatment
                !%     during junction computation
                faceYN(fUp,fYN_isJB_QfrozenByDiag) = .true.  
                faceYN(fDn,fYN_isJB_QfrozenByDiag) = .true.
                elemSI(eIdx,esi_JunctionBranch_CanModifyQ) = zeroI
            end if

        end do

        deallocate(packIdx)

    end subroutine init_IC_diagnostic_JB_bounded
!%
!%==========================================================================
!%==========================================================================
!% 
    subroutine init_IC_set_implied_geometry (thisP, Aidx, Ci)    
        !%-----------------------------------------------------------------
        !% Description
        !% Copies geometry from adjacent element Aidx in connected image Ci
        !% to thisP element
        !%-----------------------------------------------------------------
        !% Declarations
            integer, intent(in) :: thisP, Aidx, Ci
        !%-----------------------------------------------------------------

        !% --- if an adjacent element is a channel/conduit, use this for the background channel
        !$     geometry of the diagnostic element in which the weir/orifice/pump/outlet is embeded
        elemI(thisP,ei_geometryType)        = elemI(Aidx,ei_geometryType)[Ci]

        elemR(thisP,er_AreaBelowBreadthMax) = elemR(Aidx,er_AreaBelowBreadthMax)[Ci]
        elemR(thisP,er_BreadthMax)          = elemR(Aidx,er_BreadthMax)[Ci]
        elemR(thisP,er_FullArea)            = elemR(Aidx,er_FullArea)[Ci]
        elemR(thisP,er_FullDepth)           = elemR(Aidx,er_FullDepth)[Ci]
        elemR(thisP,er_FullPerimeter)       = elemR(Aidx,er_FullPerimeter)[Ci]

        !% --- initialize other consistent terms based on local length and zbottom
        elemR(thisP,er_FullVolume)   = elemR(thisP,er_FullArea) * elemR(thisP,er_Length)
        elemR(thisP,er_ZbreadthMax)  = elemR(thisP,er_Zbottom) &
                                        + elemR(Aidx,er_ZbreadthMax) - elemR(Aidx,er_Zbottom)
        elemR(thisP,er_Zcrown)       = elemR(thisP,er_Zbottom) &
                                             + elemR(Aidx,er_Zcrown) - elemR(Aidx,er_Zbottom)
        !% --- copy special geometry
        call init_IC_diagnostic_special_geometry (thisP, Aidx, Ci)

    end subroutine init_IC_set_implied_geometry
!%
!%==========================================================================
!%==========================================================================
!% 
    subroutine init_IC_diagnostic_special_geometry (thisP, Aidx, Ci)
        !%-----------------------------------------------------------------
        !% Description:
        !% Copies the special fixed geoemtry (depends on element geometry type)
        !% from the adjacent cell (Aidx) to this cell (thisP) where
        !% Aidx is on the connected image (Ci). This is used to get the
        !% geometry for a JB junction branch
        !%-----------------------------------------------------------------
        !% Declarations:
            integer, intent(in) :: thisP, Aidx, Ci
            character(64) :: subroutine_name = 'init_IC_diagnostic_special_geometry'
        !%-----------------------------------------------------------------
        !%-----------------------------------------------------------------
        !% --- copy over special geometry data depending on geometry type
        select case (elemI(thisP,ei_geometryType))
            case (arch)
                elemSGR(thisP,esgr_Arch_SoverSfull)    = elemSGR(Aidx,esgr_Arch_SoverSfull)[Ci]
            case (basket_handle)
                !% --- no special geometry data to transfer
            case (catenary)
                elemSGR(thisP,esgr_Catenary_SoverSfull)    = elemSGR(Aidx,esgr_Catenary_SoverSfull)[Ci]
            case (circular)
                elemSGR(thisP,esgr_Circular_Diameter)      = elemSGR(Aidx,esgr_Circular_Diameter)[Ci]
                elemSGR(thisP,esgr_Circular_Radius)        = elemSGR(Aidx,esgr_Circular_Radius)[Ci]
            case (eggshaped)
                !% --- no special geometry data to transfer
            case (filled_circular)
                elemSGR(thisP,esgr_Filled_Circular_TotalPipeDiameter)  = elemSGR(Aidx,esgr_Filled_Circular_TotalPipeDiameter)[Ci]
                elemSGR(thisP,esgr_Filled_Circular_TotalPipeArea)      = elemSGR(Aidx,esgr_Filled_Circular_TotalPipeArea)[Ci]
                elemSGR(thisP,esgr_Filled_Circular_TotalPipePerimeter) = elemSGR(Aidx,esgr_Filled_Circular_TotalPipePerimeter)[Ci]
                elemSGR(thisP,esgr_Filled_Circular_TotalPipeHydRadius) = elemSGR(Aidx,esgr_Filled_Circular_TotalPipeHydRadius)[Ci]
                elemSGR(thisP,esgr_Filled_Circular_bottomArea)         = elemSGR(Aidx,esgr_Filled_Circular_bottomArea)[Ci]
                elemSGR(thisP,esgr_Filled_Circular_bottomPerimeter)    = elemSGR(Aidx,esgr_Filled_Circular_bottomPerimeter)[Ci]
                elemSGR(thisP,esgr_Filled_Circular_bottomTopwidth)     = elemSGR(Aidx,esgr_Filled_Circular_bottomTopwidth)[Ci]
            case (gothic)
                elemSGR(thisP,esgr_Gothic_SoverSfull)    = elemSGR(Aidx,esgr_Gothic_SoverSfull)[Ci]
            case (horiz_ellipse)
                elemSGR(thisP,esgr_Horiz_Ellipse_SoverSfull)    = elemSGR(Aidx,esgr_Horiz_Ellipse_SoverSfull)[Ci]
            case (horseshoe)
                !% --- no special geometry data to transfer
            case (mod_basket)
                elemSGR(thisP,esgr_Mod_Basket_Ytop)     = elemSGR(Aidx,esgr_Mod_Basket_Ytop)[Ci]
                elemSGR(thisP,esgr_Mod_Basket_Rtop)     = elemSGR(Aidx,esgr_Mod_Basket_Rtop)[Ci]
                elemSGR(thisP,esgr_Mod_Basket_Atop)     = elemSGR(Aidx,esgr_Mod_Basket_Atop)[Ci]
                elemSGR(thisP,esgr_Mod_Basket_ThetaTop) = elemSGR(Aidx,esgr_Mod_Basket_ThetaTop)[Ci]
            case (rectangular_closed)
                elemSGR(thisP,esgr_Rectangular_Breadth)    = elemSGR(Aidx,esgr_Rectangular_Breadth)[Ci]
            case (rect_round)
                elemSGR(thisP,esgr_Rectangular_Round_Ybot)     = elemSGR(Aidx,esgr_Rectangular_Round_Ybot)[Ci]
                elemSGR(thisP,esgr_Rectangular_Round_Rbot)     = elemSGR(Aidx,esgr_Rectangular_Round_Rbot)[Ci]
                elemSGR(thisP,esgr_Rectangular_Round_Abot)     = elemSGR(Aidx,esgr_Rectangular_Round_Abot)[Ci]
                elemSGR(thisP,esgr_Rectangular_Round_ThetaBot) = elemSGR(Aidx,esgr_Rectangular_Round_ThetaBot)[Ci]
            case (rect_triang)
                elemSGR(thisP,esgr_Rectangular_Triangular_BottomDepth) = elemSGR(Aidx,esgr_Rectangular_Triangular_BottomDepth)[Ci]
                elemSGR(thisP,esgr_Rectangular_Triangular_BottomArea)  = elemSGR(Aidx,esgr_Rectangular_Triangular_BottomArea)[Ci]
                elemSGR(thisP,esgr_Rectangular_Triangular_BottomSlope) = elemSGR(Aidx,esgr_Rectangular_Triangular_BottomSlope)[Ci]
            case (semi_circular)
                elemSGR(thisP,esgr_Semi_Circular_SoverSfull) = elemSGR(Aidx,esgr_Semi_Circular_SoverSfull)[Ci]
            case (semi_elliptical)
                elemSGR(thisP,esgr_Semi_Elliptical_SoverSfull) = elemSGR(Aidx,esgr_Semi_Elliptical_SoverSfull)[Ci]
            case (vert_ellipse)
                elemSGR(thisP,esgr_Vert_Ellipse_SoverSfull) = elemSGR(Aidx,esgr_Vert_Ellipse_SoverSfull)[Ci]
            case (force_main)
                !% --- no special geometry data to transfer
            case (parabolic)
                elemSGR(thisP,esgr_Parabolic_Breadth)    = elemSGR(Aidx,esgr_Parabolic_Breadth)[Ci]
                elemSGR(thisP,esgr_Parabolic_Radius)     = elemSGR(Aidx,esgr_Parabolic_Radius)[Ci]
            case (rectangular)
                elemSGR(thisP,esgr_Rectangular_Breadth)    = elemSGR(Aidx,esgr_Rectangular_Breadth)[Ci]
            case (trapezoidal)
                elemSGR(thisP,esgr_Trapezoidal_Breadth)    = elemSGR(Aidx,esgr_Trapezoidal_Breadth)[Ci]
                elemSGR(thisP,esgr_Trapezoidal_LeftSlope)  = elemSGR(Aidx,esgr_Trapezoidal_LeftSlope)[Ci]
                elemSGR(thisP,esgr_Trapezoidal_RightSlope) = elemSGR(Aidx,esgr_Trapezoidal_RightSlope)[Ci]
            case (triangular)
                elemSGR(thisP,esgr_Triangular_TopBreadth)  = elemSGR(Aidx,esgr_Triangular_TopBreadth)[Ci]
                elemSGR(thisP,esgr_Triangular_Slope)       = elemSGR(Aidx,esgr_Triangular_Slope)[Ci] 
            case (irregular)
                elemI(thisP,ei_link_transect_idx)          = elemI(Aidx,ei_link_transect_idx)[Ci]
            case default
                print *, 'CODE ERROR unexpected geometry'
                print *, 'ei_geometryType index # ',elemI(thisP,ei_geometryType)
                print *, 'which represents ',reverseKey(elemI(thisP,ei_geometryType))
                print *, 'is not handled in subroutine ',trim(subroutine_name)
                call util_crashpoint(99376)
        end select
                
    end subroutine init_IC_diagnostic_special_geometry
!%
!%==========================================================================
!%==========================================================================
!%
    subroutine init_IC_for_nJm_from_nodedata ()
        !%------------------------------------------------------------------
        !% Description:
        !% get the initial depth, and geometry data from nJm nodes
        !%------------------------------------------------------------------
        !% Declarations:
            integer                       :: ii, image, pJunction
            integer, pointer              :: thisJunctionNode
            integer, allocatable, target  :: packed_nJm_idx(:)

            character(64) :: subroutine_name = 'init_IC_for_nJm_from_nodedata'
        !%-------------------------------------------------------------------
        !% Preliminaries
            if (setting%Debug%File%initial_condition) &
            write(*,"(A,i5,A)") '*** enter ' // trim(subroutine_name) // " [Processor ", this_image(), "]"
        !%-------------------------------------------------------------------
        !% --- Setting the local image value
        image = this_image()

        !% --- pack all the link indexes in an image
        packed_nJm_idx = pack( node%I(:,ni_idx), &
                             ((node%I(:,ni_P_image) == image) .and. &
                              (node%I(:,ni_node_type) == nJm) ) )

        !% --- find the number of links in an image
        pJunction = size(packed_nJm_idx)

        !% --- cycle through the links in an image
        do ii = 1,pJunction
            thisJunctionNode => packed_nJm_idx(ii)
            call init_IC_get_junction_data (thisJunctionNode)
        end do

        !%------------------------------------------------------------------
        !% Closing
            !% --- deallocate the temporary array
            deallocate(packed_nJm_idx)

            if (setting%Debug%File%initial_condition) &
            write(*,"(A,i5,A)") '*** leave ' // trim(subroutine_name) // " [Processor ", this_image(), "]"
    end subroutine init_IC_for_nJm_from_nodedata
!%
!%==========================================================================
!%==========================================================================
!%
    subroutine init_IC_test_nJ2_data ()
        !%------------------------------------------------------------------
        !% Description
        !% Debugging routine used to examine node data
        !%------------------------------------------------------------------
        !% Declarations
            integer :: ii
        !%------------------------------------------------------------------

        do ii=1,N_node
            print *, ii
            print *, node%I(ii,ni_node_type), reverseKey(node%I(ii,ni_node_type))
            print *, node%I(ii,ni_N_link_u), node%I(ii,ni_N_link_d)
            print *, 'curve ID      ',node%I(ii,ni_curve_ID)
            print *, 'assigned      ',node%I(ii,ni_assigned)
            print *, 'elem idx      ',node%I(ii,ni_elem_idx)
            print *, 'face idx      ',node%I(ii,ni_face_idx)
            print *, 'Z bottom      ',node%R(ii,nr_Zbottom)
            print *, 'init depth    ',node%R(ii,nr_InitialDepth)
            print *, 'full depth    ',node%R(ii,nr_FullDepth)
        end do

        print *, 'up element ', faceI(7,fi_Melem_uL)
        print *, 'up element ', faceI(13,fi_Melem_uL)

        stop 509873

    end subroutine init_IC_test_nJ2_data
!%
!%==========================================================================
!%==========================================================================
!
    subroutine init_IC_get_junction_data (thisJunctionNode)        
        !%-----------------------------------------------------------------
        !% Description:
        !% get data for the multi branch junction elements
        !%-----------------------------------------------------------------
        !% Declarations
            integer, intent(in) :: thisJunctionNode

            integer              :: ii, JMidx, JBidx, Aidx, Ci
            integer, pointer     :: BranchIdx, JBgeometryType, JmType, Fidx, curveID 
            real(8)              :: LupMax, LdnMax
            logical              :: isupstream
            real(8), pointer     :: pi

            character(64) :: subroutine_name = 'init_IC_get_junction_data'
        !%--------------------------------------------------------------------
        !% Preliminaries
            if (setting%Debug%File%initial_condition) &
                write(*,"(A,i5,A)") '*** enter ' // trim(subroutine_name) // " [Processor ", this_image(), "]"

            pi => setting%Constant%pi    
        !%................................................................
        !% Junction main
        !%................................................................
        !% --- find the first element ID associated with that nJm
        !%     masked on the global node number for this node.

        JMidx = minval(elemI(:,ei_Lidx), elemI(:,ei_node_Gidx_SWMM) == thisJunctionNode)

        !% --- the first element index is a junction main
        elemI(JMidx,ei_elementType)  = JM
        elemI(JMidx,ei_HeqType)      = time_march
        elemI(JMidx,ei_QeqType)      = notused

        !% --- set the type of junction main
        if (node%YN(thisJunctionNode,nYN_has_storage)) then
            if (node%I(thisJunctionNode,ni_curve_ID) .eq. 0) then
                !% --- functional storage
                elemSI(JMidx,esi_JunctionMain_Type)   = FunctionalStorage
                elemSR(JMidx,esr_Storage_Constant)    = node%R(thisJunctionNode,nr_StorageConstant)
                elemSR(JMidx,esr_Storage_Coefficient) = node%R(thisJunctionNode,nr_StorageCoeff)
                elemSR(JMidx,esr_Storage_Exponent)    = node%R(thisJunctionNode,nr_StorageExponent)                    
            else
                !% --- tabular storage
                elemSI(JMidx,esi_JunctionMain_Type) = TabularStorage
                elemSI(JMidx,esi_JunctionMain_Curve_ID) = node%I(thisJunctionNode,ni_curve_ID)
            end if
            !% --- common data
            elemSR(JMidx,esr_Storage_FractionEvap)= node%R(thisJunctionNode,nr_StorageFevap)
        else
            !%-----------------------------------------------------------------------
            !% Junction main with implied or no storage
            !%-----------------------------------------------------------------------
            if (setting%Junction%ForceStorage) then 
                !% --- implied storage
                elemSI(JMidx,esi_JunctionMain_Type)     = ImpliedStorage
                setting%Junction%PlanArea%AreaMinimum   = setting%SWMMinput%SurfaceArea_Minimum
                !print *, 'JMidx ',JMidx, ' ',trim(reverseKey(elemSI(JMidx,esi_JunctionMain_Type)))
            else 
                !% --- no storage
                elemSI(JMidx,esi_JunctionMain_Type)    = NoStorage
                setting%Junction%PlanArea%AreaMinimum   = zeroR
                print *, 'CODE ERROR: no storage junctions are not implemented'
                call util_crashpoint(66987231)
            end if
            elemI (JMidx,ei_geometryType)          = rectangular
            elemSR(JMidx,esr_Storage_FractionEvap) = zeroR  !% --- no evap from implied storage junction

        end if

        !% --- junction main depth and head from initial conditions
        elemR(JMidx,er_Depth)     = node%R(thisJunctionNode,nr_InitialDepth)

        !% --- zero depths eat nJm
        if (elemR(JMidx,er_Depth) .le. setting%ZeroValue%Depth) then
            elemR(JMidx,er_Depth) = setting%ZeroValue%Depth  * 0.99d0 
        end if

        elemR(JMidx,er_Head)      = elemR(JMidx,er_Depth) + elemR(JMidx,er_Zbottom)
        elemR(JMidx,er_FullDepth) = node%R(thisJunctionNode,nr_FullDepth)
        elemR(JMidx,er_Zcrown)    = elemR(JMidx,er_FullDepth) + elemR(JMidx,er_Zbottom)

        !% --- overflow volume accumulator
        elemR(JMidx,er_VolumeOverFlowTotal) = zeroR

        elemR(JMidx,er_VolumeArtificialInflowTotal) = zeroR

        !% --- ponded area is stored in elemSR array
        if (setting%SWMMinput%AllowPonding) then
            elemSR(JMidx,esr_JunctionMain_PondedArea) = node%R(thisJunctionNode,nr_PondedArea)
        else
            elemSR(JMidx,esr_JunctionMain_PondedArea) = zeroR
        end if

        elemR(JMidx,er_VolumePonded)      = zeroR
        elemR(JMidx,er_VolumePondedTotal) = zeroR

        !% --- all JM "can" surcharge
        !%     At their esr_OverflowHeigthAboveCrown (which may be zero)
        !%     the surcharge causes overflow or ponding
        elemYN(JMidx,eYN_canSurcharge) = .true.

        !% --- check for initialization of surcharge extra depth
        if (node%R(thisJunctionNode,nr_OverflowHeightAboveCrown) == nullvalueR) then 
            print *, 'ERROR: Surcharge Extra Depth at a junction not initialized'
            print *, 'This should not happen! Likely problem forinitialization code'
            call util_crashpoint(8838723)
        end if

        !% --- Set the extra head above the crown for maximum surcharge at Junction
        elemSR(JMidx,esr_JunctionMain_OverflowHeightAboveCrown)      &
            = node%R(thisJunctionNode,nr_OverflowHeightAboveCrown)

        !% --- Set the overflow and surcharge conditions
        !% --- check for infinite extra depth 
        !%     if infinite marker (1000) is used, then no oveflow allowed
        !%     applies to both 1000 m and 1000 ft as input.
        if  ( ( (elemSR(JMidx,esr_JunctionMain_OverflowHeightAboveCrown)                &
                .le. 1.001d0 * setting%Junction%InfiniteExtraDepthValue)           &
                .and.                                                              &
                (elemSR(JMidx,esr_JunctionMain_OverflowHeightAboveCrown)                &
                .ge. 0.999d0 * setting%Junction%InfiniteExtraDepthValue)           &
                )                                                                  &
            .or.                                                                   &
                ( (elemSR(JMidx,esr_JunctionMain_OverflowHeightAboveCrown)              &
                .le. 1.001d0 * setting%Junction%InfiniteExtraDepthValue*0.3048d0)  & 
                .and.                                                              &
                (elemSR(JMidx,esr_JunctionMain_OverflowHeightAboveCrown)                &
                .ge. 0.999d0 * setting%Junction%InfiniteExtraDepthValue*0.3048d0)  & 
                )                                                                  &
            ) then 
            !% --- set type to NoOverflow and ponded area to zero
            elemSI(JMidx,esi_JunctionMain_OverflowType) = NoOverflow 
            elemSR(JMidx,esr_JunctionMain_PondedArea)   = zeroR   
        else
            !% --- not infinite depth
            if (elemSR(JMidx,esr_JunctionMain_OverflowHeightAboveCrown) .eq. zeroR) then 
                !% --- treated as open top junction where surcharge provides an overflow or ponding.
                !%     if esr_OverflowHeightAboveCrown > 0, then it is assumed that the 
                !%     overflow/ponding is through a curb inlet  whose area is treated as an orfice
                !%     if esr_OverFlowHeightAboveCrown== 0 then it is assumed that the
                !%     overflow/ponnding is through an open top equivalent to the area of the
                !%     Junction, which is estimated as a weir of the circumference surrounding
                !%     the junction/storage

                !% --- open storage
                if (elemSR(JMidx,esr_JunctionMain_PondedArea) == zeroR) then
                    !% --- use the overflow weir algorithm
                    elemSI(JMidx,esi_JunctionMain_OverflowType) = OverflowWeir
                    !% --- since the junction is open, it can not surcharge
                    elemYN(JMidx,eYN_canSurcharge) = .false.
                else
                    !% --- use ponded overflow algorithm
                    elemSI(JMidx,esi_JunctionMain_OverflowType) = PondedWeir 
                    !% --- since the junction is open, it can not surcharge
                    elemYN(JMidx,eYN_canSurcharge) = .false.
                end if
            else 
                !% --- closed conduit overflow
                if (elemSR(JMidx,esr_JunctionMain_PondedArea) == zeroR) then
                    !% --- use oveflow orifice
                    elemSI(JMidx,esi_JunctionMain_OverflowType) = OverflowOrifice
                    !% --- Using default orifice length and height for overflow
                    !%     FUTURE: need user-supplied values in SWMM *.inp file
                    elemSR(JMidx,esr_JunctionMain_OverflowOrifice_Length) = setting%Junction%Overflow%OrificeLength
                    elemSR(JMidx,esr_Junctionmain_OverflowOrifice_Height) = setting%Junction%Overflow%OrificeHeight
                else
                    !% --- use ponded overflow
                    elemSI(JMidx,esi_JunctionMain_OverflowType) = PondedOrifice 
                    elemSR(JMidx,esr_JunctionMain_OverflowOrifice_Length) = setting%Junction%Overflow%OrificeLength
                    elemSR(JMidx,esr_Junctionmain_OverflowOrifice_Height) = setting%Junction%Overflow%OrificeHeight
                end if
            end if
        end if

        !% JM elements are not solved for momentum.
        elemR(JMidx,er_Flowrate)     = zeroR
        elemR(JMidx,er_Velocity)     = zeroR

        !% JM elements always have a single barrel
        elemI(JMidx,ei_barrels)      = oneR

        !% wave speed is the gravity wave speed for the depth
        elemR(JMidx,er_WaveSpeed)    = sqrt(setting%constant%gravity * elemR(JMidx,er_Depth))
        elemR(JMidx,er_FroudeNumber) = zeroR

        !% --- self index
        elemSI(JMidx,esi_JunctionBranch_Main_Index ) = JMidx
   
        !%................................................................
        !% Junction Branches
        !%................................................................
        !% loopthrough all the branches
        !% HACK -- replace much of this with a call to the standard geometry after all other IC have
        !% been done. The branch depth should be based on the upstream or downstream depth of the
        !% adjacent element.
        do ii = 1,max_branch_per_node

            !% NOTE: uses adjacent element geometry initialization where possible.

            !% --- find the element id of junction branches
            JBidx = JMidx + ii
            
            !% --- main index associated with branch
            elemSI(JBidx,esi_JunctionBranch_Main_Index) = JMidx

            !% --- set the adjacent element id (Aidx) where elemI and elemR data can be extracted
            !%     note that elemSGR etc are not yet assigned
            if (mod(ii,2) == zeroI) then
                Fidx => elemI(JBidx,ei_MFace_dL)
                !% --- even are downstream branches
                isupstream = .false.
                elemSI(JBidx,esi_JunctionBranch_IsUpstream) = zeroI
                if (elemYN(JBidx,eYN_isBoundary_dn)) then
                    Ci   = faceI(Fidx,fi_Connected_image)
                    Aidx = faceI(Fidx,fi_GhostElem_dL)
                else
                    Ci   = this_image()
                    Aidx = faceI(Fidx,fi_Melem_dL)
                end if
            else
                !% --- odd are upstream branches
                isupstream = .true.
                elemSI(JBidx,esi_JunctionBranch_IsUpstream) = oneI
                Fidx => elemI(JBidx,ei_MFace_uL)
                if (elemYN(JBidx,eYN_isBoundary_up)) then
                    Ci   = faceI(Fidx,fi_Connected_image)
                    Aidx = faceI(Fidx,fi_GhostElem_uL)
                else
                    Ci   = this_image()
                    Aidx = faceI(Fidx,fi_Melem_uL)
                end if
            end if

            !% --- set the junction branch element type
            elemI(JBidx,ei_elementType) = JB

            !% --- set the geometry for existing branches
            !%     Note that elemSI(,...Exists) is set in init_network_handle_nJm
            if (.not. elemSI(JBidx,esi_JunctionBranch_Exists) == oneI) cycle

            BranchIdx      => elemSI(JBidx,esi_JunctionBranch_Link_Connection)
            JBgeometryType => link%I(BranchIdx,li_geometry)

            elemI(JBidx,ei_HeqType) = notused !% time_march not applied to JB
            elemI(JBidx,ei_QeqType) = notused !% time_march not applied to JB

            !% ---Junction branch k-factor 
            !%    If the user does not input the K-factor for junction branches entrance/exit loses then
            !%    use default from setting
            if (node%R(thisJunctionNode,nr_JunctionBranch_Kfactor) .ne. nullvalueR) then
                elemSR(JBidx,esr_JunctionBranch_Kfactor) = node%R(thisJunctionNode,nr_JunctionBranch_Kfactor)
            else
                elemSR(JBidx,esr_JunctionBranch_Kfactor) = setting%Junction%kFactor
            end if

            !% --- set the initial head and to the same as the junction main
            elemR(JBidx,er_Head)    = elemR(JMidx,er_Head)
            !% --- set the depth consistent with JB bottom
            elemR(JBidx,er_Depth)   = elemR(JBidx,er_Head) - elemR(JBidx,er_Zbottom)
            !% --- check for dry
            if (elemR(JBidx,er_Head) < elemR(JBidx,er_Zbottom)) then
                elemR(JBidx,er_Head) = elemR(JBidx,er_Zbottom)
                elemR(JBidx,er_Depth) = setting%ZeroValue%Depth  * 0.99d0 
            end if

            elemR(JBidx,er_VolumeOverFlow) = zeroR
            elemR(JBidx,er_VolumeOverFlowTotal) = zeroR

            elemR(JBidx,er_VolumeArtificialInflowTotal) = zeroR

            !% --- JB elements initialized for momentum
            elemR(JBidx,er_Flowrate)     = elemR(Aidx,er_Flowrate)[Ci] !% flowrate of adjacent element
            elemR(JBidx,er_WaveSpeed)    = sqrt(setting%constant%gravity * elemR(JBidx,er_Depth))
            elemR(JBidx,er_FroudeNumber) = zeroR

            !% --- Set the geometry from the adjacent elements
            !%     Must evaluate across connected images
            !%     JB inherits geometry type from connected branch
            elemI(JBidx,ei_geometryType)        = elemI(Aidx,ei_geometryType)[Ci]

            !% --- check if the connected element is CC
            if (elemI(Aidx,ei_elementType)[ci] == CC) then 
                elemSI(JBidx,esi_JunctionBranch_CC_adjacent) = oneI
            else
                elemSI(JBidx,esi_JunctionBranch_CC_adjacent) = zeroI
            end if

            !% --- check if the connected element is Diagnostic weir, pump or orifice
            if ((elemI(Aidx,ei_elementType)[ci] == weir)    .or. &
                (elemI(Aidx,ei_elementType)[ci] == orifice) .or. &
                (elemI(Aidx,ei_elementType)[ci] == pump)    .or. &
                (elemI(Aidx,ei_elementType)[ci] == outlet)       &
                ) then 
                elemSI(JBidx,esi_JunctionBranch_Diag_adjacent) = oneI
            else
                elemSI(JBidx,esi_JunctionBranch_Diag_adjacent) = zeroI
            end if

            !% --- handle nullvalue geometry (can occur when adjacent element is diagnostic)
            !%     Looks for the next link upstream. If it is a channel or
            !%     conduit then its geometry can be assigned to the JB.
            !%     NOTE: cannot access diagnostic elements in this procedure
            !%     after this point.
            if (elemI(Aidx,ei_geometryType)[Ci] == undefinedKey) then 
                call init_IC_JB_nullvalue_geometry &
                    (Aidx, Ci, thisJunctionNode, JBidx, isupstream)
            end if

            !% --- branch has same number of barrels as the connected element
            elemI(JBidx,ei_barrels)             = elemI(Aidx,ei_barrels)[Ci]

            !% --- Set the face flowrates and barrels such that it does not blowup

            if (elemI(JBidx, ei_Mface_uL) /= nullvalueI) then
                !print *, elemI(JBidx, ei_Mface_uL), faceI(elemI(JBidx, ei_Mface_uL),fi_barrels)
                faceR(elemI(JBidx, ei_Mface_uL),fr_flowrate) = elemR(JBidx,er_Flowrate) 
                faceI(elemI(JBidx, ei_Mface_uL),fi_barrels)  = elemI(JBidx,ei_barrels) 
            else if (elemI(JBidx, ei_Mface_dL) /= nullvalueI) then
                !print *, elemI(JBidx, ei_Mface_dL), faceI(elemI(JBidx, ei_Mface_dL),fi_barrels)
                faceR(elemI(JBidx, ei_Mface_dL),fr_flowrate) = elemR(JBidx,er_Flowrate)
                faceI(elemI(JBidx, ei_Mface_dL),fi_barrels)  = elemI(JBidx,ei_barrels)  
            else 
                print *, 'CODE ERROR, unexpected else'
                print *, 'JBidx null face both down and up ',JBidx
                call util_crashpoint(77220198)
            end if

            !% --- Ability to surcharge is set by JM
            !%     Note that JB (if surcharged) isn't subject to the max surcharge depth 
            !%     of its JM. That is, a JB, if allowed to surcharge can surcharge to any
            !%     level, but typically won't be much about the JM since the JM head
            !%     drives the JB head.
            !%     Note that this might be perceived as a logic problem: a branch 
            !%     inherits geometry of the adjacent element,
            !%     which allows "surcharge" to exist on a branch that is considered
            !%     an open channel. This occurs when a channel is draining into
            !%     a closed junction. In this case we think of the JB as
            !%     having the flow characteristics of the adjacent channel, but
            !%     the head is inherited from the JM. Thus, a JB can have open
            !%     channel flow characteristics but a head based on the associated
            !%     closed JM.
            if (elemSR(JMidx,esr_JunctionMain_OverflowHeightAboveCrown) > zeroR) then 
                !% --- where JM is allowed to surcharge
                elemYN(JBidx,eYN_canSurcharge) = .true.
            else 
                !% --- where JM surcharge is limited to zero
                elemYN(JBidx,eYN_canSurcharge) = .false.
            end if

            select case  (elemI(JBidx,ei_geometryType))

                case (rectangular, trapezoidal, parabolic, triangular, rect_triang, rect_round, rectangular_closed, &
                        filled_circular, arch, semi_circular, circular, semi_elliptical, catenary, basket_handle,   &
                        horseshoe, gothic, eggshaped, horiz_ellipse, vert_ellipse, mod_basket, irregular)
                    !% --- Copy all the geometry specific data from the adjacent element cell
                    !%     Note that because irregular transect tables are not yet initialized, the
                    !%     Area and Volume here will be junk for an irregular cross-section and will need to be
                    !%     reset after transect tables are initialized. This occurs because we have
                    !%     to cycle through all the CC, JM/JB before we can set the element transect
                    !%     tables.
                    elemR(JBidx,er_Area)                = elemR(Aidx,er_Area)[Ci]
                    elemR(JBidx,er_AreaBelowBreadthMax) = elemR(Aidx,er_AreaBelowBreadthMax)[Ci]
                    elemR(JBidx,er_BreadthMax)          = elemR(Aidx,er_BreadthMax)[Ci]
                    elemR(JBidx,er_FullArea)            = elemR(Aidx,er_FullArea)[Ci]
                    elemR(JBidx,er_FullDepth)           = elemR(Aidx,er_FullDepth)[Ci]
                    elemR(JBidx,er_FullHydRadius)       = elemR(Aidx,er_FullHydRadius)[Ci]
                    elemR(JBidx,er_FullPerimeter)       = elemR(Aidx,er_FullPerimeter)[Ci]
                    elemR(JBidx,er_FullTopwidth)        = elemR(Aidx,er_FullTopwidth)[Ci]
                    !% --- reference the Zbreadth max to the local bottom
                    elemR(JBidx,er_ZbreadthMax)         = (elemR(Aidx,er_ZbreadthMax)[Ci] - elemR(Aidx,er_Zbottom)[Ci]) + elemR(JBidx,er_Zbottom)
                    !% --- reference the Zcrown to the local bottom
                    elemR(JBidx,er_Zcrown)              = (elemR(Aidx,er_Zcrown)[Ci] - elemR(Aidx,er_Zbottom)[Ci]) + elemR(JBidx,er_Zbottom)         
                    elemR(JBidx,er_ManningsN)           = elemR(Aidx,er_ManningsN)[Ci]
                    elemI(JBidx,ei_link_transect_idx)   = elemI(Aidx,ei_link_transect_idx)[Ci]
                    !% --- copy the entire row of the elemSGR array
                    elemSGR(JBidx,:)                    = elemSGR(Aidx,:)[Ci]

                case (undefinedKey)
                    print *, 'in ',trim(subroutine_name)
                    print *, 'CODE ERROR: undefinedKey for ei_geometryType for junction'
                    print *, 'at JBidx ',JBidx
                    print * , ' '
                    call util_crashpoint (23374)

                case default
                    print *, 'in ',trim(subroutine_name)
                    print *, 'CODE ERROR: unknown geometry type ',elemI(JBidx,ei_geometryType)
                    print *, 'which has key ',trim(reverseKey(elemI(JBidx,ei_geometryType)))
                    call util_crashpoint (4473)

            end select

            !% --- set the velocity
            if (elemR(JBidx,er_Area) .gt. setting%ZeroValue%Area) then ! BRHbugfix 20210813
                elemR(JBidx,er_Velocity) = elemR(JBidx,er_Flowrate) / elemR(JBidx,er_Area)
            else
                elemR(JBidx,er_Velocity) = zeroR
            end if

            !% --- Common geometry that do not depend on cross-section
            elemR(JBidx,er_Length)       = setting%Discretization%NominalElemLength / twoR
            elemR(JBidx,er_Area_N0)      = elemR(JBidx,er_Area)
            elemR(JBidx,er_Area_N1)      = elemR(JBidx,er_Area)
            elemR(JBidx,er_FullVolume)   = elemR(JBidx,er_FullArea)  * elemR(JBidx,er_Length) 
            elemR(JBidx,er_Volume)       = elemR(JBidx,er_Area)      * elemR(JBidx,er_Length) 
            elemR(JBidx,er_Volume_N0)    = elemR(JBidx,er_Volume)
            elemR(JBidx,er_Volume_N1)    = elemR(JBidx,er_Volume)

            if (isupstream) then
                faceR(Fidx,fr_Zcrown_d) = faceR(Fidx,fr_Zbottom)+ elemR(JBidx,er_FullDepth)
            else
                faceR(Fidx,fr_Zcrown_u) = faceR(Fidx,fr_Zbottom)+ elemR(JBidx,er_FullDepth)
            end if

        end do

        !% --- set a JM length based on longest branches (20220711brh)
        LupMax = elemR(JMidx+1,er_Length) * real(elemSI(JMidx+1,esi_JunctionBranch_Exists),8)                              
        do ii=2,max_up_branch_per_node
            JBidx = JMidx + 2*ii - 1
            LupMax = max(elemR(JBidx,er_Length) * real(elemSI(JBidx,esi_JunctionBranch_Exists),8), LupMax)
        end do    
        LdnMax = elemR(JMidx+2,er_Length) * real(elemSI(JMidx+2,esi_JunctionBranch_Exists),8)  
        do ii=2,max_dn_branch_per_node
            JBidx = JMidx + 2*ii
            LdnMax = max(elemR(JBidx,er_Length) * real(elemSI(JBidx,esi_JunctionBranch_Exists),8), LdnMax)    
        end do
        elemR(JMidx,er_Length) = LupMax + LdnMax   
        
        !% --- get junction main geometry based on type
        JmType => elemSI(JMidx,esi_JunctionMain_Type)

        !% --- preliminary curve processing
        if (JmType .eq. FunctionalStorage) then 
            !% --- create a storage curve from the function
            call storage_create_curve_from_function (JMidx)
        elseif (JmType .eq. TabularStorage) then
            CurveID => elemSI(JMidx,esi_JunctionMain_Curve_ID)
            !% --- set the element index for the curve
            Curve(CurveID)%ElemIdx = JMidx
            !% SWMM5+ needs a volume vs depth relationship thus Trapezoidal rule is used
            !% to get to integrate the area vs depth curve
            call storage_create_integrated_volume_curve (CurveID)
        end if

        !% --- get junction geometry
        select case (JmType)
            case (NoStorage)
                print *, 'CODE ERROR: junction type NoStorage not supported'
                call util_crashpoint(62098734)

            case (ImpliedStorage)
                !% --- ImpliedStorage does not have a given plan area and generally
                !%     uses the default minimum plan area. However, this can cause
                !%     solver issues when large branches are connected to a small 
                !%     area. To ameliorate this we use the branch topwidth to
                !%     set the plan area. This is done in init_IC_junction_plan_area ()
                !%     which must be called after irregular cross-sections are 
                !%     initialized 

            case (FunctionalStorage,TabularStorage)
                !% --- the CurveID for this element
                CurveID => elemSI(JMidx,esi_JunctionMain_Curve_ID)
                !% --- set the element index for the curve
                Curve(CurveID)%ElemIdx = JMidx

                !% --- set full values based on curve
                elemR(JMidx,er_FullVolume) = maxval(curve(CurveID)%ValueArray(:,curve_storage_volume))
                !% --- see note in Functional Storage
                elemR(JMidx,er_FullArea)   = sqrt( elemR(JMidx,er_FullVolume) * elemR(JMidx,er_FullDepth) )
                !% --- max breadth approximated as sqrt of max planar area
                elemR(JMidx,er_BreadthMax)   = sqrt(maxval(curve(CurveID)%ValueArray(:,curve_storage_area)))
                elemR(JMidx,er_FullTopwidth) = sqrt(maxval(curve(CurveID)%ValueArray(:,curve_storage_area)))

                elemR(JMidx,er_Length) = sqrt(elemR(JMidx,er_FullArea))

                !% -- initial conditions volume -- 
                elemR(JMidx,er_Volume)     = storage_volume_from_depth_singular (JMidx,elemR(JMidx,er_Depth))  
                elemR(JMidx,er_Volume_N0)  = elemR(JMidx,er_Volume)
                elemR(JMidx,er_Volume_N1)  = elemR(JMidx,er_Volume)

                !% ---initial conditions for plan storage area and associated data
                !%     output in elemR(JMidx,er_Temp01)
                call util_curve_lookup_singular(CurveID, er_Volume, er_Temp01, curve_storage_volume, &
                                                curve_storage_area, 1)
                elemSR(JMidx,esr_Storage_Plan_Area) = elemR(JMidx,er_Temp01)    
                elemR (JMidx,er_Topwidth)           = sqrt(elemSR(JMidx,esr_Storage_Plan_Area))    
                elemR (JMidx,er_Area)               = elemR(JMidx,er_Depth) * sqrt(elemSR(JMidx,esr_Storage_Plan_Area))
             
            case default 
                print *, 'CODE ERROR: Unexpected case default'
                call util_crashpoint(6098734)
        end select

        !%------------------------------------------------------------------
        !% Closing
            if (setting%Debug%File%initial_condition) &
            write(*,"(A,i5,A)") '*** leave ' // trim(subroutine_name) // " [Processor ", this_image(), "]"
    end subroutine init_IC_get_junction_data   
!%
!%==========================================================================
!%==========================================================================
!%
    subroutine init_IC_JB_nullvalue_geometry  &
         (Aidx, Ci, thisJunctionNode, JBidx, isupstream)
        !%------------------------------------------------------------------
        !% Description: 
        !% handles cases where JB is adjacent to a diagnostic element
        !% without inherently-defined geometry
        !% Returns the Aidx and Ci of an element whose geometry can be used
        !% for inferring geometry of JB
        !%------------------------------------------------------------------
        !% Declarations
            integer, intent(inout) :: Aidx !% adjacent element index
            integer, intent(inout) :: Ci   !% adjacent element connected image 
            integer, intent(in)    :: thisJunctionNode !% node being handled
            integer, intent(in)    :: JBidx !% junction branch being handled
            logical, intent(in)    :: isupstream !% if JB is an upstream branch
            integer                :: adjLink, nextNode, farLink

            character(64)  :: subroutine_name = 'init_IC_JB_nullvalue_geometry'
        !%------------------------------------------------------------------
        !% --- define the adjacent link
        adjLink = elemI(Aidx,ei_link_Gidx_BIPquick)[Ci]
    
        !% --- DOWNSTREAM INFERENCE -----------------------------------
        if (.not. isupstream) then 
            !% --- get the next downstream node
            nextnode = link%I(adjLink,li_Mnode_d)

            !% --- check if only one link connected downstream
            if (node%I(nextnode,ni_N_link_d) == 1) then 
                farLink = node%I(nextnode,ni_Mlink_d1)

                !% --- check if link type can be used to infer geometry    
                if ((link%I(farLink,li_link_type) .eq. lPipe) .or. &
                    (link%I(farLink,li_link_type) .eq. lChannel)) then 
                    !% --- set the connected image and adjacent element to
                    !%     the far link to use for JB geometry
                    Ci   = link%I(farLink,li_P_image)
                    Aidx = link%I(farLink,li_last_elem_idx)
                    elemI(JBidx,ei_geometryType) = elemI(Aidx,ei_geometryType)[Ci]   
                else
                    !% --- far link cannot be used because wrong type
                    !%     set to null
                    Ci   = nullvalueI
                    Aidx = nullvalueI
                end if
            else 
                !% --- far link cannot be used because more than 1 connection
                !%     set to null
                Ci   = nullvalueI
                Aidx = nullvalueI
            end if 

            !% --- in case a pipe/channel not found downstream of adjacent link
            if ((Ci == nullvalueI) .or. (Aidx == nullvalueI)) then
                !% -- check for a single link upstream that could be used
                !%    to assign geometry. Only applicable if there is
                !%    only 1 upstream link, otherwise we cannot infer a
                !%    geometry.
                if (node%I(thisJunctionNode,ni_N_link_u) == 1) then
                    !% --- get the upstream link
                    farLink = node%I(thisJunctionNode,ni_Mlink_u1)

                    !% --- check if link type can be used to infer geometry  
                    if ((link%I(farLink,li_link_type) .eq. lPipe) .or. &
                        (link%I(farLink,li_link_type) .eq. lChannel)) then 
                        !% --- set the connected image and adjacent element to
                        !%     the far link to use for JB geometry
                        Ci   = link%I(farLink,li_P_image)
                        Aidx = link%I(farLink,li_last_elem_idx)
                        elemI(JBidx,ei_geometryType) = elemI(Aidx,ei_geometryType)[Ci]  
                    else 
                        !% no change, Ci=nullvalueI
                    end if
                else 
                    !% no change, Ci=nullvalueI
                end if
            else 
                !% no change, Ci and Aidx have been found    
            end if

        !% --- UPSTREAM INFERENCE ---------------------------------------
        else
            !% --- get the next upstream node
            nextnode = link%I(adjLink,li_Mnode_u)

            !% --- check if only one link connected upstream
            if (node%I(nextnode,ni_N_link_u) == 1) then 
                farLink = node%I(nextnode,ni_Mlink_u1)

                !% --- check if link type can be used to infer geometry  
                if ((link%I(farLink,li_link_type) .eq. lPipe) .or. &
                    (link%I(farLink,li_link_type) .eq. lChannel)) then 
                    !% --- set the connected image and adjacent element to
                    !%     the far link to use for JB geometry
                    Ci   = link%I(farLink,li_P_image)
                    Aidx = link%I(farLink,li_last_elem_idx)
                    elemI(JBidx,ei_geometryType) = elemI(Aidx,ei_geometryType)[Ci]   
                else
                    !% --- far link cannot be used because wrong type
                    !%     set to null
                    Ci   = nullvalueI
                    Aidx = nullvalueI
                end if
            else 
                !% --- far link cannot be used becuase there are multiple links
                !%     set to null
                Ci   = nullvalueI
                Aidx = nullvalueI
            end if

            !% --- in case a pipe/channel not found upstream of adjacent link
            if ((Ci == nullvalueI) .or. (Aidx == nullvalueI)) then
                !% -- check for a single link downstream that could be used
                !%    to assign geometry. Only applicable if there is
                !%    only 1 downstream link, otherwise we cannot infer a
                !%    geometry.
                if (node%I(thisJunctionNode,ni_N_link_d) == 1) then
                    farLink = node%I(thisJunctionNode,ni_Mlink_d1)

                    !% --- check if link type can be used to infer geometry  
                    if ((link%I(farLink,li_link_type) .eq. lPipe) .or. &
                        (link%I(farLink,li_link_type) .eq. lChannel)) then 
                        !% --- set the connected image and adjacent element to
                        !%     the far link to use for JB geometry
                        Ci   = link%I(farLink,li_P_image)
                        Aidx = link%I(farLink,li_last_elem_idx)
                        elemI(JBidx,ei_geometryType) = elemI(Aidx,ei_geometryType)[Ci]  
                    else 
                        !% no change, Ci=nullvalueI  
                    end if
                else 
                    !% no change, Ci=nullvalueI  
                end if
            else 
                !% no change, Ci and Aidx have been found
            end if
        end if


        !% --- check for error remaining:
        if ((Ci == nullvalueI) .or. (Aidx == nullvalueI)) then
            print *, 'USER CONFIGURATION ERROR'
            print *, 'located at node index ',thisJunctionNode,' named: ',trim(node%Names(thisJunctionNode)%str)
            if (isupstream) then 
                print *, 'with the upstream link index   ',adjLink,' named: ',trim(link%Names(adjLink)%str)
            else 
                print *, 'with the downstream link index ',adjLink,' named: ',trim(link%Names(adjLink)%str)
            end if
            print *, 'PROBLEM: Cannot define geometry of the junction branch.'
            if ((node%I(thisJunctionNode,ni_N_link_d) + node%I(thisJunctionNode,ni_N_link_u)) == 2) then
                print *, 'SWMM5+ requires either a channel/conduit link connected upstream/downstream '
                print *, 'of this link or a channel/conduit link on the opposite side of the node'
                print *, '(e.g., the downstream side if this is an upstream link on the node).'

            else
                print *, 'SWMM5+ requires a channel/conduit link connected upstream/downstream to this link.'
            end if
            print *, 'This configuration is required to set implied geometry of junction branches'
            call util_crashpoint(6798723)
        end if

    end subroutine init_IC_JB_nullvalue_geometry
!%
!%==========================================================================
!%==========================================================================
!%    
    real(8) function init_IC_get_branch_fullarea (JBidx) result(outvalue)  
        !%------------------------------------------------------------------
        !% Description
        !% gets the full area for a branch if it exists
        !%------------------------------------------------------------------
        !% Declarations:
            integer, intent(in) :: JBidx
        !%------------------------------------------------------------------
        outvalue = (real(elemSI( JBidx,esi_JunctionBranch_Exists),8) &
                       * elemR(  JBidx,er_FullArea)) 

    end function init_IC_get_branch_fullarea
!%
!%==========================================================================
!%==========================================================================
!%
    subroutine init_IC_elem_transect_arrays ()
        !%------------------------------------------------------------------
        !% Description:
        !% initializes the transect tables for elements (as opposed to the
        !% link transect tables, which are already stored). Note that this
        !% must be done after both CC and JM/JB element geometry are 
        !% initialized so that we have a count of all the elements with
        !% irregular geometry.
        !% This presumes that the ei_link_transect_idx has already been 
        !% assigned
        !%------------------------------------------------------------------
        !% Declarations:
            integer, pointer :: geometryType(:)
            integer, pointer :: elemTransectIdx(:), linkTransectIdx(:)
            integer          :: ii, thisTransectIdx

            character(64) :: subroutine_name = 'init_IC_elem_transect_arrays'
        !%------------------------------------------------------------------
        !% Aliases:
            geometryType    => elemI(:,ei_geometryType)
            elemTransectIdx => elemI(:,ei_transect_idx)
            linkTransectIdx => elemI(:,ei_link_transect_idx)
        !%------------------------------------------------------------------
        !% Preliminaries:
            !% --- count the total number of elements with irregular cross-sections
            N_transect = count(elemI(:,ei_geometryType) .eq. irregular)
            if (N_transect .le. 0) return
        !%------------------------------------------------------------------

        !% --- allocate the element transect arrays
        call util_allocate_element_transect ()

        thisTransectIdx = 0
        !% --- cycle through the elements
        do ii=1,N_elem(this_image())

            if (geometryType(ii) .ne. irregular) cycle
            !% --- increment the element transect index
            thisTransectIdx = thisTransectIdx +1
            !% --- store the element transect index
            elemTransectIdx(ii) = thisTransectIdx

            !% --- store the link transect data for each element
            transectTableDepthR(thisTransectIdx,:,:) = link%transectTableDepthR(linkTransectIdx(ii),:,:)
            transectTableAreaR (thisTransectIdx,:,:) = link%transectTableAreaR (linkTransectIdx(ii),:,:)
            transectI(thisTransectIdx,:)             = link%transectI          (linkTransectIdx(ii),:)
            transectR(thisTransectIdx,:)             = link%transectR          (linkTransectIdx(ii),:)
            transectID(thisTransectIdx)              = link%transectID         (linkTransectIdx(ii))%str
        end do
        
        !% --- HACK: we should develop an approach to allow smoothing of irregular geometry
        !%     tables where 2 links connect and there is an abrupt change of geometry that isn't
        !%     really supported by the data. This should be an optional algorithm that 
        !%     looks at the size of the adjacent links and smooths some fraction of the
        !%     elements on either side of the transition. Note that this should only bee
        !%     applied across a nj2 node (face) that joins exactly 2 links without storage.

        !%------------------------------------------------------------------
    end subroutine init_IC_elem_transect_arrays
!%
!%==========================================================================
!%==========================================================================
!%    
    subroutine init_IC_elem_transect_geometry ()
        !%------------------------------------------------------------------
        !% Description:
        !% initializes the time=0 area, volume etc. that depend on the 
        !% initial depth for irregular cross-sections. 
        !% This is delayed from all the other geometry initialization because
        !% the transect tables must be setup prior to computing initial
        !% geometry.
        !%------------------------------------------------------------------
        !% Declarations
            integer, allocatable :: tpack(:)
            integer          :: npack, ii
            real(8), pointer :: area(:), area0(:), area1(:), fullarea(:)
            real(8), pointer :: depth(:), fulldepth(:), length(:), ellDepth(:)
            real(8), pointer :: hydRadius(:),  fullHydRadius(:)
            real(8), pointer :: topwidth(:), fullTopWidth(:), perimeter(:)
            real(8), pointer :: volume(:), volume0(:), volume1(:)
            real(8), pointer :: thisTable(:,:)
        !%------------------------------------------------------------------
        !% Aliases:
            area          => elemR(:,er_Area)
            area0         => elemR(:,er_Area_N0)
            area1         => elemR(:,er_Area_N1)
            fullarea      => elemR(:,er_FullArea)
            depth         => elemR(:,er_Depth)
            fulldepth     => elemR(:,er_FullDepth)
            ellDepth      => elemR(:,er_EllDepth)
            hydRadius     => elemR(:,er_HydRadius)
            fullHydRadius => elemR(:,er_FullHydRadius)
            length        => elemR(:,er_Length)
            perimeter     => elemR(:,er_Perimeter)
            topwidth      => elemR(:,er_Topwidth)
            fullTopWidth  => elemR(:,er_FullTopWidth)
            volume        => elemR(:,er_Volume)
            volume0       => elemR(:,er_Volume_N0)
            volume1       => elemR(:,er_Volume_N1)
        !%------------------------------------------------------------------
        !% Preliminaries
            npack = count(elemI(:,ei_geometryType) .eq. irregular)
            if (npack .eq. 0) return
        !%------------------------------------------------------------------
        !% --- get the packed irregular element list
        tpack = pack(elemI(:,ei_Lidx), elemI(:,ei_geometryType) .eq. irregular)

        !% --- temporary store of the normalized depth
        depth(tpack) = depth(tpack) / fulldepth(tpack)

        !% --- get first guess at normalized area from normalized depth
        !%     NOTE that the table that produces depth from area is used
        !%     in the time-march and is NOT exactly invertible with the
        !%     area from depth table. Thus, we have a two-step process
        !%     for initial conditions to get the area that provides the
        !%     area in the area-to-depth table for the initial depth.
        thisTable => transectTableDepthR(:,:,tt_area)
        call xsect_table_lookup_array (area, depth, thisTable, tpack) 

        !% --- Find the area associated with the initial depth in the
        !%     depth-from-area lookup table
        thisTable => transectTableAreaR(:,:,tt_depth)
        do ii=1,size(tpack)
            !% --- get the area that matches the depth
            area(tpack(ii)) = xsect_find_x_matching_y (depth(tpack(ii)), thisTable(elemI(tpack(ii),ei_transect_idx),:) )
        end do
        !% --- Recompute the depth from area
        call xsect_table_lookup_array (depth, area, thisTable, tpack)

        !% --- get physical area
        area(tpack) = area(tpack) * fullarea(tpack)

        !% --- get normalized hydraulic radius from normalized depth
        thisTable => transectTableDepthR(:,:,tt_hydradius)
        call xsect_table_lookup_array (hydRadius, depth, thisTable, tpack) 

        !% --- get physical hydraulic radius
        hydRadius(tpack) = hydRadius(tpack) * fullHydRadius(tpack)

        !% --- get normalized top width from normalized depth
        thisTable => transectTableDepthR(:,:,tt_width)
        call xsect_table_lookup_array (topwidth, depth, thisTable, tpack) 

        !% --- get physical topwidth
        topwidth(tpack) = topwidth(tpack) * fullTopWidth(tpack)

        !% --- restore the physical depth
        depth(tpack) = depth(tpack) * fulldepth(tpack)

        !% --- derived data
        area0(tpack)     = area(tpack)
        area1(tpack)     = area(tpack)
        !hydDepth(tpack)  = area(tpack) / topwidth(tpack)
        !ell(tpack)       = hydDepth(tpack)  !% HACK -- assumes x-sect is continually increasing in width with depth
        perimeter(tpack) = area(tpack) / hydRadius(tpack)
        volume(tpack)    = area(tpack) * length(tpack)
        volume0(tpack)   = volume(tpack)
        volume1(tpack)   = volume(tpack)

        !%------------------------------------------------------------------
        !% Closing:
            deallocate(tpack)

    end subroutine init_IC_elem_transect_geometry
!%
!%==========================================================================
!%==========================================================================
!%
    subroutine init_IC_derived_data ()
        !%------------------------------------------------------------------
        !% Description:
        !% Initial conditions for data derived from data already read from
        !% the input file
        !%------------------------------------------------------------------
        !% Declarations
            integer, pointer :: npack, thisP(:)
            real(8), pointer :: area(:), flowrate(:), velocity(:)
            integer          :: thisCol
        !%------------------------------------------------------------------
        !% Preliminaries
        !%------------------------------------------------------------------
        !% Aliases
            if (setting%SmallDepth%useMomentumCutoffYN) then
                thisCol    = ep_CC_NOTsmalldepth
            else
                thisCol    = ep_CC_NOTzerodepth
            end if
            npack      => npack_elemP(thisCol)
            thisP      => elemP(1:npack,thisCol)
            area       => elemR(:,er_Area)
            flowrate   => elemR(:,er_Flowrate)
            velocity   => elemR(:,er_Velocity)
        !%------------------------------------------------------------------
        
        elemR(:,er_Velocity) = zeroR
        elemR(:,er_GammaM) = zeroR
        elemR(:,er_GammaC) = zeroR
        faceR(:,fr_GammaM) = zeroR

        if (npack < 1) return
        velocity(thisP) = flowrate(thisP) / area(thisP)

        where (velocity(thisP) > setting%Limiter%Velocity%Maximum)
           ! velocity(thisP) = zeroR
            velocity(thisP) = 0.99d0
        end where
        
        elemR(:,er_Velocity_N0) = velocity
        elemR(:,er_Velocity_N1) = velocity

        !%------------------------------------------------------------------
        !% Closing
    end subroutine init_IC_derived_data
!%
!%==========================================================================
!%==========================================================================
!%
    subroutine init_IC_solver_select ()
        !%------------------------------------------------------------------
        !% Desscription
        !% select the solver based on depth for all the elements
        !%------------------------------------------------------------------
        !% Declarations
            character(64)       :: subroutine_name = 'init_IC_solver_select'
        !%------------------------------------------------------------------
        !% Preliminaries:
            if (setting%Debug%File%initial_condition) &
                write(*,"(A,i5,A)") '*** enter ' // trim(subroutine_name) // " [Processor ", this_image(), "]"
        !%------------------------------------------------------------------

        where ( (elemI(:,ei_HeqType) == time_march) .or. &
                (elemI(:,ei_QeqType) == time_march) )
            elemI(:,ei_tmType) = ETM
        endwhere
        
        !%------------------------------------------------------------------
        !% Closing
            if (setting%Debug%File%initial_condition) &
                write(*,"(A,i5,A)") '*** leave ' // trim(subroutine_name) // " [Processor ", this_image(), "]"
    end subroutine init_IC_solver_select
!
!==========================================================================
!==========================================================================
!
    subroutine init_IC_small_values_diagnostic_elements ()
        !%------------------------------------------------------------------
        !% set the volume, area, head, other geometry, and flow to zero values
        !% for the diagnostic elements so no error is induced in the primary
        !% face update
        !%------------------------------------------------------------------
        !% Declarations:
            character(64)       :: subroutine_name = 'init_IC_small_values_diagnostic_elements'
        !%------------------------------------------------------------------
        !% Preliminaries
            if (setting%Debug%File%initial_condition) &
                write(*,"(A,i5,A)") '*** enter ' // trim(subroutine_name) // " [Processor ", this_image(), "]"
        !%------------------------------------------------------------------

        where ( (elemI(:,ei_QeqType) == diagnostic) .or. (elemI(:,ei_HeqType) == diagnostic))
            elemR(:,er_Area)     = setting%ZeroValue%Area  
            elemR(:,er_Topwidth) = setting%ZeroValue%Topwidth 
            elemR(:,er_EllDepth) = setting%ZeroValue%Depth  
            elemR(:,er_Flowrate) = zeroR
            elemR(:,er_Head)     = setting%ZeroValue%Depth + elemR(:,er_Zbottom) 
        endwhere

        !%------------------------------------------------------------------
        !% Closing
            if (setting%Debug%File%initial_condition) &
            write(*,"(A,i5,A)") '*** leave ' // trim(subroutine_name) // " [Processor ", this_image(), "]"
    end subroutine init_IC_small_values_diagnostic_elements
!
!==========================================================================
!==========================================================================
!
    subroutine init_IC_diagnostic_interpolation_weights ()
        !%-----------------------------------------------------------------
        !% Description
        !% set the interpolation weights for diagnostic elements
        !%-----------------------------------------------------------------
        !% Declarations:
            character(64)       :: subroutine_name = 'init_IC_diagnostic_interpolation_weights'
        !%------------------------------------------------------------------
        !% Preliminaries
            if (setting%Debug%File%initial_condition) &
                write(*,"(A,i5,A)") '*** enter ' // trim(subroutine_name) // " [Processor ", this_image(), "]"
        !%------------------------------------------------------------------

        !% Q-diagnostic elements will have minimum interp weights for Q
        !% and maximum interp values for G and H
        !% Theses serve to force the Q value of the diagnostic element to the faces
        !% the G and H values are obtained from adjacent elements.
        where (elemI(:,ei_QeqType) == diagnostic)
            elemR(:,er_InterpWeight_uQ) = setting%Limiter%InterpWeight%Minimum
            elemR(:,er_InterpWeight_dQ) = setting%Limiter%InterpWeight%Minimum
            elemR(:,er_InterpWeight_uG) = setting%Limiter%InterpWeight%Maximum
            elemR(:,er_InterpWeight_dG) = setting%Limiter%InterpWeight%Maximum
            elemR(:,er_InterpWeight_uH) = setting%Limiter%InterpWeight%Maximum
            elemR(:,er_InterpWeight_dH) = setting%Limiter%InterpWeight%Maximum
            elemR(:,er_InterpWeight_uP) = setting%Limiter%InterpWeight%Maximum
            elemR(:,er_InterpWeight_dP) = setting%Limiter%InterpWeight%Maximum
        endwhere

        !% H-diagnostic elements will have minimum interp weights for H and G
        !% and maximum interp weights for Q
        !% These serve to force the G, and H values of the diagnostic element to the faces
        !% and the Q value is obtained from adjacent elements
        where (elemI(:,ei_HeqType) == diagnostic)
            elemR(:,er_InterpWeight_uQ) = setting%Limiter%InterpWeight%Maximum
            elemR(:,er_InterpWeight_dQ) = setting%Limiter%InterpWeight%Maximum
            elemR(:,er_InterpWeight_uG) = setting%Limiter%InterpWeight%Minimum
            elemR(:,er_InterpWeight_dG) = setting%Limiter%InterpWeight%Minimum
            elemR(:,er_InterpWeight_uH) = setting%Limiter%InterpWeight%Minimum
            elemR(:,er_InterpWeight_dH) = setting%Limiter%InterpWeight%Minimum
            elemR(:,er_InterpWeight_uP) = setting%Limiter%InterpWeight%Maximum
            elemR(:,er_InterpWeight_dP) = setting%Limiter%InterpWeight%Maximum
        endwhere


        !%------------------------------------------------------------------
        !% Closing
            if (setting%Debug%File%initial_condition) &
            write(*,"(A,i5,A)") '*** leave ' // trim(subroutine_name) // " [Processor ", this_image(), "]"
    end subroutine init_IC_diagnostic_interpolation_weights

!%
!%==========================================================================
!%==========================================================================
!%
    subroutine init_IC_branch_dummy_values ()    
        !%------------------------------------------------------------------
        !% Description:
        !% assigns dummy values that non-zero and not excessivley large 
        !% to the velocity, depth, area, etc. of non-valid junction branches
        !% This allows these branches to be used in array computations 
        !% without causing either divide by zero or overflow/underflow.
        !%------------------------------------------------------------------
        !% Declarations:
            integer, pointer :: npack, thisP(:), BranchExists(:)
            integer :: thisCol, ii
        !%------------------------------------------------------------------
        !% Aliases
            thisCol = ep_JM
            npack   => npack_elemP(thisCol)
            if (npack < 1) return
            thisP         => elemP(1:npack,thisCol)
            BranchExists  => elemSI(:,esi_JunctionBranch_Exists)
        !%------------------------------------------------------------------

        do ii=1,max_branch_per_node
            where (BranchExists(thisP+ii) .ne. oneI)
                elemR(thisP+ii,er_Area) = zeroR
                elemR(thisP+ii,er_Depth) = zeroR
                elemR(thisP+ii,er_Head) = zeroR
                elemR(thisP+ii,er_Velocity) = zeroR
                elemR(thisP+ii,er_Volume) = zeroR
            end where
        end do

    end subroutine init_IC_branch_dummy_values
!%
!%==========================================================================
!%==========================================================================
!%
    subroutine init_IC_branch_zero_values ()
        !%------------------------------------------------------------------
        !% Description:
        !% assigns zero to _JB values as IC.
        !%------------------------------------------------------------------
        !% Declarations
            integer, pointer :: npack, thisP(:)
        !%------------------------------------------------------------------
        !% Aliases
            npack   => npack_elemP(ep_JM)
            if (npack < 1) return
            thisP     => elemP(1:npack,ep_JM)
        !%------------------------------------------------------------------
        
        !% HACK 
        !% Presently unused

    end subroutine init_IC_branch_zero_values
!%
!%==========================================================================
!%==========================================================================
!%
    subroutine init_IC_set_SmallVolumes ()
        !%------------------------------------------------------------------
        !% Description
        !% set the small volume values in elements that are used with
        !% the small depth cutoff to change the time-marching solution
        !% The ratio of the (fixed)small volume to the actual volume is 
        !% used to blend the CM small-volume solution with the SVE solution.
        !%
        !% NOTE: tpack is a 2D array although only 1D is used. This is
        !% to ensure that it is compatible with the elemPGx arrays used
        !% in llgeo_tabular_depth_from_column
        !%------------------------------------------------------------------
        !% Declarations:
            character(64)       :: subroutine_name = 'init_IC_set_SmallVolumes'
            real(8), pointer    :: MomentumDepthCutoff, smallVolume(:), length(:)
            real(8), pointer    :: theta(:), radius(:),  area(:)
            real(8), pointer    :: depth(:)
            real(8), pointer    :: tempDepth(:), tempArea(:), Atable(:)
            integer, pointer    :: geoType(:), tPack(:,:), eIdx(:) 
            integer             :: npack, ii, kk
            integer, dimension(11) :: tabXsectType
        !%------------------------------------------------------------------
        !% Preliminaries
            if (setting%Debug%File%initial_condition) &
                write(*,"(A,i5,A)") '*** enter ' // trim(subroutine_name) // " [Processor ", this_image(), "]"
        !%------------------------------------------------------------------
        !% Aliases
            MomentumDepthCutoff      => setting%SmallDepth%MomentumDepthCutoff
            geoType          => elemI(:,ei_geometryType)
            !% --- note, tPack is 2D, but 2nd column is dummy
            tPack            => elemI(:,ei_Temp01:ei_Temp02)
            eIdx             => elemI(:,ei_Lidx)
            smallVolume      => elemR(:,er_SmallVolume)
            length           => elemR(:,er_Length)
            area             => elemR(:,er_Area)
            depth            => elemR(:,er_Depth)
            tempDepth        => elemR(:,er_Temp01)
            tempArea         => elemR(:,er_Temp02)
            radius           => elemSGR(:,esgr_Circular_Radius)
            theta            => elemR(:,er_Temp03)
        !%------------------------------------------------------------------
        !% More preliminaries
            elemR(:,er_SmallVolume) = zeroR

            !% --- error checking for circular pipes
            theta = zeroR ! temporary use of theta space for comparison, this isn't theta!
            where (geoType == circular)
                theta = radius - MomentumDepthCutoff
            end where
            if (any(theta < zeroR)) then
                print *, 'FATAL ERROR'
                print *, 'Small Volume depth cutoff ',MomentumDepthCutoff
                print *, 'is larger or equal to radius of the smallest pipe '
                print *, 'Small Volume depth cutoff must be smaller than the radius.'
                call util_crashpoint(398705)
            end if
        !%------------------------------------------------------------------

        tabXsectType = (/ arch, basket_handle, catenary, circular, eggshaped, gothic, &
            horiz_ellipse, horseshoe, semi_circular, semi_elliptical, vert_ellipse /)

        !% --- temporarily store depth and area. 
        !%     Replace depth with the cutoff depth so that we can use standard 
        !%     depth-to-area-functions
        !%     Area is overwritten in tabular_are_from_depth needed for conduits.
        !%     These must be reversed at end of subroutine
        tempDepth = depth
        depth     = MomentumDepthCutoff
        tempArea  = area

        !% --- cycle through tabulated cross-sections
        do ii=1,size(tabXsectType)
            select case (tabXsectType(ii))
            case (arch)
                Atable => AArch
            case (basket_handle)
                Atable => ABasketHandle
            case (catenary)
                Atable => ACatenary
            case (circular)
                Atable => ACirc
            case (eggshaped)
                Atable => AEgg
            case (gothic)
                Atable => AGothic
            case (horiz_ellipse)
                Atable => AHorizEllip
            case (horseshoe)
                Atable => AHorseShoe
            case (semi_circular)
                Atable => ASemiCircular
            case (semi_elliptical)
                Atable => ASemiEllip
            case (vert_ellipse)
                Atable => AVertEllip
            end select

            tPack(:,1) = zeroI
            npack = count(geoType == tabXsectType(ii))

            if (npack > 0) then
                tPack(1:npack,1) = pack(eIdx,geoType == tabXsectType(ii))
                !% --- get area associated with small volume
                call llgeo_tabular_area_from_depth(tpack, Npack,1, Atable, zeroR)
                !% --- small volume = A * length
                smallvolume(tPack(1:npack,1)) = area(tPack(1:npack,1)) &
                                                * length(tpack(1:npack,1))
            end if
        end do

        !% --- parabolic channel
        tPack(:,1) = zeroI
        npack = count(geoType == parabolic)
        if (npack > 0) then
            tPack(1:npack,1) = pack(eIdx,geoType == parabolic)
            smallvolume(tPack(1:npack,1)) = llgeo_parabolic_area_from_depth_pure      &
                                            (tPack(1:npack,1),depth(tPack(1:npack,1)) ) &
                                            * length(tPack(1:npack,1))
        end if

        !% --- power function channel
        tPack(:,1) = zeroI
        npack = count(geoType == power_function)
        if (npack > 0) then
            print *, 'CODE ERROR: power function not completed'
            call util_crashpoint(66987232)
            tPack(1:npack,1) = pack(eIdx,geoType == power_function)
            !smallvolume(tPack(1:npack)) = llgeo_powerfunction_area_from_depth_pure(tPack(1:npack)) * length(tPack(1:npack))
        end if

        !% --- rectangular channel
        tPack(:,1) = zeroI
        npack = count(geoType == rectangular)
        if (npack > 0) then
            tPack(1:npack,1) = pack(eIdx,geoType == rectangular)
            smallvolume(tPack(1:npack,1)) = llgeo_rectangular_area_from_depth_pure &
                                            (tPack(1:npack,1),depth(tpack(1:npack,1))) &
                                            * length(tPack(1:npack,1))
        end if

        !% --- trapezoidal channel 
        tPack(:,1) = zeroI
        npack = count(geoType == trapezoidal)
        if (npack > 0) then
            tPack(1:npack,1) = pack(eIdx,geoType == trapezoidal)
            smallvolume(tPack(1:npack,1)) = llgeo_trapezoidal_area_from_depth_pure &
                                            (tPack(1:npack,1),depth(tpack(1:npack,1)))  &
                                            * length(tPack(1:npack,1))
        end if  

        !% --- triangular channel 
        tPack(:,1) = zeroI
        npack = count(geoType == triangular)
        if (npack > 0) then
            tPack(1:npack,1) = pack(eIdx,geoType == triangular)
            smallvolume(tPack(1:npack,1)) = llgeo_triangular_area_from_depth_pure &
                                            (tPack(1:npack,1),depth(tpack(1:npack,1)))  &
                                            * length(tPack(1:npack,1))
        end if 

        !% --- irregular channel 
        tPack(:,1) = zeroI
        npack = count(geoType == irregular)
        if (npack > 0) then
            tPack(1:npack,1) = pack(eIdx,geoType == irregular)
            do kk=1,npack
                smallvolume(tPack(kk,1)) = irregular_geometry_from_depth_singular &
                    (tpack(kk,1),tt_area, depth(tpack(kk,1)), elemR(tpack(kk,1),er_FullArea), setting%ZeroValue%Area)
            end do
        end if 

        !% ---- CLOSED CONDUITS

        !% ---  filled circular conduit
        tPack(:,1) = zeroI
        npack = count(geoType == filled_circular)
        if (npack > 0) then
            tPack(1:npack,1) = pack(eIdx,geoType == filled_circular)
            do kk=1,npack 
                smallvolume(tpack(kk,1)) = llgeo_filled_circular_area_from_depth_singular &
                                            (tpack(kk,1), depth(tpack(kk,1)), setting%ZeroValue%Area)
            end do
        end if
    
        !% ---  Modified basket conduit
        tPack(:,1) = zeroI
        npack = count(geoType == mod_basket)
        if (npack > 0) then
            tPack(1:npack,1) = pack(eIdx,geoType == mod_basket)
            do kk=1,npack 
                smallvolume(tpack(kk,1)) = llgeo_mod_basket_area_from_depth_singular &
                                            (tpack(kk,1), depth(tpack(kk,1)), setting%ZeroValue%Area)
            end do
        end if

        !% --- rectangular closed conduit
        tPack(:,1) = zeroI
        npack = count(geoType == rectangular_closed)
        if (npack > 0) then
            tPack(1:npack,1) = pack(eIdx,geoType == rectangular_closed)
            do kk=1,npack 
                smallvolume(tpack(kk,1)) = llgeo_rectangular_closed_area_from_depth_singular &
                                            (tpack(kk,1), depth(tpack(kk,1)), setting%ZeroValue%Area)
            end do
        end if

        !% ---  rectangular round conduit
        tPack(:,1) = zeroI
        npack = count(geoType == rect_round)
        if (npack > 0) then
            tPack(1:npack,1) = pack(eIdx,geoType == rect_round)
            do kk=1,npack
                smallvolume(tpack(kk,1)) = llgeo_rect_round_area_from_depth_singular &
                                            (tpack(kk,1), depth(tpack(kk,1)), setting%ZeroValue%Area)
            end do
        end if

        !% ---  rectangular triang conduit
        tPack(:,1) = zeroI
        npack = count(geoType == rect_triang)
        if (npack > 0) then
            tPack(1:npack,1) = pack(eIdx,geoType == rect_triang)
            do kk=1,npack 
                smallvolume(tpack(kk,1)) = llgeo_rectangular_triangular_area_from_depth_singular &
                                            (tpack(kk,1), depth(tpack(kk,1)), setting%ZeroValue%Area)
            end do
        end if
    
        !% ---  custom conduit
        tPack(:,1) = zeroI
        npack = count(geoType == custom)
        if (npack > 0) then
            tPack(1:npack,1) = pack(eIdx,geoType == custom)
            print *, 'CODE ERROR: custom conduit not supported'
            call util_crashpoint(6298738)
        end if

        !% restore the initial condition depth to the depth and area vectors
        depth = tempDepth
        area  = tempArea
 
        !%------------------------------------------------------------------
        !% Closing
            if (setting%Debug%File%initial_condition) &
                write(*,"(A,i5,A)") '*** leave ' // trim(subroutine_name) // " [Processor ", this_image(), "]"
    end subroutine init_IC_set_SmallVolumes
!%
!%==========================================================================
!%==========================================================================
!%
    subroutine init_IC_set_zero_lateral_inflow ()
        !%-----------------------------------------------------------------
        !% Description:
        !% set all the lateral inflows to zero before start of a simulation
        !%-----------------------------------------------------------------

        elemR(:,er_FlowrateLateral) = zeroR

    end subroutine init_IC_set_zero_lateral_inflow
!
!==========================================================================
!==========================================================================
!
    subroutine init_IC_oneVectors ()
        !%-----------------------------------------------------------------
        !% Description:
        !% set up a vector of real ones (useful in sign functions)
        !%-----------------------------------------------------------------

        elemR(:,er_ones) = oneR

    end subroutine init_IC_oneVectors
!%
!%==========================================================================
!%==========================================================================
!%
    subroutine init_IC_slot ()
        !%-----------------------------------------------------------------
        !% Description:
        !% initialize Preissmann Slot
        !% get the geometry data for conduit links and calculate element volumes
        !%-----------------------------------------------------------------
        !% Declarations:
            integer, pointer    :: SlotMethod
            integer, dimension(:), allocatable :: packIdx
            real(8), pointer    :: TargetPCelerity, grav, Alpha
            character(64) :: subroutine_name = 'init_IC_slot'
        !%-----------------------------------------------------------------
        !% Preliminaries
            if (setting%Debug%File%initial_condition) &
            write(*,"(A,i5,A)") '*** enter ' // trim(subroutine_name) // " [Processor ", this_image(), "]"
        !%-----------------------------------------------------------------
        !% Aliases
            SlotMethod          => setting%Solver%PreissmannSlot%Method
            TargetPCelerity     => setting%Solver%PreissmannSlot%TargetCelerity
            Alpha               => setting%Solver%PreissmannSlot%Alpha
            grav                => setting%Constant%gravity
        !%-----------------------------------------------------------------
        !% --- initialize slots
        !% --- get the set of non dummy elements
        packIdx = pack(elemI(:,ei_Lidx), (.not. elemYN(:,eYN_isDummy)))

        elemR(packIdx,er_SlotVolume)            = zeroR
        elemR(packIdx,er_SlotArea)              = zeroR
        elemR(packIdx,er_SlotWidth)             = zeroR
        elemR(packIdx,er_dSlotArea)             = zeroR
        elemR(packIdx,er_dSlotDepth)            = zeroR
        elemR(packIdx,er_dSlotVolume)           = zeroR
        elemR(packIdx,er_SlotVolume_N0)         = zeroR
        elemR(packIdx,er_Preissmann_Celerity)   = zeroR
        elemR(packIdx,er_Surcharge_Time)        = zeroR      
        elemR(packIdx,er_SlotDepth_N0)          = elemR(packIdx,er_SlotDepth) 
        elemR(packIdx,er_Preissmann_Number_initial) = TargetPCelerity / (Alpha * sqrt(grav &
                                                              * elemR(packIdx,er_FullDepth)))

        where (elemR(packIdx,er_Preissmann_Number_initial) < setting%PreissmannSlot%MinimumInitialPreissmannNumber)
            elemR(packIdx,er_Preissmann_Number_initial) = setting%PreissmannSlot%MinimumInitialPreissmannNumber   
        endwhere                                                  
    
        !% --- only calculate slots for ETM time-march
        if (setting%Solver%SolverSelect == ETM) then

            !% --- initialization where starting condition is surcharged
            where ((elemR(:,er_Head) > elemR(:,er_Zcrown)) .and. (elemYN(:,eYN_canSurcharge)))
                elemYN(:,eYN_isPSsurcharged) = .true.
                elemR (:,er_SlotDepth)      = elemR(:,er_Head) - elemR(:,er_Zcrown)
            endwhere

            !% --- initialize PS dependent variables
            select case (SlotMethod)

                case (StaticSlot)

                    elemR(packIdx,er_Preissmann_Number) = oneR

                    where (elemYN(:,eYN_isPSsurcharged))
                        elemR(:,er_Preissmann_Celerity) = TargetPCelerity / elemR(:,er_Preissmann_Number)
                        elemR(:,er_SlotWidth)           = (grav * elemR(:,er_FullArea)) / (elemR(:,er_Preissmann_Celerity)**2)
                        elemR(:,er_SlotArea)            = elemR(:,er_SlotDepth) * elemR(:,er_SlotWidth) 
                        elemR(:,er_SlotVolume)          = elemR(:,er_SlotArea) * elemR(:,er_Length)
                        !% --- add slot volume to total volume (which was set to full volume)
                        elemR(:,er_Volume)              = elemR(:,er_Volume) + elemR(:,er_SlotVolume)
                    end where

                case (DynamicSlot)

                    !elemR(packIdx,er_Preissmann_Number)     = TargetPCelerity / (Alpha * sqrt(grav * elemR(packIdx,er_FullDepth))) 
                    elemR(packIdx,er_Preissmann_Number)     = elemR(packIdx,er_Preissmann_Number_initial)
                    elemR(packIdx,er_Preissmann_Number_N0)  = elemR(packIdx,er_Preissmann_Number)
                    where (elemYN(:,eYN_isPSsurcharged))
                        elemR(:,er_Preissmann_Celerity) = TargetPCelerity / elemR(:,er_Preissmann_Number)
                        elemR(:,er_SlotWidth)           = (grav * elemR(:,er_FullArea)) / (elemR(:,er_Preissmann_Celerity)**2.0)
                        elemR(:,er_SlotArea)            = elemR(:,er_SlotDepth) * elemR(:,er_SlotWidth)
                        elemR(:,er_SlotVolume)          = elemR(:,er_SlotArea) * elemR(:,er_Length)
                        !% --- add slot volume to total volume (which was set to full volume)
                        elemR(:,er_Volume)              = elemR(:,er_Volume) + elemR(:,er_SlotVolume)
                    end where

                case default
                    !% should not reach this stage
                    print*, 'In ', subroutine_name
                    print *, 'CODE ERROR Slot Method type unknown for # ', SlotMethod
                    print *, 'which has key ',trim(reverseKey(SlotMethod))
                    call util_crashpoint(71109872)
            end select
        end if

        !%------------------------------------------------------------------
        !% Closing
            if (setting%Debug%File%initial_condition) &
            write(*,"(A,i5,A)") '*** leave ' // trim(subroutine_name) // " [Processor ", this_image(), "]"
    end subroutine init_IC_slot
!
!==========================================================================
!==========================================================================
!
    subroutine init_reference_head ()
        !%------------------------------------------------------------------
        !% Description:
        !% computes the reference head 
        !%------------------------------------------------------------------
        !% Declarations:
            integer, pointer :: Npack, thisP(:)
        !%------------------------------------------------------------------
        !% Preliminaries:
        !%------------------------------------------------------------------   
        !% Aliases
            !% --- use only the time-marching elements to set reference head
            Npack => npack_elemP(ep_CCJM)
            thisP => elemP(1:Npack,ep_CCJM)
        !%------------------------------------------------------------------  

        !% --- Get the reference head  
        if (Npack > zeroI) then      
            if (setting%Solver%SubtractReferenceHead) then
                setting%Solver%ReferenceHead  = minval(elemR(thisP,er_Zbottom))
                setting%Solver%ReferenceHead  &
                    = real(floor(setting%Solver%ReferenceHead),8) 
            else
                setting%Solver%ReferenceHead = zeroR
            end if
            setting%Solver%MaxZbottom     = maxval(elemR(thisP,er_Zbottom))
            setting%Solver%MinZbottom     = minval(elemR(thisP,er_Zbottom))
            setting%Solver%AverageZbottom =    sum(elemR(thisP,er_Zbottom)) / Npack
        end if
        !% set the min and max over all the processors.
        call co_min(setting%Solver%ReferenceHead)
        call co_max(setting%Solver%MaxZbottom)
        call co_min(setting%Solver%MinZbottom)
        call co_max(setting%Solver%AverageZbottom)
  
    end subroutine init_reference_head
!%
!%==========================================================================
!%==========================================================================
!%
    subroutine init_subtract_reference_head ()
        !%------------------------------------------------------------------
        !% Description:
        !% removes reference head from Z values in all arrays
        !% except for BC, which is done in bc_fetch()
        !% HACK -- reference head algorithm needs checking.
        !%------------------------------------------------------------------
        !% Declarations:
            integer, pointer :: Npack, thisP(:)
            integer :: er_set(5), esr_set(8), fr_set(3)
        !%------------------------------------------------------------------
        !% Preliminaries:
        !%------------------------------------------------------------------   
        !% Aliases
            !% --- use only the time-marching elements to set reference head
            Npack => npack_elemP(ep_CCJM)
            thisP => elemP(1:Npack,ep_CCJM)
        !%------------------------------------------------------------------   
        !% list of indexes using Z reference
                ! er_Head
                ! er_Head_N0
                ! er_Zbottom
                ! er_ZbreadthMax
                ! er_Zcrown
                ! esr_Weir_NominalDownstreamHead
                ! esr_Weir_Zcrown
                ! esr_Weir_Zcrest
                ! esr_Orifice_NominalDownstreamHead
                ! esr_Orifice_Zcrown
                ! esr_Orifce_Zcrest
                ! esr_Outlet_NominalDownstreamHead
                ! esr_Outlet_Zcrest
                ! fr_Head_u
                ! fr_Head_d
                ! fr_Zbottom

        !% --- subtract the reference head from elemR
        er_set = (/er_Head,        &
                  er_Head_N0,     &
                  er_Zbottom,      &
                  er_ZbreadthMax, &
                  er_Zcrown/)
        where (elemR(:,er_set) .ne. nullValueR)        
            elemR(:,er_set) = elemR(:,er_set) - setting%Solver%ReferenceHead
        endwhere

        ! !% --- subtract the reference head from elemSR
        ! esr_set = (/esr_Weir_NominalDownstreamHead,    &
        !            esr_Weir_Zcrown,                   &
        !            esr_Weir_Zcrest,                   &
        !            esr_Orifice_NominalDownstreamHead, &
        !            esr_Orifice_Zcrown,                &
        !            esr_Orifice_Zcrest,                &
        !            esr_Outlet_NominalDownstreamHead,  &
        !            esr_Outlet_Zcrest/)

        ! where (elemSR(:,esr_set) .ne. nullValueR)        
        !        elemSR(:,esr_set) = elemSR(:,esr_set) - setting%Solver%ReferenceHead
        ! endwhere
        
        !% --- subtract the reference head from weir elemSR
        where (elemI(:,ei_elementType) == weir)      
               elemSR(:,esr_Weir_NominalDownstreamHead) = elemSR(:,esr_Weir_NominalDownstreamHead) &
                                                - setting%Solver%ReferenceHead
               elemSR(:,esr_Weir_Zcrown) = elemSR(:,esr_Weir_Zcrown) - setting%Solver%ReferenceHead
               elemSR(:,esr_Weir_Zcrest) = elemSR(:,esr_Weir_Zcrest) - setting%Solver%ReferenceHead
        endwhere

        !% --- subtract the reference head from orifice elemSR
        where (elemI(:,ei_elementType) == orifice)      
               elemSR(:,esr_Orifice_NominalDownstreamHead) = elemSR(:,esr_Orifice_NominalDownstreamHead) &
                                                - setting%Solver%ReferenceHead
               elemSR(:,esr_Orifice_Zcrown) = elemSR(:,esr_Orifice_Zcrown) - setting%Solver%ReferenceHead
               elemSR(:,esr_Orifice_Zcrest) = elemSR(:,esr_Orifice_Zcrest) - setting%Solver%ReferenceHead
        endwhere

        !% --- subtract the reference head from outlet elemSR
        where (elemI(:,ei_elementType) == outlet)      
               elemSR(:,esr_Outlet_NominalDownstreamHead) = elemSR(:,esr_Outlet_NominalDownstreamHead) &
                                                - setting%Solver%ReferenceHead
               elemSR(:,esr_Outlet_Zcrest) = elemSR(:,esr_Outlet_Zcrest) - setting%Solver%ReferenceHead
        endwhere

        !% --- subtract the refence head from faceR
        fr_set = (/fr_Head_u, &
                  fr_Head_d, &
                  fr_Zbottom/)
        where (faceR(:,fr_set) .ne. nullValueR)        
               faceR(:,fr_set) = faceR(:,fr_set) - setting%Solver%ReferenceHead
        endwhere          

        !%------------------------------------------------------------------    
        !% Closing 
    end subroutine init_subtract_reference_head
!%
!%==========================================================================
!%==========================================================================
!%
    subroutine init_bc()
        !%------------------------------------------------------------------
        !% Description:
        !%    Initializes boundary connditions
        !%
        !% Notes:
        !%    The structures are general enough to support 3 types of BCs:
        !%
        !%    BCup: updstream boundary condition which can be inflow or head BC
        !%    BCdn: downstream boundary condition which can be inflow or head BC
        !%    BClat: lateral inflow coming into and nJ2 or nJm node.
        !%
        !%    However, the code only supports inflow BCs for BCup and BClat,
        !%    and head BCs for BCdn, mimimcking EPA-SWMM 5.13 functionalities.
        !%    Further developments allowing other types of inflow and head BCs,
        !%    should store the respective BC in either the BC%inflowX or the
        !%    BC%headX arrays defining the corresponding type of BC (i.e., BCup,
        !%    BCdn, and BClat) in the BC%xI(:,bi_category) column.
        !%
        !%---------------------------------------------------------------------
        !% Declarations
            integer :: ii, nidx, ntype, outfallType
            integer :: SWMMtseriesIdx, SWMMbasepatType
            character(64) :: subroutine_name = "init_bc"
        !%---------------------------------------------------------------------
        !% Preliminaries
            if (setting%Debug%File%initialization)  &
                write(*,"(A,i5,A)") '*** enter ' // trim(subroutine_name) // " [Processor ", this_image(), "]"
       
            if (setting%Profile%useYN) call util_profiler_start (pfc_init_bc)
        !%---------------------------------------------------------------------

        !% --- set the key values to undefinedKey
        call util_key_default_bc()

        !% --- Set all to null with fetch to 1 and upper index to 0
        if (N_flowBC > 0) then
            BC%flowI = nullvalueI
            BC%flowR = nullvalueR
            BC%flowTimeseries = nullValueR
            BC%flowR(:, br_timeInterval) = abs(nullvalueR)  !% ensure positive
            BC%flowI(:,bi_fetch) = 1
            BC%flowI(:,bi_TS_upper_idx) = 0  !% latest position of upper bound in flow table
        end if
        if (N_headBC > 0) then
            BC%headI = nullvalueI
            BC%headTimeseries = nullValueR
            BC%headR(:, br_timeInterval) = abs(nullvalueR)  !% ensure positive
            BC%headI(:,bi_fetch) = 1
            BC%headI(:,bi_TS_upper_idx) = 0
        end if

        !% --- Initialize Inflow BCs
        if (N_flowBC > 0) then
            do ii = 1, N_flowBC
                nidx  = node%P%have_flowBC(ii)
                ntype = node%I(nidx, ni_node_type)

                !% Handle Inflow BCs (BCup and BClat only)
                if (node%YN(nidx, nYN_has_extInflow) .or. node%YN(nidx, nYN_has_dwfInflow)) then

                    BC%flowI(ii, bi_node_idx) = nidx
                    BC%flowI(ii, bi_idx)      = ii
                    BC%flowYN(ii,bYN_read_input_series) = .true.
                    BC%flowI(ii, bi_face_idx) = node%I(nidx,ni_face_idx)
                    BC%flowI(ii, bi_elem_idx) = node%I(nidx,ni_elem_idx)

                    !% --- assign category and face index
                    select case (ntype)
                        case (nJm)
                            !% --- standard junction
                            BC%flowI(ii, bi_category) = BClat
                            BC%flowI(ii, bi_face_idx) = nullvalueI
                            BC%flowI(ii, bi_elem_idx) = node%I(nidx,ni_elem_idx)
                        case (nJ1)
                            !% --- dead end without BCup
                            BC%flowI(ii, bi_category) = BClat
                            print *, 'CODE ERROR:'
                            print *, 'CODE NEEDS TESTING: BClat inflow for dead-end nJ1 node has not been tested'
                            call util_crashpoint(5586688)
                        case (nJ2) 
                            !% --- face node (no storage) with lateral inflow into adjacent element
                            BC%flowI(ii, bi_category) = BClat
                        case (nBCup)
                            BC%flowI(ii, bi_category) = BCup
                        case default
                            print *, "Error, BC type can't be an inflow BC for node " // node%Names(nidx)%str
                            call util_crashpoint(739845)
                    end select

                    !% HACK -- Pattern needs checking 
                    !% --- check whether there is a pattern (-1 is no pattern) for this inflow
                    SWMMbasepatType = &
                        interface_get_nodef_attribute(nidx, api_nodef_extInflow_basePat_type)
                    
                    !% check whether there is a time series 
                    !% (-1 is none, >0 is index, API_NULL_VALUE_I is error, which crashes API)
                    SWMMtseriesIdx = &
                        interface_get_nodef_attribute(nidx, api_nodef_extInflow_tSeries)

                    !% --- BC does not have fixed value if its associated with dwfInflow
                    !%     or if extInflow has tseries or pattern
                    BC%flowI(ii, bi_subcategory) = BCQ_tseries
                    
                    if ((SWMMtseriesIdx == -1) .and. (SWMMbasepatType == -1)) then
                        BC%flowI(ii, bi_subcategory) = BCQ_fixed
                    end if

                else
                    print *, "CODE ERROR: unexpected else."
                    print *, "Only nodes with extInflow or dwfInflow can have inflow BC"
                    call util_crashpoint(826549)

                end if
            end do
        end if

        !% --- Initialize Head BCs
        if (N_headBC > 0) then
            do ii = 1, N_headBC
                nidx =  node%P%have_headBC(ii)
                ntype = node%I(nidx, ni_node_type)

                BC%headI(ii, bi_idx) = ii
                BC%headI(ii, bi_node_idx) = nidx
                BC%headI(ii, bi_face_idx) = node%I(nidx, ni_face_idx) 
                BC%headI(ii, bi_elem_idx) = node%I(nidx, ni_elem_idx)

                select case (ntype)
                    case (nBCdn)
                        BC%headI(ii, bi_category) = BCdn
                    case default
                        print *, "USER CONFIGURATION OR POSSIBLE CODE ERROR: a head boundary condition is "
                        print *, "designated on something other than an nBCdn node, which is not allowed"
                        print *, "node index is ",nidx
                        print *, "node name is  ", trim(node%Names(nidx)%str) 
                        if (ntype < (keys_lastplusone-1)) then
                            print *, "node type is ",reverseKey(ntype)
                        else
                            print *, "node type # is invalid: ",ntype
                        end if
                        call util_crashpoint(57635)
                end select

                !% --- get the outfall type
                outfallType = int(interface_get_nodef_attribute(nidx, api_nodef_outfall_type))
                select case (outfallType)
                    case (API_FREE_OUTFALL)
                        !% debug test 20220725brh
                        BC%headI(ii, bi_subcategory) = BCH_free
                        BC%headYN(ii, bYN_read_input_series) = .false.

                    case (API_NORMAL_OUTFALL)
                        !% debug tested 20220729brh
                        BC%headI(ii, bi_subcategory) = BCH_normal
                        BC%headYN(ii, bYN_read_input_series) = .false.

                    case (API_FIXED_OUTFALL) 
                        !% debug tested 20220729brh
                        BC%headI(ii, bi_subcategory) = BCH_fixed
                        BC%headYN(ii, bYN_read_input_series) = .false.

                    case (API_TIDAL_OUTFALL)
                        !% debug tested 20220729brh
                        BC%headI(ii, bi_subcategory) = BCH_tidal
                        BC%headYN(ii, bYN_read_input_series) = .true.

                    case (API_TIMESERIES_OUTFALL)
                        !% debug tested 2020729brh
                        BC%headI(ii, bi_subcategory) = BCH_tseries
                        BC%headYN(ii, bYN_read_input_series) = .true.

                    case default
                        print *, 'CODE ERROR: unexpected case default'
                        call util_crashpoint(33875)
                end select

                !% --- check for a flap gate
                if (interface_get_nodef_attribute(nidx, api_nodef_hasFlapGate) == oneR) then
                    BC%headYN(ii,bYN_hasFlapGate) = .true.
                else
                    BC%headYN(ii,bYN_hasFlapGate) = .false.
                endif

            end do
        end if
    
        !% --- take the first BC step
        call bc_step()

        !% --- exit on crash condition
        if (crashI==1) return

        !% --- create packed arrays of BC data
        call pack_data_BC()

        !%------------------------------------------------------------------
        !% Closing
            if (setting%Profile%useYN) call util_profiler_stop (pfc_init_bc)

            if (setting%Debug%File%initialization)  &
                write(*,"(A,i5,A)") '*** leave ' // trim(subroutine_name) // " [Processor ", this_image(), "]"
    end subroutine init_bc
!%
!%==========================================================================
!%==========================================================================
!%
    subroutine init_uniformtable_array ()
        !%------------------------------------------------------------------
        !% Description:
        !% initializes sectionfactor arrays (depth = f(sectionFactor))
        !% for computing normal depth
        !%------------------------------------------------------------------
        !% Declarations
            integer :: ii,  lastUT_idx    
            character(64) :: subroutine_name = 'init_uniformtable_array'
        !%------------------------------------------------------------------
        
        call util_allocate_uniformtable_array()

        lastUT_idx = 0  !% last used index to uniform table

        !% --- set up uniform tables for section factor and critical flow for head BC locations
        call init_BChead_uniformtable (lastUT_idx)

        !% THIS IS WHERE WE WOULD INSERT ANY OTHER UNIFORM TABLE INITIATIONS
        !% NEW DATA STARTs FROM lastUT_idx+1

        !% --- fill of values for each location
        do ii = 1,size(uniformTableDataR,1)

            !% --- uniformly-distributed section factor
            call init_uniformtabledata_Uvalue(ii,utr_SFmax, utd_SF_uniform)

            !% -- uniformly-distributed critical flow
            call init_uniformtabledata_Uvalue(ii,utr_QcritMax, utd_Qcrit_uniform)
   
            !% --- nonuniform values mapping from section factors
            call init_uniformtabledata_nonUvalue (ii, utd_SF_depth_nonuniform, utd_SF_uniform)
            call init_uniformtabledata_nonUvalue (ii, utd_SF_area_nonuniform,  utd_SF_uniform)
   
            !% --- nonuniform values mapping from critical flow
            call init_uniformtabledata_nonUvalue (ii, utd_Qcrit_depth_nonuniform, utd_Qcrit_uniform)
            call init_uniformtabledata_nonUvalue (ii, utd_Qcrit_area_nonuniform,  utd_Qcrit_uniform)

        end do

    end subroutine init_uniformtable_array    
!%
!%==========================================================================
!%==========================================================================
!%
    subroutine init_BChead_uniformtable (UT_idx)
        !%------------------------------------------------------------------ 
        !% Description
        !% Get the maximum values (no necessarily at full!) that are used
        !% for normalizing the uniform tables that are lookup by SF or Depth
        !% UT_idx is the last uniform table index used, which is incremented
        !% as more table data is added
        !% NOTE: see init_uniformtable_array for the actual table values
        !%------------------------------------------------------------------ 
        !% Declarations
            integer, intent (inout) :: UT_idx
            integer, pointer        :: eIdx
            integer                 :: ii, jj
            real(8), pointer        :: grav
            real(8)                 :: sf, thisDepth, deltaD, depthTol
            character(64)           :: subroutine_name = 'init_BChead_uniformtable'
        !%------------------------------------------------------------------ 
        !% Aliases
            grav         => setting%Constant%gravity
        !%------------------------------------------------------------------ 
        !% --- return if there are no head BC
        if (N_headBC < 1) return

        do ii = 1,N_headBC

            !% --- increment over the last-used uniform table index
            UT_idx = UT_idx + 1

            !% --- the element index for the element upstream of the BC
            eIdx => BC%headI(ii, bi_elem_idx)

            !% --- store indexes
            uniformTableI(UT_idx,uti_idx)        = UT_idx  !% self store
            uniformTableI(UT_idx,uti_elem_idx)   = eIdx    !% element lcoation
            uniformTableI(UT_idx,uti_BChead_idx) = ii      !% BC head index
            BC%headI     (ii    ,bi_UTidx)       = UT_idx  !% ensure BC head knows the UT index

            !% --- store the maximum depths and areas for the location
            uniformTableR(UT_idx,utr_DepthMax) =  elemR(eIdx,er_FullDepth)
            uniformTableR(UT_idx,utr_AreaMax)  =  elemR(eIdx,er_FullArea)

            !% --- maximum Qcrit flow is where Fr = 1 or Q = A sqrt(gH)
            uniformTableR(UT_idx,utr_QcritMax)  &
                =   uniformTableR(UT_idx,utr_AreaMax) &
                    * sqrt(grav * uniformTableR(UT_idx,utr_DepthMax))

            !% --- get max value of SectionFactor by stepping through cross-section
            !%     this allows us to deal with slight non-monotonic behavior in nearly full conduits
            thisDepth = zeroR
            deltaD = uniformTableR(UT_idx,utr_DepthMax) / onethousandR
            uniformTableR(UT_idx,utr_SFmax)    = zeroR
            
            !% --- include a depth tolerance to prevent round-off from
            !%     creating a step larger than the max depth
            depthTol = deltaD / tenR
            jj=0
            !% --- cycle through all the depths to find the maximum section factor
            do while (thisdepth .le. (uniformTableR(UT_idx,utr_DepthMax)-depthTol))
                thisDepth = thisDepth + deltaD

                !% --- section factor at this depth
                sf = geo_sectionfactor_from_depth_singular (eIdx, thisDepth, setting%ZeroValue%Area, setting%ZeroValue%Depth)

                !% --- check if this is the max sf thus far
                uniformTableR(UT_idx,utr_SFmax)    = max(uniformTableR(UT_idx,utr_SFmax),sf)

            end do
        end do

    end subroutine init_BChead_uniformtable
!%
!%==========================================================================
!%==========================================================================
!%  
    subroutine init_uniformtabledata_nonUvalue ( &
        UT_idx,     &  ! index of the uniform table
        utd_nonU,   &  ! slice in uniformTableDataR where nonuniform data are stored
        utd_uniform &  ! slice in uniformTableDataR where corresponding uniform data are stored
        )    
        !%------------------------------------------------------------------ 
        !% Description
        !% initializes a non-uniform value in the uniformTableDataR array
        !%------------------------------------------------------------------ 
        !% Declarations
            integer, intent (in) :: UT_idx, utd_nonU, utd_uniform
            integer              :: Utype, NUtype, jj, utr_max
            integer, pointer     :: eIdx
            real(8), pointer     ::  grav
            real(8)  :: thisUvalue, deltaDepth, deltaUvalue, errorU
            real(8)  :: testUvalue, testDepth, testArea, testPerimeter
            real(8)  :: oldtestUvalue, oldtestDepth, oldtestArea, oldtestPerimeter
            real(8)  :: thisDepth, thisArea
            real(8), parameter :: uTol = 1.d-3
            logical :: isIncreasing
            character(64) :: subroutine_name = 'init_uniformtabledata_nonUvalue'
        !%------------------------------------------------------------------ 
        !% Aliases
            eIdx => uniformTableI(UT_idx,uti_elem_idx)  ! element index
            grav => setting%Constant%gravity
        !%------------------------------------------------------------------ 
        !% --- set the type for the nonuniform data
        !%     must be consistent with type of max data
        !%     must be consistent with a utd_... index,
        select case (utd_nonU)
            case (utd_SF_depth_nonuniform, utd_Qcrit_depth_nonuniform)
                    !print *, 'nonuniform depth'
                NUtype = DepthData
            case (utd_SF_area_nonuniform, utd_Qcrit_area_nonuniform)
                    !print *, 'nonuniform area'
                NUtype = AreaData
            case default
                print *, 'CODE ERROR: unexpected case default'
                call util_crashpoint(6629873)
        end select
    
        !% set the type for the uniform data -- must be a utd_... index
        select case (utd_uniform)
            case (utd_SF_uniform)
                    !print *, 'uniform section factor'
                Utype = SectionFactorData
                utr_max = utr_SFmax
            case (utd_Qcrit_uniform)
                    !print *, 'uniform Qcritical'
                Utype = QcriticalData
                utr_max = utr_QcritMax
            case default
                print *, 'CODE ERROR: unexpected case default'
                call util_crashpoint(3609433)
        end select

        !% --- get the uniform data delta
        deltaUvalue = uniformTableR(UT_idx,utr_max) /  real((N_uniformTableData_items-1),8)
        
        !% --- Get delta step for stepping through the non-uniform computation
        !%     looking for at least 3 digits of precision in cycling through nonuniform
        !%     values
        !%     Note: We ALWAYS step through in depth
        deltaDepth = uniformTableR(UT_idx,utr_DepthMax) / real(1000*(N_uniformTableData_items-1),8)
        if (deltaDepth < setting%Eps%Machine) then
            print *, 'USER CONFIGURATION OR POSSIBLE CODE ERROR: too small of a depth step in ',trim(subroutine_name)
            call util_crashpoint(71119873)
        end if

        testUvalue    = zeroR
        testDepth     = zeroR
        testArea      = zeroR
        testPerimeter = zeroR

        !% --- initialization: store all zeros for the first table items
        uniformTableDataR(UT_idx,1,utd_nonU) = zeroR

        !% --- retain zeros as the first table items, so start at column 2.
        do jj = 2, N_uniformTableData_items
            !% --- increment to the next value of the uniform data (unnormalize)
            thisUvalue = uniformTableDataR(UT_idx,jj,utd_uniform) * uniformTableR(UT_idx,utr_max)

            !% --- iterate to find depth that provides uniform value just below and
            !%     just above the target (thisUvalue)
            isIncreasing = .true.
            do while ((testUvalue < thisUvalue) &
                     .and. (testDepth + deltaDepth .le. elemR(eIdx,er_FullDepth)) &
                     .and. isIncreasing)

                !% --- store the previous (low) guess
                oldtestUvalue    = testUvalue
                oldtestDepth     = testDepth
                oldtestArea      = testArea
                oldtestPerimeter = testPerimeter
                !% --- increment the test depth
                testDepth     = testDepth + deltaDepth
                testArea      = geo_area_from_depth_singular (eIdx, testDepth, zeroR)
                !% --- compute values for incremented depth
                select case (Utype)
                    case (SectionFactorData)
                        testUvalue    = geo_sectionfactor_from_depth_singular (eIdx, testDepth, zeroR, deltaDepth / twoR)
                    case (QcriticalData)
                        testUvalue    = geo_Qcritical_from_depth_singular (eIdx, testDepth, zeroR)
                    case default
                        print *, 'CODE ERROR: unexpected case default'
                        call util_crashpoint(608723)
                end select

                !% --- for monotonic, exit will be when testUvalue >= thisUvalue
                !%     as soon as non-monotonic is found, the remainder of the
                !%     array uses the final depth value
                if (oldtestUvalue > testUvalue) isIncreasing = .false.

            end do

            !%--- get the best estimate of the value of the Depth at thisUvalue
            if (testUvalue .eq. thisUvalue) then
                thisDepth = testDepth
                thisArea  = testArea
            elseif (testUvalue < thisUvalue) then
                !% --- exited on depth exceeding max or non-monotonic, so use last values
                thisDepth  =  testDepth
                thisArea   =  testArea
            else
                !% --- interpolate across the two available values that bracket thisUvalue
                thisDepth  = oldtestDepth  +        deltaDepth            *  (thisUvalue - oldtestUvalue) / deltaUvalue
                thisArea   = oldtestArea   + (testArea  - oldtestArea)    *  (thisUvalue - oldtestUvalue) / deltaUvalue
            endif

            !% --- store the table data (normalized)   
            select case (NUtype)
                case (DepthData) 
                    uniformTableDataR(UT_idx,jj,utd_nonU) = thisDepth / uniformTableR(UT_idx,utr_DepthMax)
                case (AreaData)
                    uniformTableDataR(UT_idx,jj,utd_nonU) = thisArea  / uniformTableR(UT_idx,utr_AreaMax)
                case default
                    print *, 'CODE ERROR: unexpected case default'
                    call util_crashpoint(2398542)
            end select

            !% --- final check for this item
            select case (Utype)
                case (SectionFactorData)
                    ! print*, '**************************************'
                    ! print*, thisDepth, 'thisDepth'
                    testUvalue    = geo_sectionfactor_from_depth_singular (eIdx, thisDepth, setting%ZeroValue%Area, setting%ZeroValue%Depth)
                case (QcriticalData)
                    testUvalue    = geo_Qcritical_from_depth_singular (eIdx, thisDepth, ZeroR)
                case default
                    print *, 'CODE ERROR: unexpected case default'
                    call util_crashpoint(79981783)
            end select
            !% --- relative error
            errorU = abs((thisUvalue - testUvalue) / uniformTableR(UT_idx,utr_max))

            if (errorU > uTol) then
                print *, 'CODE ERROR in geometry processing for uniform table.'
                print *, 'tolerance setting is ',uTol
                print *, 'relative error is ',errorU
                call util_crashpoint(698731)
            end if
        end do

    end subroutine init_uniformtabledata_nonUvalue
!%
!%==========================================================================
!%==========================================================================
!%    
    subroutine init_uniformtabledata_Uvalue ( &
         UT_idx,    &  ! index of the uniform table
         utr_max,   &  ! column in uniformTableR where max uniform value is stored
         utd_uniform & ! slice in uniformTableDataR where uniform data are stored
        )
        !%------------------------------------------------------------------ 
        !% Description:
        !% computes and stores a normalized uniform data set in uniformTableDataR
        !% Note that if the minimum of the data is not equal to zero, the data
        !% is offset by the minimum so that the normalized uniform data always
        !% is from zero to one.
        !%------------------------------------------------------------------ 
        !% Declarations
            integer, intent(in) :: UT_idx, utr_max, utd_uniform
            real(8), pointer :: uniformMax
            real(8)          :: thisValue, normDelta
            integer          :: jj
            character(64)    :: subroutine_name = 'init_uniformtabledata_Uvalue'
        !%------------------------------------------------------------------ 

        !% --- maximum and mininum values of the uniform data
        uniformMax => uniformTableR(UT_idx,utr_max)

        !% --- step sizes in the uniform table
        normDelta = uniformMax / real(N_uniformTableData_items-1,8)

        !% --- store the zero as starting point for normalized table
        uniformTableDataR(UT_idx,1,utd_uniform) = zeroR
        thisValue = zeroR

        !% --- retain zeros as the first table items, so start at column 2.
        do jj = 2, N_uniformTableData_items
              !% --- increment to the next value of the uniform data
            thisValue = thisValue + normDelta
            !% --- store the table data (normalized)    
            uniformTableDataR(UT_idx,jj,utd_uniform) = thisValue / uniformMax     

        end do

    end subroutine init_uniformtabledata_Uvalue
!%
!%==========================================================================
!%==========================================================================
!%
    subroutine init_IC_bottom_slope ()
        !%------------------------------------------------------------------ 
        !% Description:
        !% computes the bottom slope of all channel and conduit elements
        !%------------------------------------------------------------------
        !% Declarations:
            integer, pointer :: npack, thisP(:), fup(:), fdn(:), Fidx
            integer          :: thisCol, mm, ii, JBidx, Aidx, Ci
            real(8), pointer :: slope(:), length(:), fZbottom(:)
        !%------------------------------------------------------------------
        !% Aliases:
            thisCol = ep_CC
            npack   => npack_elemP(thisCol)
            if (npack < 1) return
            thisP   => elemP(1:npack,thisCol)
            fup     => elemI(:,ei_Mface_uL)
            fdn     => elemI(:,ei_Mface_dL)
            slope   => elemR(:,er_BottomSlope)
            length  => elemR(:,er_Length)
            fZbottom => faceR(:,fr_Zbottom)
        !%------------------------------------------------------------------
        
        slope(thisP) =  (fZbottom(fup(thisP)) - fZbottom(fdn(thisP))) / length(thisP)

        !% --- check for slopes that are too small
        where (abs(slope(thisP)) < setting%ZeroValue%Slope)
            slope(thisP) = sign(setting%ZeroValue%Slope,slope(thisP))
        endwhere

        !% --- initialize bottom slope for JB
        !%     cycle through to handle connected images
        do mm=1,N_elem(this_image())
            if (elemI(mm,ei_elementType) == JM) then
                !% -- upstream branches
                do ii=1,max_branch_per_node,2
                    JBidx = mm+ii
                    if (elemSI(JBidx,esi_JunctionBranch_Exists) == oneI) then 
                        Fidx => elemI(JBidx,ei_MFace_uL)
                        if (elemYN(JBidx,eYN_isBoundary_up)) then
                            Ci   = faceI(Fidx,fi_Connected_image)
                            Aidx = faceI(Fidx,fi_GhostElem_uL)
                        else
                            Ci   = this_image()
                            Aidx = faceI(Fidx,fi_Melem_uL)
                        end if
                        !% --- branch inherits slope of adjacent branch
                        elemR(JBidx,er_BottomSlope) = elemR(Aidx,er_BottomSlope)[Ci]  
                    else 
                        !% no action
                    end if
                end do

                !% --- downstream branches
                do ii=2,max_branch_per_node,2
                    JBidx = mm+ii
                    if (elemSI(JBidx,esi_JunctionBranch_Exists) == oneI) then 
                        Fidx => elemI(JBidx,ei_MFace_dL)
                        if (elemYN(JBidx,eYN_isBoundary_dn)) then
                            Ci   = faceI(Fidx,fi_Connected_image)
                            Aidx = faceI(Fidx,fi_GhostElem_dL)
                        else
                            Ci   = this_image()
                            Aidx = faceI(Fidx,fi_Melem_dL)
                        end if
                        !% --- branch inherits slope of adjacent branch
                        elemR(JBidx,er_BottomSlope) = elemR(Aidx,er_BottomSlope)[Ci]  
                    else 
                        !% no action
                    end if
                end do
            end if
        end do


        !%------------------------------------------------------------------
    end subroutine init_IC_bottom_slope    
!%
!%==========================================================================
!%==========================================================================
!%
    subroutine init_IC_ZeroValues_nondepth ()
        !%------------------------------------------------------------------
        !% Description:
        !% ensures consistent initialization of zero values. 
        !% The ZeroValue%Depth must already be set
        !%------------------------------------------------------------------
        !% Declarations
            real(8), pointer :: area0, topwidth0, volume0, depth0, slope0, lengthNominal
            integer, pointer :: Npack, thisP, allP(:)
            integer, pointer :: elemPGx(:,:), npack_elemPGx(:), col_elemPGx(:)
            integer :: ii
            real(8) :: volumeIncrease, volume0a
        !%------------------------------------------------------------------
        !% Aliases
            area0     => setting%ZeroValue%Area
            topwidth0 => setting%ZeroValue%Topwidth
            volume0   => setting%ZeroValue%Volume
            depth0    => setting%ZeroValue%Depth  !% already set
            slope0    => setting%ZeroValue%Slope
            lengthNominal => setting%Discretization%NominalElemLength

            !% --- used for computing depth by type
            elemPGx                => elemPGetm(:,:)
            npack_elemPGx          => npack_elemPGetm(:)
            col_elemPGx            => col_elemPGetm(:)

        !%------------------------------------------------------------------
        if (.not. setting%ZeroValue%UseZeroValues) return

        !% --- depth zero is used as set by json file
        if (depth0 .le. onethousandR * setting%Eps%Machine) then
            print *, 'USER CONFIGURATION ERROR: setting.ZeroValue.Depth is too small '
            print *, 'selected value is   ',depth0
            print *, 'minimum required is ', onethousandR * setting%Eps%Machine
            call util_crashpoint(798523)
            return
        end if

        !% --- slope zero is used as set by json file
        if (slope0 .le. onethousandR *setting%Eps%Machine) then
            print *, 'USER CONFIGURATION ERROR: setting.ZeroValue.Slope is too small '
            print *, 'selected value is   ',slope0
            print *, 'minimum required is ', onethousandR * setting%Eps%Machine
            call util_crashpoint(7985237)
            return
        end if

        !% --- cycle through to set ZeroValues consistent with depth
        !%     use the set of all time-marching elements
        Npack => npack_elemP(ep_CCJM)
        if (Npack > 0) then
            !% --- temporary store of initial depth and replace with zero depth
            elemR(:,er_Temp04) = elemR(:,er_Depth)
            elemR(:,er_Depth)  = depth0 * 0.99d0

            do ii=1,Npack
                thisP => elemP(ii,ep_CCJM)
                select case (elemI(thisP,ei_elementType))
                case (CC)
                    !% temporary store a values for zero depth
                    elemR(thisP,er_Temp01) = geo_topwidth_from_depth_singular (thisP, depth0, zeroR)
                    elemR(thisP,er_Temp02) = geo_area_from_depth_singular     (thisP, depth0, zeroR) 
                    !% volume is area * length
                    elemR(thisP,er_Temp03) = elemR(thisP,er_Temp02) * elemR(thisP,er_Length)
                case (JM)
                    !% topwidth and area are ignored for JM
                    elemR(thisP,er_Temp01) = abs(nullvalueR)
                    elemR(thisP,er_Temp02) = abs(nullvalueR)
                    !% HACK DOES NOT INCLUDE SURCHARGE VOLUME IN SLOT
                    elemR(thisP,er_Temp03) = storage_volume_from_depth_singular(thisP,depth0)
                case default
                    print *, 'CODE ERROR: unexpected case default'
                    print *, 'element type not handeled for type # ',elemI(thisP,ei_elementType)
                    print *, 'at element index ',thisP
                    print *, trim(reverseKey(elemI(thisP,ei_elementType)))
                    call util_crashpoint(6629873)
                end select
                            
            end do

            !% --- get the minimum values, use 1/2 to ensure
            !%     that a zerovalue for depth will have a larger
            !%     value of topwidth, area, and volume than the
            !%     zerovalues of the respective terms
            allP => elemP(1:Npack,ep_CCJM)

            topwidth0 = minval( elemR(allP,er_Temp01)) * onehalfR
            area0     = minval( elemR(allP,er_Temp02)) * onehalfR
            volume0   = minval( elemR(allP,er_Temp03)) * onehalfR

            !% --- smallest topwidth should be larger than smallest depth
            if (topwidth0 < depth0) then 
                topwidth0 = onehundredR * depth0
            endif

            !% --- excessively small areas can cause division problems
            if (area0 < depth0 * topwidth0) then 
                area0 = depth0 * topwidth0
            end if

            !% Ensure zero values are not too small
            if (topwidth0 .le. setting%Eps%Machine) then
                topwidth0 = onethousandR * setting%Eps%Machine
            end if

            if (area0 .le. setting%Eps%Machine) then
                area0 = onethousandR * setting%Eps%Machine
            end if

            if (volume0 .le. setting%Eps%Machine) then
                volume0 = onethousandR * setting%Eps%Machine
            end if

            !% --- checking scale consistency
            topwidth0 = max(topwidth0, area0 / depth0)
            volume0   = min(volume0, area0 * setting%Discretization%NominalElemLength)

            !% --- reset temporary arrays used above
            elemR(:,er_Temp01) = nullvalueR
            elemR(:,er_Temp02) = nullvalueR
            elemR(:,er_Temp03) = nullvalueR
            
            !% --- temporary store of original volume and
            !%     overwrite with volume0
            elemR(:,er_Temp03) = elemR(:,er_Volume)
            elemR(:,er_Volume) = volume0

            !% --- temporary store of original 
            elemR(:,er_Temp02) = elemR(:,er_Area)
        
            !% --- check the predicted depth0 from volume0--------------------------------
            !%     Goal is to ensure that D = f(V) returns D < D0 when V = V0
            !% --- store the base level volume0
            volume0a = volume0
            !% --- get the depth predicted from volume0 -- output stored in elemR(:,er_Depth)    
            call geo_depth_from_volume_by_type_allCC (elemPGetm, npack_elemPGetm, col_elemPGetm)

            !% --- cycle through elements to ensure that depth0 obtained from volume0
            !%     is smaller than the volume obtained by from depth0
            !%     If volume0 returns a depth larger than depth0, then reset volume0
            do ii = 1,N_elem(1)
                if (elemR(ii,er_Depth) > depth0) then
                    !% --- depth for volume0 is larger than depth0
                    volumeIncrease = (elemR(ii,er_Depth) - depth0) * elemR(ii,er_Topwidth) * elemR(ii,er_Length)
                    volume0 = min(volume0, min(volume0a - volumeIncrease, onehundredR*setting%Eps%Machine) )
                end if
            end do

            !% --- reset the depth from depth0 to IC value
            elemR(:,er_Depth) = elemR(:,er_Temp04)

            !% --- reset the volume from volume0 to IC value
            elemR(:,er_Volume) = elemR(:,er_Temp03)

            elemR(:,er_Temp03) = nullvalueR
            elemR(:,er_Temp04) = nullvalueR
 
        else
            print *, 'CODE ERROR, unexpected else -- no time-marching elements found '
            call util_crashpoint(398733)
        end if

        if (depth0 < setting%Eps%Machine) then
            print *, depth0
            print *, 'CODE ERROR, setting%ZeroValue%Depth is too small'
            call util_crashpoint(39870951)

        end if

        if (topwidth0 < setting%Eps%Machine) then
            print *, topwidth0
            print *, 'CODE ERROR, setting%ZeroValue%TopWidth is too small' 
            call util_crashpoint(39870952)
        end if

        if (area0 < setting%Eps%Machine) then
            print *, area0
            print *, 'CODE ERROR, setting%ZeroValue%Area is too small'
            call util_crashpoint(93764)
        end if

        if (volume0 < setting%Eps%Machine) then
            print *, volume0
            print *, 'CODE ERROR, setting%ZeroValue%Volume is too small'
            call util_crashpoint(77395)
        end if

    end subroutine init_IC_ZeroValues_nondepth
!%
!%==========================================================================
!%==========================================================================
!%
    real(8) function init_IC_limited_fulldepth (thisDepth, thisLink) result(outDepth)
        !%------------------------------------------------------------------
        !% Description:
        !% Checks the input full depth and applies limiter (if needed)
        !% Note this should only be called for open-channel geometries
        !% This should NOT be applied to transect geometries.
        !%------------------------------------------------------------------  
        !% Declarations:
            integer, intent(in) :: thisLink
            real(8), intent(in) :: thisDepth
        !%------------------------------------------------------------------  

        if (setting%Link%OpenChannelLimitDepthYN) then 
            !% --- limit the output Depth
            outDepth = min(thisDepth, setting%Link%OpenChannelFullDepth)
        else
            if (thisDepth .eq. nullvalueR) then 
                print *, 'USER CONFIGURATOIN ERROR: Unexpected initialization error: '
                print *, 'The maximum depth in link # ',thisLink
                print *, 'is set to the nullvalueR ',nullvalueR
                print *, 'Problem in SWMM link name ',trim(link%Names(thisLink)%str)
                call util_crashpoint(66987233)
            else
                outDepth = thisDepth
            end if
        end if

    end function init_IC_limited_fulldepth
!%
!%==========================================================================
!%==========================================================================
!%
    subroutine init_IC_ponding_errorcheck ()
        !%------------------------------------------------------------------
        !% Description
        !% Checks overall area scale of ponding. Too small of area will
        !% cause oscillations
        !%------------------------------------------------------------------
        !% Declarations
            integer, pointer      :: Npack, thisJM(:)
            integer               :: mm, JMidx
            integer, dimension(1) :: JMar

            real(8)               :: AreaStore, VolStore, maxDepth
            real(8)               :: PondLength, PondAreaMin
            real(8), pointer      :: ScaleFactor
        !%------------------------------------------------------------------
        !% Preliminaries:
            Npack => npack_elemP(ep_JM)
            if (Npack < 1) return
        !%------------------------------------------------------------------
        !% Aliases
            ScaleFactor => setting%Junction%PondingScaleFactor
            thisJM      => elemP(1:Npack,ep_JM)
        !%------------------------------------------------------------------
        !% --- Cycle through the JM junctions
        do mm=1,Npack 
            !% --- single unit array for argument to storage_plan_area()
            JMar(1) = thisJM(mm)
            JMidx   = thisJM(mm)

            !% --- zero ponded area junctions cannot pond, so no error check is needed
            if (elemSR(JMidx,esr_JunctionMain_PondedArea) == zeroR) cycle

            !% --- baseline ponding length is ScaleFactor times the length scale of the storage/junction
            select case (elemSI(JMidx,esi_JunctionMain_Type))

                case (NoStorage)
                    print *, 'CODE ERROR: NoStorage not implemented'
                    call util_crashpoint(6629873)

                case (ImpliedStorage)
                    PondLength = ScaleFactor * sqrt(elemSR(JMidx,esr_Storage_Plan_Area))

                case (TabularStorage, FunctionalStorage)

                    !% --- max depth of the storage unit
                    maxDepth = elemR(JMidx,er_Zcrown) - elemR(JMidx,er_Zbottom)

                    !% --- temporarily store IC volume and storage area
                    VolStore  = elemR (JMidx,er_Volume)
                    AreaStore = elemSR(JMidx,esr_Storage_Plan_Area)

                    !% --- get the max volume at max depth
                    !%     this must be stored in the elemR(JMidx,er_Volume) location
                    !%     for subsequent call to storage_plan_area_from_volume ()
                    elemR(JMidx,er_Volume) =  storage_volume_from_depth_singular (JMidx, maxDepth)

                    !% --- get the storage plan area at maximum volume
                    !%     this alters elemSR(JMidx,esr_Storage_Plan_Area)
                    call storage_plan_area_from_volume (Jmar, 1)

                    !% --- the pond length for this storage depends on length scale at maximum volume
                    PondLength = max(PondLength, ScaleFactor * sqrt(elemSR(JMidx,esr_Storage_Plan_Area)))

                    !% --- return the volume and storage area
                    elemR (JMidx,er_Volume)             = VolStore
                    elemSR(JMidx,esr_Storage_Plan_Area) = AreaStore    

                case default 
                    print *, 'CODE ERROR: Unexpected case default'
            end select

            !% --- minimum area required is a circle of diameter PondLength
            PondAreaMin = setting%Constant%Pi * (PondLength**2) / fourR

            if (elemSR(JMidx,esr_JunctionMain_PondedArea) < PondAreaMin) then 
                print *, ' '
                print *, 'USER CONFIGURATION ERROR'
                print *, 'The user-supplied ponded area for a junction is less than required.'
                print *, 'Junction node index is ',elemI(JMidx,ei_node_Gidx_Bipquick)
                print *, 'Junction name is       ',trim(node%Names(elemI(JMidx,ei_node_Gidx_Bipquick))%str)
                print *, 'User-supplied ponded area is ',elemSR(JMidx,esr_JunctionMain_PondedArea)
                print *, 'Minimum required is          ',PondAreaMin
                print *, 'The minimum required can be adjusted using setting%Junction%PondingScaleFactor'
                print *, 'However, caution is required as as small scale factor can result in oscillating'
                print *, 'behavior during ponding'
                call util_crashpoint(8829874)
            end if

        end do

    end subroutine
!%
!%==========================================================================       
!%==========================================================================
!%
    subroutine init_IC_junction_plan_area ()
        !%------------------------------------------------------------------
        !% Description
        !% Sets the junction plan area for ImpliedStorage junctions based
        !% on topwidth or maxbreadth of connected elements.
        !% NOTE: this is called before arrays are packed!
        !%------------------------------------------------------------------
        !% Declarations
            integer :: mm, ii, JMidx, JBidx, Npack
            integer, dimension(:), allocatable, target :: thisP
            real(8) :: largestBreadth, trialBreadth
        !%------------------------------------------------------------------
        !% Preliminaries
            thisP = pack(elemI(:,ei_Lidx), elemI(:,ei_elementType) == JM)   
            Npack = size(thisP)
        !%------------------------------------------------------------------
        
        do mm=1,Npack 
            JMidx = thisP(mm)

            !% --- only applies to ImpliedStorage junctions
            if (elemSI(JMidx,esi_JunctionMain_Type) .ne. ImpliedStorage) cycle

            !% --- generally the "UseLargeBranchStorageTF" should be true
            if (setting%Junction%PlanArea%UseLargeBranchStorageTF) then
                !% --- get the large breadth to use in an implied storage plan area
                largestBreadth = zeroR
                trialBreadth   = zeroR

                !% --- cycle through each possible branch
                do ii=1,max_branch_per_node
                    JBidx = JMidx+ii
                    if (.not. elemSI(JBidx,esi_JunctionBranch_Exists) == oneI) cycle
                    
                    !% --- check if branch zbottom is below the cutoff for
                    !%     considering large branches (i.e., we neglect overflow branches)

                        !% --- handle closed conduits separate from open
                        select case (elemI(JBidx,ei_geometryType))

                            !% --- closed elements use the maximum breadth
                            case (circular, filled_circular, rectangular_closed, horiz_ellipse, &
                                arch, eggshaped, horseshoe, gothic, catenary, semi_elliptical, &
                                vert_ellipse, basket_handle, mod_basket, semi_circular, custom)
                                
                                if (elemR(JBIdx,er_BreadthMax) == nullvalueR) cycle
                                trialBreadth = elemR(JBidx,er_BreadthMax)
                        
                            !% --- open elements use the breadth at the LargeBranchDepth
                            case (rectangular, trapezoidal, triangular, parabolic, power_function, &
                                rect_triang, rect_round, irregular)

                                !% --- get the topwidth at the  LargeBranchDepth  
                                trialBreadth = geo_topwidth_from_depth_singular                                     &
                                    (JBidx,  setting%Junction%PlanArea%LargeBranchDepth, &
                                    setting%ZeroValue%Topwidth)

                            case default 
                                print *, 'CODE ERROR: unexpected case default'
                                call util_crashpoint(7722444)
                        end select
                        !% --- use the largest breadth connected to this junction
                        largestBreadth = max(largestBreadth,trialBreadth)
                end do

                !% -- create a storage plan area that is 1/2 of a circle of the largest
                !%    branch width, but limit result by the AreaFactorMaximum * AreaMinimum

                if (largestBreadth > zeroR ) then
                    !% --- area based on largest branch cannot be greater than scalefactor * minimum
                    elemSR(JMidx,esr_Storage_Plan_Area)  &
                        = min( (pi  * (largestBreadth**2) / eightR),                &
                            (    setting%Junction%PlanArea%AreaMinimum              &
                                *setting%Junction%PlanArea%AreaFactorMaximum)       &
                            )
                    !% --- area based on largest branch cannot be less than minimum
                    elemSR(JMidx,esr_Storage_Plan_Area)  &
                        = max(elemSR(JMidx,esr_Storage_Plan_Area),setting%Junction%PlanArea%AreaMinimum) 
                else 
                    !% --- if there is no large branch below the LargeBranchMaxDepth
                    elemSR(JMidx,esr_Storage_Plan_Area) = setting%Junction%PlanArea%AreaMinimum
                end if
            else
                !% --- default to the the minimum area
                !%     NOTE: this causes problems if large conduits/channels are connected
                !%     to a small minimum area
                elemSR(JMidx,esr_Storage_Plan_Area) =  setting%Junction%PlanArea%AreaMinimum
            end if

            elemR (JMidx,er_FullVolume)         = elemSR(JMidx,esr_Storage_Plan_Area) * elemR(JMidx, er_FullDepth)
            elemR (JMidx,er_FullArea)           = elemSR(JMidx,esr_Storage_Plan_Area)
            elemR (JMidx,er_BreadthMax)         = sqrt(elemSR(JMidx,esr_Storage_Plan_Area) )
            elemR (JMidx,er_Length)             = sqrt(elemSR(JMidx,esr_Storage_Plan_Area) )
            elemR (JMidx,er_Topwidth)           = sqrt(elemSR(JMidx,esr_Storage_Plan_Area) )
            elemR (JMidx,er_FullTopwidth)       = sqrt(elemSR(JMidx,esr_Storage_Plan_Area) )

            elemR (JMidx,er_Volume)     = elemR(JMidx,er_Depth) * elemSR(JMidx,esr_Storage_Plan_Area) 
            elemR (JMidx,er_Volume_N0)  = elemR(JMidx,er_Volume)
            elemR (JMidx,er_Volume_N1)  = elemR(JMidx,er_Volume)
            elemR (JMidx,er_Area)       = elemR(JMidx,er_Depth) * sqrt(elemSR(JMidx,esr_Storage_Plan_Area))
            elemR (JMidx,er_Topwidth)   = sqrt(elemSR(JMidx,esr_Storage_Plan_Area)) 

        end do

        !%------------------------------------------------------------------
        !% Closing
            !% deallocate the temporary array
            deallocate(thisP)

    end subroutine init_IC_junction_plan_area
!%
!%==========================================================================       
!%==========================================================================
!%
    subroutine init_IC_error_check ()
        !%------------------------------------------------------------------
        !% Description
        !% Configuration error checking
        !%------------------------------------------------------------------
        !% Declarations:
            integer            :: ii 
            integer, pointer   :: fUp, eUp, JMidx
        !%------------------------------------------------------------------
    
        do ii=1,N_elem(this_image())
            !% --- check that type 1 pump has upstream nJm that does NOT have implied storage
            if (elemI(ii,ei_elementType) == pump) then 

                if (elemSI(ii,esi_Pump_SpecificType) == type1_Pump) then 
                    fUp => elemI(ii,ei_Mface_uL)
                    eUp => faceI(fUp,fi_Melem_uL)

                    if (elemI(eUp,ei_elementType) .ne. JB) then 
                        print *, 'CODE ERROR: upstream of a type1 pump should be JB'
                        call util_crashpoint(4429873)
                    else
                        ! print *, elemSI(eUp,esi_JunctionBranch_Main_Index)
                        JMidx => elemSI(eUp,esi_JunctionBranch_Main_Index)
                        if (elemSI(JMidx,esi_JunctionMain_Type) == NoStorage) then 
                            print *, 'USER CONFIGURATION ERROR'
                            print *, 'NoStorage found for Pump Type 1 node.'
                            print *, 'Change node to tabular storage or functional storage, or '
                            print *, 'use setting%Junction%ForceStorage == true to get implied storage'
                            print *, 'link number ',elemI(ii,ei_link_Gidx_SWMM)
                            print *, 'link name   ',trim(link%Names(elemI(ii,ei_link_Gidx_SWMM))%str)
                            call util_crashpoint(788734)
                        else
                            !% upstream element of pump has defined storage
                        end if
                    end if
                end if
            end if
        end do

    end subroutine  init_IC_error_check
!%
!%==========================================================================    
!% END MODULE
!%==========================================================================
!%
end module initial_condition<|MERGE_RESOLUTION|>--- conflicted
+++ resolved
@@ -198,13 +198,8 @@
         call init_IC_set_zero_lateral_inflow ()
 
         !% --- update time marching type
-<<<<<<< HEAD
-        if ((setting%Output%Verbose) .and. (this_image() == 1)) print *, 'begin init_IC_solver_select '
+        !if ((setting%Output%Verbose) .and. (this_image() == 1)) print *, 'begin init_IC_solver_select '
         call init_IC_solver_select ()
-=======
-        !if ((setting%Output%Verbose) .and. (this_image() == 1)) print *, 'begin init_IC_solver_select '
-        call init_IC_solver_select (whichSolver)
->>>>>>> 75f636d5
        
         !% --- set up all the static packs and masks
         !if ((setting%Output%Verbose) .and. (this_image() == 1)) print *, 'begin pack_mask arrays_all'
