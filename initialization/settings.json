--- conflicted
+++ resolved
@@ -120,11 +120,7 @@
         "File" : {
             "dynamic_array" : false,
             "tables" : false,
-<<<<<<< HEAD
-            "allocate_storage" : true,
-=======
             "allocate_storage" : false,
->>>>>>> ed644b10
             "initialization" : false,
             "interface" : false,
             "partitioning" : false,
