--- conflicted
+++ resolved
@@ -79,14 +79,10 @@
 
         !% update the initial condition in all diagnostic elements
         call diagnostic_toplevel()
-<<<<<<< HEAD
 
         !% set small volume values in elements
         call init_IC_set_SmallVolumes ()
 
-=======
-        
->>>>>>> 00f6e3f3
         if (setting%Debug%File%initial_condition) then
             !% only using the first processor to print results
             if (this_image() == 1) then
