!
!% module network_define
!
!% Handles relationship between coarse link-node network and high-resolution
!% element-face network. This module defines all the indexes and mappings
!
!% Sazzad Sharior 06/01/2021
!
!==========================================================================
!
module network_define
    !
    use interface
    use utility_allocate
    use discretization
    use define_indexes
    use define_keys
    use define_globals
    use define_settings
    use utility_profiler

    implicit none

    private

    public :: network_define_toplevel

contains
!%
!%==========================================================================
!% PUBLIC
!%==========================================================================
!%
    subroutine network_define_toplevel ()
        !%------------------------------------------------------------------
        !% Description:
        !% Initializes a element-face network from a link-node network.
        !%   Requires network links and nodes before execution
        !%-------------------------------------------------------------------
        !% Declarations:
            integer :: ii, jj
            character(64) :: subroutine_name = 'init_network_define_toplevel'
        !%-------------------------------------------------------------------
        !% Preliminaries:
            if (icrash) return
            if (setting%Debug%File%network_define) &
                write(*,"(A,i5,A)") '*** enter ' // trim(subroutine_name) // " [Processor ", this_image(), "]"
            if (setting%Profile%useYN) call util_profiler_start (pfc_init_network_define_toplevel)
        !--------------------------------------------------------------------
        !% get the slope of each link given the node Z values
        call init_network_linkslope ()

        !% divide the link node networks in elements and faces
        call init_network_datacreate ()

        !% replaces ni_elemface_idx of nJ2 nodes for the upstream elem
        !% of the face associated with the node
        call init_network_update_nj2_elem ()

        !% look for small CC elements in the network and elongates them
        !% to a user defined value
        call init_network_CC_elem_length_adjust ()

        sync all

<<<<<<< HEAD
        !%------------------------------------------------------------------
        !% Closing:
            !% print result
            if (setting%Debug%File%network_define) then
                print*
                print*, '===================================================================' //&
                '==================================================================='
                print*, 'image = ', this_image()
                print*, '.......................Elements...............................'
                print*
                print*, '     ei_Lidx       ei_Gidx     link_BQ    link_SWMM  node_BQ   node_SWMM      Mface_uL    Mface_dL'
                do jj = 1,N_elem(this_image())
                    print *, elemI(jj,ei_Lidx), elemI(jj,ei_Gidx), elemI(jj,ei_link_Gidx_BIPquick), &
                    elemI(jj,ei_link_Gidx_SWMM),elemI(jj,ei_node_Gidx_BIPquick),elemI(jj,ei_node_Gidx_SWMM), &
                    elemI(jj,ei_Mface_uL), elemI(jj,ei_Mface_dL)
                end do
                print*
                print*, '.......................Faces.............................'
                print*, 'a)     fi_Lidx     fi_Gidx    elem_uL     elem_dL   C_image' //&
                '     GElem_up    GElem_dn     node_BQ   node_SWMM    link_BQ   link_SWMM      zbottom'
                do jj = 1,N_face(this_image())
                    print*, faceI(jj,fi_Lidx),faceI(jj,fi_Gidx),faceI(jj,fi_Melem_uL), &
                    faceI(jj,fi_Melem_dL),faceI(jj,fi_Connected_image), faceI(jj,fi_GhostElem_uL),&
                    faceI(jj,fi_GhostElem_dL),faceI(jj,fi_node_idx_BIPquick),faceI(jj, fi_node_idx_SWMM),&
                    faceI(jj,fi_link_idx_BIPquick),faceI(jj,fi_link_idx_SWMM),faceR(jj,fr_Zbottom)
                end do

                ! print*
                ! print*, '.......................Faces..................................'
                ! print*, 'b)     fi_Lidx     fi_BCtype   fYN_isInteriorFace    fYN_isSharedFace'//&
                ! '    fYN_isnull    fYN_isUpGhost    fYN_isDnGhost'
                ! do jj = 1,N_face(this_image())
                !     print*, faceI(jj,fi_Lidx),' ',faceI(jj,fi_BCtype),&
                !     '           ',faceYN(jj,fYN_isInteriorFace), &
                !     '                    ',faceYN(jj,fYN_isSharedFace), &
                !     '              ',faceYN(jj,fYN_isnull), &
                !     '            ',faceYN(jj,fYN_isUpGhost), &
                !     '              ',faceYN(jj,fYN_isDnGhost)
                ! end do
                print*, '===================================================================' //&
                '==================================================================='
                print*
                ! call execute_command_line('')
            end if

            ! do jj = 1,N_elem(this_image())
            !     print *, jj &
            !         !, elemI(jj,ei_Lidx) &
            !         !, elemI(jj,ei_Gidx) &
            !         !, elemI(jj,ei_link_Gidx_BIPquick) &
            !         , elemI(jj,ei_link_Gidx_SWMM) &
            !         !, elemI(jj,ei_node_Gidx_BIPquick) &
            !         , elemI(jj,ei_node_Gidx_SWMM) !&
            !         !, elemI(jj,ei_Mface_uL) &
            !         !, elemI(jj,ei_Mface_dL)
            ! end do
            !     stop 598706

            if (setting%Profile%useYN) call util_profiler_stop (pfc_init_network_define_toplevel)

            if (setting%Debug%File%network_define) &
                write(*,"(A,i5,A)") '*** leave ' // trim(subroutine_name) // " [Processor ", this_image(), "]"
    end subroutine network_define_toplevel
!%
!%==========================================================================
!% PRIVATE
!%==========================================================================
!%
=======
        !% print result
        if (setting%Debug%File%network_define) then
            print*
            print*, '===================================================================' //&
            '==================================================================='
            print*, 'image = ', this_image()
            print*, '.......................Elements...............................'
            print*
            print*, 'a)   ei_Lidx       ei_Gidx     link_BQ    link_SWMM  node_BQ   node_SWMM'
            do jj = 1,N_elem(this_image())
                print*, elemI(jj,ei_Lidx), elemI(jj,ei_Gidx), elemI(jj,ei_link_Gidx_BIPquick), &
                elemI(jj,ei_link_Gidx_SWMM),elemI(jj,ei_node_Gidx_BIPquick),elemI(jj,ei_node_Gidx_SWMM)
            end do
            print*
            print*, 'b)   ei_Lidx      ei_Type      Mface_uL    Mface_dL     elem_length     Zbottom'
            do jj = 1,N_elem(this_image())
                print*, elemI(jj,ei_Lidx), elemI(jj,ei_elementType), elemI(jj,ei_Mface_uL), elemI(jj,ei_Mface_dL), &
                elemR(jj,er_Length), elemR(jj,er_Zbottom)
            end do
            print*, '.......................Faces.............................'
            print*, 'c)     fi_Lidx     fi_Gidx    elem_uL     elem_dL   C_image'
            do jj = 1,N_face(this_image())
                print*, faceI(jj,fi_Lidx),faceI(jj,fi_Gidx),faceI(jj,fi_Melem_uL), &
                faceI(jj,fi_Melem_dL),faceI(jj,fi_Connected_image)
            end do
            print*
            print*, 'd)     fi_Lidx     GElem_up    GElem_dn     node_BQ   node_SWMM    link_BQ   link_SWMM'
            do jj = 1,N_face(this_image())
                print*, faceI(jj,fi_Lidx),faceI(jj,fi_GhostElem_uL),&
                faceI(jj,fi_GhostElem_dL),faceI(jj,fi_node_idx_BIPquick),faceI(jj, fi_node_idx_SWMM),&
                faceI(jj,fi_link_idx_BIPquick),faceI(jj,fi_link_idx_SWMM)
            end do

            ! print*
            ! print*, '.......................Faces..................................'
            ! print*, 'e)     fi_Lidx     fi_BCtype   fYN_isInteriorFace    fYN_isSharedFace'//&
            ! '    fYN_isnull    fYN_isUpGhost    fYN_isDnGhost'
            ! do jj = 1,N_face(this_image())
            !     print*, faceI(jj,fi_Lidx),' ',faceI(jj,fi_BCtype),&
            !     '           ',faceYN(jj,fYN_isInteriorFace), &
            !     '                    ',faceYN(jj,fYN_isSharedFace), &
            !     '              ',faceYN(jj,fYN_isnull), &
            !     '            ',faceYN(jj,fYN_isUpGhost), &
            !     '              ',faceYN(jj,fYN_isDnGhost)
            ! end do
            print*, '===================================================================' //&
            '==================================================================='
            print*
            call execute_command_line('')
        end if

        if (setting%Profile%YN) call util_profiler_stop (pfc_init_network_define_toplevel)

        if (setting%Debug%File%network_define) &
        write(*,"(A,i5,A)") '*** leave ' // trim(subroutine_name) // " [Processor ", this_image(), "]"
    end subroutine init_network_define_toplevel
!
!==========================================================================
! PRIVATE
!==========================================================================
!
>>>>>>> d7b0755e
    subroutine init_network_update_nj2_elem()
        !%-----------------------------------------------------------------
        !% Description:
        !% For nj2 nodes, assigns the ni_elemface_idx as the element
        !% index that is upstream of the face.
        !% CAUTION: the node%I() is a global (non-coarray) but it is storing
        !% values for ni_elemface_idx that are ONLY correct on the 
        !% image ni_P_image -- on any other image you get a location that is NOT
        !% a correct element or face!
        !%-----------------------------------------------------------------
        !% Declarations:
            integer, allocatable :: nJ2_nodes(:)
            integer              :: N_nJ2_nodes
            character(64) :: subroutine_name = 'init_network_update_nj2_elem'
        !%-----------------------------------------------------------------
        !% Preliminaries
            if (icrash) return
            if (setting%Debug%File%network_define) &
                write(*,"(A,i5,A)") '*** enter ' // trim(subroutine_name) // " [Processor ", this_image(), "]"
        !%-----------------------------------------------------------------
        N_nJ2_nodes = count((node%I(:, ni_node_type) == nJ2) .and. (node%I(:, ni_P_image) == this_image()))

        if (N_nJ2_nodes > 0) then

            nJ2_nodes = pack(node%I(:, ni_idx), (node%I(:, ni_node_type) == nJ2) &
                        .and. (node%I(:, ni_P_image) == this_image()))

            node%I(nJ2_nodes, ni_elemface_idx) = faceI(node%I(nJ2_nodes, ni_elemface_idx), fi_Melem_uL)

        end if

        !%-----------------------------------------------------------------
        !% Closing
        if (setting%Debug%File%network_define) &
            write(*,"(A,i5,A)") '*** leave ' // trim(subroutine_name) // " [Processor ", this_image(), "]"
    end subroutine init_network_update_nj2_elem
!%
!%==========================================================================
!%==========================================================================
!%
    subroutine init_network_linkslope()
        !--------------------------------------------------------------------------
        !
        !% compute the slope across each link
        !
        !--------------------------------------------------------------------------

        character(64) :: subroutine_name = 'init_network_linkslope'

        integer, pointer :: NodeUp, NodeDn, lType
        real(8), pointer :: zUp, zDn, Slope, Length
        integer          :: mm

        !--------------------------------------------------------------------------
        if (icrash) return
        if (setting%Debug%File%network_define) &
            write(*,"(A,i5,A)") '*** enter ' // trim(subroutine_name) // " [Processor ", this_image(), "]"

        do mm = 1, N_link
            !% Inputs
            NodeUp      => link%I(mm,li_Mnode_u)
            NodeDn      => link%I(mm,li_Mnode_d)
            zUp         => node%R(NodeUp,nr_Zbottom)
            zDn         => node%R(NodeDn,nr_Zbottom)
            Length      => link%R(mm,lr_Length)
            lType       => link%I(mm,li_link_type)
            !%-------------------------------------------------------------------------
            !% HACK: Original length is used for slope calculation instead of adjusted
            !% length. Using adjusted lenghts will induce errors in slope calculations
            !% and will distort the original network.
            !%-------------------------------------------------------------------------
            !% Output
            Slope => link%R(mm,lr_Slope)

            if ( (lType == lChannel) .or. (lType == lPipe)) then
                Slope = (zUp - zDn) / Length
            else
                Slope = zeroR
            end if
        end do

        if (setting%Debug%File%network_define) then
            !% provide output for debugging
            print *, subroutine_name,'--------------------------------'
            print *, 'link ID,               Slope,             length'
            do mm=1, N_link
                print *, mm, link%R(mm,lr_Slope), link%R(mm,lr_Length)
            end do
        end if

        if (setting%Debug%File%network_define) &
        write(*,"(A,i5,A)") '*** leave ' // trim(subroutine_name) // " [Processor ", this_image(), "]"

    end subroutine init_network_linkslope
!%
!%==========================================================================
!%==========================================================================
!%
    subroutine init_network_datacreate()
        !%------------------------------------------------------------------
        !% Description:
        !% creates the network of elements and faces from nodes and link
        !%
        !%------------------------------------------------------------------
        !% Declarations
            integer :: ii, image
            integer :: ElemGlobalCounter, FaceGlobalCounter
            integer :: ElemLocalCounter, FacelocalCounter
            integer :: unique_faces
            integer, pointer :: Lidx
            integer, pointer :: NodeUp, NodeDn, NodeUpTyp, NodeDnTyp
            character(64) :: subroutine_name = 'init_network_datacreate'
        !%-------------------------------------------------------------------
        !% Preliminaries    
            if (icrash) return
            if (setting%Debug%File%network_define) &
                write(*,"(A,i5,A)") '*** enter ' // trim(subroutine_name) // " [Processor ", this_image(), "]"
        !%-------------------------------------------------------------------
        !% initializing global element and face index counter
        !% these are added to through the network definition to get the index
        !% space required to define arrays
        ElemGlobalCounter = oneI
        FaceGlobalCounter = zeroI

        !% initializing local element and face index countier
        ElemLocalCounter = oneI
        FacelocalCounter = zeroI

        !% Setting the local image value
        image = this_image()

        !% initialize the global indexes of elements and faces
        call init_network_set_global_indexes &
            (image, ElemGlobalCounter, FaceGlobalCounter)

        !% set the dummy element
        call init_network_set_dummy_elem ()

        !% handle all the links and nodes in a partition
        call init_network_handle_partition &
            (image, ElemLocalCounter, FacelocalCounter, ElemGlobalCounter, FaceGlobalCounter)

        !% finish mapping all the junction branch and faces that were not
        !% handeled in handle_link_nodes subroutine
        call init_network_map_nodes (image)

        !% set interior face logical
        call init_network_set_interior_faceYN ()

        !% shared faces are mapped by copying data from different images
        !% thus a sync all is needed
        sync all

        !% set the same global face idx for shared faces across images
        call init_network_map_shared_faces (image)

        !%------------------------------------------------------------------
        !% Closing
            if (setting%Debug%File%network_define) &
                write(*,"(A,i5,A)") '*** leave ' // trim(subroutine_name) // " [Processor ", this_image(), "]"
    end subroutine init_network_datacreate
!%
!%==========================================================================
!%==========================================================================
!%
    subroutine init_network_set_global_indexes &
        (image, ElemGlobalCounter, FaceGlobalCounter)
        !%------------------------------------------------------------------
        !% Description:
        !% Adds the size of the elements and unique faces on each image
        !% to the global counters.
        !%------------------------------------------------------------------
        !% Declarations:
            integer, intent(in)     :: image
            integer, intent(inout)  :: ElemGlobalCounter, FaceGlobalCounter
            integer                 :: ii
            character(64) :: subroutine_name = 'init_network_set_global_indexes'
        !%------------------------------------------------------------------
        !% Preliminaries
            if (icrash) return
            if (setting%Debug%File%network_define) &
                write(*,"(A,i5,A)") '*** enter ' // trim(subroutine_name) // " [Processor ", this_image(), "]"
        !%------------------------------------------------------------------
        if (image /= 1) then
           do ii=1, image-1
              ElemGlobalCounter = ElemGlobalCounter + N_elem(ii)
              FaceGlobalCounter = FaceGlobalCounter + N_unique_face(ii) + oneI
           end do
        end if

        !%-----------------------------------------------------------------
        !% Closing
            if (setting%Debug%File%network_define) &
              write(*,"(A,i5,A)") '*** leave ' // trim(subroutine_name) // " [Processor ", this_image(), "]"
    end subroutine init_network_set_global_indexes
!%
!%==========================================================================
!%==========================================================================
!%
    subroutine init_network_set_dummy_elem ()
        !%------------------------------------------------------------------
        !% Description:
        !% Creates the indexes for the dummy elements in each of the
        !% elemXX arrays.
        !%-------------------------------------------------------------------
        !% Declarations:
            integer       :: dummyIdx
            character(64) :: subroutine_name = 'init_network_set_dummy_elem'
        !%-------------------------------------------------------------------
        !% Preliminaries   
            if (icrash) return
            if (setting%Debug%File%network_define) &
                write(*,"(A,i5,A)") '*** enter ' // trim(subroutine_name) // " [Processor ", this_image(), "]"
        !%-------------------------------------------------------------------
        !% indexes for the dummy elements
        dummyIdx = max_caf_elem_N + N_dummy_elem

        !% set the elem arrays with dummy values
        elemI(dummyIdx, ei_Lidx)        = dummyIdx
        elemI(dummyIdx,ei_elementType)  = dummy
        elemYN(dummyIdx,eYN_isDummy)    = .true.

        !%-------------------------------------------------------------------
        !% Closing
            if (setting%Debug%File%network_define) &
             write(*,"(A,i5,A)") '*** leave ' // trim(subroutine_name) // " [Processor ", this_image(), "]"
    end subroutine init_network_set_dummy_elem
!%
!%==========================================================================
!%==========================================================================
!%
    subroutine init_network_handle_partition &
        (image, ElemLocalCounter, FaceLocalCounter, ElemGlobalCounter, FaceGlobalCounter)
        !%-------------------------------------------------------------------
        !% Description
        !% Traverse through all the links and nodes in a partition and creates
        !% elements and faces. This subroutine assumes there will be at least
        !% one link in a partition.
        !%--------------------------------------------------------------------
        !% Declarations
            integer, intent(in)     :: image
            integer, intent(inout)  :: ElemLocalCounter, FaceLocalCounter
            integer, intent(inout)  :: ElemGlobalCounter, FaceGlobalCounter

            integer                 :: ii, pLink
            integer, pointer        :: thisLink, upNode, dnNode
            integer, dimension(:), allocatable, target :: packed_link_idx

            character(64) :: subroutine_name = 'init_network_handle_partition'
        !%--------------------------------------------------------------------
        !% Preliminaries
            if (icrash) return
            if (setting%Debug%File%network_define) &
                write(*,"(A,i5,A)") '*** enter ' // trim(subroutine_name) // " [Processor ", this_image(), "]"
        !%--------------------------------------------------------------------
        !% pack all the link indexes in a partition
        packed_link_idx = pack(link%I(:,li_idx), (link%I(:,li_P_image) == image))

        !% find the number of links in a partition
        pLink = size(packed_link_idx)

        !% cycling through all the links in a partition
        do ii = 1,pLink
            !% necessary pointers to the link and its connected nodes
            thisLink => packed_link_idx(ii)
            upNode   => link%I(thisLink,li_Mnode_u)
            dnNode   => link%I(thisLink,li_Mnode_d)

            !% handle the upstream node of the link to create elements and faces
            call init_network_handle_upstreamnode &
                (image, thisLink, upNode, ElemLocalCounter, FaceLocalCounter, ElemGlobalCounter, &
                FaceGlobalCounter)

            !% handle the link to create elements and faces
            call init_network_handle_link &
                (image, thisLink, upNode, ElemLocalCounter, FaceLocalCounter, ElemGlobalCounter, &
                FaceGlobalCounter)

            !% handle the downstream node of the link to create elements and faces
            call init_network_handle_downstreamnode &
                (image, thisLink, dnNode, ElemLocalCounter, FaceLocalCounter, ElemGlobalCounter, &
                FaceGlobalCounter)
        end do

        !%--------------------------------------------------------------------
        !% Closing
            deallocate(packed_link_idx) !% deallocate temporary array
            if (setting%Debug%File%network_define) &
                write(*,"(A,i5,A)") '*** leave ' // trim(subroutine_name) // " [Processor ", this_image(), "]"
    end subroutine init_network_handle_partition
!
!==========================================================================
!==========================================================================
!
    subroutine init_network_map_nodes (image)
        !%-----------------------------------------------------------------
        !% Description
        !% map all the interior junction faces in an image
        !%-----------------------------------------------------------------
        !% Declarations:
            integer, intent(in)    :: image

            integer :: ii, pNodes
            integer, pointer :: thisJunctionNode, nodeType
            integer, dimension(:), allocatable, target :: packed_node_idx, JunctionElementIdx

            character(64) :: subroutine_name = 'init_network_map_nodes'
        !%------------------------------------------------------------------
        !% Preliminaries:
            if (icrash) return
            if (setting%Debug%File%network_define) &
                write(*,"(A,i5,A)") '*** enter ' // trim(subroutine_name) // " [Processor ", this_image(), "]"
        !%------------------------------------------------------------------
        !% pack all the interior node indexes in a partition to find face maps
        packed_node_idx = pack(node%I(:,ni_idx),                       &
                              ((node%I(:,ni_P_image)   == image) .and. &
                              ((node%I(:,ni_node_type) == nJm ) .or.   &
                               (node%I(:,ni_node_type) == nJ2 ) ) )    )

        !% number of interior nodes in a partition
        pNodes = size(packed_node_idx)

        !% cycle through all the nJm nodes and set the face maps
        do ii = 1,pNodes
            thisJunctionNode => packed_node_idx(ii)
            nodeType         => node%I(thisJunctionNode,ni_node_type)

            select case (nodeType)
                case (nJm)
                    JunctionElementIdx = pack( elemI(:,ei_Lidx), &
                                             ( elemI(:,ei_node_Gidx_BIPquick) == thisJunctionNode) )

                    call init_network_map_nJm_branches (image, thisJunctionNode, JunctionElementIdx)

                    !% deallocate temporary array
                    deallocate(JunctionElementIdx)

                case (nJ2)
                    call init_network_map_nJ2 (image, thisJunctionNode)

                case default    
                    write(*,*) 'CODE ERROR: unexpected case default in ',trim(subroutine_name)
                    stop 39705

            end select
        end do

        !% deallocate temporary array
        deallocate(packed_node_idx)

        if (setting%Debug%File%network_define) &
        write(*,"(A,i5,A)") '*** leave ' // trim(subroutine_name) // " [Processor ", this_image(), "]"
    end subroutine init_network_map_nodes
!
!==========================================================================
!==========================================================================
!
    subroutine init_network_map_shared_faces (image)
        !
        !--------------------------------------------------------------------------
        !
        !% set the global indexes for shared faces across images
        !
        !--------------------------------------------------------------------------
        !
        integer, intent(in)    :: image

        integer :: ii, NsharedFaces
        integer, pointer :: fLidx, nIdx, eUp, eDn, targetImage, nodeType
        logical, pointer :: isUpGhost, isDnGhost
        integer, dimension(:), allocatable, target ::  sharedFaces

        character(64) :: subroutine_name = 'init_network_map_shared_faces'
        !--------------------------------------------------------------------------
        if (icrash) return
        if (setting%Debug%File%network_define) &
            write(*,"(A,i5,A)") '*** enter ' // trim(subroutine_name) // " [Processor ", this_image(), "]"

        !% pack the shared faces in an image
        sharedFaces = pack(faceI(:,fi_Lidx), faceYN(:,fYN_isSharedFace))

        !% fid the size of the pack
        NsharedFaces = size(sharedFaces)

        do ii = 1,NsharedFaces
            fLidx       => sharedFaces(ii)
            nIdx        => faceI(fLidx,fi_node_idx_BIPquick)
            nodeType    => node%I(nIdx,ni_node_type)

            select case (nodeType)

                case (nJ2)
                    call init_network_map_shared_nJ2_nodes (image, fLidx, nIdx)

                case (nJm)
                    call init_network_map_shared_nJm_nodes (image, fLidx, nIdx)

            end select
        end do

        !% deallocate temporary array
        deallocate(sharedFaces)

        if (setting%Debug%File%network_define) &
        write(*,"(A,i5,A)") '*** leave ' // trim(subroutine_name) // " [Processor ", this_image(), "]"
    end subroutine init_network_map_shared_faces
!
!==========================================================================
!==========================================================================
!
    subroutine init_network_handle_upstreamnode &
        (image, thisLink, thisNode, ElemLocalCounter, FaceLocalCounter, ElemGlobalCounter, &
        FaceGlobalCounter)
        !
        !--------------------------------------------------------------------------
        !
        !% Handle the node upstream of a link to create elements and faces
        !
        !--------------------------------------------------------------------------
        !
        integer, intent(in)     :: image, thisLink, thisNode
        integer, intent(inout)  :: ElemLocalCounter, FaceLocalCounter
        integer, intent(inout)  :: ElemGlobalCounter, FaceGlobalCounter

        integer                 :: ii
        integer, pointer        :: nAssignStatus, nodeType, linkUp

        character(64) :: subroutine_name = 'init_network_handle_upstreamnode'
       !--------------------------------------------------------------------------
        if (icrash) return
        if (setting%Debug%File%network_define) &
            write(*,"(A,i5,A)") '*** enter ' // trim(subroutine_name) // " [Processor ", this_image(), "]"

        !% Check 1: If the node is in the partition
        if (node%I(thisNode,ni_P_image) == image) then

            !% necessary pointers
            nAssignStatus => node%I(thisNode,ni_assigned)
            nodeType      => node%I(thisNode,ni_node_type)

            !print *, nodeType, 'here at 983709785'
            !stop 398704

            select case (nodeType)

                !% Handle upstream boundary nodes
                case(nBCup)
                    !% Check 2: If the node has already been assigned
                    if (nAssignStatus == nUnassigned) then

                        !% Advance the local and global counter for the upstream
                        !% boundary node
                        FaceLocalCounter  = FaceLocalCounter + oneI
                        FaceGlobalCounter = FaceGlobalCounter + oneI

                        !% integer data
                        faceI(FaceLocalCounter,fi_Lidx)     = FaceLocalCounter
                        faceI(FaceLocalCounter,fi_Gidx)     = FaceGlobalCounter
                        !% an upstream boundary face does not have any local upstream element
                        !% thus, it is mapped to the dummy element
                        faceI(FaceLocalCounter,fi_Melem_uL) = max_caf_elem_N + N_dummy_elem
                        faceI(FaceLocalCounter,fi_Melem_dL) = ElemLocalCounter
                        faceI(FaceLocalCounter,fi_BCtype)   = BCup
                        node%I(thisNode,ni_elemface_idx)    = FaceLocalCounter
                        node%I(thisNode,ni_face_idx)        = FaceLocalCounter
                        !% set zbottom
                        faceR(FaceLocalCounter,fr_Zbottom)  = node%R(thisNode,nr_Zbottom)
                        !% set the node the face has been originated from
                        faceI(FacelocalCounter,fi_node_idx_BIPquick) = thisNode
                        faceI(FacelocalCounter,fi_node_idx_SWMM)     = thisNode
                        !% change the node assignmebt value
                        nAssignStatus =  nAssigned
                    end if

                !% Handle 2 branch junction nodes
                case (nJ2)
                    !% Check 2: If the node has already been assigned
                    if (nAssignStatus == nUnassigned) then

                        !% Advance the local and global counter for the upstream
                        !% nJ2 node
                        FaceLocalCounter  = FaceLocalCounter + oneI
                        FaceGlobalCounter = FaceGlobalCounter + oneI

                        !% integer data
                        faceI(FaceLocalCounter,fi_Lidx)     = FaceLocalCounter
                        faceI(FaceLocalCounter,fi_Gidx)     = FaceGlobalCounter
                        faceI(FacelocalCounter,fi_Melem_uL) = ElemLocalCounter - oneI
                        faceI(FaceLocalCounter,fi_Melem_dL) = ElemLocalCounter
                        faceI(FaceLocalCounter,fi_BCtype)   = doesnotexist
                        !% set zbottom
                        faceR(FaceLocalCounter,fr_Zbottom)  = node%R(thisNode,nr_Zbottom)
                        !% set the node the face has been originated from
                        faceI(FacelocalCounter,fi_node_idx_BIPquick) = thisNode
                        !% First assign the face index to the nJ2 node, then will
                        !% update with the elem_uL index of the upstream element
                        node%I(thisNode,ni_elemface_idx)     = FaceLocalCounter
                        node%I(thisNode,ni_face_idx)         = FaceLocalCounter

                        !% Check 3: If the node is an edge node (meaning this node is the
                        !% connecting node across partitions)
                        if (node%I(thisNode,ni_P_is_boundary) == EdgeNode) then

                            !% An upstream edge node indicates there are no local
                            !% elements upstream of that node. Thus it is mapped to
                            !% the dummy element
                            faceI(FaceLocalCounter,fi_Melem_uL) = max_caf_elem_N + N_dummy_elem

                            !% logical data
                            faceYN(FaceLocalCounter,fYN_isSharedFace) = .true.
                            faceYN(FaceLocalCounter,fYN_isUpGhost)    = .true.

                            !% find the connecting image to this face
                            linkUp  => node%I(thisNode,ni_Mlink_u1)

                            faceI(FaceLocalCounter,fi_Connected_image) = link%I(linkUp,li_P_image)

                            if (image < faceI(FaceLocalCounter,fi_Connected_image)) then
                                !% we only set the global indexes where the connection
                                !% is in higher order than the current image.
                                !% (for example if current image = 1 and connection is 2,
                                !% we set the global counter. But when the current image = 2 but
                                !% the connection is 1, we set it from init_network_map_shared_faces
                                !% subroutine)
                                faceI(FaceLocalCounter,fi_Gidx) = FaceGlobalCounter
                            else
                                !% set global index as nullvalue for shared faces.
                                !% these global indexes will be set later
                                faceI(FaceLocalCounter,fi_Gidx)     = nullvalueI
                            end if

                            !% set the swmm idx. if the node is phantom, it will not have
                            !% any SWMM idx
                            if (.not. node%YN(thisNode,nYN_is_phantom_node)) then
                                faceI(FacelocalCounter,fi_node_idx_SWMM) = thisNode
                            endif

                        else
                            !% the node is not a edge node thus, the node cannot be a phantom node
                            !% and the bipquick and SWMM idx will be the same
                            faceI(FacelocalCounter,fi_node_idx_SWMM) = thisNode
                        end if

                        !% change the node assignmebt value
                        nAssignStatus =  nAssigned
                    end if

                !% Handle junction nodes with more than 2 branches (multi branch junction node).
                case (nJm)

                    !% Check 2: If the node has already been assigned
                    if (nAssignStatus == nUnassigned) then

                        !% multibranch junction nodes will have both elements and faces.
                        !% thus, a seperate subroutine is required to handle these nodes
                        call init_network_handle_nJm &
                            (image, thisNode, ElemLocalCounter, FaceLocalCounter, ElemGlobalCounter, &
                            FaceGlobalCounter, nAssignStatus)
                    end if

                !% Handle storage nodes
                case (nStorage)
                    print*
                    print*, 'In ', subroutine_name
                    print*, 'error: storage node is not handeled yet'

                case default
                    print*
                    print*, 'In ', subroutine_name
                    print*, 'error: node ' // node%Names(thisNode)%str // &
                            ' has an unexpected nodeType', nodeType
                    stop 987034
            end select

        !% handle the node if it is not in the partition
        else

            !% Advance the local and global counter for the upstream
            !% node outside the partition
            FaceLocalCounter  = FaceLocalCounter + oneI
            FaceGlobalCounter = FaceGlobalCounter + oneI

            !% integer data
            faceI(FacelocalCounter,fi_Lidx)     = FacelocalCounter
            faceI(FaceLocalCounter,fi_BCtype)   = doesnotexist
            faceI(FacelocalCounter,fi_Connected_image)   = node%I(thisNode,ni_P_image)
            faceI(FacelocalCounter,fi_link_idx_BIPquick) = thisLink
            faceI(FacelocalCounter,fi_link_idx_SWMM)     = link%I(thisLink,li_parent_link)

            !% set the face from the node it has been originated from
            faceI(FacelocalCounter,fi_node_idx_BIPquick) = thisNode

            !% Set the swmm idx.
            !% If the node is phantom, it will not have any SWMM idx
            if (.not. node%YN(thisNode,nYN_is_phantom_node)) then
                faceI(FacelocalCounter,fi_node_idx_SWMM) = thisNode
            endif

            !% real data
            faceR(FaceLocalCounter,fr_Zbottom) = node%R(thisNode,nr_Zbottom)

            !% if the upstream node is not in the partiton,
            !% the face map to upstream is mapped to
            !% the dummy element
            faceI(FaceLocalCounter,fi_Melem_uL) = max_caf_elem_N + N_dummy_elem
            !% since no upstream node indicates start of a partiton,
            !% the downstream element will be initialized elem idx
            faceI(FacelocalCounter,fi_Melem_dL) = ElemLocalCounter

            !% special condition if a element will be immediate downsteam of a JB
            if (node%I(thisNode,ni_node_type) == nJm) then
                elemYN(ElemLocalCounter,eYN_isElementDownstreamOfJB) = .true.
            endif

            !% since this is a shared face, it will have a copy in other image and they will
            !% both share same global index. so, the face immediately after this shared face
            !% will have the global index set from the init_network_set_global_indexes subroutine.
            !% However, since the init_network_handle_link subroutine will advance the global face
            !% count anyway, the count  here is needed to be adjusted by substracting one from the
            !% count.
            FaceGlobalCounter = FaceGlobalCounter - oneI

            !% logical data
            faceYN(FacelocalCounter,fYN_isSharedFace)   = .true.
            faceYN(FacelocalCounter,fYN_isUpGhost)      = .true.

            if (image < faceI(FaceLocalCounter,fi_Connected_image)) then
                !% we only set the global indexes where the connection
                !% is in higher order than the current image.
                !% (for example if current image = 1 and connection is 2,
                !% we set the global counter. But when the current image = 2 but
                !% the connection is 1, we set it from init_network_map_shared_faces
                !% subroutine)
                faceI(FaceLocalCounter,fi_Gidx) = FaceGlobalCounter
            else
                !% set global index as nullvalue for shared faces.
                !% these global indexes will be set later
                faceI(FaceLocalCounter,fi_Gidx)     = nullvalueI
            end if
        end if

        if (setting%Debug%File%network_define) &
        write(*,"(A,i5,A)") '*** leave ' // trim(subroutine_name) // " [Processor ", this_image(), "]"
    end subroutine init_network_handle_upstreamnode
!
!==========================================================================
!==========================================================================
!
    subroutine init_network_handle_link &
        (image, thisLink, upNode, ElemLocalCounter, FaceLocalCounter, ElemGlobalCounter, &
        FaceGlobalCounter)
        !--------------------------------------------------------------------------
        !
        !% handle links in a partition
        !
        !--------------------------------------------------------------------------

        integer, intent(in)     :: image, thisLink, upNode
        integer, intent(inout)  :: ElemLocalCounter, FaceLocalCounter
        integer, intent(inout)  :: ElemGlobalCounter, FaceGlobalCounter

        integer                 :: ii
        real(8)                 :: zCenter, zDownstream
        integer, pointer        :: lAssignStatus, NlinkElem
        real(8), pointer        :: zUpstream

        character(64) :: subroutine_name = 'init_network_handle_link'

        !--------------------------------------------------------------------------
        if (icrash) return
        if (setting%Debug%File%network_define) &
            write(*,"(A,i5,A)") '*** enter ' // trim(subroutine_name) // " [Processor ", this_image(), "]"

        !% necessary pointers
        lAssignStatus => link%I(thisLink,li_assigned)

        if (lAssignStatus == lUnAssigned) then
            NlinkElem     => link%I(thisLink,li_N_element)
            zUpstream     => node%R(upNode,nr_Zbottom)

            !% store the ID of the first (upstream) element in this link
            link%I(thisLink,li_first_elem_idx)   = ElemLocalCounter
            !% reference elevations at cell center
            zCenter     = zUpstream - 0.5 * link%R(thisLink,lr_ElementLength) * link%R(thisLink,lr_Slope)
            zDownstream = zUpstream - link%R(thisLink,lr_ElementLength) * link%R(thisLink,lr_Slope)
            do ii = 1, NlinkElem
                !%................................................................
                !% Element arrays update
                !%................................................................

                !% integer data
                elemI(ElemLocalCounter,ei_Lidx)                 = ElemLocalCounter
                elemI(ElemLocalCounter,ei_Gidx)                 = ElemGlobalCounter

                !% set the element type
                if ((link%I(thisLink,li_link_type) == lPipe) .or. &
                    (link%I(thisLink,li_link_type) == lChannel)) then
                    elemI(ElemLocalCounter,ei_elementType)      = CC
                elseif (link%I(thisLink,li_link_type) == lWeir) then
                    elemI(ElemLocalCounter,ei_elementType)      = weir
                elseif (link%I(thisLink,li_link_type) == lOrifice) then
                    elemI(ElemLocalCounter,ei_elementType)      = orifice
                elseif (link%I(thisLink,li_link_type) == lPump) then
                    elemI(ElemLocalCounter,ei_elementType)      = pump
                elseif (link%I(thisLink,li_link_type) == lOutlet) then
                    elemI(ElemLocalCounter,ei_elementType)      = outlet
                endif

                elemI(ElemLocalCounter,ei_Mface_uL)             = FaceLocalCounter
                elemI(ElemLocalCounter,ei_Mface_dL)             = FaceLocalCounter + oneI
                elemI(ElemLocalCounter,ei_link_pos)             = ii
                elemI(ElemLocalCounter,ei_link_Gidx_BIPquick)   = thisLink
                elemI(ElemLocalCounter,ei_link_Gidx_SWMM)       = link%I(thisLink,li_parent_link)

                !print *, '====================================== ww'
                !print *, trim(subroutine_name), ElemLocalCounter, elemI(ElemLocalCounter,ei_Mface_dL)
                !print *, '======================================'

                !% real data
                elemR(ElemLocalCounter,er_Length)           = link%R(thisLink,lr_AdjustedLength)/link%I(thisLink,li_N_element)
                elemR(ElemLocalCounter,er_Zbottom)          = zCenter

                !%................................................................
                !% Face arrays update
                !%................................................................

                if (ii < NlinkElem) then
                !% advance only the downstream interior face counter of a link element
                    FaceLocalCounter  = FaceLocalCounter  + oneI
                    FaceGlobalCounter = FaceGlobalCounter + oneI

                    !% face integer data
                    faceI(FaceLocalCounter,fi_Lidx)     = FaceLocalCounter
                    faceI(FaceLocalCounter,fi_Gidx)     = FaceGlobalCounter
                    faceI(FaceLocalCounter,fi_Melem_dL) = ElemLocalCounter + oneI
                    faceI(FaceLocalCounter,fi_Melem_uL) = ElemLocalCounter
                    faceI(FaceLocalCounter,fi_BCtype)   = doesnotexist
                    faceR(FaceLocalCounter,fr_Zbottom)  = zDownstream
                    faceI(FaceLocalCounter,fi_link_idx_BIPquick) = thisLink
                    faceI(FaceLocalCounter,fi_link_idx_SWMM)     = link%I(thisLink,li_parent_link)
                end if

                !% counter for element z bottom calculation
                zCenter     = zCenter - link%R(thisLink,lr_ElementLength) * link%R(thisLink,lr_Slope)
                zDownstream = zDownstream - link%R(thisLink,lr_ElementLength) * link%R(thisLink,lr_Slope)

                !% Advance the element counter
                ElemLocalCounter  = ElemLocalCounter  + oneI
                ElemGlobalCounter = ElemGlobalCounter + oneI
            end do

            lAssignStatus = lAssigned
            link%I(thisLink,li_last_elem_idx)    = ElemLocalCounter - oneI

            !% re initialize the face local and global counters for the next expected node
            ! FaceLocalCounter  = FaceLocalCounter  - oneI
            ! FaceGlobalCounter = FaceGlobalCounter - oneI
        end if

        if (setting%Debug%File%network_define) &
        write(*,"(A,i5,A)") '*** leave ' // trim(subroutine_name) // " [Processor ", this_image(), "]"
    end subroutine init_network_handle_link
!
!==========================================================================
!==========================================================================
!
    subroutine init_network_handle_downstreamnode &
        (image, thisLink, thisNode, ElemLocalCounter, FaceLocalCounter, ElemGlobalCounter, &
        FaceGlobalCounter)
        !--------------------------------------------------------------------------
        !
        !% handle the node downstream of a link
        !
        !--------------------------------------------------------------------------
        !
        integer, intent(in)    :: image, thisLink, thisNode
        integer, intent(inout) :: ElemLocalCounter, FaceLocalCounter
        integer, intent(inout) :: ElemGlobalCounter, FaceGlobalCounter

        integer, pointer :: nAssignStatus, nodeType, linkDn

        character(64) :: subroutine_name = 'init_network_handle_downstreamnode'
     !--------------------------------------------------------------------------
        if (icrash) return
        if (setting%Debug%File%network_define) &
            write(*,"(A,i5,A)") '*** enter ' // trim(subroutine_name) // " [Processor ", this_image(), "]"

        !% Check 1: Is the node is in the partition
        if (node%I(thisNode,ni_P_image) == image) then

            !% necessary pointers
            nAssignStatus => node%I(thisNode,ni_assigned)
            nodeType      => node%I(thisNode,ni_node_type)

            select case (nodeType)

                case(nBCdn)
                    !% Check 2: If the node has already been assigned
                    if (nAssignStatus == nUnassigned) then

                        !% Advance face local and global counters for BCdn node
                        FaceLocalCounter  = FaceLocalCounter  + oneI
                        FaceGlobalCounter = FaceGlobalCounter + oneI

                        !% integer data
                        !% an downstream boundary face does not have any local downstream element
                        !% thus, it is mapped to the dummy element
                        faceI(FaceLocalCounter,fi_Lidx)     = FaceLocalCounter
                        faceI(FacelocalCounter,fi_Gidx)     = FaceGlobalCounter
                        faceI(FacelocalCounter,fi_Melem_uL) = ElemLocalCounter - oneI
                        faceI(FaceLocalCounter,fi_Melem_dL) = max_caf_elem_N + N_dummy_elem
                        faceI(FaceLocalCounter,fi_BCtype)   = BCdn
                        !% set zbottom
                        faceR(FaceLocalCounter,fr_Zbottom)  = node%R(thisNode,nr_Zbottom)
                        node%I(thisNode,ni_elemface_idx)    = FaceLocalCounter
                        node%I(thisNode,ni_face_idx)        = FaceLocalCounter

                        !% set the node the face has been originated from
                        faceI(FacelocalCounter,fi_node_idx_BIPquick) = thisNode
                        faceI(FacelocalCounter,fi_node_idx_SWMM)     = thisNode

                        !% change the node assignmebt value
                        nAssignStatus =  nAssigned
                    end if

                case (nJ2)
                    !% Check 2: If the node has already been assigned
                    if (nAssignStatus == nUnassigned) then

                        !% Advance face local and global counters for nJ2 node
                        FaceLocalCounter  = FaceLocalCounter  + oneI
                        FaceGlobalCounter = FaceGlobalCounter + oneI

                        !% integer data
                        faceI(FaceLocalCounter,fi_Lidx)     = FaceLocalCounter
                        faceI(FaceLocalCounter,fi_Gidx)     = FaceGlobalCounter
                        faceI(FaceLocalCounter,fi_BCtype)   = doesnotexist
                        faceI(FacelocalCounter,fi_Melem_uL) = ElemLocalCounter - oneI
                        faceI(FacelocalCounter,fi_Melem_dL) = ElemLocalCounter
                        !% set zbottom
                        faceR(FaceLocalCounter,fr_Zbottom)  = node%R(thisNode,nr_Zbottom)
                        !% First assign the face index to the nJ2 node, then will
                        !% update with the elem_uL index of the upstream element
                        node%I(thisNode,ni_elemface_idx)   = FaceLocalCounter
                        node%I(thisNode,ni_face_idx)        = FaceLocalCounter

                        !% set the node the face has been originated from
                        faceI(FacelocalCounter,fi_node_idx_BIPquick) = thisNode

                        !% integer data
                        if (node%I(thisNode,ni_P_is_boundary) == EdgeNode) then

                            !% A downstream edge node indicates there are no local
                            !% elements downstream of that node
                            faceI(FaceLocalCounter,fi_Melem_dL) = max_caf_elem_N + N_dummy_elem

                            !% logical data
                            faceYN(FaceLocalCounter,fYN_isSharedFace) = .true.
                            faceYN(FaceLocalCounter,fYN_isDnGhost)    = .true.

                            !% find the connecting image to this face
                            linkDn  => node%I(thisNode,ni_Mlink_d1)

                            faceI(FaceLocalCounter,fi_Connected_image)    = link%I(linkDn,li_P_image)

                            if (image < faceI(FaceLocalCounter,fi_Connected_image)) then
                                !% we only set the global indexes where the connection
                                !% is in higher order than the current image.
                                !% (for example if current image = 1 and connection is 2,
                                !% we set the global counter. But when the current image = 2 but
                                !% the connection is 1, we set it from init_network_map_shared_faces
                                !% subroutine)
                                faceI(FaceLocalCounter,fi_Gidx) = FaceGlobalCounter
                            else
                                !% set global index as nullvalue for shared faces.
                                !% these global indexes will be set later
                                faceI(FaceLocalCounter,fi_Gidx)     = nullvalueI
                            end if

                            !% set the swmm idx.
                            !% if the node is phantom, it will not have any SWMM idx
                            if (.not. node%YN(thisNode,nYN_is_phantom_node)) then
                                faceI(FacelocalCounter,fi_node_idx_SWMM) = thisNode
                            endif
                        else
                            !% the node is not a edge node thus, the node cannot be a phantom node
                            !% and the bipquick and SWMM idx will be the same
                            faceI(FacelocalCounter,fi_node_idx_SWMM) = thisNode
                        end if

                        !% change the node assignmebt value
                        nAssignStatus =  nAssigned
                    end if

                case (nJm)
                    !% Check 2: If the node has already been assigned
                    if (nAssignStatus == nUnassigned) then

                        call init_network_handle_nJm &
                            (image, thisNode, ElemLocalCounter, FaceLocalCounter, ElemGlobalCounter, &
                            FaceGlobalCounter, nAssignStatus)

                    end if

                case (nStorage)
                    print*
                    print*, 'In ', subroutine_name
                    print*, 'error: storage node is not handeled yet'

                case default

                    print*
                    print*, 'In ', subroutine_name
                    print*, 'error: node ' // node%Names(thisNode)%str // &
                            ' has an unexpected nodeType', nodeType
                    stop 398704
            end select
        else
            !% Advance face local and global counters for nodes outside of the partition
            FaceLocalCounter  = FaceLocalCounter  + oneI
            FaceGlobalCounter = FaceGlobalCounter + oneI
            !% if the downstream node is not in the partiton.
            !% through subdivide_link_going_downstream subroutine
            !% upstream map to the element has alrady been set.
            !% However, downstream map has set to wrong value.
            !% Thus, setting the map elem ds to dummy elem
            !% integer data
            faceI(FacelocalCounter,fi_Lidx)     = FaceLocalCounter
            faceI(FaceLocalCounter,fi_Melem_dL) = max_caf_elem_N + N_dummy_elem
            faceI(FacelocalCounter,fi_Melem_uL) = ElemLocalCounter - oneI
            faceI(FaceLocalCounter,fi_BCtype)   = doesnotexist
            faceI(FacelocalCounter,fi_Connected_image)   = node%I(thisNode,ni_P_image)
            !% set the node the face has been originated from
            faceI(FacelocalCounter,fi_node_idx_BIPquick) = thisNode
            faceI(FacelocalCounter,fi_link_idx_BIPquick) = thisLink
            faceI(FaceLocalCounter,fi_link_idx_SWMM)     = link%I(thisLink,li_parent_link)

            !% Set the swmm idx.
            !% If the node is phantom, it will not have any SWMM idx
            if (.not. node%YN(thisNode,nYN_is_phantom_node)) then
                faceI(FacelocalCounter,fi_node_idx_SWMM) = thisNode
            endif

            !% real data
            faceR(FaceLocalCounter,fr_Zbottom) = node%R(thisNode,nr_Zbottom)

            !% logical data
            faceYN(FacelocalCounter,fYN_isSharedFace) = .true.
            faceYN(FaceLocalCounter,fYN_isDnGhost)    = .true.

            if (image < faceI(FaceLocalCounter,fi_Connected_image)) then
                !% we only set the global indexes where the connection
                !% is in higher order than the current image.
                !% (for example if current image = 1 and connection is 2,
                !% we set the global counter. But when the current image = 2 but
                !% the connection is 1, we set it from init_network_map_shared_faces
                !% subroutine)
                faceI(FaceLocalCounter,fi_Gidx) = FaceGlobalCounter
            else
                !% set global index as nullvalue for shared faces.
                !% these global indexes will be set later
                faceI(FaceLocalCounter,fi_Gidx)     = nullvalueI
            end if
        end if

        if (setting%Debug%File%network_define) &
        write(*,"(A,i5,A)") '*** leave ' // trim(subroutine_name) // " [Processor ", this_image(), "]"
    end subroutine init_network_handle_downstreamnode
!
!==========================================================================
!==========================================================================
!
    subroutine init_network_handle_nJm &
        (image, thisNode, ElemLocalCounter, FaceLocalCounter, ElemGlobalCounter, &
        FaceGlobalCounter, nAssignStatus)
        !--------------------------------------------------------------------------
        !
        !% subdivides the multi branch junctions into elements and faces
        !
        !--------------------------------------------------------------------------

        integer, intent(in)    :: image, thisNode
        integer, intent(inout) :: ElemLocalCounter, FaceLocalCounter
        integer, intent(inout) :: ElemGlobalCounter, FaceGlobalCounter
        integer, intent(inout) :: nAssignStatus

        integer, pointer :: upBranchIdx, dnBranchIdx

        integer :: ii, upBranchSelector, dnBranchSelector

        character(64) :: subroutine_name = 'init_network_handle_nJm'

        !--------------------------------------------------------------------------
        if (icrash) return
        if (setting%Debug%File%network_define) &
            write(*,"(A,i5,A)") '*** enter ' // trim(subroutine_name) // " [Processor ", this_image(), "]"

        !%................................................................
        !% Junction main
        !%................................................................

        !% Element Arrays
        !% integer data
        elemI(ElemLocalCounter,ei_Lidx)                 = ElemLocalCounter
        elemI(ElemLocalCounter,ei_Gidx)                 = ElemGlobalCounter
        elemI(ElemLocalCounter,ei_elementType)          = JM
        elemI(ElemLocalCounter,ei_node_Gidx_BIPquick)   = thisNode
        !% a JM node will never be a phantom node. Thus, the BQuick and SWMM idx will be the same
        elemI(ElemLocalCounter,ei_node_Gidx_SWMM)       = thisNode
        !% Assign junction main element to node
        node%I(thisNode,ni_elemface_idx)                = ElemLocalCounter

        !% real data
        elemR(ElemLocalCounter,er_Zbottom) = node%R(thisNode,nr_zbottom)

        !% Advance the element counter to 1st upstream branch
        ElemLocalCounter  = ElemLocalCounter  + oneI
        ElemGlobalCounter = ElemGlobalCounter + oneI

        !%................................................................
        !% Handle Junction Branches
        !%................................................................

        !% initialize selecteros for upstream and downstream branches
        upBranchSelector = zeroI
        dnBranchSelector = zeroI

        !% loopthrough all the branches
        do ii = 1,max_branch_per_node

            !% common junction branch data
            !% element arrays
            !% integer data
            elemI(ElemLocalCounter,ei_Lidx)           = ElemLocalCounter
            elemI(ElemLocalCounter,ei_Gidx)           = ElemGlobalCounter
            elemI(ElemLocalCounter,ei_elementType)    = JB
            elemI(ElemLocalCounter,ei_node_Gidx_BIPquick)   = thisNode
            !% A JB will never come from a phantom node.
            !% Thus, the BQuick and SWMM idx will be the same
            elemI(ElemLocalCounter,ei_node_Gidx_SWMM)       = thisNode

            !% real data
            elemR(ElemLocalCounter,er_Zbottom) = node%R(thisNode,nr_zbottom)

            !% advance the face counters for the branch
            FaceLocalCounter  = FaceLocalCounter  + oneI
            FaceGlobalCounter = FaceGlobalCounter + oneI

            !%......................................................
            !% Upstream Branches
            !%......................................................
            ! if ((ii == 1) .or. (ii == 3) .or. (ii == 5)) then
            select case (mod(ii,2))
            case (1)
            !% finds odd number branches
            !% all the odd numbers are upstream branches
                upBranchSelector = upBranchSelector + oneI
                !% pointer to upstream branch
                upBranchIdx => node%I(thisNode,ni_idx_base1 + upBranchSelector)

                !% elem array
                !% map the upstream face of the branch element
                elemI(ElemLocalCounter,ei_Mface_uL) = FaceLocalCounter

                !% face array
                !% integer data
                faceI(FaceLocalCounter,fi_Lidx)     = FaceLocalCounter
                faceI(FacelocalCounter,fi_Gidx)     = FaceGlobalCounter
                faceI(FaceLocalCounter,fi_Melem_dL) = ElemLocalCounter
                faceI(FaceLocalCounter,fi_BCtype)   = doesnotexist

                !% set the node the face has been originated from
                faceI(FacelocalCounter,fi_node_idx_BIPquick) = thisNode
                faceI(FaceLocalCounter,fi_node_idx_SWMM)     = thisNode

                !% real branches
                if (upBranchIdx /= nullvalueI) then
                    !% integer data
                    elemSI(ElemLocalCounter,esi_JunctionBranch_Exists)           = oneI
                    elemSI(ElemLocalCounter,esi_JunctionBranch_Link_Connection)  = upBranchIdx
                    elemR(ElemLocalCounter,er_Length) = init_network_nJm_branch_length(upBranchIdx)
                    faceI(FaceLocalCounter,fi_link_idx_BIPquick) = upBranchIdx
                    faceI(FaceLocalCounter,fi_link_idx_SWMM)     = link%I(upBranchIdx,li_parent_link)
                    !% set zbottom
                    faceR(FaceLocalCounter,fr_Zbottom)  = node%R(thisNode,nr_Zbottom)
                    !% Check 4: this node is the connecting node across partitions
                    if ( (node%I(thisNode,ni_P_is_boundary) == EdgeNode)  .and. &
                         (link%I(upBranchIdx,li_P_image)    /= image   ) )  then

                        !% since this is a shared face in the upstream direction,
                        !% the up_map is set to dummy element
                        faceI(FaceLocalCounter,fi_Melem_uL) = max_caf_elem_N + N_dummy_elem
                        faceI(FaceLocalCounter,fi_Connected_image) = link%I(upBranchIdx,li_P_image)

                        !% logical data
                        faceYN(FacelocalCounter,fYN_isSharedFace) = .true.
                        faceYN(FaceLocalCounter,fYN_isUpGhost)    = .true.

                        if (image < faceI(FaceLocalCounter,fi_Connected_image)) then
                            !% we only set the global indexes where the connection
                            !% is in higher order than the current image.
                            !% (for example if current image = 1 and connection is 2,
                            !% we set the global counter. But when the current image = 2 but
                            !% the connection is 1, we set it from init_network_map_shared_faces
                            !% subroutine)
                            faceI(FaceLocalCounter,fi_Gidx) = FaceGlobalCounter
                        else
                            !% set global index as nullvalue for shared faces.
                            !% these global indexes will be set later
                            faceI(FaceLocalCounter,fi_Gidx)     = nullvalueI
                        end if
                    end if
                else

                    !% since this is a null face in the upstream direction,
                    !% the up_map is set to dummy element
                    faceI(FaceLocalCounter,fi_Melem_uL) = max_caf_elem_N + N_dummy_elem

                    call init_network_nullify_nJm_branch &
                        (ElemLocalCounter, FaceLocalCounter)
                end if
            !%......................................................
            !% Downstream Branches
            !%......................................................
            !else
            case (0)
            !% even number branches

                !% all the even numbers are downstream branches
                dnBranchSelector = dnBranchSelector + oneI
                !% pointer to upstream branch
                dnBranchIdx => node%I(thisNode,ni_idx_base2 + dnBranchSelector)

                !% elem array
                !% integer data
                elemI(ElemLocalCounter,ei_Mface_dL) = FaceLocalCounter

                !print *, '====================================== xx'
                !print *, trim(subroutine_name), ElemLocalCounter, elemI(ElemLocalCounter,ei_Mface_dL)
                !print *, '======================================'

                !% face array
                !% integer data
                faceI(FaceLocalCounter,fi_Lidx)     = FaceLocalCounter
                faceI(FacelocalCounter,fi_Gidx)     = FaceGlobalCounter
                faceI(FaceLocalCounter,fi_Melem_uL) = ElemLocalCounter
                faceI(FaceLocalCounter,fi_BCtype)   = doesnotexist

                !% set the node the face has been originated from
                faceI(FacelocalCounter,fi_node_idx_BIPquick) = thisNode
                faceI(FaceLocalCounter,fi_node_idx_SWMM)     = thisNode

                !% Check 3: if the branch is a valid branch
                if (dnBranchIdx /= nullvalueI) then
                    !% integer data
                    elemSI(ElemLocalCounter,esi_JunctionBranch_Exists)          = oneI
                    elemSI(ElemLocalCounter,esi_JunctionBranch_Link_Connection) = dnBranchIdx
                    elemR(ElemLocalCounter,er_Length) = init_network_nJm_branch_length(dnBranchIdx)
                    elemYN(ElemLocalCounter,eYN_isDownstreamJB) = .true.
                    faceI(FacelocalCounter,fi_link_idx_BIPquick) = dnBranchIdx
                    faceI(FaceLocalCounter,fi_link_idx_SWMM)     = link%I(dnBranchIdx,li_parent_link)
                    !% set zbottom
                    faceR(FaceLocalCounter,fr_Zbottom)  = node%R(thisNode,nr_Zbottom)
                    !% identifier for downstream junction branch faces
                    faceYN(FaceLocalCounter,fYN_isDownstreamJbFace) = .true.
                    !% Check 4: if the link connecting this branch is a part of this partition and
                    !% the node is not an edge node (meaning this node is the connecting node
                    !% across partitions)
                    if ( (node%I(thisNode,ni_P_is_boundary) == EdgeNode)  .and. &
                         (link%I(dnBranchIdx,li_P_image)    /= image   ) )  then

                        !% since this is a shared face in the downstream direction,
                        !% the dn_map is set to dummy element
                        faceI(FaceLocalCounter,fi_Melem_dL) = max_caf_elem_N + N_dummy_elem
                        faceI(FaceLocalCounter,fi_Connected_image) = link%I(dnBranchIdx,li_P_image)

                        !% logical data
                        faceYN(FacelocalCounter,fYN_isSharedFace) = .true.
                        faceYN(FaceLocalCounter,fYN_isDnGhost)    = .true.

                        if (image < faceI(FaceLocalCounter,fi_Connected_image)) then
                            !% we only set the global indexes where the connection
                            !% is in higher order than the current image.
                            !% (for example if current image = 1 and connection is 2,
                            !% we set the global counter. But when the current image = 2 but
                            !% the connection is 1, we set it from init_network_map_shared_faces
                            !% subroutine)
                            faceI(FaceLocalCounter,fi_Gidx) = FaceGlobalCounter
                        else
                            !% set global index as nullvalue for shared faces.
                            !% these global indexes will be set later
                            faceI(FaceLocalCounter,fi_Gidx) = nullvalueI
                        end if
                    end if

                else

                    !% since this is a null face in the downstream direction,
                    !% the dn_map is set to dummy element
                    faceI(FaceLocalCounter,fi_Melem_dL) = max_caf_elem_N + N_dummy_elem

                    call init_network_nullify_nJm_branch &
                        (ElemLocalCounter, FaceLocalCounter)
                end if
            end select

            !% Advance the element counter for next branch
            ElemLocalCounter  = ElemLocalCounter  + oneI
            ElemGlobalCounter = ElemGlobalCounter + oneI
        end do

        !% set status to assigned
        nAssignStatus = nAssigned

        if (setting%Debug%File%network_define) &
        write(*,"(A,i5,A)") '*** leave ' // trim(subroutine_name) // " [Processor ", this_image(), "]"
    end subroutine init_network_handle_nJm
!
!==========================================================================
!==========================================================================
!
    subroutine init_network_map_nJm_branches (image, thisJNode, JelemIdx)
        !
        !--------------------------------------------------------------------------
        !
        !% map all the multi branch junction elements
        !
        !--------------------------------------------------------------------------
        !
        integer, intent(in)                       :: image, thisJNode
        integer, dimension(:), target, intent(in) :: JelemIdx

        integer          :: ii, upBranchSelector, dnBranchSelector
        integer          :: LinkFirstElem, LinkLastElem
        integer, pointer :: upBranchIdx, dnBranchIdx
        integer, pointer :: eIdx, fLidx
        character(64) :: subroutine_name = 'init_network_map_nJm_branches'
        !--------------------------------------------------------------------------
        if (icrash) return
        if (setting%Debug%File%network_define) &
            write(*,"(A,i5,A)") '*** enter ' // trim(subroutine_name) // " [Processor ", this_image(), "]"


        !% initialize selecteros for upstream and downstream branches
        upBranchSelector = zeroI
        dnBranchSelector = zeroI

        !% cycle through the junction elements of map faces
        do ii = 1,Nelem_in_Junction

            !% now we are considering all the junction elements including
            !% junction main.

            !% all the even numbers are upstream branch elements
            if ((ii == 2) .or. (ii == 4) .or. (ii == 6)) then

                upBranchSelector = upBranchSelector + oneI
                !% pointer to upstream branch
                upBranchIdx => node%I(thisJNode,ni_idx_base1 + upBranchSelector)

                !% condition for a link connecting this branch is valid and
                !% included in this partition.

                if (upBranchIdx /= nullvalueI) then
                    if (link%I(upBranchIdx,li_P_image) == image) then
                        !% find the last element index of the link
                        LinkLastElem = link%I(upBranchIdx,li_last_elem_idx)

                        !% pointer to the specific branch element
                        eIdx => JelemIdx(ii)

                        !% find the downstream face index of that last element
                        fLidx => elemI(eIdx,ei_Mface_uL)

                        !% if the face is a shared face across images,
                        !% it will not have any upstream local element
                        if ( .not. faceYN(fLidx,fYN_isSharedFace)) then

                            !% the upstream face of the upstream branch will be the
                            !% last downstream face of the connected link
                            !% here, one important thing to remember is that
                            !% the upstrem branch elements does not have any
                            !% downstream faces.

                            !% local d/s face map to element u/s of the branch
                            elemI(LinkLastElem,ei_Mface_dL) = fLidx

                            !print *, '====================================== yy'
                            !print *, trim(subroutine_name), LinkLastElem, elemI(LinkLastElem,ei_Mface_dL)
                            !print *, '======================================'

                            !% local u/s element of the face
                            faceI(fLidx,fi_Melem_uL) = LinkLastElem
                        end if
                    end if
                end if

            !% all odd numbers starting from 3 are downstream branch elements
            elseif ((ii == 3) .or. (ii == 5) .or. (ii == 7)) then

                dnBranchSelector = dnBranchSelector + oneI
                !% pointer to upstream branch
                dnBranchIdx => node%I(thisJNode,ni_idx_base2 + dnBranchSelector)

                !% condition for a link connecting this branch is valid and
                !% included in this partition.
                if (dnBranchIdx /= nullvalueI)  then
                    if (link%I(dnBranchIdx,li_P_image) == image) then

                        !% find the first element index of the link
                        LinkFirstElem = link%I(dnBranchIdx,li_first_elem_idx)

                        !% pointer to the specific branch element
                        eIdx => JelemIdx(ii)

                        !% find the downstream face index of that last element
                        fLidx => elemI(eIdx,ei_Mface_dL)

                        !% if the face is a shared face across images,
                        !% it will not have any upstream local element
                        !% (not sure if we need this condition)
                        if ( .not. faceYN(fLidx,fYN_isSharedFace)) then

                            !% the downstream face of the downstream branch will be the
                            !% first upstream face of the connected link
                            !% here, one important thing to remember is that
                            !% the downstream branch elements does not have any
                            !% upstream faces.

                            !% local map to upstream face for elemI
                            elemI(LinkFirstElem,ei_Mface_uL) = fLidx
                            !% set the first element as the immediate downstream element of a JB
                            elemYN(LinkFirstElem,eYN_isElementDownstreamOfJB) = .true.

                            !% local downstream element of the face
                            faceI(fLidx,fi_Melem_dL) = LinkFirstElem
                        end if
                    end if
                end if
            end if
        end do

        if (setting%Debug%File%network_define) &
        write(*,"(A,i5,A)") '*** leave ' // trim(subroutine_name) // " [Processor ", this_image(), "]"

    end subroutine init_network_map_nJm_branches
!
!==========================================================================
!==========================================================================
!
    subroutine init_network_map_shared_nJm_nodes (image, fLidx, nIdx)
        !
        !--------------------------------------------------------------------------
        !
        !% set the global index, map, and ghost element for nJm nodes
        !
        !--------------------------------------------------------------------------
        !
        integer, intent(in) :: image, fLidx, nIdx

        integer             :: ii
        integer, pointer    :: fGidx, eUp, eDn, targetImage, branchIdx

        character(64) :: subroutine_name = 'init_network_map_shared_nJm_nodes'
        !--------------------------------------------------------------------------
        if (icrash) return
        if (setting%Debug%File%network_define) &
            write(*,"(A,i5,A)") '*** enter ' // trim(subroutine_name) // " [Processor ", this_image(), "]"

        !% necessary pointers
        fGidx       => faceI(fLidx,fi_Gidx)
        eUp         => faceI(fLidx,fi_Melem_uL)
        eDn         => faceI(fLidx,fi_Melem_dL)
        targetImage => faceI(fLidx,fi_Connected_image)
        branchIdx   => faceI(fLidx,fi_link_idx_BIPquick)

        do ii = 1,N_face(targetImage)

            if ((faceI(ii,fi_Connected_image)[targetImage]   == image)   .and. &
                (faceI(ii,fi_node_idx_BIPquick)[targetImage] == nIdx )   .and. &
                (faceI(ii,fi_link_idx_BIPquick)[targetImage] == branchIdx)) then

                !% find the local ghost element index of the connected image
                if (faceYN(ii,fYN_isUpGhost)[targetImage]) then
                    faceI(ii,fi_GhostElem_uL)[targetImage] = eUp

                elseif (faceYN(ii,fYN_isDnGhost)[targetImage]) then
                    faceI(ii,fi_GhostElem_dL)[targetImage] = eDn
                end if

                !% find the global index and set to target image
                if (faceI(ii,fi_Gidx)[targetImage] == nullvalueI) then
                    faceI(ii,fi_Gidx)[targetImage] = fGidx
                end if
            end if
        end do

        if (setting%Debug%File%network_define) &
        write(*,"(A,i5,A)") '*** leave ' // trim(subroutine_name) // " [Processor ", this_image(), "]"
    end subroutine init_network_map_shared_nJm_nodes
!
!==========================================================================
!==========================================================================
!
    subroutine init_network_map_nJ2 (image, thisJNode)
        !
        !--------------------------------------------------------------------------
        !
        !% map all the nJ2 nodes. All the nJ2 node maps are handeled in the partition
        !% this is for the special cases where a disconnected nJ2 has not been mapped
        !% properly
        !
        !--------------------------------------------------------------------------
        !
        integer, intent(in) :: image, thisJNode

        integer             :: ii, upBranchSelector, dnBranchSelector
        integer             :: LinkFirstElem, LinkLastElem
        integer, pointer    :: upBranchIdx, dnBranchIdx
        integer, pointer    :: eIdx, fLidx

        character(64) :: subroutine_name = 'init_network_map_nJ2'
     !--------------------------------------------------------------------------
        if (icrash) return
        if (setting%Debug%File%network_define) &
            write(*,"(A,i5,A)") '*** enter ' // trim(subroutine_name) // " [Processor ", this_image(), "]"


        !% initialize selecteros for upstream and downstream branches
        upBranchSelector = zeroI
        dnBranchSelector = zeroI

        upBranchSelector = upBranchSelector + oneI
        !% pointer to upstream branch
        upBranchIdx => node%I(thisJNode,ni_idx_base1 + upBranchSelector)

        !% condition for a link included in this partition.
        if (link%I(upBranchIdx,li_P_image) == image) then

            !% find the last element index of the link
            LinkLastElem = link%I(upBranchIdx,li_last_elem_idx)

            !% find the downstream face index of that last element
            fLidx => node%I(thisJNode,ni_elemface_idx)

            !% if the face is a shared face across images,
            !% it will not have any upstream local element
            if ( .not. faceYN(fLidx,fYN_isSharedFace)) then
                !% local d/s face map to element u/s of the branch
                elemI(LinkLastElem,ei_Mface_dL) = fLidx

                !print *, '====================================== zz'
                !print *, trim(subroutine_name), LinkLastElem, elemI(LinkLastElem,ei_Mface_dL)
                !print *, '======================================'

                !% local u/s element of the face
                faceI(fLidx,fi_Melem_uL) = LinkLastElem
            end if
        end if

        dnBranchSelector = dnBranchSelector + oneI
        !% pointer to upstream branch
        dnBranchIdx => node%I(thisJNode,ni_idx_base2 + dnBranchSelector)

        !% condition for a link included in this partition.
        if (link%I(dnBranchIdx,li_P_image) == image) then

            !% find the first element index of the link
            LinkFirstElem = link%I(dnBranchIdx,li_first_elem_idx)

            !% find the downstream face index of that last element
            fLidx => node%I(thisJNode,ni_elemface_idx)


            !stop 89703
            !% if the face is a shared face across images,
            !% it will not have any downstream local element
            !% (not sure if we need this condition)
            if ( .not. faceYN(fLidx,fYN_isSharedFace)) then

                !% local map to upstream face for elemI
                elemI(LinkFirstElem,ei_Mface_uL) = fLidx

                !% local downstream element of the face
                faceI(fLidx,fi_Melem_dL) = LinkFirstElem
            end if
        end if

        if (setting%Debug%File%network_define) &
        write(*,"(A,i5,A)") '*** leave ' // trim(subroutine_name) // " [Processor ", this_image(), "]"

    end subroutine init_network_map_nJ2
!
!==========================================================================
!==========================================================================
!
    subroutine init_network_map_shared_nJ2_nodes (image, fLidx, nIdx)
        !
        !--------------------------------------------------------------------------
        !
        !% set the global index, map, and ghost element for nJ2 nodes
        !
        !--------------------------------------------------------------------------
        !
        integer, intent(in) :: image, fLidx, nIdx

        integer             :: ii
        integer, pointer    :: fGidx, eUp, eDn, targetImage
        logical, pointer    :: isUpGhost, isDnGhost

        character(64) :: subroutine_name = 'init_network_map_shared_nJ2_nodes'
        !--------------------------------------------------------------------------
        if (icrash) return
        if (setting%Debug%File%network_define) &
            write(*,"(A,i5,A)") '*** enter ' // trim(subroutine_name) // " [Processor ", this_image(), "]"

        !% necessary pointers
        fGidx       => faceI(fLidx,fi_Gidx)
        eUp         => faceI(fLidx,fi_Melem_uL)
        eDn         => faceI(fLidx,fi_Melem_dL)
        targetImage => faceI(fLidx,fi_Connected_image)

        do ii = 1,N_face(targetImage)

            if ((faceI(ii,fi_Connected_image)[targetImage]   == image) .and. &
                (faceI(ii,fi_node_idx_BIPquick)[targetImage] == nIdx)) then

                !% find the local ghost element index of the connected image
                if (faceYN(ii,fYN_isUpGhost)[targetImage]) then
                    faceI(ii,fi_GhostElem_uL)[targetImage] = eUp

                elseif (faceYN(ii,fYN_isDnGhost)[targetImage]) then
                    faceI(ii,fi_GhostElem_dL)[targetImage] = eDn
                end if

                !% find the global index and set to target image
                if (faceI(ii,fi_Gidx)[targetImage] == nullvalueI) then
                    faceI(ii,fi_Gidx)[targetImage] = fGidx
                end if
            end if
        end do

        if (setting%Debug%File%network_define) &
        write(*,"(A,i5,A)") '*** leave ' // trim(subroutine_name) // " [Processor ", this_image(), "]"
    end subroutine init_network_map_shared_nJ2_nodes
!
!==========================================================================
!==========================================================================
!
    function init_network_nJm_branch_length (LinkIdx) result (BranchLength)
        !--------------------------------------------------------------------------
        !
        !% compute the length of a junction branch
        !
        !--------------------------------------------------------------------------

        integer, intent(in)  :: LinkIdx
        real(8)              :: BranchLength

        character(64) :: subroutine_name = 'init_network_nJm_branch_length'
        !--------------------------------------------------------------------------
        if (setting%Debug%File%network_define) &
            write(*,"(A,i5,A)") '*** enter ' // trim(subroutine_name) // " [Processor ", this_image(), "]"

        !% find the length of the junction branch
        if (link%I(LinkIdx,li_length_adjusted) == OneSideAdjust) then
            BranchLength = link%R(LinkIdx,lr_Length) - link%R(LinkIdx,lr_AdjustedLength)
        elseif (link%I(LinkIdx,li_length_adjusted) == BothSideAdjust) then
            BranchLength = (link%R(LinkIdx,lr_Length) - link%R(LinkIdx,lr_AdjustedLength))/twoR
        end if

        if (setting%Debug%File%network_define) &
        write(*,"(A,i5,A)") '*** leave ' // trim(subroutine_name) // " [Processor ", this_image(), "]"
    end function init_network_nJm_branch_length
!
!==========================================================================
!==========================================================================
!
    subroutine init_network_nullify_nJm_branch (ElemIdx, FaceIdx)
        !--------------------------------------------------------------------------
        !
        !% set all the values to zero for a null junction
        !
        !--------------------------------------------------------------------------

        integer, intent(in)  :: ElemIdx, FaceIdx

        character(64) :: subroutine_name = 'init_network_nullify_nJm_branch'
        !--------------------------------------------------------------------------
        if (icrash) return
        if (setting%Debug%File%network_define) &
        write(*,"(A,i5,A)") '*** leave ' // trim(subroutine_name) // " [Processor ", this_image(), "]"

        !% set everything to zero for a non existant branch
        elemR(ElemIdx,:)                            = zeroR
        elemSR(ElemIdx,:)                           = zeroR
        elemSGR(ElemIdx,:)                          = zeroR
        elemSI(ElemIdx,esi_JunctionBranch_Exists)   = zeroI
        faceR(FaceIdx,:)                            = zeroR
        faceYN(FaceIdx,fYN_isnull)                  = .true.

        if (setting%Debug%File%network_define) &
        write(*,"(A,i5,A)") '*** leave ' // trim(subroutine_name) // " [Processor ", this_image(), "]"
    end subroutine init_network_nullify_nJm_branch
!
!==========================================================================
!==========================================================================
!
    subroutine init_network_set_interior_faceYN ()
        !
        !--------------------------------------------------------------------------
        !
        !% set the logicals of fYN_isInteriorFace
        !
        !--------------------------------------------------------------------------
        character(64) :: subroutine_name = 'init_network_set_interior_faceYN'
        !--------------------------------------------------------------------------
        if (icrash) return
        if (setting%Debug%File%network_define) &
            write(*,"(A,i5,A)") '*** enter ' // trim(subroutine_name) // " [Processor ", this_image(), "]"

        where ( (faceI(:,fi_BCtype)         ==  doesnotexist) &
                .and. &
                (faceYN(:,fYN_isnull)       .eqv. .false.     ) &
                .and. &
                (faceYN(:,fYN_isSharedFace) .eqv. .false.     ) )

            faceYN(:,fYN_isInteriorFace) = .true.
        endwhere

        if (setting%Debug%File%network_define) &
        write(*,"(A,i5,A)") '*** leave ' // trim(subroutine_name) // " [Processor ", this_image(), "]"
    end subroutine init_network_set_interior_faceYN
!
!==========================================================================
!==========================================================================
!
    subroutine init_network_CC_elem_length_adjust ()
        !
        !--------------------------------------------------------------------------
        !
        !--------------------------------------------------------------------------
        integer          :: ii
        integer, pointer :: AdjustType, elementType(:), elementIdx(:)
        real(8), pointer :: NominalLength, MinLengthFactor, elementLength(:)
        real(8)          :: MinElemLength
        character(64)    :: subroutine_name = 'init_network_CC_elem_length_adjust'
        !--------------------------------------------------------------------------
        if (icrash) return

        AdjustType      => setting%Discretization%MinElemLengthMethod
        NominalLength   => setting%Discretization%NominalElemLength
        MinLengthFactor => setting%Discretization%MinElemLengthFactor

        elementIdx    => elemI(:,ei_Lidx)
        elementType   => elemI(:,ei_elementType)
        elementLength => elemR(:,er_Length)

        select case (AdjustType)

        case(RawElemLength)
            !% do not do any adjustment and return the raw network
            return

        case (ElemLengthAdjust)

            MinElemLength = NominalLength * MinLengthFactor

            do ii = 1,N_elem(this_image())
                if ((elementType(ii) == CC) .and. (elementLength(ii) < MinElemLength)) then
                    if (setting%Output%Verbose) then
                        print*, 'In, ', subroutine_name
                        print*, 'Small element detected at ElemIdx = ', elementIdx(ii), ' in image = ',this_image()
                        print*, 'Element length = ', elementLength(ii), ' is adjusted to ', MinElemLength
                    end if
                    elementLength(ii) = MinElemLength
                end if
            end do

        case default
            print*, 'In, ', subroutine_name
            print*, 'should not reach default condition'
            stop 89537
        end select

        if (setting%Debug%File%network_define) &
        write(*,"(A,i5,A)") '*** leave ' // trim(subroutine_name) // " [Processor ", this_image(), "]"
    end subroutine init_network_CC_elem_length_adjust
!
!==========================================================================
! END OF MODULE
!==========================================================================
!
end module network_define<|MERGE_RESOLUTION|>--- conflicted
+++ resolved
@@ -63,76 +63,6 @@
 
         sync all
 
-<<<<<<< HEAD
-        !%------------------------------------------------------------------
-        !% Closing:
-            !% print result
-            if (setting%Debug%File%network_define) then
-                print*
-                print*, '===================================================================' //&
-                '==================================================================='
-                print*, 'image = ', this_image()
-                print*, '.......................Elements...............................'
-                print*
-                print*, '     ei_Lidx       ei_Gidx     link_BQ    link_SWMM  node_BQ   node_SWMM      Mface_uL    Mface_dL'
-                do jj = 1,N_elem(this_image())
-                    print *, elemI(jj,ei_Lidx), elemI(jj,ei_Gidx), elemI(jj,ei_link_Gidx_BIPquick), &
-                    elemI(jj,ei_link_Gidx_SWMM),elemI(jj,ei_node_Gidx_BIPquick),elemI(jj,ei_node_Gidx_SWMM), &
-                    elemI(jj,ei_Mface_uL), elemI(jj,ei_Mface_dL)
-                end do
-                print*
-                print*, '.......................Faces.............................'
-                print*, 'a)     fi_Lidx     fi_Gidx    elem_uL     elem_dL   C_image' //&
-                '     GElem_up    GElem_dn     node_BQ   node_SWMM    link_BQ   link_SWMM      zbottom'
-                do jj = 1,N_face(this_image())
-                    print*, faceI(jj,fi_Lidx),faceI(jj,fi_Gidx),faceI(jj,fi_Melem_uL), &
-                    faceI(jj,fi_Melem_dL),faceI(jj,fi_Connected_image), faceI(jj,fi_GhostElem_uL),&
-                    faceI(jj,fi_GhostElem_dL),faceI(jj,fi_node_idx_BIPquick),faceI(jj, fi_node_idx_SWMM),&
-                    faceI(jj,fi_link_idx_BIPquick),faceI(jj,fi_link_idx_SWMM),faceR(jj,fr_Zbottom)
-                end do
-
-                ! print*
-                ! print*, '.......................Faces..................................'
-                ! print*, 'b)     fi_Lidx     fi_BCtype   fYN_isInteriorFace    fYN_isSharedFace'//&
-                ! '    fYN_isnull    fYN_isUpGhost    fYN_isDnGhost'
-                ! do jj = 1,N_face(this_image())
-                !     print*, faceI(jj,fi_Lidx),' ',faceI(jj,fi_BCtype),&
-                !     '           ',faceYN(jj,fYN_isInteriorFace), &
-                !     '                    ',faceYN(jj,fYN_isSharedFace), &
-                !     '              ',faceYN(jj,fYN_isnull), &
-                !     '            ',faceYN(jj,fYN_isUpGhost), &
-                !     '              ',faceYN(jj,fYN_isDnGhost)
-                ! end do
-                print*, '===================================================================' //&
-                '==================================================================='
-                print*
-                ! call execute_command_line('')
-            end if
-
-            ! do jj = 1,N_elem(this_image())
-            !     print *, jj &
-            !         !, elemI(jj,ei_Lidx) &
-            !         !, elemI(jj,ei_Gidx) &
-            !         !, elemI(jj,ei_link_Gidx_BIPquick) &
-            !         , elemI(jj,ei_link_Gidx_SWMM) &
-            !         !, elemI(jj,ei_node_Gidx_BIPquick) &
-            !         , elemI(jj,ei_node_Gidx_SWMM) !&
-            !         !, elemI(jj,ei_Mface_uL) &
-            !         !, elemI(jj,ei_Mface_dL)
-            ! end do
-            !     stop 598706
-
-            if (setting%Profile%useYN) call util_profiler_stop (pfc_init_network_define_toplevel)
-
-            if (setting%Debug%File%network_define) &
-                write(*,"(A,i5,A)") '*** leave ' // trim(subroutine_name) // " [Processor ", this_image(), "]"
-    end subroutine network_define_toplevel
-!%
-!%==========================================================================
-!% PRIVATE
-!%==========================================================================
-!%
-=======
         !% print result
         if (setting%Debug%File%network_define) then
             print*
@@ -194,7 +124,6 @@
 ! PRIVATE
 !==========================================================================
 !
->>>>>>> d7b0755e
     subroutine init_network_update_nj2_elem()
         !%-----------------------------------------------------------------
         !% Description:
