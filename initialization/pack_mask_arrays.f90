--- conflicted
+++ resolved
@@ -1206,14 +1206,7 @@
         !% packed arrays for non geometry dynamic elements
         !--------------------------------------------------------------------------
         integer          :: ii
-<<<<<<< HEAD
-        integer, pointer :: ptype, npack, eIDx(:)
-        !% HACK brh20211212 temporary removal until problems with ep_CCJB_eETM_i_fAC
-        !% are fixed
-        !integer, allocatable :: fup(:), fdn(:)
-=======
         integer, pointer :: ptype, npack, fup, fdn, eIDx(:)
->>>>>>> d7b0755e
         character(64) :: subroutine_name = 'pack_nongeometry_dynamic_elements'
         !--------------------------------------------------------------------------
         if (icrash) return
@@ -1222,22 +1215,6 @@
 
         eIdx => elemI(:,ei_Lidx)
 
-<<<<<<< HEAD
-        !% HACK
-        !% brh20211212 -- this need to be changed becuase of two problems
-        !% 1 -- allocation/dallocation every time this is called
-        !% 2 -- fup and fdn are not guaranteed to be the same size as elemI, which
-        !% causes seg faults when used in masking. This seems to be due to the
-        !% dummy index, and might be fixed by elem(nodummy,:) where nodummy is
-        !% a packed set of indices. Needs careful work to restore
-        !% HACK brh20211212 temporary removal until problems with ep_CCJB_eETM_i_fAC
-        !% are fixed
-        !fup = pack(elemI(:,ei_Mface_uL), elemI(:,ei_Mface_uL) /= nullvalueI)
-        !fdn = pack(elemI(:,ei_Mface_dL), elemI(:,ei_Mface_dL) /= nullvalueI)
-
-        !print *, 'AC'
-=======
->>>>>>> d7b0755e
         !% ep_AC
         !% - all elements that use AC
         ptype => col_elemP(ep_AC)
@@ -1491,54 +1468,6 @@
                 (elemYN(:,eYN_isSurcharged)))
         end if
 
-<<<<<<< HEAD
-        !% HACK brh20211212 -- BUGFIX NEEDED
-        !% problem with mismatch in size between elemI(:,:), DIM=1 and fup, fdn
-        !% seems to be because of dummy elements. Causes a seg fault.
-        !% comment until fixed
-        ! print *, 'CCJB_eETM_i_fAC'
-        ! !% ep_CCJB_eETM_i_fAC
-        ! !% conduits, channels, and junction branches that are ETM and have
-        ! !% an adjacent face that is AC
-        ! ptype => col_elemP(ep_CCJB_eETM_i_fAC)
-        ! npack => npack_elemP(ptype)
-
-        ! npack = count( &
-        !         ( &
-        !             (elemI(:,ei_elementType) == CC) &
-        !             .or. &
-        !             (elemI(:,ei_elementType) == JB)  &
-        !          ) &
-        !         .and. &
-        !         (elemI(:,ei_tmType) == ETM) &
-        !         .and. &
-        !         ( &
-        !             (faceYN(fup,fYN_isAC_adjacent)) &
-        !             .or. &
-        !             (faceYN(fdn,fYN_isAC_adjacent)) &
-        !         ))
-
-        ! if (npack > 0) then
-        !     elemP(1:npack,ptype) = pack(eIdx, &
-        !         ( &
-        !             (elemI(:,ei_elementType) == CC) &
-        !             .or. &
-        !             (elemI(:,ei_elementType) == JB)  &
-        !          ) &
-        !         .and. &
-        !         (elemI(:,ei_tmType) == ETM) &
-        !         .and. &
-        !         ( &
-        !             (faceYN(fup,fYN_isAC_adjacent)) &
-        !             .or. &
-        !             (faceYN(fdn,fYN_isAC_adjacent)) &
-        !         ))
-        ! end if
-
-  
-
-        !print *, 'CCJB_ETM'
-=======
         !% ep_CCJB_eETM_i_fAC
         !% conduits, channels, and junction branches that are ETM and have
         !% an adjacent face that is AC
@@ -1565,7 +1494,6 @@
             end if
         end do
 
->>>>>>> d7b0755e
         !% ep_CCJB_ETM
         !% - all channel conduit or junction branch that are ETM
         ptype => col_elemP(ep_CCJB_ETM)
@@ -2011,14 +1939,6 @@
                 (elemI(:,ei_tmType) == ETM))
         end if
 
-<<<<<<< HEAD
-        !% HACK brh20211212 temporary removal until problems with ep_CCJB_eETM_i_fAC
-        !% are fixed
-        !if (allocated(fup)) deallocate(fup)
-        !if (allocated(fdn)) deallocate(fdn)
-
-=======
->>>>>>> d7b0755e
         if (setting%Debug%File%pack_mask_arrays) &
         write(*,"(A,i5,A)") '*** leave ' // trim(subroutine_name) // " [Processor ", this_image(), "]"
     end subroutine pack_nongeometry_dynamic_elements
