--- conflicted
+++ resolved
@@ -49,7 +49,7 @@
         
         !call pack_geometry_alltm_elements()
         
-        call pack_geometry_etm_elements()
+        call pack_geometry_etm_elements()  
         
         !call pack_geometry_ac_elements()
         
@@ -646,7 +646,6 @@
         !         ))
         ! end if
 
-<<<<<<< HEAD
         ! !% --- Catenary conduits
         ! ptype => col_elemPGalltm(epg_CC_catenary)
         ! npack => npack_elemPGalltm(ptype)
@@ -677,54 +676,52 @@
         !             (elemI(:,ei_QeqType) == time_march) &
         !         ))
         ! end if
-=======
         !% --- rectangular round channels 
-        ptype => col_elemPGalltm(epg_CC_rectangular_round_nonsurcharged)
-        npack => npack_elemPGalltm(ptype)
-        npack = count( &
-                (elemI(:,ei_elementType) == CC)  &
-                .and. &
-                (elemI(:,ei_geometryType) == rect_round) &
-                .and. &
-                (.not. elemYN(:,eYN_isSurcharged)) &
-                .and. &
-                ( &
-                    (elemI(:,ei_HeqType) == time_march) &
-                    .or. &
-                    (elemI(:,ei_QeqType) == time_march) &
-                ))
-
-        if (npack > 0) then
-            elemPGalltm(1:npack, ptype) = pack(eIdx, &
-                (elemI(:,ei_elementType) == CC)  &
-                .and. &
-                (elemI(:,ei_geometryType) == rect_round) &
-                .and. &
-                (.not. elemYN(:,eYN_isSurcharged)) &
-                .and. &
-                ( &
-                    (elemI(:,ei_HeqType) == time_march) &
-                    .or. &
-                    (elemI(:,ei_QeqType) == time_march) &
-                ))
-        end if
-
-        !% --- circular conduits 
-        ptype => col_elemPGalltm(epg_CC_circular_nonsurcharged)
-        npack => npack_elemPGalltm(ptype)
-        npack = count( &
-                (elemI(:,ei_elementType) == CC)  &
-                .and. &
-                (elemI(:,ei_geometryType) == circular) &
-                .and. &
-                (.not. elemYN(:,eYN_isSurcharged)) &
-                .and. &
-                ( &
-                    (elemI(:,ei_HeqType) == time_march) &
-                    .or. &
-                    (elemI(:,ei_QeqType) == time_march) &
-                ))
->>>>>>> 3cabe4af
+        ! ptype => col_elemPGalltm(epg_CC_rectangular_round_nonsurcharged)
+        ! npack => npack_elemPGalltm(ptype)
+        ! npack = count( &
+        !         (elemI(:,ei_elementType) == CC)  &
+        !         .and. &
+        !         (elemI(:,ei_geometryType) == rect_round) &
+        !         .and. &
+        !         (.not. elemYN(:,eYN_isSurcharged)) &
+        !         .and. &
+        !         ( &
+        !             (elemI(:,ei_HeqType) == time_march) &
+        !             .or. &
+        !             (elemI(:,ei_QeqType) == time_march) &
+        !         ))
+
+        ! if (npack > 0) then
+        !     elemPGalltm(1:npack, ptype) = pack(eIdx, &
+        !         (elemI(:,ei_elementType) == CC)  &
+        !         .and. &
+        !         (elemI(:,ei_geometryType) == rect_round) &
+        !         .and. &
+        !         (.not. elemYN(:,eYN_isSurcharged)) &
+        !         .and. &
+        !         ( &
+        !             (elemI(:,ei_HeqType) == time_march) &
+        !             .or. &
+        !             (elemI(:,ei_QeqType) == time_march) &
+        !         ))
+        ! end if
+
+        ! !% --- circular conduits 
+        ! ptype => col_elemPGalltm(epg_CC_circular_nonsurcharged)
+        ! npack => npack_elemPGalltm(ptype)
+        ! npack = count( &
+        !         (elemI(:,ei_elementType) == CC)  &
+        !         .and. &
+        !         (elemI(:,ei_geometryType) == circular) &
+        !         .and. &
+        !         (.not. elemYN(:,eYN_isSurcharged)) &
+        !         .and. &
+        !         ( &
+        !             (elemI(:,ei_HeqType) == time_march) &
+        !             .or. &
+        !             (elemI(:,ei_QeqType) == time_march) &
+        !         ))
 
         ! !% --- Gothic conduits
         ! ptype => col_elemPGalltm(epg_CC_gothic)
@@ -881,7 +878,6 @@
         !         ))
         ! end if
 
-<<<<<<< HEAD
         ! !% --- junction main with tabular geometry relationship
         ! ptype => col_elemPGalltm(epg_JM_tabularStorage)
         ! npack => npack_elemPGalltm(ptype)
@@ -912,497 +908,495 @@
         !             (elemI(:,ei_QeqType) == time_march) &
         !         ))
         ! end if
-=======
         !% --- parabolic channels 
-        ptype => col_elemPGalltm(epg_CC_parabolic_nonsurcharged)
-        npack => npack_elemPGalltm(ptype)
-        npack = count( &
-                (elemI(:,ei_elementType) == CC) &
-                .and. &
-                ( &
-                    (elemI(:,ei_geometryType) == parabolic) &
-                ) &
-                .and. &
-                (.not. elemYN(:,eYN_isSurcharged)) &
-                .and. &
-                ( &
-                    (elemI(:,ei_HeqType) == time_march) &
-                    .or. &
-                    (elemI(:,ei_QeqType) == time_march) &
-                ))
-
-        if (npack > 0) then
-            elemPGalltm(1:npack, ptype) = pack(eIdx, &
-                (elemI(:,ei_elementType) == CC)  &
-                .and. &
-                ( &
-                    (elemI(:,ei_geometryType) == parabolic) &
-                ) &
-                .and. &
-                (.not. elemYN(:,eYN_isSurcharged)) &
-                .and. &
-                ( &
-                    (elemI(:,ei_HeqType) == time_march) &
-                    .or. &
-                    (elemI(:,ei_QeqType) == time_march) &
-                ))
-        end if
-
-        !% --- Basket Handle conduits
-        ptype => col_elemPGalltm(epg_CC_basket_handle_nonsurcharged)
-        npack => npack_elemPGalltm(ptype)
-        npack = count( &
-                (elemI(:,ei_elementType) == CC) &
-                .and. &
-                ( &
-                    (elemI(:,ei_geometryType) == basket_handle) &
-                ) &
-                .and. &
-                (.not. elemYN(:,eYN_isSurcharged)) &
-                .and. &
-                ( &
-                    (elemI(:,ei_HeqType) == time_march) &
-                    .or. &
-                    (elemI(:,ei_QeqType) == time_march) &
-                ))
-
-        if (npack > 0) then
-            elemPGalltm(1:npack, ptype) = pack(eIdx, &
-                (elemI(:,ei_elementType) == CC)  &
-                .and. &
-                ( &
-                    (elemI(:,ei_geometryType) == basket_handle) &
-                ) &
-                .and. &
-                (.not. elemYN(:,eYN_isSurcharged)) &
-                .and. &
-                ( &
-                    (elemI(:,ei_HeqType) == time_march) &
-                    .or. &
-                    (elemI(:,ei_QeqType) == time_march) &
-                ))
-        end if
-
-        !% --- Horizontal Ellipse conduits
-        ptype => col_elemPGalltm(epg_CC_horiz_ellipse_nonsurcharged)
-        npack => npack_elemPGalltm(ptype)
-        npack = count( &
-                (elemI(:,ei_elementType) == CC) &
-                .and. &
-                ( &
-                    (elemI(:,ei_geometryType) == horiz_ellipse) &
-                ) &
-                .and. &
-                (.not. elemYN(:,eYN_isSurcharged)) &
-                .and. &
-                ( &
-                    (elemI(:,ei_HeqType) == time_march) &
-                    .or. &
-                    (elemI(:,ei_QeqType) == time_march) &
-                ))
-
-        if (npack > 0) then
-            elemPGalltm(1:npack, ptype) = pack(eIdx, &
-                (elemI(:,ei_elementType) == CC)  &
-                .and. &
-                ( &
-                    (elemI(:,ei_geometryType) == horiz_ellipse) &
-                ) &
-                .and. &
-                (.not. elemYN(:,eYN_isSurcharged)) &
-                .and. &
-                ( &
-                    (elemI(:,ei_HeqType) == time_march) &
-                    .or. &
-                    (elemI(:,ei_QeqType) == time_march) &
-                ))
-        end if
-
-        !% --- Vertical Ellipse conduits
-        ptype => col_elemPGalltm(epg_CC_vert_ellipse_nonsurcharged)
-        npack => npack_elemPGalltm(ptype)
-        npack = count( &
-                (elemI(:,ei_elementType) == CC) &
-                .and. &
-                ( &
-                    (elemI(:,ei_geometryType) == vert_ellipse) &
-                ) &
-                .and. &
-                (.not. elemYN(:,eYN_isSurcharged)) &
-                .and. &
-                ( &
-                    (elemI(:,ei_HeqType) == time_march) &
-                    .or. &
-                    (elemI(:,ei_QeqType) == time_march) &
-                ))
-
-        if (npack > 0) then
-            elemPGalltm(1:npack, ptype) = pack(eIdx, &
-                (elemI(:,ei_elementType) == CC)  &
-                .and. &
-                ( &
-                    (elemI(:,ei_geometryType) == vert_ellipse) &
-                ) &
-                .and. &
-                (.not. elemYN(:,eYN_isSurcharged)) &
-                .and. &
-                ( &
-                    (elemI(:,ei_HeqType) == time_march) &
-                    .or. &
-                    (elemI(:,ei_QeqType) == time_march) &
-                ))
-        end if
-
-        !% --- Egg shaped conduits
-        ptype => col_elemPGalltm(epg_CC_egg_shaped_nonsurcharged)
-        npack => npack_elemPGalltm(ptype)
-        npack = count( &
-                (elemI(:,ei_elementType) == CC) &
-                .and. &
-                ( &
-                    (elemI(:,ei_geometryType) == eggshaped) &
-                ) &
-                .and. &
-                (.not. elemYN(:,eYN_isSurcharged)) &
-                .and. &
-                ( &
-                    (elemI(:,ei_HeqType) == time_march) &
-                    .or. &
-                    (elemI(:,ei_QeqType) == time_march) &
-                ))
-
-        if (npack > 0) then
-            elemPGalltm(1:npack, ptype) = pack(eIdx, &
-                (elemI(:,ei_elementType) == CC)  &
-                .and. &
-                ( &
-                    (elemI(:,ei_geometryType) == eggshaped) &
-                ) &
-                .and. &
-                (.not. elemYN(:,eYN_isSurcharged)) &
-                .and. &
-                ( &
-                    (elemI(:,ei_HeqType) == time_march) &
-                    .or. &
-                    (elemI(:,ei_QeqType) == time_march) &
-                ))
-        end if
-
-        !% --- Horse Shoe conduits
-        ptype => col_elemPGalltm(epg_CC_horse_shoe_nonsurcharged)
-        npack => npack_elemPGalltm(ptype)
-        npack = count( &
-                (elemI(:,ei_elementType) == CC) &
-                .and. &
-                ( &
-                    (elemI(:,ei_geometryType) == horseshoe) &
-                ) &
-                .and. &
-                (.not. elemYN(:,eYN_isSurcharged)) &
-                .and. &
-                ( &
-                    (elemI(:,ei_HeqType) == time_march) &
-                    .or. &
-                    (elemI(:,ei_QeqType) == time_march) &
-                ))
-
-        if (npack > 0) then
-            elemPGalltm(1:npack, ptype) = pack(eIdx, &
-                (elemI(:,ei_elementType) == CC)  &
-                .and. &
-                ( &
-                    (elemI(:,ei_geometryType) == horseshoe) &
-                ) &
-                .and. &
-                (.not. elemYN(:,eYN_isSurcharged)) &
-                .and. &
-                ( &
-                    (elemI(:,ei_HeqType) == time_march) &
-                    .or. &
-                    (elemI(:,ei_QeqType) == time_march) &
-                ))
-        end if
-
-        !% --- Catenary conduits
-        ptype => col_elemPGalltm(epg_CC_catenary_nonsurcharged)
-        npack => npack_elemPGalltm(ptype)
-        npack = count( &
-                (elemI(:,ei_elementType) == CC) &
-                .and. &
-                ( &
-                    (elemI(:,ei_geometryType) == Catenary) &
-                ) &
-                .and. &
-                (.not. elemYN(:,eYN_isSurcharged)) &
-                .and. &
-                ( &
-                    (elemI(:,ei_HeqType) == time_march) &
-                    .or. &
-                    (elemI(:,ei_QeqType) == time_march) &
-                ))
-
-        if (npack > 0) then
-            elemPGalltm(1:npack, ptype) = pack(eIdx, &
-                (elemI(:,ei_elementType) == CC)  &
-                .and. &
-                ( &
-                    (elemI(:,ei_geometryType) == catenary) &
-                ) &
-                .and. &
-                (.not. elemYN(:,eYN_isSurcharged)) &
-                .and. &
-                ( &
-                    (elemI(:,ei_HeqType) == time_march) &
-                    .or. &
-                    (elemI(:,ei_QeqType) == time_march) &
-                ))
-        end if
-
-        !% --- Gothic conduits
-        ptype => col_elemPGalltm(epg_CC_gothic_nonsurcharged)
-        npack => npack_elemPGalltm(ptype)
-        npack = count( &
-                (elemI(:,ei_elementType) == CC) &
-                .and. &
-                ( &
-                    (elemI(:,ei_geometryType) == gothic) &
-                ) &
-                .and. &
-                (.not. elemYN(:,eYN_isSurcharged)) &
-                .and. &
-                ( &
-                    (elemI(:,ei_HeqType) == time_march) &
-                    .or. &
-                    (elemI(:,ei_QeqType) == time_march) &
-                ))
-
-        if (npack > 0) then
-            elemPGalltm(1:npack, ptype) = pack(eIdx, &
-                (elemI(:,ei_elementType) == CC)  &
-                .and. &
-                ( &
-                    (elemI(:,ei_geometryType) == gothic) &
-                ) &
-                .and. &
-                (.not. elemYN(:,eYN_isSurcharged)) &
-                .and. &
-                ( &
-                    (elemI(:,ei_HeqType) == time_march) &
-                    .or. &
-                    (elemI(:,ei_QeqType) == time_march) &
-                ))
-        end if
-
-        !% --- Arch conduits
-        ptype => col_elemPGalltm(epg_CC_arch_nonsurcharged)
-        npack => npack_elemPGalltm(ptype)
-        npack = count( &
-                (elemI(:,ei_elementType) == CC) &
-                .and. &
-                ( &
-                    (elemI(:,ei_geometryType) == arch) &
-                ) &
-                .and. &
-                (.not. elemYN(:,eYN_isSurcharged)) &
-                .and. &
-                ( &
-                    (elemI(:,ei_HeqType) == time_march) &
-                    .or. &
-                    (elemI(:,ei_QeqType) == time_march) &
-                ))
-
-        if (npack > 0) then
-            elemPGalltm(1:npack, ptype) = pack(eIdx, &
-                (elemI(:,ei_elementType) == CC)  &
-                .and. &
-                ( &
-                    (elemI(:,ei_geometryType) == arch) &
-                ) &
-                .and. &
-                (.not. elemYN(:,eYN_isSurcharged)) &
-                .and. &
-                ( &
-                    (elemI(:,ei_HeqType) == time_march) &
-                    .or. &
-                    (elemI(:,ei_QeqType) == time_march) &
-                ))
-        end if
-
-        !% --- Modified-basket conduits
-        ptype => col_elemPGalltm(epg_CC_mod_basket_nonsurcharged)
-        npack => npack_elemPGalltm(ptype)
-        npack = count( &
-                (elemI(:,ei_elementType) == CC) &
-                .and. &
-                ( &
-                    (elemI(:,ei_geometryType) == mod_basket) &
-                ) &
-                .and. &
-                (.not. elemYN(:,eYN_isSurcharged)) &
-                .and. &
-                ( &
-                    (elemI(:,ei_HeqType) == time_march) &
-                    .or. &
-                    (elemI(:,ei_QeqType) == time_march) &
-                ))
-
-        if (npack > 0) then
-            elemPGalltm(1:npack, ptype) = pack(eIdx, &
-                (elemI(:,ei_elementType) == CC)  &
-                .and. &
-                ( &
-                    (elemI(:,ei_geometryType) == mod_basket) &
-                ) &
-                .and. &
-                (.not. elemYN(:,eYN_isSurcharged)) &
-                .and. &
-                ( &
-                    (elemI(:,ei_HeqType) == time_march) &
-                    .or. &
-                    (elemI(:,ei_QeqType) == time_march) &
-                ))
-        end if
-
-        !% --- Semi-Elliptical conduits
-        ptype => col_elemPGalltm(epg_CC_semi_elliptical_nonsurcharged)
-        npack => npack_elemPGalltm(ptype)
-        npack = count( &
-                (elemI(:,ei_elementType) == CC) &
-                .and. &
-                ( &
-                    (elemI(:,ei_geometryType) == semi_elliptical) &
-                ) &
-                .and. &
-                (.not. elemYN(:,eYN_isSurcharged)) &
-                .and. &
-                ( &
-                    (elemI(:,ei_HeqType) == time_march) &
-                    .or. &
-                    (elemI(:,ei_QeqType) == time_march) &
-                ))
-
-        if (npack > 0) then
-            elemPGalltm(1:npack, ptype) = pack(eIdx, &
-                (elemI(:,ei_elementType) == CC)  &
-                .and. &
-                ( &
-                    (elemI(:,ei_geometryType) == semi_elliptical) &
-                ) &
-                .and. &
-                (.not. elemYN(:,eYN_isSurcharged)) &
-                .and. &
-                ( &
-                    (elemI(:,ei_HeqType) == time_march) &
-                    .or. &
-                    (elemI(:,ei_QeqType) == time_march) &
-                ))
-        end if
-
-        !% --- Semi-Circular conduits
-        ptype => col_elemPGalltm(epg_CC_semi_circular_nonsurcharged)
-        npack => npack_elemPGalltm(ptype)
-        npack = count( &
-                (elemI(:,ei_elementType) == CC) &
-                .and. &
-                ( &
-                    (elemI(:,ei_geometryType) == semi_circular) &
-                ) &
-                .and. &
-                (.not. elemYN(:,eYN_isSurcharged)) &
-                .and. &
-                ( &
-                    (elemI(:,ei_HeqType) == time_march) &
-                    .or. &
-                    (elemI(:,ei_QeqType) == time_march) &
-                ))
-
-        if (npack > 0) then
-            elemPGalltm(1:npack, ptype) = pack(eIdx, &
-                (elemI(:,ei_elementType) == CC)  &
-                .and. &
-                ( &
-                    (elemI(:,ei_geometryType) == semi_circular) &
-                ) &
-                .and. &
-                (.not. elemYN(:,eYN_isSurcharged)) &
-                .and. &
-                ( &
-                    (elemI(:,ei_HeqType) == time_march) &
-                    .or. &
-                    (elemI(:,ei_QeqType) == time_march) &
-                ))
-        end if
-
-        !% --- junction main with functional geometry relationship
-        ptype => col_elemPGalltm(epg_JM_functionalStorage_nonsurcharged)
-        npack => npack_elemPGalltm(ptype)
-        npack = count( &
-                ( &
-                    (elemI(:,ei_elementType) == JM) &
-                ) &
-                .and. &
-                (elemSI(:,esi_JunctionMain_Type) == FunctionalStorage) &
-                .and. &
-                (.not. elemYN(:,eYN_isSurcharged)) &
-                .and. &
-                ( &
-                    (elemI(:,ei_HeqType) == time_march) &
-                    .or. &
-                    (elemI(:,ei_QeqType) == time_march) &
-                ))
-
-        if (npack > 0) then
-            elemPGalltm(1:npack, ptype) = pack(eIdx, &
-                ( &
-                    (elemI(:,ei_elementType) == JM) &
-                ) &
-                .and. &
-                (elemSI(:,esi_JunctionMain_Type) == FunctionalStorage) &
-                .and. &
-                (.not. elemYN(:,eYN_isSurcharged)) &
-                .and. &
-                ( &
-                    (elemI(:,ei_HeqType) == time_march) &
-                    .or. &
-                    (elemI(:,ei_QeqType) == time_march) &
-                ))
-        end if
-
-        !% --- junction main with tabular geometry relationship
-        ptype => col_elemPGalltm(epg_JM_tabularStorage_nonsurcharged)
-        npack => npack_elemPGalltm(ptype)
-        npack = count( &
-                ( &
-                    (elemI(:,ei_elementType) == JM) &
-                ) &
-                .and. &
-                (elemSI(:,esi_JunctionMain_Type) == TabularStorage) &
-                .and. &
-                (.not. elemYN(:,eYN_isSurcharged)) &
-                .and. &
-                ( &
-                    (elemI(:,ei_HeqType) == time_march) &
-                    .or. &
-                    (elemI(:,ei_QeqType) == time_march) &
-                ))
-
-        if (npack > 0) then
-            elemPGalltm(1:npack, ptype) = pack(eIdx, &
-                ( &
-                    (elemI(:,ei_elementType) == JM) &
-                ) &
-                .and. &
-                (elemSI(:,esi_JunctionMain_Type) == TabularStorage) &
-                .and. &
-                (.not. elemYN(:,eYN_isSurcharged)) &
-                .and. &
-                ( &
-                    (elemI(:,ei_HeqType) == time_march) &
-                    .or. &
-                    (elemI(:,ei_QeqType) == time_march) &
-                ))
-        end if
->>>>>>> 3cabe4af
+        ! ptype => col_elemPGalltm(epg_CC_parabolic_nonsurcharged)
+        ! npack => npack_elemPGalltm(ptype)
+        ! npack = count( &
+        !         (elemI(:,ei_elementType) == CC) &
+        !         .and. &
+        !         ( &
+        !             (elemI(:,ei_geometryType) == parabolic) &
+        !         ) &
+        !         .and. &
+        !         (.not. elemYN(:,eYN_isSurcharged)) &
+        !         .and. &
+        !         ( &
+        !             (elemI(:,ei_HeqType) == time_march) &
+        !             .or. &
+        !             (elemI(:,ei_QeqType) == time_march) &
+        !         ))
+
+        ! if (npack > 0) then
+        !     elemPGalltm(1:npack, ptype) = pack(eIdx, &
+        !         (elemI(:,ei_elementType) == CC)  &
+        !         .and. &
+        !         ( &
+        !             (elemI(:,ei_geometryType) == parabolic) &
+        !         ) &
+        !         .and. &
+        !         (.not. elemYN(:,eYN_isSurcharged)) &
+        !         .and. &
+        !         ( &
+        !             (elemI(:,ei_HeqType) == time_march) &
+        !             .or. &
+        !             (elemI(:,ei_QeqType) == time_march) &
+        !         ))
+        ! end if
+
+        ! !% --- Basket Handle conduits
+        ! ptype => col_elemPGalltm(epg_CC_basket_handle_nonsurcharged)
+        ! npack => npack_elemPGalltm(ptype)
+        ! npack = count( &
+        !         (elemI(:,ei_elementType) == CC) &
+        !         .and. &
+        !         ( &
+        !             (elemI(:,ei_geometryType) == basket_handle) &
+        !         ) &
+        !         .and. &
+        !         (.not. elemYN(:,eYN_isSurcharged)) &
+        !         .and. &
+        !         ( &
+        !             (elemI(:,ei_HeqType) == time_march) &
+        !             .or. &
+        !             (elemI(:,ei_QeqType) == time_march) &
+        !         ))
+
+        ! if (npack > 0) then
+        !     elemPGalltm(1:npack, ptype) = pack(eIdx, &
+        !         (elemI(:,ei_elementType) == CC)  &
+        !         .and. &
+        !         ( &
+        !             (elemI(:,ei_geometryType) == basket_handle) &
+        !         ) &
+        !         .and. &
+        !         (.not. elemYN(:,eYN_isSurcharged)) &
+        !         .and. &
+        !         ( &
+        !             (elemI(:,ei_HeqType) == time_march) &
+        !             .or. &
+        !             (elemI(:,ei_QeqType) == time_march) &
+        !         ))
+        ! end if
+
+        ! !% --- Horizontal Ellipse conduits
+        ! ptype => col_elemPGalltm(epg_CC_horiz_ellipse_nonsurcharged)
+        ! npack => npack_elemPGalltm(ptype)
+        ! npack = count( &
+        !         (elemI(:,ei_elementType) == CC) &
+        !         .and. &
+        !         ( &
+        !             (elemI(:,ei_geometryType) == horiz_ellipse) &
+        !         ) &
+        !         .and. &
+        !         (.not. elemYN(:,eYN_isSurcharged)) &
+        !         .and. &
+        !         ( &
+        !             (elemI(:,ei_HeqType) == time_march) &
+        !             .or. &
+        !             (elemI(:,ei_QeqType) == time_march) &
+        !         ))
+
+        ! if (npack > 0) then
+        !     elemPGalltm(1:npack, ptype) = pack(eIdx, &
+        !         (elemI(:,ei_elementType) == CC)  &
+        !         .and. &
+        !         ( &
+        !             (elemI(:,ei_geometryType) == horiz_ellipse) &
+        !         ) &
+        !         .and. &
+        !         (.not. elemYN(:,eYN_isSurcharged)) &
+        !         .and. &
+        !         ( &
+        !             (elemI(:,ei_HeqType) == time_march) &
+        !             .or. &
+        !             (elemI(:,ei_QeqType) == time_march) &
+        !         ))
+        ! end if
+
+        ! !% --- Vertical Ellipse conduits
+        ! ptype => col_elemPGalltm(epg_CC_vert_ellipse_nonsurcharged)
+        ! npack => npack_elemPGalltm(ptype)
+        ! npack = count( &
+        !         (elemI(:,ei_elementType) == CC) &
+        !         .and. &
+        !         ( &
+        !             (elemI(:,ei_geometryType) == vert_ellipse) &
+        !         ) &
+        !         .and. &
+        !         (.not. elemYN(:,eYN_isSurcharged)) &
+        !         .and. &
+        !         ( &
+        !             (elemI(:,ei_HeqType) == time_march) &
+        !             .or. &
+        !             (elemI(:,ei_QeqType) == time_march) &
+        !         ))
+
+        ! if (npack > 0) then
+        !     elemPGalltm(1:npack, ptype) = pack(eIdx, &
+        !         (elemI(:,ei_elementType) == CC)  &
+        !         .and. &
+        !         ( &
+        !             (elemI(:,ei_geometryType) == vert_ellipse) &
+        !         ) &
+        !         .and. &
+        !         (.not. elemYN(:,eYN_isSurcharged)) &
+        !         .and. &
+        !         ( &
+        !             (elemI(:,ei_HeqType) == time_march) &
+        !             .or. &
+        !             (elemI(:,ei_QeqType) == time_march) &
+        !         ))
+        ! end if
+
+        ! !% --- Egg shaped conduits
+        ! ptype => col_elemPGalltm(epg_CC_egg_shaped_nonsurcharged)
+        ! npack => npack_elemPGalltm(ptype)
+        ! npack = count( &
+        !         (elemI(:,ei_elementType) == CC) &
+        !         .and. &
+        !         ( &
+        !             (elemI(:,ei_geometryType) == eggshaped) &
+        !         ) &
+        !         .and. &
+        !         (.not. elemYN(:,eYN_isSurcharged)) &
+        !         .and. &
+        !         ( &
+        !             (elemI(:,ei_HeqType) == time_march) &
+        !             .or. &
+        !             (elemI(:,ei_QeqType) == time_march) &
+        !         ))
+
+        ! if (npack > 0) then
+        !     elemPGalltm(1:npack, ptype) = pack(eIdx, &
+        !         (elemI(:,ei_elementType) == CC)  &
+        !         .and. &
+        !         ( &
+        !             (elemI(:,ei_geometryType) == eggshaped) &
+        !         ) &
+        !         .and. &
+        !         (.not. elemYN(:,eYN_isSurcharged)) &
+        !         .and. &
+        !         ( &
+        !             (elemI(:,ei_HeqType) == time_march) &
+        !             .or. &
+        !             (elemI(:,ei_QeqType) == time_march) &
+        !         ))
+        ! end if
+
+        ! !% --- Horse Shoe conduits
+        ! ptype => col_elemPGalltm(epg_CC_horse_shoe_nonsurcharged)
+        ! npack => npack_elemPGalltm(ptype)
+        ! npack = count( &
+        !         (elemI(:,ei_elementType) == CC) &
+        !         .and. &
+        !         ( &
+        !             (elemI(:,ei_geometryType) == horseshoe) &
+        !         ) &
+        !         .and. &
+        !         (.not. elemYN(:,eYN_isSurcharged)) &
+        !         .and. &
+        !         ( &
+        !             (elemI(:,ei_HeqType) == time_march) &
+        !             .or. &
+        !             (elemI(:,ei_QeqType) == time_march) &
+        !         ))
+
+        ! if (npack > 0) then
+        !     elemPGalltm(1:npack, ptype) = pack(eIdx, &
+        !         (elemI(:,ei_elementType) == CC)  &
+        !         .and. &
+        !         ( &
+        !             (elemI(:,ei_geometryType) == horseshoe) &
+        !         ) &
+        !         .and. &
+        !         (.not. elemYN(:,eYN_isSurcharged)) &
+        !         .and. &
+        !         ( &
+        !             (elemI(:,ei_HeqType) == time_march) &
+        !             .or. &
+        !             (elemI(:,ei_QeqType) == time_march) &
+        !         ))
+        ! end if
+
+        ! !% --- Catenary conduits
+        ! ptype => col_elemPGalltm(epg_CC_catenary_nonsurcharged)
+        ! npack => npack_elemPGalltm(ptype)
+        ! npack = count( &
+        !         (elemI(:,ei_elementType) == CC) &
+        !         .and. &
+        !         ( &
+        !             (elemI(:,ei_geometryType) == Catenary) &
+        !         ) &
+        !         .and. &
+        !         (.not. elemYN(:,eYN_isSurcharged)) &
+        !         .and. &
+        !         ( &
+        !             (elemI(:,ei_HeqType) == time_march) &
+        !             .or. &
+        !             (elemI(:,ei_QeqType) == time_march) &
+        !         ))
+
+        ! if (npack > 0) then
+        !     elemPGalltm(1:npack, ptype) = pack(eIdx, &
+        !         (elemI(:,ei_elementType) == CC)  &
+        !         .and. &
+        !         ( &
+        !             (elemI(:,ei_geometryType) == catenary) &
+        !         ) &
+        !         .and. &
+        !         (.not. elemYN(:,eYN_isSurcharged)) &
+        !         .and. &
+        !         ( &
+        !             (elemI(:,ei_HeqType) == time_march) &
+        !             .or. &
+        !             (elemI(:,ei_QeqType) == time_march) &
+        !         ))
+        ! end if
+
+        ! !% --- Gothic conduits
+        ! ptype => col_elemPGalltm(epg_CC_gothic_nonsurcharged)
+        ! npack => npack_elemPGalltm(ptype)
+        ! npack = count( &
+        !         (elemI(:,ei_elementType) == CC) &
+        !         .and. &
+        !         ( &
+        !             (elemI(:,ei_geometryType) == gothic) &
+        !         ) &
+        !         .and. &
+        !         (.not. elemYN(:,eYN_isSurcharged)) &
+        !         .and. &
+        !         ( &
+        !             (elemI(:,ei_HeqType) == time_march) &
+        !             .or. &
+        !             (elemI(:,ei_QeqType) == time_march) &
+        !         ))
+
+        ! if (npack > 0) then
+        !     elemPGalltm(1:npack, ptype) = pack(eIdx, &
+        !         (elemI(:,ei_elementType) == CC)  &
+        !         .and. &
+        !         ( &
+        !             (elemI(:,ei_geometryType) == gothic) &
+        !         ) &
+        !         .and. &
+        !         (.not. elemYN(:,eYN_isSurcharged)) &
+        !         .and. &
+        !         ( &
+        !             (elemI(:,ei_HeqType) == time_march) &
+        !             .or. &
+        !             (elemI(:,ei_QeqType) == time_march) &
+        !         ))
+        ! end if
+
+        ! !% --- Arch conduits
+        ! ptype => col_elemPGalltm(epg_CC_arch_nonsurcharged)
+        ! npack => npack_elemPGalltm(ptype)
+        ! npack = count( &
+        !         (elemI(:,ei_elementType) == CC) &
+        !         .and. &
+        !         ( &
+        !             (elemI(:,ei_geometryType) == arch) &
+        !         ) &
+        !         .and. &
+        !         (.not. elemYN(:,eYN_isSurcharged)) &
+        !         .and. &
+        !         ( &
+        !             (elemI(:,ei_HeqType) == time_march) &
+        !             .or. &
+        !             (elemI(:,ei_QeqType) == time_march) &
+        !         ))
+
+        ! if (npack > 0) then
+        !     elemPGalltm(1:npack, ptype) = pack(eIdx, &
+        !         (elemI(:,ei_elementType) == CC)  &
+        !         .and. &
+        !         ( &
+        !             (elemI(:,ei_geometryType) == arch) &
+        !         ) &
+        !         .and. &
+        !         (.not. elemYN(:,eYN_isSurcharged)) &
+        !         .and. &
+        !         ( &
+        !             (elemI(:,ei_HeqType) == time_march) &
+        !             .or. &
+        !             (elemI(:,ei_QeqType) == time_march) &
+        !         ))
+        ! end if
+
+        ! !% --- Modified-basket conduits
+        ! ptype => col_elemPGalltm(epg_CC_mod_basket_nonsurcharged)
+        ! npack => npack_elemPGalltm(ptype)
+        ! npack = count( &
+        !         (elemI(:,ei_elementType) == CC) &
+        !         .and. &
+        !         ( &
+        !             (elemI(:,ei_geometryType) == mod_basket) &
+        !         ) &
+        !         .and. &
+        !         (.not. elemYN(:,eYN_isSurcharged)) &
+        !         .and. &
+        !         ( &
+        !             (elemI(:,ei_HeqType) == time_march) &
+        !             .or. &
+        !             (elemI(:,ei_QeqType) == time_march) &
+        !         ))
+
+        ! if (npack > 0) then
+        !     elemPGalltm(1:npack, ptype) = pack(eIdx, &
+        !         (elemI(:,ei_elementType) == CC)  &
+        !         .and. &
+        !         ( &
+        !             (elemI(:,ei_geometryType) == mod_basket) &
+        !         ) &
+        !         .and. &
+        !         (.not. elemYN(:,eYN_isSurcharged)) &
+        !         .and. &
+        !         ( &
+        !             (elemI(:,ei_HeqType) == time_march) &
+        !             .or. &
+        !             (elemI(:,ei_QeqType) == time_march) &
+        !         ))
+        ! end if
+
+        ! !% --- Semi-Elliptical conduits
+        ! ptype => col_elemPGalltm(epg_CC_semi_elliptical_nonsurcharged)
+        ! npack => npack_elemPGalltm(ptype)
+        ! npack = count( &
+        !         (elemI(:,ei_elementType) == CC) &
+        !         .and. &
+        !         ( &
+        !             (elemI(:,ei_geometryType) == semi_elliptical) &
+        !         ) &
+        !         .and. &
+        !         (.not. elemYN(:,eYN_isSurcharged)) &
+        !         .and. &
+        !         ( &
+        !             (elemI(:,ei_HeqType) == time_march) &
+        !             .or. &
+        !             (elemI(:,ei_QeqType) == time_march) &
+        !         ))
+
+        ! if (npack > 0) then
+        !     elemPGalltm(1:npack, ptype) = pack(eIdx, &
+        !         (elemI(:,ei_elementType) == CC)  &
+        !         .and. &
+        !         ( &
+        !             (elemI(:,ei_geometryType) == semi_elliptical) &
+        !         ) &
+        !         .and. &
+        !         (.not. elemYN(:,eYN_isSurcharged)) &
+        !         .and. &
+        !         ( &
+        !             (elemI(:,ei_HeqType) == time_march) &
+        !             .or. &
+        !             (elemI(:,ei_QeqType) == time_march) &
+        !         ))
+        ! end if
+
+        ! !% --- Semi-Circular conduits
+        ! ptype => col_elemPGalltm(epg_CC_semi_circular_nonsurcharged)
+        ! npack => npack_elemPGalltm(ptype)
+        ! npack = count( &
+        !         (elemI(:,ei_elementType) == CC) &
+        !         .and. &
+        !         ( &
+        !             (elemI(:,ei_geometryType) == semi_circular) &
+        !         ) &
+        !         .and. &
+        !         (.not. elemYN(:,eYN_isSurcharged)) &
+        !         .and. &
+        !         ( &
+        !             (elemI(:,ei_HeqType) == time_march) &
+        !             .or. &
+        !             (elemI(:,ei_QeqType) == time_march) &
+        !         ))
+
+        ! if (npack > 0) then
+        !     elemPGalltm(1:npack, ptype) = pack(eIdx, &
+        !         (elemI(:,ei_elementType) == CC)  &
+        !         .and. &
+        !         ( &
+        !             (elemI(:,ei_geometryType) == semi_circular) &
+        !         ) &
+        !         .and. &
+        !         (.not. elemYN(:,eYN_isSurcharged)) &
+        !         .and. &
+        !         ( &
+        !             (elemI(:,ei_HeqType) == time_march) &
+        !             .or. &
+        !             (elemI(:,ei_QeqType) == time_march) &
+        !         ))
+        ! end if
+
+        ! !% --- junction main with functional geometry relationship
+        ! ptype => col_elemPGalltm(epg_JM_functionalStorage_nonsurcharged)
+        ! npack => npack_elemPGalltm(ptype)
+        ! npack = count( &
+        !         ( &
+        !             (elemI(:,ei_elementType) == JM) &
+        !         ) &
+        !         .and. &
+        !         (elemSI(:,esi_JunctionMain_Type) == FunctionalStorage) &
+        !         .and. &
+        !         (.not. elemYN(:,eYN_isSurcharged)) &
+        !         .and. &
+        !         ( &
+        !             (elemI(:,ei_HeqType) == time_march) &
+        !             .or. &
+        !             (elemI(:,ei_QeqType) == time_march) &
+        !         ))
+
+        ! if (npack > 0) then
+        !     elemPGalltm(1:npack, ptype) = pack(eIdx, &
+        !         ( &
+        !             (elemI(:,ei_elementType) == JM) &
+        !         ) &
+        !         .and. &
+        !         (elemSI(:,esi_JunctionMain_Type) == FunctionalStorage) &
+        !         .and. &
+        !         (.not. elemYN(:,eYN_isSurcharged)) &
+        !         .and. &
+        !         ( &
+        !             (elemI(:,ei_HeqType) == time_march) &
+        !             .or. &
+        !             (elemI(:,ei_QeqType) == time_march) &
+        !         ))
+        ! end if
+
+        ! !% --- junction main with tabular geometry relationship
+        ! ptype => col_elemPGalltm(epg_JM_tabularStorage_nonsurcharged)
+        ! npack => npack_elemPGalltm(ptype)
+        ! npack = count( &
+        !         ( &
+        !             (elemI(:,ei_elementType) == JM) &
+        !         ) &
+        !         .and. &
+        !         (elemSI(:,esi_JunctionMain_Type) == TabularStorage) &
+        !         .and. &
+        !         (.not. elemYN(:,eYN_isSurcharged)) &
+        !         .and. &
+        !         ( &
+        !             (elemI(:,ei_HeqType) == time_march) &
+        !             .or. &
+        !             (elemI(:,ei_QeqType) == time_march) &
+        !         ))
+
+        ! if (npack > 0) then
+        !     elemPGalltm(1:npack, ptype) = pack(eIdx, &
+        !         ( &
+        !             (elemI(:,ei_elementType) == JM) &
+        !         ) &
+        !         .and. &
+        !         (elemSI(:,esi_JunctionMain_Type) == TabularStorage) &
+        !         .and. &
+        !         (.not. elemYN(:,eYN_isSurcharged)) &
+        !         .and. &
+        !         ( &
+        !             (elemI(:,ei_HeqType) == time_march) &
+        !             .or. &
+        !             (elemI(:,ei_QeqType) == time_march) &
+        !         ))
+        ! end if
 
         ! !% --- junction main with artificial storage relationship -- for ALL tm
         ! ptype => col_elemPGalltm(epg_JM_impliedStorage)
@@ -1617,7 +1611,6 @@
         !             )
         !     end if
 
-<<<<<<< HEAD
             
         !     !% Basket Handle conduits 
         !     ptype => col_elemPGac(epg_CC_basket_handle)
@@ -1633,80 +1626,78 @@
         !             .and. &
         !             (elemI(:,ei_tmType) == AC) &
         !             )
-=======
         !% Horizontal Ellipse conduits 
-        ptype => col_elemPGac(epg_CC_horiz_ellipse_nonsurcharged)
-        npack => npack_elemPGac(ptype)
-        npack = count( &
-                (elemI(:,ei_elementType) == CC)  &
-                .and. &
-                ( &
-                    (elemI(:,ei_geometryType) == horiz_ellipse) &
-                ) &
-                .and. &
-                (.not. elemYN(:,eYN_isSurcharged)) &
-                .and. &
-                (elemI(:,ei_tmType) == AC) &
-                )
-
-        if (npack > 0) then
-            elemPGac(1:npack, ptype) = pack(eIdx, &
-                (elemI(:,ei_elementType) == CC)  &
-                .and. &
-                ( &
-                    (elemI(:,ei_geometryType) == horiz_ellipse) &
-                ) &
-                .and. &
-                (.not. elemYN(:,eYN_isSurcharged))&
-                .and. &
-                (elemI(:,ei_tmType) == AC) &
-                )
-        end if
-
-        !% Vertical Ellipse conduits 
-        ptype => col_elemPGac(epg_CC_vert_ellipse_nonsurcharged)
-        npack => npack_elemPGac(ptype)
-        npack = count( &
-                (elemI(:,ei_elementType) == CC)  &
-                .and. &
-                ( &
-                    (elemI(:,ei_geometryType) == vert_ellipse) &
-                ) &
-                .and. &
-                (.not. elemYN(:,eYN_isSurcharged)) &
-                .and. &
-                (elemI(:,ei_tmType) == AC) &
-                )
-
-        if (npack > 0) then
-            elemPGac(1:npack, ptype) = pack(eIdx, &
-                (elemI(:,ei_elementType) == CC)  &
-                .and. &
-                ( &
-                    (elemI(:,ei_geometryType) == vert_ellipse) &
-                ) &
-                .and. &
-                (.not. elemYN(:,eYN_isSurcharged))&
-                .and. &
-                (elemI(:,ei_tmType) == AC) &
-                )
-        end if
-
-        !% Egg shaped conduits 
-        ptype => col_elemPGac(epg_CC_egg_shaped_nonsurcharged)
-        npack => npack_elemPGac(ptype)
-        npack = count( &
-                (elemI(:,ei_elementType) == CC)  &
-                .and. &
-                ( &
-                    (elemI(:,ei_geometryType) == eggshaped) &
-                ) &
-                .and. &
-                (.not. elemYN(:,eYN_isSurcharged)) &
-                .and. &
-                (elemI(:,ei_tmType) == AC) &
-                )
->>>>>>> 3cabe4af
+        ! ptype => col_elemPGac(epg_CC_horiz_ellipse_nonsurcharged)
+        ! npack => npack_elemPGac(ptype)
+        ! npack = count( &
+        !         (elemI(:,ei_elementType) == CC)  &
+        !         .and. &
+        !         ( &
+        !             (elemI(:,ei_geometryType) == horiz_ellipse) &
+        !         ) &
+        !         .and. &
+        !         (.not. elemYN(:,eYN_isSurcharged)) &
+        !         .and. &
+        !         (elemI(:,ei_tmType) == AC) &
+        !         )
+
+        ! if (npack > 0) then
+        !     elemPGac(1:npack, ptype) = pack(eIdx, &
+        !         (elemI(:,ei_elementType) == CC)  &
+        !         .and. &
+        !         ( &
+        !             (elemI(:,ei_geometryType) == horiz_ellipse) &
+        !         ) &
+        !         .and. &
+        !         (.not. elemYN(:,eYN_isSurcharged))&
+        !         .and. &
+        !         (elemI(:,ei_tmType) == AC) &
+        !         )
+        ! end if
+
+        ! !% Vertical Ellipse conduits 
+        ! ptype => col_elemPGac(epg_CC_vert_ellipse_nonsurcharged)
+        ! npack => npack_elemPGac(ptype)
+        ! npack = count( &
+        !         (elemI(:,ei_elementType) == CC)  &
+        !         .and. &
+        !         ( &
+        !             (elemI(:,ei_geometryType) == vert_ellipse) &
+        !         ) &
+        !         .and. &
+        !         (.not. elemYN(:,eYN_isSurcharged)) &
+        !         .and. &
+        !         (elemI(:,ei_tmType) == AC) &
+        !         )
+
+        ! if (npack > 0) then
+        !     elemPGac(1:npack, ptype) = pack(eIdx, &
+        !         (elemI(:,ei_elementType) == CC)  &
+        !         .and. &
+        !         ( &
+        !             (elemI(:,ei_geometryType) == vert_ellipse) &
+        !         ) &
+        !         .and. &
+        !         (.not. elemYN(:,eYN_isSurcharged))&
+        !         .and. &
+        !         (elemI(:,ei_tmType) == AC) &
+        !         )
+        ! end if
+
+        ! !% Egg shaped conduits 
+        ! ptype => col_elemPGac(epg_CC_egg_shaped_nonsurcharged)
+        ! npack => npack_elemPGac(ptype)
+        ! npack = count( &
+        !         (elemI(:,ei_elementType) == CC)  &
+        !         .and. &
+        !         ( &
+        !             (elemI(:,ei_geometryType) == eggshaped) &
+        !         ) &
+        !         .and. &
+        !         (.not. elemYN(:,eYN_isSurcharged)) &
+        !         .and. &
+        !         (elemI(:,ei_tmType) == AC) &
+        !         )
 
         !     if (npack > 0) then
         !         elemPGac(1:npack, ptype) = pack(eIdx, &
@@ -1809,7 +1800,6 @@
         !             )
         !     end if
 
-<<<<<<< HEAD
         !     !% Gothic shaped conduits 
         !     ptype => col_elemPGac(epg_CC_gothic_nonsurcharged)
         !     npack => npack_elemPGac(ptype)
@@ -1824,51 +1814,49 @@
         !             .and. &
         !             (elemI(:,ei_tmType) == AC) &
         !             )
-=======
         !% Arch shaped conduits 
-        ptype => col_elemPGac(epg_CC_arch_nonsurcharged)
-        npack => npack_elemPGac(ptype)
-        npack = count( &
-                (elemI(:,ei_elementType) == CC)  &
-                .and. &
-                ( &
-                    (elemI(:,ei_geometryType) == arch) &
-                ) &
-                .and. &
-                (.not. elemYN(:,eYN_isSurcharged)) &
-                .and. &
-                (elemI(:,ei_tmType) == AC) &
-                )
-
-        if (npack > 0) then
-            elemPGac(1:npack, ptype) = pack(eIdx, &
-                (elemI(:,ei_elementType) == CC)  &
-                .and. &
-                ( &
-                    (elemI(:,ei_geometryType) == arch) &
-                ) &
-                .and. &
-                (.not. elemYN(:,eYN_isSurcharged))&
-                .and. &
-                (elemI(:,ei_tmType) == AC) &
-                )
-        end if
-
-        !% Modified-basket shaped conduits 
-        ptype => col_elemPGac(epg_CC_mod_basket_nonsurcharged)
-        npack => npack_elemPGac(ptype)
-        npack = count( &
-                (elemI(:,ei_elementType) == CC)  &
-                .and. &
-                ( &
-                    (elemI(:,ei_geometryType) == mod_basket) &
-                ) &
-                .and. &
-                (.not. elemYN(:,eYN_isSurcharged)) &
-                .and. &
-                (elemI(:,ei_tmType) == AC) &
-                )
->>>>>>> 3cabe4af
+        ! ptype => col_elemPGac(epg_CC_arch_nonsurcharged)
+        ! npack => npack_elemPGac(ptype)
+        ! npack = count( &
+        !         (elemI(:,ei_elementType) == CC)  &
+        !         .and. &
+        !         ( &
+        !             (elemI(:,ei_geometryType) == arch) &
+        !         ) &
+        !         .and. &
+        !         (.not. elemYN(:,eYN_isSurcharged)) &
+        !         .and. &
+        !         (elemI(:,ei_tmType) == AC) &
+        !         )
+
+        ! if (npack > 0) then
+        !     elemPGac(1:npack, ptype) = pack(eIdx, &
+        !         (elemI(:,ei_elementType) == CC)  &
+        !         .and. &
+        !         ( &
+        !             (elemI(:,ei_geometryType) == arch) &
+        !         ) &
+        !         .and. &
+        !         (.not. elemYN(:,eYN_isSurcharged))&
+        !         .and. &
+        !         (elemI(:,ei_tmType) == AC) &
+        !         )
+        ! end if
+
+        ! !% Modified-basket shaped conduits 
+        ! ptype => col_elemPGac(epg_CC_mod_basket_nonsurcharged)
+        ! npack => npack_elemPGac(ptype)
+        ! npack = count( &
+        !         (elemI(:,ei_elementType) == CC)  &
+        !         .and. &
+        !         ( &
+        !             (elemI(:,ei_geometryType) == mod_basket) &
+        !         ) &
+        !         .and. &
+        !         (.not. elemYN(:,eYN_isSurcharged)) &
+        !         .and. &
+        !         (elemI(:,ei_tmType) == AC) &
+        !         )
 
         !     if (npack > 0) then
         !         elemPGac(1:npack, ptype) = pack(eIdx, &
@@ -1984,7 +1972,6 @@
         !             (elemI(:,ei_tmType) == AC) &
         !             )
 
-<<<<<<< HEAD
         !     if (npack > 0) then
         !         elemPGac(1:npack, ptype) = pack(eIdx, &
         !             (elemI(:,ei_elementType) == CC)  &
@@ -1996,45 +1983,43 @@
         !             (elemI(:,ei_tmType) == AC) &
         !             )
         !     end if
-=======
         !% rectangular round channels 
-        ptype => col_elemPGac(epg_CC_rectangular_round_nonsurcharged)
-        npack => npack_elemPGac(ptype)
-        npack = count( &
-                (elemI(:,ei_elementType) == CC)  &
-                .and. &
-                (elemI(:,ei_geometryType) == rect_round) &
-                .and. &
-                (.not. elemYN(:,eYN_isSurcharged)) &
-                .and. &
-                (elemI(:,ei_tmType) == AC) &
-                )
-
-        if (npack > 0) then
-            elemPGac(1:npack, ptype) = pack(eIdx, &
-                (elemI(:,ei_elementType) == CC)  &
-                .and. &
-                (elemI(:,ei_geometryType) == rect_round) &
-                .and. &
-                (.not. elemYN(:,eYN_isSurcharged))&
-                .and. &
-                (elemI(:,ei_tmType) == AC) &
-                )
-        end if
+        ! ptype => col_elemPGac(epg_CC_rectangular_round_nonsurcharged)
+        ! npack => npack_elemPGac(ptype)
+        ! npack = count( &
+        !         (elemI(:,ei_elementType) == CC)  &
+        !         .and. &
+        !         (elemI(:,ei_geometryType) == rect_round) &
+        !         .and. &
+        !         (.not. elemYN(:,eYN_isSurcharged)) &
+        !         .and. &
+        !         (elemI(:,ei_tmType) == AC) &
+        !         )
+
+        ! if (npack > 0) then
+        !     elemPGac(1:npack, ptype) = pack(eIdx, &
+        !         (elemI(:,ei_elementType) == CC)  &
+        !         .and. &
+        !         (elemI(:,ei_geometryType) == rect_round) &
+        !         .and. &
+        !         (.not. elemYN(:,eYN_isSurcharged))&
+        !         .and. &
+        !         (elemI(:,ei_tmType) == AC) &
+        !         )
+        ! end if
         
-        !% circular conduits 
-        ptype => col_elemPGac(epg_CC_circular_nonsurcharged)
-        npack => npack_elemPGac(ptype)
-        npack = count( &
-                (elemI(:,ei_elementType) == CC)  &
-                .and. &
-                (elemI(:,ei_geometryType) == circular) &
-                .and. &
-                (.not. elemYN(:,eYN_isSurcharged)) &
-                .and. &
-                (elemI(:,ei_tmType) == AC) &
-                )
->>>>>>> 3cabe4af
+        ! !% circular conduits 
+        ! ptype => col_elemPGac(epg_CC_circular_nonsurcharged)
+        ! npack => npack_elemPGac(ptype)
+        ! npack = count( &
+        !         (elemI(:,ei_elementType) == CC)  &
+        !         .and. &
+        !         (elemI(:,ei_geometryType) == circular) &
+        !         .and. &
+        !         (.not. elemYN(:,eYN_isSurcharged)) &
+        !         .and. &
+        !         (elemI(:,ei_tmType) == AC) &
+        !         )
 
         !     !% circular conduits 
         !     ptype => col_elemPGac(epg_CC_circular)
@@ -2204,9 +2189,7 @@
         npack = count( &
                 (elemI(:,ei_elementType) == CC) &
                 .and. &
-                ( &
-                    (elemI(:,ei_geometryType) == rectangular) &
-                ) &
+                (elemI(:,ei_geometryType) == rectangular) &
                 .and. &
                 (elemI(:,ei_tmType) == ETM) &
                 )
@@ -2214,9 +2197,7 @@
             elemPGetm(1:npack, ptype) = pack(eIdx, &
                  (elemI(:,ei_elementType) == CC)  &
                 .and. &
-                ( &
-                    (elemI(:,ei_geometryType) == rectangular) &
-                ) &
+                (elemI(:,ei_geometryType) == rectangular) &
                 .and. &
                 (elemI(:,ei_tmType) == ETM) &
                 )
@@ -2234,7 +2215,7 @@
                 )
         if (npack > 0) then
             elemPGetm(1:npack, ptype) = pack(eIdx, &
-                    (elemI(:,ei_elementType) == CC)  &
+                (elemI(:,ei_elementType) == CC)  &
                 .and. &
                 (elemI(:,ei_geometryType) == trapezoidal) &
                 .and. &
@@ -2255,7 +2236,7 @@
 
         if (npack > 0) then
             elemPGetm(1:npack, ptype) = pack(eIdx, &
-                    (elemI(:,ei_elementType) == CC)  &
+                (elemI(:,ei_elementType) == CC)  &
                 .and. &
                 (elemI(:,ei_geometryType) == triangular) &
                 .and. &
@@ -2269,9 +2250,7 @@
         npack = count( &
                 (elemI(:,ei_elementType) == CC) &
                 .and. &
-                ( &
-                    (elemI(:,ei_geometryType) == parabolic) &
-                ) &
+                (elemI(:,ei_geometryType) == parabolic) &
                 .and. &
                 (elemI(:,ei_tmType) == ETM) &
                 )
@@ -2279,13 +2258,33 @@
             elemPGetm(1:npack, ptype) = pack(eIdx, &
                  (elemI(:,ei_elementType) == CC)  &
                 .and. &
-                ( &
-                    (elemI(:,ei_geometryType) == parabolic) &
-                ) &
+                (elemI(:,ei_geometryType) == parabolic) &
                 .and. &
                 (elemI(:,ei_tmType) == ETM) &
                 )
         end if
+
+
+        !% --- power function channels -----------------------------------------
+        ptype => col_elemPGetm(epg_CC_power_function)
+        npack => npack_elemPGetm(ptype)
+        npack = count( &
+                (elemI(:,ei_elementType) == CC) &
+                .and. &
+                (elemI(:,ei_geometryType) == power_function) &
+                .and. &
+                (elemI(:,ei_tmType) == ETM) &
+                )
+        if (npack > 0) then
+            elemPGetm(1:npack, ptype) = pack(eIdx, &
+                 (elemI(:,ei_elementType) == CC)  &
+                .and. &
+                (elemI(:,ei_geometryType) == power_function) &
+                .and. &
+                (elemI(:,ei_tmType) == ETM) &
+                )
+        end if
+
 
         !% --- irregular channels --------------------------------------------
         ptype => col_elemPGetm(epg_CC_irregular)
@@ -2307,59 +2306,45 @@
                 )
         end if
 
-<<<<<<< HEAD
         !% -----------------
         !% CLOSED CONDUITS
         !% -----------------
 
         !% --- rectangular closed conduits -------------------------------------
         ptype => col_elemPGetm(epg_CC_rectangular_closed)
-=======
-        !% rectangular round channels 
-        ptype => col_elemPGetm(epg_CC_rectangular_round_nonsurcharged)
         npack => npack_elemPGetm(ptype)
         npack = count( &
+                (elemI(:,ei_elementType) == CC) &
+                .and. &
+                (elemI(:,ei_geometryType) == rectangular_closed) &
+                .and. &
+                (elemI(:,ei_tmType) == ETM) &
+                )
+        if (npack > 0) then
+            elemPGetm(1:npack, ptype) = pack(eIdx, &
+                 (elemI(:,ei_elementType) == CC)  &
+                .and. &
+                (elemI(:,ei_geometryType) == rectangular_closed) &
+                .and. &
+                (elemI(:,ei_tmType) == ETM) &
+                )
+        end if
+
+        !% rectangular round conduits 
+        ptype => col_elemPGetm(epg_CC_rectangular_round)
+        npack => npack_elemPGetm(ptype)
+        npack = count( &
                 (elemI(:,ei_elementType) == CC)  &
                 .and. &
                 (elemI(:,ei_geometryType) == rect_round) &
                 .and. &
-                (.not. elemYN(:,eYN_isSurcharged)) &
-                .and. &
                 (elemI(:,ei_tmType) == ETM) &
                 )
-
         if (npack > 0) then
             elemPGetm(1:npack, ptype) = pack(eIdx, &
                 (elemI(:,ei_elementType) == CC)  &
                 .and. &
                 (elemI(:,ei_geometryType) == rect_round) &
-                .and. &
-                (.not. elemYN(:,eYN_isSurcharged))&
-                .and. &
-                (elemI(:,ei_tmType) == ETM) &
-                )
-        end if
-
-        !% --- circular conduits, channels
-        ptype => col_elemPGetm(epg_CC_circular_nonsurcharged)
->>>>>>> 3cabe4af
-        npack => npack_elemPGetm(ptype)
-        npack = count( &
-                (elemI(:,ei_elementType) == CC) &
-                .and. &
-                ( &
-                    (elemI(:,ei_geometryType) == rectangular_closed) &
-                ) &
-                .and. &
-                (elemI(:,ei_tmType) == ETM) &
-                )
-        if (npack > 0) then
-            elemPGetm(1:npack, ptype) = pack(eIdx, &
-                 (elemI(:,ei_elementType) == CC)  &
-                .and. &
-                ( &
-                    (elemI(:,ei_geometryType) == rectangular_closed) &
-                ) &
                 .and. &
                 (elemI(:,ei_tmType) == ETM) &
                 )
@@ -2377,7 +2362,7 @@
                 )
         if (npack > 0) then
             elemPGetm(1:npack, ptype) = pack(eIdx, &
-                    (elemI(:,ei_elementType) == CC)  &
+                (elemI(:,ei_elementType) == CC)  &
                 .and. &
                 (elemI(:,ei_geometryType) == rect_triang) &
                 .and. &
@@ -2385,7 +2370,7 @@
                 )
         end if
 
-        !% --- circular conduits, channels ------------------------------------
+        !% --- circular conduits ------------------------------------
         ptype => col_elemPGetm(epg_CC_circular)
         npack => npack_elemPGetm(ptype)
         npack = count( &
@@ -2404,19 +2389,6 @@
                 (elemI(:,ei_tmType) == ETM) &
                 )
         end if
-
-        ! print *, 'in pack here'
-        ! print *, epg_CC_circular, col_elemPGetm(epg_CC_circular)
-        ! print *, npack
-        ! print *, elemPGetm(1:npack,epg_CC_circular)
-        ! print *, 'CC ',CC 
-        ! print *, elemI(:,ei_elementType) 
-        ! print *, 'geometry ',circular, ' ',reverseKey(69)
-        ! print *, elemI(:,ei_geometryType)
-        ! print *, 'ETM ',ETM 
-        ! print *, elemI(:,ei_tmType)
-
-        ! stop 2987343
 
         !% --- Semi-Circular conduits ---------------------------------------
         ptype => col_elemPGetm(epg_CC_semi_circular)
@@ -2424,9 +2396,7 @@
         npack = count( &
                 (elemI(:,ei_elementType) == CC)  &
                 .and. &
-                ( &
-                    (elemI(:,ei_geometryType) == semi_circular) &
-                ) &
+                (elemI(:,ei_geometryType) == semi_circular) &
                 .and. &
                 (elemI(:,ei_tmType) == ETM) &
                 )
@@ -2434,15 +2404,13 @@
             elemPGetm(1:npack, ptype) = pack(eIdx, &
                 (elemI(:,ei_elementType) == CC)  &
                 .and. &
-                ( &
-                    (elemI(:,ei_geometryType) == semi_circular) &
-                ) &
+                (elemI(:,ei_geometryType) == semi_circular) &
                 .and. &
                 (elemI(:,ei_tmType) == ETM) &
                 )
         end if
 
-        !% --- filled circular conduits, channels ---------------------
+        !% --- filled circular conduits ---------------------
         ptype => col_elemPGetm(epg_CC_filled_circular)
         npack => npack_elemPGetm(ptype)
         npack = count( &
@@ -2462,88 +2430,41 @@
                 )
         end if
 
-<<<<<<< HEAD
+        !% --- arch conduits ---------------------
+        ptype => col_elemPGetm(epg_CC_arch)
+        npack => npack_elemPGetm(ptype)
+        npack = count( &
+                (elemI(:,ei_elementType) == CC) &
+                .and. &
+                (elemI(:,ei_geometryType) == arch) &
+                .and. &
+                (elemI(:,ei_tmType) == ETM) &
+                )
+        if (npack > 0) then
+            elemPGetm(1:npack, ptype) = pack(eIdx, &
+                (elemI(:,ei_elementType) == CC)  &
+                .and. &
+                (elemI(:,ei_geometryType) == arch) &
+                .and. &
+                (elemI(:,ei_tmType) == ETM) &
+                )
+        end if
+
         !% --- Basket Handle conduits -------------------------------------
         ptype => col_elemPGetm(epg_CC_basket_handle)
-=======
-        !% Horizontal Ellipse conduits 
-        ptype => col_elemPGetm(epg_CC_horiz_ellipse_nonsurcharged)
         npack => npack_elemPGetm(ptype)
         npack = count( &
                 (elemI(:,ei_elementType) == CC)  &
                 .and. &
-                ( &
-                    (elemI(:,ei_geometryType) == horiz_ellipse) &
-                ) &
-                .and. &
-                (.not. elemYN(:,eYN_isSurcharged)) &
+                (elemI(:,ei_geometryType) == basket_handle) &
                 .and. &
                 (elemI(:,ei_tmType) == ETM) &
                 )
-
         if (npack > 0) then
             elemPGetm(1:npack, ptype) = pack(eIdx, &
                 (elemI(:,ei_elementType) == CC)  &
                 .and. &
-                ( &
-                    (elemI(:,ei_geometryType) == horiz_ellipse) &
-                ) &
-                .and. &
-                (.not. elemYN(:,eYN_isSurcharged))&
-                .and. &
-                (elemI(:,ei_tmType) == ETM) &
-                )
-        end if
-
-        !% Vertical Ellipse conduits 
-        ptype => col_elemPGetm(epg_CC_vert_ellipse_nonsurcharged)
-        npack => npack_elemPGetm(ptype)
-        npack = count( &
-                (elemI(:,ei_elementType) == CC)  &
-                .and. &
-                ( &
-                    (elemI(:,ei_geometryType) == vert_ellipse) &
-                ) &
-                .and. &
-                (.not. elemYN(:,eYN_isSurcharged)) &
-                .and. &
-                (elemI(:,ei_tmType) == ETM) &
-                )
-
-        if (npack > 0) then
-            elemPGetm(1:npack, ptype) = pack(eIdx, &
-                (elemI(:,ei_elementType) == CC)  &
-                .and. &
-                ( &
-                    (elemI(:,ei_geometryType) == vert_ellipse) &
-                ) &
-                .and. &
-                (.not. elemYN(:,eYN_isSurcharged))&
-                .and. &
-                (elemI(:,ei_tmType) == ETM) &
-                )
-        end if
-
-        !% Egg shaped conduits 
-        ptype => col_elemPGetm(epg_CC_egg_shaped_nonsurcharged)
->>>>>>> 3cabe4af
-        npack => npack_elemPGetm(ptype)
-        npack = count( &
-                (elemI(:,ei_elementType) == CC)  &
-                .and. &
-                ( &
-                    (elemI(:,ei_geometryType) == basket_handle) &
-                ) &
-                .and. &
-                (elemI(:,ei_tmType) == ETM) &
-                )
-        if (npack > 0) then
-            elemPGetm(1:npack, ptype) = pack(eIdx, &
-                (elemI(:,ei_elementType) == CC)  &
-                .and. &
-                ( &
-                    (elemI(:,ei_geometryType) == basket_handle) &
-                ) &
+                (elemI(:,ei_geometryType) == basket_handle) &
                 .and. &
                 (elemI(:,ei_tmType) == ETM) &
                 )
@@ -2555,9 +2476,7 @@
         npack = count( &
                 (elemI(:,ei_elementType) == CC)  &
                 .and. &
-                ( &
-                    (elemI(:,ei_geometryType) == catenary) &
-                ) &
+                (elemI(:,ei_geometryType) == catenary) &
                 .and. &
                 (elemI(:,ei_tmType) == ETM) &
                 )
@@ -2565,9 +2484,7 @@
             elemPGetm(1:npack, ptype) = pack(eIdx, &
                 (elemI(:,ei_elementType) == CC)  &
                 .and. &
-                ( &
-                    (elemI(:,ei_geometryType) == catenary) &
-                ) &
+                (elemI(:,ei_geometryType) == catenary) &
                 .and. &
                 (elemI(:,ei_tmType) == ETM) &
                 )
@@ -2579,9 +2496,7 @@
         npack = count( &
                 (elemI(:,ei_elementType) == CC)  &
                 .and. &
-                ( &
-                    (elemI(:,ei_geometryType) == eggshaped) &
-                ) &
+                (elemI(:,ei_geometryType) == eggshaped) &
                 .and. &
                 (elemI(:,ei_tmType) == ETM) &
                 )
@@ -2589,23 +2504,19 @@
             elemPGetm(1:npack, ptype) = pack(eIdx, &
                 (elemI(:,ei_elementType) == CC)  &
                 .and. &
-                ( &
-                    (elemI(:,ei_geometryType) == eggshaped) &
-                ) &
+                (elemI(:,ei_geometryType) == eggshaped) &
                 .and. &
                 (elemI(:,ei_tmType) == ETM) &
                 )
         end if
 
-        !% --- Gothic conduits -----------------------------------------------
+!       % --- Gothic conduits -----------------------------------------------
         ptype => col_elemPGetm(epg_CC_gothic)
         npack => npack_elemPGetm(ptype)
         npack = count( &
                 (elemI(:,ei_elementType) == CC)  &
                 .and. &
-                ( &
-                    (elemI(:,ei_geometryType) == gothic) &
-                ) &
+                (elemI(:,ei_geometryType) == gothic) &
                 .and. &
                 (elemI(:,ei_tmType) == ETM) &
                 )
@@ -2613,57 +2524,39 @@
             elemPGetm(1:npack, ptype) = pack(eIdx, &
                 (elemI(:,ei_elementType) == CC)  &
                 .and. &
-                ( &
-                    (elemI(:,ei_geometryType) == gothic) &
-                ) &
+                (elemI(:,ei_geometryType) == gothic) &
                 .and. &
                 (elemI(:,ei_tmType) == ETM) &
                 )
         end if
 
-<<<<<<< HEAD
         !% --- Horse Shoe conduits ------------------------------------
         ptype => col_elemPGetm(epg_CC_horse_shoe)
-=======
-        !% Arch conduits 
-        ptype => col_elemPGetm(epg_CC_arch_nonsurcharged)
         npack => npack_elemPGetm(ptype)
         npack = count( &
                 (elemI(:,ei_elementType) == CC)  &
                 .and. &
-                ( &
-                    (elemI(:,ei_geometryType) == arch) &
-                ) &
-                .and. &
-                (.not. elemYN(:,eYN_isSurcharged)) &
+                (elemI(:,ei_geometryType) == horseshoe) &
                 .and. &
                 (elemI(:,ei_tmType) == ETM) &
                 )
-
         if (npack > 0) then
             elemPGetm(1:npack, ptype) = pack(eIdx, &
                 (elemI(:,ei_elementType) == CC)  &
                 .and. &
-                ( &
-                    (elemI(:,ei_geometryType) == arch) &
-                ) &
-                .and. &
-                (.not. elemYN(:,eYN_isSurcharged))&
+                (elemI(:,ei_geometryType) == horseshoe) &
                 .and. &
                 (elemI(:,ei_tmType) == ETM) &
                 )
         end if
 
-        !% Modified-basket conduits 
-        ptype => col_elemPGetm(epg_CC_mod_basket_nonsurcharged)
->>>>>>> 3cabe4af
+        !% Horizontal Ellipse conduits 
+        ptype => col_elemPGetm(epg_CC_horiz_ellipse)
         npack => npack_elemPGetm(ptype)
         npack = count( &
                 (elemI(:,ei_elementType) == CC)  &
                 .and. &
-                ( &
-                    (elemI(:,ei_geometryType) == horseshoe) &
-                ) &
+                (elemI(:,ei_geometryType) == horiz_ellipse) &
                 .and. &
                 (elemI(:,ei_tmType) == ETM) &
                 )
@@ -2671,23 +2564,19 @@
             elemPGetm(1:npack, ptype) = pack(eIdx, &
                 (elemI(:,ei_elementType) == CC)  &
                 .and. &
-                ( &
-                    (elemI(:,ei_geometryType) == horseshoe) &
-                ) &
+                (elemI(:,ei_geometryType) == horiz_ellipse) &
                 .and. &
                 (elemI(:,ei_tmType) == ETM) &
                 )
         end if
 
-        !% --- Modified-basket conduits ---------------------------
+    !% --- Modified-basket conduits ---------------------------
         ptype => col_elemPGetm(epg_CC_mod_basket)
         npack => npack_elemPGetm(ptype)
         npack = count( &
                 (elemI(:,ei_elementType) == CC)  &
                 .and. &
-                ( &
-                    (elemI(:,ei_geometryType) == mod_basket) &
-                ) &
+                (elemI(:,ei_geometryType) == mod_basket) &
                 .and. &
                 (elemI(:,ei_tmType) == ETM) &
                 )
@@ -2695,9 +2584,7 @@
             elemPGetm(1:npack, ptype) = pack(eIdx, &
                 (elemI(:,ei_elementType) == CC)  &
                 .and. &
-                ( &
-                    (elemI(:,ei_geometryType) == mod_basket) &
-                ) &
+                (elemI(:,ei_geometryType) == mod_basket) &
                 .and. &
                 (elemI(:,ei_tmType) == ETM) &
                 )
@@ -2709,9 +2596,7 @@
         npack = count( &
                 (elemI(:,ei_elementType) == CC)  &
                 .and. &
-                ( &
-                    (elemI(:,ei_geometryType) == semi_elliptical) &
-                ) &
+                (elemI(:,ei_geometryType) == semi_elliptical) &
                 .and. &
                 (elemI(:,ei_tmType) == ETM) &
                 )
@@ -2719,21 +2604,39 @@
             elemPGetm(1:npack, ptype) = pack(eIdx, &
                 (elemI(:,ei_elementType) == CC)  &
                 .and. &
-                ( &
-                    (elemI(:,ei_geometryType) == semi_elliptical) &
-                ) &
+                (elemI(:,ei_geometryType) == semi_elliptical) &
                 .and. &
                 (elemI(:,ei_tmType) == ETM) &
                 )
         end if
+
+        !% Vertical Ellipse conduits 
+        ptype => col_elemPGetm(epg_CC_vert_ellipse)
+        npack => npack_elemPGetm(ptype)
+        npack = count( &
+                (elemI(:,ei_elementType) == CC)  &
+                .and. &
+                (elemI(:,ei_geometryType) == vert_ellipse) &
+                .and. &
+                (elemI(:,ei_tmType) == ETM) &
+                )
+
+        if (npack > 0) then
+            elemPGetm(1:npack, ptype) = pack(eIdx, &
+                (elemI(:,ei_elementType) == CC)  &
+                .and. &
+                 (elemI(:,ei_geometryType) == vert_ellipse) &
+                .and. &
+                (elemI(:,ei_tmType) == ETM) &
+                )
+        end if
+    
 
         !% --- JM with functional geometry relationship ------------------
         ptype => col_elemPGetm(epg_JM_functionalStorage)
         npack => npack_elemPGetm(ptype)
         npack = count( &
-                ( &
-                    (elemI(:,ei_elementType) == JM) &
-                ) &
+                (elemI(:,ei_elementType) == JM) &
                 .and. &
                 (elemSI(:,esi_JunctionMain_Type) == FunctionalStorage) &
                 .and. &
@@ -2741,9 +2644,7 @@
                 )
         if (npack > 0) then
             elemPGetm(1:npack, ptype) = pack(eIdx, &
-                ( &
-                    (elemI(:,ei_elementType) == JM) &
-                ) &
+                (elemI(:,ei_elementType) == JM) &
                 .and. &
                 (elemSI(:,esi_JunctionMain_Type) == FunctionalStorage) &
                 .and. &
@@ -2755,9 +2656,7 @@
         ptype => col_elemPGetm(epg_JM_tabularStorage)
         npack => npack_elemPGetm(ptype)
         npack = count( &
-                ( &
-                    (elemI(:,ei_elementType) == JM) &
-                ) &
+                (elemI(:,ei_elementType) == JM) &
                 .and. &
                 (elemSI(:,esi_JunctionMain_Type) == TabularStorage) &
                 .and. &
@@ -2765,23 +2664,19 @@
                 )
         if (npack > 0) then
             elemPGetm(1:npack, ptype) = pack(eIdx, &
-                ( &
-                    (elemI(:,ei_elementType) == JM) &
-                ) &
+                (elemI(:,ei_elementType) == JM) &
                 .and. &
                 (elemSI(:,esi_JunctionMain_Type) == TabularStorage) &
-                .and. &
+                .and. &  
                 ( elemI(:,ei_tmType) == ETM) &
                 )
         end if
 
-        !% --- JM with artificial storage relationship ------------------------
+        !% --- JM with implied storage
         ptype => col_elemPGetm(epg_JM_impliedStorage)
         npack => npack_elemPGetm(ptype)
         npack = count( &
-                ( &
-                    (elemI(:,ei_elementType) == JM) &
-                ) &
+                (elemI(:,ei_elementType) == JM) &
                 .and. &
                 (elemSI(:,esi_JunctionMain_Type) == ImpliedStorage) &
                 .and. &
@@ -2789,9 +2684,7 @@
                 )
         if (npack > 0) then
             elemPGetm(1:npack, ptype) = pack(eIdx, &
-                ( &
-                    (elemI(:,ei_elementType) == JM) &
-                ) &
+                (elemI(:,ei_elementType) == JM) &
                 .and. &
                 (elemSI(:,esi_JunctionMain_Type) == ImpliedStorage) &
                 .and. &
