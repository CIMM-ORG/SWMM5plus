module initialization
    use interface
    use partitioning
    use discretization
    use utility_allocate
    use utility_array
    use define_indexes
    use define_keys
    use define_globals
    use network_define
    use utility, only: util_export_linknode_csv
<<<<<<< HEAD
=======
    use utility_array
>>>>>>> 6137289b
    use define_settings, only: setting

    implicit none

!-----------------------------------------------------------------------------
!
! Description:
!    General initialization of data structures (not including network)
!
! Method:
!    Creates the arrays index structures that are used for accessing data.
!    Arguably, this could be done more simply but we want the fundamental
!    column indexes in array_index to be parameters rather than variables. By
!    using parameters we reduce the possibility of accidentally changing a
!    column definition.
!
! Note on naming:
!    The driver subroutine is named after the driver module (in this case,
!    initialization).  Subsequent subroutines are name such that the subroutine
!    name is essentially a path "init_<module>_<subroutine_name>"
!-----------------------------------------------------------------------------

    private

    public :: initialize_all

contains
    !
    !==========================================================================
    ! PUBLIC
    !==========================================================================
    !
    subroutine initialize_all()
    !-----------------------------------------------------------------------------
    !
    ! Description:
    !   a public subroutine that calls all the private initialization subroutines
    !
    !-----------------------------------------------------------------------------

        character(64) :: subroutine_name = 'initialize_all'

    !-----------------------------------------------------------------------------

        if (setting%Debug%File%initialization) print *, '*** enter ', subroutine_name

        !% def_load_settings is one of the few subroutines in the Definition modules
        call def_load_settings(setting%Paths%setting)
        if (this_image() == 1) then
            call execute_command_line("if [ -d debug ]; then rm -r debug; fi && mkdir debug")
        end if

        call init_read_arguments()

        if (setting%Verbose) print *, "Simulation Starts"

        call interface_init()

        call init_linknode_arrays()

        call init_partitioning()
        
        sync all 
        !% HACK: this sync call is probably not needed

        call init_network()

        if (setting%Debug%File%initialization)  print *, '*** leave ', subroutine_name
    end subroutine initialize_all
    !
    !==========================================================================
    ! PRIVATE
    !==========================================================================
    !
    subroutine init_linknode_arrays()
    !-----------------------------------------------------------------------------
    !
    ! Description:
    !   Retrieves data from SWMM C interface and populates link and node tables
    !
    !-----------------------------------------------------------------------------

        integer       :: ii, total_n_links
        logical       :: l1, l2
        
        character(64) :: subroutine_name = 'init_linknode_arrays'

    !-----------------------------------------------------------------------------

        if (setting%Debug%File%initialization) print *, '*** enter ', subroutine_name

        if (.not. api_is_initialized) then
            print *, "ERROR: API is not initialized"
            stop
        end if

        ! Allocate storage for link & node tables
        call util_allocate_linknode()

        nodeI(:,ni_N_link_u) = 0
        nodeI(:,ni_N_link_d) = 0

        do ii = 1, N_link
            linkI(ii,li_idx) = ii
            linkI(ii,li_link_type) = interface_get_link_attribute(ii, link_type)
            linkI(ii,li_geometry) = interface_get_link_attribute(ii, link_geometry)
            linkI(ii,li_Mnode_u) = interface_get_link_attribute(ii, link_node1) + 1 ! node1 in C starts from 0
            linkI(ii,li_Mnode_d) = interface_get_link_attribute(ii, link_node2) + 1 ! node2 in C starts from 0

            ! HACK This is a temporary hardcode until Gerardo can populate this column from the CFL condition
            linkI(ii, li_N_element) = 10

            nodeI(linkI(ii,li_Mnode_d), ni_N_link_u) = nodeI(linkI(ii,li_Mnode_d), ni_N_link_u) + 1
            nodeI(linkI(ii,li_Mnode_d), ni_idx_base1 + nodeI(linkI(ii,li_Mnode_d), ni_N_link_u)) = ii
            nodeI(linkI(ii,li_Mnode_u), ni_N_link_d) = nodeI(linkI(ii,li_Mnode_u), ni_N_link_d) + 1
            nodeI(linkI(ii,li_Mnode_u), ni_idx_base2 + nodeI(linkI(ii,li_Mnode_u), ni_N_link_d)) = ii

            linkI(ii,li_InitialDepthType) = 1 ! TODO - get from params file
            linkR(ii,lr_Length) = interface_get_link_attribute(ii, conduit_length)

            ! linkR(ii,lr_TopWidth): defined in network_define.f08
            linkR(ii,lr_BreadthScale) = interface_get_link_attribute(ii, link_xsect_wMax)
            ! linkR(ii,lr_Slope): defined in network_define.f08
            linkR(ii,lr_LeftSlope) = interface_get_link_attribute(ii, link_left_slope)
            linkR(ii,lr_RightSlope) = interface_get_link_attribute(ii, link_right_slope)
            linkR(ii,lr_Roughness) = interface_get_link_attribute(ii, conduit_roughness)
            linkR(ii,lr_InitialFlowrate) = interface_get_link_attribute(ii, link_q0)
            linkR(ii,lr_InitialUpstreamDepth) = interface_get_node_attribute(linkI(ii,li_Mnode_u), node_initDepth)
            linkR(ii,lr_InitialDnstreamDepth) = interface_get_node_attribute(linkI(ii,li_Mnode_d), node_initDepth)
            linkR(ii,lr_InitialDepth) = (linkR(ii,lr_InitialDnstreamDepth) + linkR(ii,lr_InitialUpstreamDepth)) / 2.0
        end do

        do ii = 1, N_node
            total_n_links = nodeI(ii,ni_N_link_u) + nodeI(ii,ni_N_link_d)
            nodeI(ii, ni_idx) = ii
            if (interface_get_node_attribute(ii, node_type) == oneI) then ! OUTFALL
                nodeI(ii, ni_node_type) = nBCdn
            else if (total_n_links == twoI) then
                nodeI(ii, ni_node_type) = nJ2
            else if (total_n_links > twoI) then
                nodeI(ii, ni_node_type) = nJm
            end if
            ! Nodes with nBCup are defined in inflow.f08 -> (inflow_load_inflows)
            l1 = interface_get_node_attribute(ii, node_has_extInflow) == 1
            l2 = interface_get_node_attribute(ii, node_has_dwfInflow) == 1
            if (l1 .or. l2) then
                nodeYN(ii, nYN_has_inflow) = .true.
                if (total_n_links == 1) then
                    nodeI(ii, ni_node_type) = nBCup
                end if
            end if

            nodeR(ii,nr_InitialDepth) = interface_get_node_attribute(ii, node_initDepth)
            nodeR(ii,nr_Zbottom) = interface_get_node_attribute(ii, node_invertElev)
        end do

        if (setting%Debug%File%initialization) then
            if (this_image() == 1) then
                call util_export_linknode_csv()
            end if
        end if

        if (setting%Debug%File%initialization)  print *, '*** leave ', subroutine_name
    end subroutine init_linknode_arrays
    !
    !==========================================================================
    !==========================================================================
    !

    subroutine init_partitioning()
    !-----------------------------------------------------------------------------
    !
    ! Description:
    !   This subroutine calls the public subroutine from the utility module,
    !   partitioning.f08. It also calls a public subroutine from the temporary
    !   coarray_partition.f08 utility module that defines how big the coarrays
    !   must be.
    !
    !-----------------------------------------------------------------------------
        character(64) :: subroutine_name = 'init_partitioning'
    !-----------------------------------------------------------------------------

        if (setting%Debug%File%initialization) print *, '*** enter ', subroutine_name
        
        !% find the number of elements in a link based on nominal element length   
        call init_discretization_nominal()

        !% in order to keep the main() clean, move the following two subroutines here, BIPquick can be removed
        call init_partitioning_method()

        !% adjust the link lenghts by cutting off a certain portion for the junction branch
        !% this subroutine is called here to correctly estimate the number of elements and faces
        !% to allocate the coarrays. HACK: it can be moved someplace more suitable
        call init_discretization_adjustlinklength()

        !% calculate the largest number of elements and faces to allocate the coarrays
<<<<<<< HEAD
        call util_coarray_length_calculation()
=======
        call init_coarray_length()
>>>>>>> 6137289b

        !% allocate elem and face coarrays
        call util_allocate_elemX_faceX()

        !% allocate colum idxs of elem and face arrays for pointer operation
        call util_allocate_columns()

        if (setting%Debug%File%initialization)  print *, '*** leave ', subroutine_name

    end subroutine init_partitioning
    !
    !==========================================================================
    !==========================================================================
    !
    subroutine init_coarray_length()
        ! for coarray length determination
        integer :: nimgs_assign
        integer, allocatable :: unique_imagenum(:)
        integer :: ii, jj, kk, idx, counter, elem_counter=0, face_counter=0, junction_counter=0

        integer :: duplicated_face_counter=0
        integer, allocatable :: node_index(:), link_index(:), temp_arr(:)
        character(64) :: subroutine_name = 'init_coarray_length'

        if (setting%Debug%File%utility_array) print *, '*** enter ',subroutine_name

        call image_number_calculation(nimgs_assign, unique_imagenum)

        allocate(N_elem(size(unique_imagenum,1)))
        allocate(N_face(size(unique_imagenum,1)))
        allocate(N_unique_face(size(unique_imagenum,1)))

        do ii=1, size(unique_imagenum,1)
            node_index = PACK([(counter, counter=1,size(nodeI,1))], nodeI(:, ni_P_image) .eq. unique_imagenum(ii))
            link_index = PACK([(counter, counter=1,size(linkI,1))], linkI(:, li_P_image) .eq. unique_imagenum(ii))
            ! create corresponding indices for node and link in this image

            ! The number of elements and faces is actually decided by the junctions
            ! So we will calculate the number of junction and base on different scenarios to decided
            ! how many elem/face are assigned to each image
            junction_counter = count(nodeI(node_index, ni_node_type) == nJm)

            !% first calculate the number of nodes in each partition, assign elems/faces for junctions
            elem_counter = elem_counter + J_elem_add * junction_counter
            face_counter = face_counter + J_face_add * junction_counter

            !% loop through the links and calculate the internal faces between elements
            do jj = 1, size(link_index,1)
                idx = link_index(jj)
                face_counter = face_counter + linkI(idx, li_N_element) - 1 !% internal faces between elems, e.g. 5 elements have 4 internal faces
                elem_counter = elem_counter + linkI(idx, li_N_element) ! number of elements
            enddo

            !% now we loop through the nodes and count the node faces
            do jj = 1, size(node_index,1)
                idx = node_index(jj)
                if (nodeI(idx, ni_node_type) .eq. nJ2) then
                    face_counter = face_counter + 1 !% add the face of 1-to-1 junction between 2 links
                elseif (nodeI(idx, ni_node_type) .eq. nBCup) then
                    face_counter = face_counter +1 !% add the upstream faces
                elseif (nodeI(idx, ni_node_type) .eq. nBCdn) then
                    face_counter = face_counter +1 !% add the downstream faces
                endif !% multiple junction faces already counted
            enddo

            !% Now we count the space for duplicated faces
            do jj = 1, size(link_index,1)
                idx = link_index(jj)
                !% check upstream node first
                if ( ( nodeI(linkI(idx, li_Mnode_u), ni_P_is_boundary) .eq. 1) .and. &
                    ( nodeI(linkI(idx, li_Mnode_u), ni_P_image) .ne. ii) ) then
                    face_counter = face_counter +1
                    duplicated_face_counter = duplicated_face_counter + 1
                endif
                ! then downstream node
                if ( ( nodeI(linkI(idx, li_Mnode_d), ni_P_is_boundary) .eq. 1) .and. &
                    ( nodeI(linkI(idx, li_Mnode_d), ni_P_image) .ne. ii) ) then
                    face_counter = face_counter +1
                    duplicated_face_counter = duplicated_face_counter + 1
                endif

            enddo

            N_elem(ii) = elem_counter
            N_face(ii) = face_counter
            N_unique_face(ii) = face_counter - duplicated_face_counter

            elem_counter = zeroI ! reset the counter
            face_counter = zeroI
            junction_counter = zeroI
            duplicated_face_counter = zeroI
        enddo

        max_caf_elem_N = maxval(N_elem)
        max_caf_face_N = maxval(N_face) ! assign the max value

        if (setting%Debug%File%utility_array) then
            do ii = 1, size(unique_imagenum,1)
                print*, 'Image => ', ii
                print*, 'Elements expected ', N_elem(ii)
                print*, 'Faces expected    ', N_face(ii)
            end do
        endif

        if (setting%Debug%File%utility_array)  print *, '*** leave ',subroutine_name

    end subroutine init_coarray_length
    !
    !==========================================================================
    !==========================================================================
    !
    subroutine init_read_arguments()
        integer :: ii
        logical :: arg_param = .false.
        character(len=8) :: param
        character(len=256) :: arg

        do ii = 1, iargc()
            call getarg(ii, arg)
            if (.not. arg_param) then
                param = arg
                if (ii == 1) then
                    if (arg(:1) == '-') then
                        print *, "ERROR: it is necessary to define the path to the .inp file"
                        stop
                    end if
                    setting%Paths%inp = arg
                elseif ((trim(arg) == "-s") .or. & ! user provides settings file
                        ((trim(arg) == "--test") .or. (trim(arg) == "-t"))) then  ! hard coded test case
                    arg_param = .true.
                elseif ((trim(arg) == '--verbose') .or. (trim(arg) == "-v")) then
                    setting%Verbose = .true.
                elseif ((trim(arg) == '--warnings-off') .or. (trim(arg) == "-woff")) then
                    setting%Warning = .false.
                else
                    write(*, *) 'The argument ' // trim(arg) // ' is unsupported'
                    stop
                end if
            else
                arg_param = .false.
                if (trim(param) == '-s') then
                    setting%Paths%setting = arg
                elseif ((trim(arg) == "--test") .or. (trim(arg) == "-t")) then
                    setting%TestCase%UseTestCase = .true.
                    setting%TestCase%TestName = trim(arg)
                    if (trim(arg) == 'simple_channel') then
                    else if (trim(arg) == 'simple_orifice') then
                    else
                        write(*, *) 'The test case ' // trim(arg) // ' is unsupported. Please use one of the following:'
                        print *, new_line('')
                        print *, "simple_channel, simple_orifice, simple_pipe"
                        print *, "simple_weir, swashes, waller_creek"
                        print *, "y_channel, y_storage_channel"
                        stop
                    end if
                elseif (trim(param) == '--run-tests') then
                end if
            end if
        end do
    end subroutine init_read_arguments
    !
    !==========================================================================
    ! END OF MODULE
    !==========================================================================
    !
end module initialization<|MERGE_RESOLUTION|>--- conflicted
+++ resolved
@@ -9,10 +9,7 @@
     use define_globals
     use network_define
     use utility, only: util_export_linknode_csv
-<<<<<<< HEAD
-=======
     use utility_array
->>>>>>> 6137289b
     use define_settings, only: setting
 
     implicit none
@@ -209,11 +206,7 @@
         call init_discretization_adjustlinklength()
 
         !% calculate the largest number of elements and faces to allocate the coarrays
-<<<<<<< HEAD
-        call util_coarray_length_calculation()
-=======
         call init_coarray_length()
->>>>>>> 6137289b
 
         !% allocate elem and face coarrays
         call util_allocate_elemX_faceX()
