module initialization

    use allocate_storage
    use array_index
    use data_keys
    use globals
    use interface
    use BIPquick
    use coarray
    use discretization
    use utility, only: utility_export_linknode_csv
    use setting_definition, only: setting

    implicit none

!-----------------------------------------------------------------------------
!
! Description:
!    General initialization of data structures (not including network)
!
! Method:
!    Creates the arrays index structures that are used for accessing data.
!    Arguably, this could be done more simply but we want the fundamental
!    column indexes in array_index to be parameters rather than variables. By
!    using parameters we reduce the possibility of accidentally changing a
!    column definition.
!
!-----------------------------------------------------------------------------

    private

    public :: initialize_linknode_arrays

contains

    subroutine initialize_linknode_arrays()
    !-----------------------------------------------------------------------------
    !
    ! Description:
    !   Retrieves data from SWMM C interface and populates link and node tables
    !
    !-----------------------------------------------------------------------------

        integer       :: ii, total_n_links
        logical       :: l1, l2
        character(64) :: subroutine_name = 'initialize_arrays'

    !-----------------------------------------------------------------------------

        if (setting%Debug%File%initialization) print *, '*** enter ', subroutine_name

        if (.not. api_is_initialized) then
            print *, "ERROR: API is not initialized"
            stop
        end if

        nodeI(:,ni_N_link_u) = 0
        nodeI(:,ni_N_link_d) = 0

<<<<<<< HEAD
        do ii = 1, N_link
            linkI(ii,li_idx) = ii
            linkI(ii,li_link_type) = get_link_attribute(ii, link_type)
            linkI(ii,li_geometry) = get_link_attribute(ii, link_geometry)
            linkI(ii,li_Mnode_u) = get_link_attribute(ii, link_node1) + 1 ! node1 in C starts from 0
            linkI(ii,li_Mnode_d) = get_link_attribute(ii, link_node2) + 1 ! node2 in C starts from 0

            nodeI(linkI(ii,li_Mnode_u), ni_N_link_u) = nodeI(linkI(ii,li_Mnode_u), ni_N_link_u) + 1
            nodeI(linkI(ii,li_Mnode_u), ni_idx_base1 + nodeI(linkI(ii,li_Mnode_u), ni_N_link_u)) = ii
            nodeI(linkI(ii,li_Mnode_d), ni_N_link_d) = nodeI(linkI(ii,li_Mnode_d), ni_N_link_d) + 1
            nodeI(linkI(ii,li_Mnode_d), ni_idx_base2 + nodeI(linkI(ii,li_Mnode_d), ni_N_link_d)) = ii

            linkI(ii,li_InitialDepthType) = 1 ! TODO - get from params file
            linkR(ii,lr_Length) = get_link_attribute(ii, conduit_length)
            ! linkR(ii,lr_TopWidth): defined in network_define.f08
            linkR(ii,lr_BreadthScale) = get_link_attribute(ii, link_xsect_wMax)
            ! linkR(ii,lr_Slope): defined in network_define.f08
            linkR(ii,lr_LeftSlope) = get_link_attribute(ii, link_left_slope)
            linkR(ii,lr_RightSlope) = get_link_attribute(ii, link_right_slope)
            linkR(ii,lr_Roughness) = get_link_attribute(ii, conduit_roughness)
            linkR(ii,lr_InitialFlowrate) = get_link_attribute(ii, link_q0)
            linkR(ii,lr_InitialUpstreamDepth) = get_node_attribute(linkI(ii,li_Mnode_u), node_initDepth)
            linkR(ii,lr_InitialDnstreamDepth) = get_node_attribute(linkI(ii,li_Mnode_d), node_initDepth)
            linkR(ii,lr_InitialDepth) = (linkR(ii,lr_InitialDnstreamDepth) + linkR(ii,lr_InitialUpstreamDepth)) / 2.0
=======
        do i = 1, N_link
            linkI(i,li_idx) = i
            linkI(i,li_link_type) = get_link_attribute(i, link_type)
            linkI(i,li_geometry) = get_link_attribute(i, link_geometry)
            linkI(i,li_Mnode_u) = get_link_attribute(i, link_node1) + 1 ! node1 in C starts from 0
            linkI(i,li_Mnode_d) = get_link_attribute(i, link_node2) + 1 ! node2 in C starts from 0

            ! HACK This is a temporary hardcode until Gerardo can populate this column from the CFL condition
            linkI(i, li_N_element) = 10

            nodeI(linkI(i,li_Mnode_u), ni_N_link_u) = nodeI(linkI(i,li_Mnode_u), ni_N_link_u) + 1
            nodeI(linkI(i,li_Mnode_u), ni_idx_base1 + nodeI(linkI(i,li_Mnode_u), ni_N_link_u)) = i
            nodeI(linkI(i,li_Mnode_d), ni_N_link_d) = nodeI(linkI(i,li_Mnode_d), ni_N_link_d) + 1
            nodeI(linkI(i,li_Mnode_d), ni_idx_base2 + nodeI(linkI(i,li_Mnode_d), ni_N_link_d)) = i

            linkI(i,li_InitialDepthType) = 1 ! TODO - get from params file
            linkR(i,lr_Length) = get_link_attribute(i, conduit_length)

            ! linkR(i,lr_TopWidth): defined in network_define.f08
            linkR(i,lr_BreadthScale) = get_link_attribute(i, link_xsect_wMax)
            ! linkR(i,lr_Slope): defined in network_define.f08
            linkR(i,lr_LeftSlope) = get_link_attribute(i, link_left_slope)
            linkR(i,lr_RightSlope) = get_link_attribute(i, link_right_slope)
            linkR(i,lr_Roughness) = get_link_attribute(i, conduit_roughness)
            linkR(i,lr_InitialFlowrate) = get_link_attribute(i, link_q0)
            linkR(i,lr_InitialUpstreamDepth) = get_node_attribute(linkI(i,li_Mnode_u), node_initDepth)
            linkR(i,lr_InitialDnstreamDepth) = get_node_attribute(linkI(i,li_Mnode_d), node_initDepth)
            linkR(i,lr_InitialDepth) = (linkR(i,lr_InitialDnstreamDepth) + linkR(i,lr_InitialUpstreamDepth)) / 2.0
>>>>>>> 1b2335a7
        end do

        do ii = 1, N_node
            total_n_links = nodeI(ii,ni_N_link_u) + nodeI(ii,ni_N_link_d)
            nodeI(ii, ni_idx) = ii
            if (get_node_attribute(ii, node_type) == 1) then ! OUTFALL
                nodeI(ii, ni_node_type) = nBCdn
            else if (total_n_links == 2) then
                nodeI(ii, ni_node_type) = nJ2
            else if (total_n_links > 2) then
                nodeI(ii, ni_node_type) = nJm
            end if
<<<<<<< HEAD

            ! Determine if node has inflow and is nBCup
            l1 = get_node_attribute(ii, node_has_extInflow) == 1
            l2 = get_node_attribute(ii, node_has_dwfInflow) == 1
            if (l1 .or. l2) then
                nodeYN(ii, nYN_has_inflow) = .true.
=======
            l1 = get_node_attribute(i, node_has_extInflow) == 1
            l2 = get_node_attribute(i, node_has_dwfInflow) == 1
            if (l1 .or. l2) then
                nodeYN(i, nYN_has_inflow) = .true.
>>>>>>> 1b2335a7
                if (total_n_links == 1) then
                    nodeI(ii, ni_node_type) = nBCup
                end if
<<<<<<< HEAD
            endif

            nodeR(ii,nr_InitialDepth) = get_node_attribute(ii, node_initDepth)
            nodeR(ii,nr_Zbottom) = get_node_attribute(ii, node_invertElev)
        end do

        ! Count number of nodes with inflow
        N_inflow = count(nodeYN(:, nYN_has_inflow))
=======
            end if

            nodeR(i,nr_InitialDepth) = get_node_attribute(i, node_initDepth)
            nodeR(i,nr_Zbottom) = get_node_attribute(i, node_invertElev)
        end do

        ! Count number of instances of each node type
        N_nBCup = count(nodeI(:, ni_node_type) == nBCup)
        N_nBCdn = count(nodeI(:, ni_node_type) == nBCdn)
        N_nJm = count(nodeI(:, ni_node_type) == nJM)
        N_nStorage = count(nodeI(:, ni_node_type) == nStorage)
        N_nJ2 = count(nodeI(:, ni_node_type) == nJ2)

>>>>>>> 1b2335a7
        if (setting%Debug%File%initialization) then
            call utility_export_linknode_csv()
        end if

        if (setting%Debug%File%initialization)  print *, '*** leave ', subroutine_name
    end subroutine initialize_linknode_arrays

    subroutine initialize_elemface_coarrays()
        character(64) :: subroutine_name = 'initialize_elemface_coarrays'

        if (setting%Debug%File%initialization) print *, '*** enter ', subroutine_name

        !% Discretize the network
        !% adjust the length and calculate the number/length of elements in each link
        call adjust_link_length()
        call nominal_discretization()

        !% In order to keep the main() clean, move the following two subroutines here, BIPquick can be removed
        call BIPquick_YJunction_Hardcode()

        call coarray_length_calculation()

        call allocate_coarray_storage()  ! once we finish the image flag this is ready to use

        if (setting%Debug%File%initialization)  print *, '*** leave ', subroutine_name

    end subroutine initialize_elemface_coarrays

end module initialization<|MERGE_RESOLUTION|>--- conflicted
+++ resolved
@@ -57,7 +57,6 @@
         nodeI(:,ni_N_link_u) = 0
         nodeI(:,ni_N_link_d) = 0
 
-<<<<<<< HEAD
         do ii = 1, N_link
             linkI(ii,li_idx) = ii
             linkI(ii,li_link_type) = get_link_attribute(ii, link_type)
@@ -82,36 +81,6 @@
             linkR(ii,lr_InitialUpstreamDepth) = get_node_attribute(linkI(ii,li_Mnode_u), node_initDepth)
             linkR(ii,lr_InitialDnstreamDepth) = get_node_attribute(linkI(ii,li_Mnode_d), node_initDepth)
             linkR(ii,lr_InitialDepth) = (linkR(ii,lr_InitialDnstreamDepth) + linkR(ii,lr_InitialUpstreamDepth)) / 2.0
-=======
-        do i = 1, N_link
-            linkI(i,li_idx) = i
-            linkI(i,li_link_type) = get_link_attribute(i, link_type)
-            linkI(i,li_geometry) = get_link_attribute(i, link_geometry)
-            linkI(i,li_Mnode_u) = get_link_attribute(i, link_node1) + 1 ! node1 in C starts from 0
-            linkI(i,li_Mnode_d) = get_link_attribute(i, link_node2) + 1 ! node2 in C starts from 0
-
-            ! HACK This is a temporary hardcode until Gerardo can populate this column from the CFL condition
-            linkI(i, li_N_element) = 10
-
-            nodeI(linkI(i,li_Mnode_u), ni_N_link_u) = nodeI(linkI(i,li_Mnode_u), ni_N_link_u) + 1
-            nodeI(linkI(i,li_Mnode_u), ni_idx_base1 + nodeI(linkI(i,li_Mnode_u), ni_N_link_u)) = i
-            nodeI(linkI(i,li_Mnode_d), ni_N_link_d) = nodeI(linkI(i,li_Mnode_d), ni_N_link_d) + 1
-            nodeI(linkI(i,li_Mnode_d), ni_idx_base2 + nodeI(linkI(i,li_Mnode_d), ni_N_link_d)) = i
-
-            linkI(i,li_InitialDepthType) = 1 ! TODO - get from params file
-            linkR(i,lr_Length) = get_link_attribute(i, conduit_length)
-
-            ! linkR(i,lr_TopWidth): defined in network_define.f08
-            linkR(i,lr_BreadthScale) = get_link_attribute(i, link_xsect_wMax)
-            ! linkR(i,lr_Slope): defined in network_define.f08
-            linkR(i,lr_LeftSlope) = get_link_attribute(i, link_left_slope)
-            linkR(i,lr_RightSlope) = get_link_attribute(i, link_right_slope)
-            linkR(i,lr_Roughness) = get_link_attribute(i, conduit_roughness)
-            linkR(i,lr_InitialFlowrate) = get_link_attribute(i, link_q0)
-            linkR(i,lr_InitialUpstreamDepth) = get_node_attribute(linkI(i,li_Mnode_u), node_initDepth)
-            linkR(i,lr_InitialDnstreamDepth) = get_node_attribute(linkI(i,li_Mnode_d), node_initDepth)
-            linkR(i,lr_InitialDepth) = (linkR(i,lr_InitialDnstreamDepth) + linkR(i,lr_InitialUpstreamDepth)) / 2.0
->>>>>>> 1b2335a7
         end do
 
         do ii = 1, N_node
@@ -124,32 +93,15 @@
             else if (total_n_links > 2) then
                 nodeI(ii, ni_node_type) = nJm
             end if
-<<<<<<< HEAD
 
             ! Determine if node has inflow and is nBCup
             l1 = get_node_attribute(ii, node_has_extInflow) == 1
             l2 = get_node_attribute(ii, node_has_dwfInflow) == 1
             if (l1 .or. l2) then
                 nodeYN(ii, nYN_has_inflow) = .true.
-=======
-            l1 = get_node_attribute(i, node_has_extInflow) == 1
-            l2 = get_node_attribute(i, node_has_dwfInflow) == 1
-            if (l1 .or. l2) then
-                nodeYN(i, nYN_has_inflow) = .true.
->>>>>>> 1b2335a7
                 if (total_n_links == 1) then
                     nodeI(ii, ni_node_type) = nBCup
                 end if
-<<<<<<< HEAD
-            endif
-
-            nodeR(ii,nr_InitialDepth) = get_node_attribute(ii, node_initDepth)
-            nodeR(ii,nr_Zbottom) = get_node_attribute(ii, node_invertElev)
-        end do
-
-        ! Count number of nodes with inflow
-        N_inflow = count(nodeYN(:, nYN_has_inflow))
-=======
             end if
 
             nodeR(i,nr_InitialDepth) = get_node_attribute(i, node_initDepth)
@@ -163,7 +115,6 @@
         N_nStorage = count(nodeI(:, ni_node_type) == nStorage)
         N_nJ2 = count(nodeI(:, ni_node_type) == nJ2)
 
->>>>>>> 1b2335a7
         if (setting%Debug%File%initialization) then
             call utility_export_linknode_csv()
         end if
