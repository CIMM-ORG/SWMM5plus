module initialization
    use allocate_storage
    use array_index
    use data_keys
    use globals
    use interface
    use utility, only: utility_export_linknode_csv
    use setting_definition, only: setting

    implicit none


!-----------------------------------------------------------------------------
!
! Description:
!   General initialization of data structures (not including network)
!
! Method:
!    Creates the arrays index structures that are used for accessing data.
!    Arguably, this could be done more simply but we want the fundamental
!    column indexes in array_index to be parameters rather than variables. By
!    using parameters we reduce the possibility of accidentally changing a
!    column definition.
!
!-----------------------------------------------------------------------------

    private

    public :: initialize_linknode_arrays

contains

    subroutine initialize_linknode_arrays()
    !-----------------------------------------------------------------------------
    !
    ! Description:
    !   Retrieves data from SWMM C interface and populates link and node tables
    !
    !-----------------------------------------------------------------------------

        integer       :: i, total_n_links
        character(64) :: subroutine_name = 'initialize_arrays'

    !-----------------------------------------------------------------------------

        if (setting%Debug%File%initialization) print *, '*** enter ', subroutine_name

        if (.not. api_is_initialized) then
            print *, "ERROR: API is not initialized"
            stop
        end if

        ! Allocate storage for link & node tables
        call allocate_linknode_storage ()

        nodeI(:,ni_N_link_u) = 0
        nodeI(:,ni_N_link_d) = 0

        do i = 1, N_link
            linkI(i,li_idx) = i
            linkI(i,li_link_type) = get_link_attribute(i, link_type)
            linkI(i,li_geometry) = get_link_attribute(i, link_geometry)
            linkI(i,li_Mnode_u) = get_link_attribute(i, link_node1) + 1 ! node1 in C starts from 0
            linkI(i,li_Mnode_d) = get_link_attribute(i, link_node2) + 1 ! node2 in C starts from 0

            nodeI(linkI(i,li_Mnode_u), ni_N_link_u) = nodeI(linkI(i,li_Mnode_u), ni_N_link_u) + 1
            nodeI(linkI(i,li_Mnode_u), ni_idx_base1 + nodeI(linkI(i,li_Mnode_u), ni_N_link_u)) = i
            nodeI(linkI(i,li_Mnode_d), ni_N_link_d) = nodeI(linkI(i,li_Mnode_d), ni_N_link_d) + 1
            nodeI(linkI(i,li_Mnode_d), ni_idx_base2 + nodeI(linkI(i,li_Mnode_d), ni_N_link_d)) = i

            linkI(i,li_InitialDepthType) = 1 ! TODO - get from params file
            linkR(i,lr_Length) = get_link_attribute(i, conduit_length)

            ! linkR(i,lr_TopWidth): defined in network_define.f08
            linkR(i,lr_BreadthScale) = get_link_attribute(i, link_xsect_wMax)
            ! linkR(i,lr_Slope): defined in network_define.f08
            linkR(i,lr_LeftSlope) = get_link_attribute(i, link_left_slope)
            linkR(i,lr_RightSlope) = get_link_attribute(i, link_right_slope)
            linkR(i,lr_Roughness) = get_link_attribute(i, conduit_roughness)
            linkR(i,lr_InitialFlowrate) = get_link_attribute(i, link_q0)
            linkR(i,lr_InitialUpstreamDepth) = get_node_attribute(linkI(i,li_Mnode_u), node_initDepth)
            linkR(i,lr_InitialDnstreamDepth) = get_node_attribute(linkI(i,li_Mnode_d), node_initDepth)
            linkR(i,lr_InitialDepth) = (linkR(i,lr_InitialDnstreamDepth) + linkR(i,lr_InitialUpstreamDepth)) / 2.0
        end do

        do i = 1, N_node
            total_n_links = nodeI(i,ni_N_link_u) + nodeI(i,ni_N_link_d)
            nodeI(i, ni_idx) = i
            if (get_node_attribute(i, node_type) == 1) then ! OUTFALL
                nodeI(i, ni_node_type) = nBCdn
            else if (total_n_links == 2) then
                nodeI(i, ni_node_type) = nJ2
            else if (total_n_links > 2) then
                nodeI(i, ni_node_type) = nJm
            end if
            ! Nodes with nBCup are defined in inflow.f08 -> (inflow_load_inflows)
            nodeR(i,nr_InitialDepth) = get_node_attribute(i, node_initDepth)
            nodeR(i,nr_Zbottom) = get_node_attribute(i, node_invertElev)
        end do

<<<<<<< HEAD
        ! adjust the length and calculate the number/length of elements in each link
        call link_length_adjust()
        call N_elem_assign()

        if ((debuglevel > 0) .or. (debuglevel > 0)) then
=======
        if (setting%Debug%File%initialization) then
>>>>>>> b89e3b32
            call utility_export_linknode_csv()
        end if

        if (setting%Debug%File%initialization)  print *, '*** leave ', subroutine_name
    end subroutine initialize_linknode_arrays


    ! this is a subroutine for adjusting the length of links.
    ! Put it here for now but can be moved to somewhere else
    subroutine link_length_adjust()
        integer :: ii
        real(8) :: temp_length
        character(64) :: subroutine_name = 'link_length_adjust'
        
        if ((debuglevel > 0) .or. (debuglevelall > 0)) print *, '*** enter ', subroutine_name

        do ii =1, N_link
            temp_length = linkR(ii,lr_Length) ! lenght of link ii
            
            if ( nodeI(linkI(ii,li_Mnode_u), ni_node_type) .eq. nJm ) then
                temp_length = temp_length - elem_shorten_cof * element_length ! make a cut for upstream M junction
            endif

            if ( nodeI(linkI(ii,li_Mnode_d), ni_node_type) .eq. nJm ) then
                temp_length = temp_length - elem_shorten_cof * element_length ! make a cut for downstream M junction
            endif

            linkR(ii,lr_Length) = temp_length
        enddo

        if ((debuglevel > 0) .or. (debuglevelall > 0))  print *, '*** leave ', subroutine_name
    end subroutine link_length_adjust

    subroutine N_elem_assign()
        integer :: ii
        real(8) :: remainder
        character(64) :: subroutine_name = 'N_elem_assign'
        
        if ((debuglevel > 0) .or. (debuglevelall > 0)) print *, '*** enter ', subroutine_name

        do ii = 1, N_link
            remainder = mod(linkR(ii,lr_Length), element_length)
            if ( remainder .eq. zeroR ) then
                linkI(ii, li_N_element) = int(linkR(ii, lr_Length)/element_length)
                linkR(ii, lr_ElementLength) = linkR(ii, lr_Length)/linkI(ii, li_N_element)
            elseif ( remainder .ge. onehalfR * linkR(ii,lr_Length) ) then
                linkI(ii, li_N_element) = ceiling(linkR(ii,lr_Length)/element_length)
                linkR(ii, lr_ElementLength) = linkR(ii, lr_Length)/linkI(ii, li_N_element)
            else
                linkI(ii, li_N_element) = floor(linkR(ii,lr_Length)/element_length)
                linkR(ii, lr_ELementLength) = linkR(ii, lr_Length)/linkI(ii, li_N_element)
            endif
        enddo

        if ((debuglevel > 0) .or. (debuglevelall > 0))  print *, '*** leave ', subroutine_name

    end subroutine N_elem_assign


end module initialization
<|MERGE_RESOLUTION|>--- conflicted
+++ resolved
@@ -98,15 +98,11 @@
             nodeR(i,nr_Zbottom) = get_node_attribute(i, node_invertElev)
         end do
 
-<<<<<<< HEAD
         ! adjust the length and calculate the number/length of elements in each link
         call link_length_adjust()
         call N_elem_assign()
 
-        if ((debuglevel > 0) .or. (debuglevel > 0)) then
-=======
         if (setting%Debug%File%initialization) then
->>>>>>> b89e3b32
             call utility_export_linknode_csv()
         end if
 
@@ -121,7 +117,7 @@
         real(8) :: temp_length
         character(64) :: subroutine_name = 'link_length_adjust'
         
-        if ((debuglevel > 0) .or. (debuglevelall > 0)) print *, '*** enter ', subroutine_name
+        if (setting%Debug%File%initialization) print *, '*** enter ', subroutine_name
 
         do ii =1, N_link
             temp_length = linkR(ii,lr_Length) ! lenght of link ii
@@ -137,7 +133,7 @@
             linkR(ii,lr_Length) = temp_length
         enddo
 
-        if ((debuglevel > 0) .or. (debuglevelall > 0))  print *, '*** leave ', subroutine_name
+        if (setting%Debug%File%initialization)  print *, '*** leave ', subroutine_name
     end subroutine link_length_adjust
 
     subroutine N_elem_assign()
@@ -145,7 +141,7 @@
         real(8) :: remainder
         character(64) :: subroutine_name = 'N_elem_assign'
         
-        if ((debuglevel > 0) .or. (debuglevelall > 0)) print *, '*** enter ', subroutine_name
+        if (setting%Debug%File%initialization) print *, '*** enter ', subroutine_name
 
         do ii = 1, N_link
             remainder = mod(linkR(ii,lr_Length), element_length)
@@ -161,7 +157,7 @@
             endif
         enddo
 
-        if ((debuglevel > 0) .or. (debuglevelall > 0))  print *, '*** leave ', subroutine_name
+        if (setting%Debug%File%initialization)  print *, '*** leave ', subroutine_name
 
     end subroutine N_elem_assign
 
