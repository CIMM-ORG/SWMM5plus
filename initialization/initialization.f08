module initialization

    use allocate_storage
    use array_index
    use data_keys
    use globals
    use interface
    use utility, only: utility_export_linknode_csv
    use setting_definition, only: setting

    implicit none

!-----------------------------------------------------------------------------
!
! Description:
!    General initialization of data structures (not including network)
!
! Method:
!    Creates the arrays index structures that are used for accessing data.
!    Arguably, this could be done more simply but we want the fundamental
!    column indexes in array_index to be parameters rather than variables. By
!    using parameters we reduce the possibility of accidentally changing a
!    column definition.
!
!-----------------------------------------------------------------------------

    private

    public :: initialize_linknode_arrays, count_node_types

contains

    subroutine initialize_linknode_arrays()
    !-----------------------------------------------------------------------------
    !
    ! Description:
    !   Retrieves data from SWMM C interface and populates link and node tables
    !
    !-----------------------------------------------------------------------------

<<<<<<< HEAD
        integer       :: iii, total_n_links
=======
        integer       :: i, total_n_links
        logical       :: l1, l2
>>>>>>> 1585ae03
        character(64) :: subroutine_name = 'initialize_arrays'
        logical       :: l1              = .false.
        logical       :: l2              = .false.

    !-----------------------------------------------------------------------------

        if (setting%Debug%File%initialization) print *, '*** enter ', subroutine_name

        if (.not. api_is_initialized) then
            print *, "ERROR: API is not initialized"
            stop
        end if

        nodeI(:,ni_N_link_u) = 0
        nodeI(:,ni_N_link_d) = 0

<<<<<<< HEAD
        do ii = 1, N_link
            linkI(ii,li_idx) = ii
            linkI(ii,li_link_type) = get_link_attribute(ii, link_type)
            linkI(ii,li_geometry) = get_link_attribute(ii, link_geometry)
            linkI(ii,li_Mnode_u) = get_link_attribute(ii, link_node1) + 1 ! node1 in C starts from 0
            linkI(ii,li_Mnode_d) = get_link_attribute(ii, link_node2) + 1 ! node2 in C starts from 0

            nodeI(linkI(ii,li_Mnode_u), ni_N_link_u) = nodeI(linkI(ii,li_Mnode_u), ni_N_link_u) + 1
            nodeI(linkI(ii,li_Mnode_u), ni_idx_base1 + nodeI(linkI(ii,li_Mnode_u), ni_N_link_u)) = i
            nodeI(linkI(ii,li_Mnode_d), ni_N_link_d) = nodeI(linkI(ii,li_Mnode_d), ni_N_link_d) + 1
            nodeI(linkI(ii,li_Mnode_d), ni_idx_base2 + nodeI(linkI(ii,li_Mnode_d), ni_N_link_d)) = i

            linkI(ii,li_InitialDepthType) = 1 ! TODO - get from params file
            linkR(ii,lr_Length) = get_link_attribute(ii, conduit_length)
            ! linkR(ii,lr_TopWidth): defined in network_define.f08
            linkR(ii,lr_BreadthScale) = get_link_attribute(ii, link_xsect_wMax)
            ! linkR(ii,lr_Slope): defined in network_define.f08
            linkR(ii,lr_LeftSlope) = get_link_attribute(ii, link_left_slope)
            linkR(ii,lr_RightSlope) = get_link_attribute(ii, link_right_slope)
            linkR(ii,lr_Roughness) = get_link_attribute(ii, conduit_roughness)
            linkR(ii,lr_InitialFlowrate) = get_link_attribute(ii, link_q0)
            linkR(ii,lr_InitialUpstreamDepth) = get_node_attribute(linkI(ii,li_Mnode_u), node_initDepth)
            linkR(ii,lr_InitialDnstreamDepth) = get_node_attribute(linkI(ii,li_Mnode_d), node_initDepth)
            linkR(ii,lr_InitialDepth) = (linkR(ii,lr_InitialDnstreamDepth) + linkR(ii,lr_InitialUpstreamDepth)) / 2.0
=======
        do i = 1, N_link
            linkI(i,li_idx) = i
            linkI(i,li_link_type) = get_link_attribute(i, link_type)
            linkI(i,li_geometry) = get_link_attribute(i, link_geometry)
            linkI(i,li_Mnode_u) = get_link_attribute(i, link_node1) + 1 ! node1 in C starts from 0
            linkI(i,li_Mnode_d) = get_link_attribute(i, link_node2) + 1 ! node2 in C starts from 0

            ! HACK This is a temporary hardcode until Gerardo can populate this column from the CFL condition
            linkI(i, li_N_element) = 10

            nodeI(linkI(i,li_Mnode_u), ni_N_link_u) = nodeI(linkI(i,li_Mnode_u), ni_N_link_u) + 1
            nodeI(linkI(i,li_Mnode_u), ni_idx_base1 + nodeI(linkI(i,li_Mnode_u), ni_N_link_u)) = i
            nodeI(linkI(i,li_Mnode_d), ni_N_link_d) = nodeI(linkI(i,li_Mnode_d), ni_N_link_d) + 1
            nodeI(linkI(i,li_Mnode_d), ni_idx_base2 + nodeI(linkI(i,li_Mnode_d), ni_N_link_d)) = i

            linkI(i,li_InitialDepthType) = 1 ! TODO - get from params file
            linkR(i,lr_Length) = get_link_attribute(i, conduit_length)
            ! linkR(i,lr_TopWidth): defined in network_define.f08
            linkR(i,lr_BreadthScale) = get_link_attribute(i, link_xsect_wMax)
            ! linkR(i,lr_Slope): defined in network_define.f08
            linkR(i,lr_LeftSlope) = get_link_attribute(i, link_left_slope)
            linkR(i,lr_RightSlope) = get_link_attribute(i, link_right_slope)
            linkR(i,lr_Roughness) = get_link_attribute(i, conduit_roughness)
            linkR(i,lr_InitialFlowrate) = get_link_attribute(i, link_q0)
            linkR(i,lr_InitialUpstreamDepth) = get_node_attribute(linkI(i,li_Mnode_u), node_initDepth)
            linkR(i,lr_InitialDnstreamDepth) = get_node_attribute(linkI(i,li_Mnode_d), node_initDepth)
            linkR(i,lr_InitialDepth) = (linkR(i,lr_InitialDnstreamDepth) + linkR(i,lr_InitialUpstreamDepth)) / 2.0
>>>>>>> 1585ae03
        end do

        do ii = 1, N_node
            total_n_links = nodeI(ii,ni_N_link_u) + nodeI(ii,ni_N_link_d)
            nodeI(ii, ni_idx) = i
            if (get_node_attribute(ii, node_type) == 1) then ! OUTFALL
                nodeI(ii, ni_node_type) = nBCdn
            else if (total_n_links == 2) then
                nodeI(ii, ni_node_type) = nJ2
            else if (total_n_links > 2) then
                nodeI(ii, ni_node_type) = nJm
            end if
<<<<<<< HEAD

            ! Determine if node has inflow and is nBCup
            l1 = get_node_attribute(ii, node_has_extInflow) == 1
            l2 = get_node_attribute(ii, node_has_dwfInflow) == 1
            if (l1 .or. l2) then
                nodeYN(ii, nYN_has_inflow) = .true.
                if (total_n_links == 1) then
                    nodeI(ii, ni_node_type) = nBCup
                end if
            endif

            nodeR(ii,nr_InitialDepth) = get_node_attribute(ii, node_initDepth)
            nodeR(ii,nr_Zbottom) = get_node_attribute(ii, node_invertElev)
=======
            ! Nodes with nBCup are defined in inflow.f08 -> (inflow_load_inflows)
            l1 = get_node_attribute(i, node_has_extInflow) == 1
            l2 = get_node_attribute(i, node_has_dwfInflow) == 1
            if (l1 .or. l2) then
                !nodeYN(i, nYN_has_inflow) = .true.
                if (total_n_links == 1) then
                    nodeI(i, ni_node_type) = nBCup
                end if
            end if


            nodeR(i,nr_InitialDepth) = get_node_attribute(i, node_initDepth)
            nodeR(i,nr_Zbottom) = get_node_attribute(i, node_invertElev)
>>>>>>> 1585ae03
        end do

        ! Count number of nodes with inflow
        N_inflow = count(nodeYN(:, nYN_has_inflow))
        if (setting%Debug%File%initialization) then
            call utility_export_linknode_csv()
        end if

        if (setting%Debug%File%initialization)  print *, '*** leave ', subroutine_name
    end subroutine initialize_linknode_arrays

    subroutine count_node_types(N_nBCup, N_nBCdn, N_nJm, N_nStorage, N_nJ2)
        integer, intent(in out) :: N_nBCup, N_nBCdn, N_nJm, N_nStorage, N_nJ2
        integer :: ii
    
        ! This subroutine uses the vectorized count() function to search the array for number of instances of each node type
        N_nBCup = count(nodeI(:, ni_node_type) == nBCup)
        N_nBCdn = count(nodeI(:, ni_node_type) == nBCdn)
        N_nJm = count(nodeI(:, ni_node_type) == nJM)
        N_nStorage = count(nodeI(:, ni_node_type) == nStorage)
        N_nJ2 = count(nodeI(:, ni_node_type) == nJ2)
    
        ! The nodes that correspond to having 7, 1, and 0 attributed elements are summed together
        ! num_nJm_nodes = N_nJm
        ! num_one_elem_nodes = N_nBCup + N_nBCdn + N_nStorage
        ! num_zero_elem_nodes = N_nJ2
    
    end subroutine count_node_types

end module initialization<|MERGE_RESOLUTION|>--- conflicted
+++ resolved
@@ -38,15 +38,9 @@
     !
     !-----------------------------------------------------------------------------
 
-<<<<<<< HEAD
-        integer       :: iii, total_n_links
-=======
-        integer       :: i, total_n_links
+        integer       :: ii, total_n_links
         logical       :: l1, l2
->>>>>>> 1585ae03
         character(64) :: subroutine_name = 'initialize_arrays'
-        logical       :: l1              = .false.
-        logical       :: l2              = .false.
 
     !-----------------------------------------------------------------------------
 
@@ -60,7 +54,6 @@
         nodeI(:,ni_N_link_u) = 0
         nodeI(:,ni_N_link_d) = 0
 
-<<<<<<< HEAD
         do ii = 1, N_link
             linkI(ii,li_idx) = ii
             linkI(ii,li_link_type) = get_link_attribute(ii, link_type)
@@ -69,9 +62,9 @@
             linkI(ii,li_Mnode_d) = get_link_attribute(ii, link_node2) + 1 ! node2 in C starts from 0
 
             nodeI(linkI(ii,li_Mnode_u), ni_N_link_u) = nodeI(linkI(ii,li_Mnode_u), ni_N_link_u) + 1
-            nodeI(linkI(ii,li_Mnode_u), ni_idx_base1 + nodeI(linkI(ii,li_Mnode_u), ni_N_link_u)) = i
+            nodeI(linkI(ii,li_Mnode_u), ni_idx_base1 + nodeI(linkI(ii,li_Mnode_u), ni_N_link_u)) = ii
             nodeI(linkI(ii,li_Mnode_d), ni_N_link_d) = nodeI(linkI(ii,li_Mnode_d), ni_N_link_d) + 1
-            nodeI(linkI(ii,li_Mnode_d), ni_idx_base2 + nodeI(linkI(ii,li_Mnode_d), ni_N_link_d)) = i
+            nodeI(linkI(ii,li_Mnode_d), ni_idx_base2 + nodeI(linkI(ii,li_Mnode_d), ni_N_link_d)) = ii
 
             linkI(ii,li_InitialDepthType) = 1 ! TODO - get from params file
             linkR(ii,lr_Length) = get_link_attribute(ii, conduit_length)
@@ -85,40 +78,11 @@
             linkR(ii,lr_InitialUpstreamDepth) = get_node_attribute(linkI(ii,li_Mnode_u), node_initDepth)
             linkR(ii,lr_InitialDnstreamDepth) = get_node_attribute(linkI(ii,li_Mnode_d), node_initDepth)
             linkR(ii,lr_InitialDepth) = (linkR(ii,lr_InitialDnstreamDepth) + linkR(ii,lr_InitialUpstreamDepth)) / 2.0
-=======
-        do i = 1, N_link
-            linkI(i,li_idx) = i
-            linkI(i,li_link_type) = get_link_attribute(i, link_type)
-            linkI(i,li_geometry) = get_link_attribute(i, link_geometry)
-            linkI(i,li_Mnode_u) = get_link_attribute(i, link_node1) + 1 ! node1 in C starts from 0
-            linkI(i,li_Mnode_d) = get_link_attribute(i, link_node2) + 1 ! node2 in C starts from 0
-
-            ! HACK This is a temporary hardcode until Gerardo can populate this column from the CFL condition
-            linkI(i, li_N_element) = 10
-
-            nodeI(linkI(i,li_Mnode_u), ni_N_link_u) = nodeI(linkI(i,li_Mnode_u), ni_N_link_u) + 1
-            nodeI(linkI(i,li_Mnode_u), ni_idx_base1 + nodeI(linkI(i,li_Mnode_u), ni_N_link_u)) = i
-            nodeI(linkI(i,li_Mnode_d), ni_N_link_d) = nodeI(linkI(i,li_Mnode_d), ni_N_link_d) + 1
-            nodeI(linkI(i,li_Mnode_d), ni_idx_base2 + nodeI(linkI(i,li_Mnode_d), ni_N_link_d)) = i
-
-            linkI(i,li_InitialDepthType) = 1 ! TODO - get from params file
-            linkR(i,lr_Length) = get_link_attribute(i, conduit_length)
-            ! linkR(i,lr_TopWidth): defined in network_define.f08
-            linkR(i,lr_BreadthScale) = get_link_attribute(i, link_xsect_wMax)
-            ! linkR(i,lr_Slope): defined in network_define.f08
-            linkR(i,lr_LeftSlope) = get_link_attribute(i, link_left_slope)
-            linkR(i,lr_RightSlope) = get_link_attribute(i, link_right_slope)
-            linkR(i,lr_Roughness) = get_link_attribute(i, conduit_roughness)
-            linkR(i,lr_InitialFlowrate) = get_link_attribute(i, link_q0)
-            linkR(i,lr_InitialUpstreamDepth) = get_node_attribute(linkI(i,li_Mnode_u), node_initDepth)
-            linkR(i,lr_InitialDnstreamDepth) = get_node_attribute(linkI(i,li_Mnode_d), node_initDepth)
-            linkR(i,lr_InitialDepth) = (linkR(i,lr_InitialDnstreamDepth) + linkR(i,lr_InitialUpstreamDepth)) / 2.0
->>>>>>> 1585ae03
         end do
 
         do ii = 1, N_node
             total_n_links = nodeI(ii,ni_N_link_u) + nodeI(ii,ni_N_link_d)
-            nodeI(ii, ni_idx) = i
+            nodeI(ii, ni_idx) = ii
             if (get_node_attribute(ii, node_type) == 1) then ! OUTFALL
                 nodeI(ii, ni_node_type) = nBCdn
             else if (total_n_links == 2) then
@@ -126,7 +90,6 @@
             else if (total_n_links > 2) then
                 nodeI(ii, ni_node_type) = nJm
             end if
-<<<<<<< HEAD
 
             ! Determine if node has inflow and is nBCup
             l1 = get_node_attribute(ii, node_has_extInflow) == 1
@@ -140,21 +103,6 @@
 
             nodeR(ii,nr_InitialDepth) = get_node_attribute(ii, node_initDepth)
             nodeR(ii,nr_Zbottom) = get_node_attribute(ii, node_invertElev)
-=======
-            ! Nodes with nBCup are defined in inflow.f08 -> (inflow_load_inflows)
-            l1 = get_node_attribute(i, node_has_extInflow) == 1
-            l2 = get_node_attribute(i, node_has_dwfInflow) == 1
-            if (l1 .or. l2) then
-                !nodeYN(i, nYN_has_inflow) = .true.
-                if (total_n_links == 1) then
-                    nodeI(i, ni_node_type) = nBCup
-                end if
-            end if
-
-
-            nodeR(i,nr_InitialDepth) = get_node_attribute(i, node_initDepth)
-            nodeR(i,nr_Zbottom) = get_node_attribute(i, node_invertElev)
->>>>>>> 1585ae03
         end do
 
         ! Count number of nodes with inflow
