--- conflicted
+++ resolved
@@ -223,46 +223,13 @@
         
         if (setting%Debug%File%initialization) print *, '*** enter ', subroutine_name
 
-<<<<<<< HEAD
         !% In order to keep the main() clean, move the following two subroutines here, BIPquick can be removed 
         call execute_partitioning()
         stop
-=======
-        call execute_partitioning()
-        
->>>>>>> ae093792
         call coarray_length_calculation()
         
         if (setting%Debug%File%initialization)  print *, '*** leave ', subroutine_name
 
     end subroutine initialize_partition_coarray
-<<<<<<< HEAD
-=======
-    ! !
-    ! !==========================================================================
-    ! !==========================================================================
-    ! !
-    subroutine count_node_types(N_nBCup, N_nBCdn, N_nJm, N_nStorage, N_nJ2)
-    !-----------------------------------------------------------------------------
-    !
-    ! Description:
-    !   This private subroutine counts the number of nodes of each type in the network.
-    !   It is used in the default and random partitioning modules, but might also be 
-    !   used elsewhere
-    !
-    !-----------------------------------------------------------------------------
-        integer, intent(in out) :: N_nBCup, N_nBCdn, N_nJm, N_nStorage, N_nJ2
-        integer :: ii
-    !-----------------------------------------------------------------------------
-   
-        ! This subroutine uses the vectorized count() function to search the array for number of instances of each node type
-        N_nBCup = count(nodeI(:, ni_node_type) == nBCup)
-        N_nBCdn = count(nodeI(:, ni_node_type) == nBCdn)
-        N_nJm = count(nodeI(:, ni_node_type) == nJM)
-        N_nStorage = count(nodeI(:, ni_node_type) == nStorage)
-        N_nJ2 = count(nodeI(:, ni_node_type) == nJ2)
-    
-    end subroutine count_node_types
->>>>>>> ae093792
 
 end module initialization