--- conflicted
+++ resolved
@@ -1,12 +1,6 @@
 module initialization
     use interface
-<<<<<<< HEAD
-    use BIPquick
     use partitioning
-    use coarray
-=======
-    use partitioning
->>>>>>> 59ab8b3a
     use discretization
     use utility_allocate
     use utility_array
@@ -68,14 +62,6 @@
 
         call initialize_api()
 
-<<<<<<< HEAD
-    subroutine initialize_all()
-        call initialize_linknode_arrays()
-        call execute_partitioning()
-        call initialize_elemface_coarrays()
-    end subroutine initialize_all
-
-=======
         call initialize_linknode_arrays()
 
         call initialize_partition_coarray()
@@ -92,7 +78,6 @@
     ! PRIVATE
     !==========================================================================
     !
->>>>>>> 59ab8b3a
     subroutine initialize_linknode_arrays()
     !-----------------------------------------------------------------------------
     !
@@ -115,12 +100,9 @@
             stop
         end if
 
-<<<<<<< HEAD
-=======
         ! Allocate storage for link & node tables
         call allocate_linknode_storage()
 
->>>>>>> 59ab8b3a
         nodeI(:,ni_N_link_u) = 0
         nodeI(:,ni_N_link_d) = 0
 
@@ -131,15 +113,6 @@
             linkI(ii,li_Mnode_u) = get_link_attribute(ii, link_node1) + 1 ! node1 in C starts from 0
             linkI(ii,li_Mnode_d) = get_link_attribute(ii, link_node2) + 1 ! node2 in C starts from 0
 
-<<<<<<< HEAD
-            nodeI(linkI(ii,li_Mnode_u), ni_N_link_u) = nodeI(linkI(ii,li_Mnode_u), ni_N_link_u) + 1
-            nodeI(linkI(ii,li_Mnode_u), ni_idx_base1 + nodeI(linkI(ii,li_Mnode_u), ni_N_link_u)) = ii
-            nodeI(linkI(ii,li_Mnode_d), ni_N_link_d) = nodeI(linkI(ii,li_Mnode_d), ni_N_link_d) + 1
-            nodeI(linkI(ii,li_Mnode_d), ni_idx_base2 + nodeI(linkI(ii,li_Mnode_d), ni_N_link_d)) = ii
-
-            linkI(ii,li_InitialDepthType) = 1 ! TODO - get from params file
-            linkR(ii,lr_Length) = get_link_attribute(ii, conduit_length)
-=======
             ! HACK This is a temporary hardcode until Gerardo can populate this column from the CFL condition
             linkI(ii, li_N_element) = 10
 
@@ -151,7 +124,6 @@
             linkI(ii,li_InitialDepthType) = 1 ! TODO - get from params file
             linkR(ii,lr_Length) = get_link_attribute(ii, conduit_length)
 
->>>>>>> 59ab8b3a
             ! linkR(ii,lr_TopWidth): defined in network_define.f08
             linkR(ii,lr_BreadthScale) = get_link_attribute(ii, link_xsect_wMax)
             ! linkR(ii,lr_Slope): defined in network_define.f08
@@ -167,17 +139,6 @@
         do ii = 1, N_node
             total_n_links = nodeI(ii,ni_N_link_u) + nodeI(ii,ni_N_link_d)
             nodeI(ii, ni_idx) = ii
-<<<<<<< HEAD
-            if (get_node_attribute(ii, node_type) == 1) then ! OUTFALL
-                nodeI(ii, ni_node_type) = nBCdn
-            else if (total_n_links == 2) then
-                nodeI(ii, ni_node_type) = nJ2
-            else if (total_n_links > 2) then
-                nodeI(ii, ni_node_type) = nJm
-            end if
-
-            ! Determine if node has inflow and is nBCup
-=======
             if (get_node_attribute(ii, node_type) == oneI) then ! OUTFALL
                 nodeI(ii, ni_node_type) = nBCdn
             else if (total_n_links == twoI) then
@@ -186,7 +147,6 @@
                 nodeI(ii, ni_node_type) = nJm
             end if
             ! Nodes with nBCup are defined in inflow.f08 -> (inflow_load_inflows)
->>>>>>> 59ab8b3a
             l1 = get_node_attribute(ii, node_has_extInflow) == 1
             l2 = get_node_attribute(ii, node_has_dwfInflow) == 1
             if (l1 .or. l2) then
@@ -230,12 +190,6 @@
         !% find the number of elements in a link based on nominal element length   
         call nominal_discretization()
 
-<<<<<<< HEAD
-        !% In order to keep the main() clean, move the following two subroutines here, BIPquick can be removed
-        call BIPquick_YJunction_Hardcode()
-        call coarray_length_calculation()
-        call allocate_coarray_storage()  ! once we finish the image flag this is ready to use
-=======
         !% in order to keep the main() clean, move the following two subroutines here, BIPquick can be removed
         call execute_partitioning()
 
@@ -249,7 +203,6 @@
 
         !% allocate elem and face coarrays
         call allocate_elemX_faceX()
->>>>>>> 59ab8b3a
 
         !% allocate colum idxs of elem and face arrays for pointer operation
         call allocate_columns()
