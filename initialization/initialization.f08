--- conflicted
+++ resolved
@@ -119,7 +119,7 @@
         call N_elem_assign()
 
         
-        call initialize_partition()
+        call initialize_partition_coarray()
 
 
         if (setting%Debug%File%initialization) then
@@ -129,7 +129,6 @@
         if (setting%Debug%File%initialization)  print *, '*** leave ', subroutine_name
     end subroutine initialize_linknode_arrays
 
-<<<<<<< HEAD
 
     ! this is a subroutine for adjusting the length of links.
     ! Put it here for now but can be moved to somewhere else
@@ -182,7 +181,7 @@
 
     end subroutine N_elem_assign
 
-    subroutine initialize_partition()
+    subroutine initialize_partition_coarray()
         character(64) :: subroutine_name = 'initialize_partition'
         
         if (setting%Debug%File%initialization) print *, '*** enter ', subroutine_name
@@ -196,10 +195,9 @@
 
         if (setting%Debug%File%initialization)  print *, '*** leave ', subroutine_name
 
-    end subroutine initialize_partition
-
-end module initialization
-=======
+    end subroutine initialize_partition_coarray
+
+
     subroutine count_node_types(N_nBCup, N_nBCdn, N_nJm, N_nStorage, N_nJ2)
         integer, intent(in out) :: N_nBCup, N_nBCdn, N_nJm, N_nStorage, N_nJ2
         integer :: ii
@@ -219,4 +217,3 @@
     end subroutine count_node_types
 
 end module initialization
->>>>>>> 1585ae03
