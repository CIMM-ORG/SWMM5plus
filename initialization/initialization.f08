--- conflicted
+++ resolved
@@ -53,15 +53,9 @@
         call initialize_linknode_arrays()
 
         call initialize_partition_coarray()
-
-<<<<<<< HEAD
+        
         sync all 
         !% HACK: this sync call is probably not needed
-=======
-        sync all
-        call network_initiation()
-        sync all
->>>>>>> e1df4a67
 
         call network_initiation()
 
