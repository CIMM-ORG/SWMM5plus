!
! module element_geometry
!
! Updates the geometry of elements
!
! Later this may be broken into separate modules for channels, pipes
! junctions, etc.
!
!==========================================================================
!
module element_geometry
    !
    use adjustments
    use array_index
    use bc
    use data_keys
    use junction
    use setting_definition
    use globals
    use utility
    use xsect_tables

    implicit none

    private

    public :: element_geometry_update
    public :: element_geometry_branch_fix

    integer :: debuglevel = 0

contains
    !
    !==========================================================================
    !==========================================================================
    !
    subroutine element_geometry_update &
        (elem2R, elem2I, elem2YN, e2r_VolumeColumn, &
        elemMR, elemMI, elemMYN, eMr_VolumeColumn,  &
        faceR, faceI, bcdataDn, bcdataUp, thisTime, method_EtaM, ID, numberPairs, &
        ManningsN, Length, zBottom, xDistance, Breadth, widthDepthData, cellType)
        !
        ! Note that volume is handled as a separate temporary index location
        ! (rather than from the elemR(:,er_Volume) array) because we use
        ! this for the geometry update associated with an RK step where intermediate
        ! storage is used
        !
        character(64) :: subroutine_name = 'element_geometry_update'

        real(8),      target, intent(in out) :: elem2R(:,:),  elemMR(:,:)
        integer,   target, intent(in out) :: elem2I(:,:),  elemMI(:,:)
        logical,   target, intent(in out) :: elem2YN(:,:), elemMYN(:,:)
        integer,           intent(in)     :: faceI(:,:)
        integer,           intent(in)     :: e2r_VolumeColumn, eMr_VolumeColumn
        real(8),              intent(in)     :: faceR(:,:), thisTime
        type(bcType),      intent(in out) :: bcdataDn(:), bcdataUp(:)
        integer,           intent(in)     :: method_EtaM

        integer        :: eMr_EtaOld
        real(8),  pointer :: etaold(:)


        integer, parameter :: ilocaldummy = 0

        integer, intent(in out)    :: ID(:)
        integer, intent(in out)    :: numberPairs(:)
        real(8),    intent(in out)    :: ManningsN(:)
        real(8),    intent(in out)    :: Length(:)
        real(8),    intent(in out)    :: zBottom(:)
        real(8),    intent(in out)    :: xDistance(:)
        real(8),    intent(in out)    :: Breadth(:)
        real(8),    intent(in out)    :: widthDepthData(:,:,:)
        type(string), intent(in out)   :: cellType(:)


        !--------------------------------------------------------------------------
        if ((debuglevel > 0) .or. (debuglevelall > 0)) print *, '*** enter ',subroutine_name

        !%  assign temporary storage for old free surfac elevation on junctions
        eMr_EtaOld = eMr_Temp(next_eMr_temparray)
        etaold  => elemMR(:,eMr_EtaOld)
        next_eMr_temparray = utility_advance_temp_array (next_eMr_temparray,eMr_n_temp)
        etaold = elemMR(:,eMr_Eta)

        !% reset values for small volume ahndling
        if (setting%SmallVolume%UseSmallVolumes) then
            elem2YN(:,e2YN_IsSmallVolume) = .false.
            elemMYN(:,eMYN_IsSmallVolume) = .false.
            elem2R(:,e2r_SmallVolumeRatio) = nullvalueR
            elemMR(:,eMr_SmallVolumeRatio) = nullvalueR
        endif

        !% apply any elevation bc and fix the element volume
        call bc_applied_onelement &
            (elem2R, bcdataDn, bcdataUp, thisTime, bc_category_elevation, ilocaldummy)

        !% rectangular geometry
        call geometry_update &
            (elem2R, elem2I, elem2YN, e2r_VolumeColumn, elemMR, elemMI, elemMYN,    &
            eMr_VolumeColumn, faceR, eMr_EtaOld, method_EtaM, ID, numberPairs,      &
            ManningsN, Length, zBottom, xDistance, Breadth, widthDepthData, cellType)
            
        !% HACK -- NEED OTHER GEOMETRY TYPES
        
        !% reset the computed geometry values where volumes are small
        if (setting%SmallVolume%UseSmallVolumes) then
            call adjust_smallvolumes &
                (elem2R, elem2I, elem2YN, e2r_VolumeColumn, &
                elemMR, elemMI, elemMYN, eMr_VolumeColumn    )
        endif

        !% reset the geometry (non-volume) where values are below minimums
        call adjust_for_zero_geometry (elem2R, elem2YN, elemMR, elemMI, elemMYN)

        !%  release the temp array
        etaold = nullvalueR
        nullify(etaold)
        next_eMr_temparray = next_eMr_temparray-1

        if ((debuglevel > 0) .or. (debuglevelall > 0)) print *, '*** leave ',subroutine_name
    end subroutine element_geometry_update
    !
    !==========================================================================
    !==========================================================================
    !
    subroutine element_geometry_branch_fix &
        (elemMR, elemMI, faceR, faceI )
        !
        ! called after face update to provide update to junction branches
        !
        character(64) :: subroutine_name = 'element_geometry_branch_fix'

        real(8),      target, intent(in out)  :: elemMR(:,:)
        real(8),              intent(in)      :: faceR(:,:)
        integer,           intent(in)      :: elemMI(:,:), faceI(:,:)

        integer                :: eMr_totalarea
        real(8),      pointer     :: totalarea(:)
        integer,   parameter   :: ilocaldummy = 0

        !--------------------------------------------------------------------------
        if ((debuglevel > 0) .or. (debuglevelall > 0)) print *, '*** enter ',subroutine_name

        eMr_totalarea = eMr_Temp(next_eMr_temparray)
        totalarea     => elemMR(:,eMr_totalarea)
        next_eMr_temparray = utility_advance_temp_array (next_eMr_temparray,eMr_n_temp)

        !% readjust branches geometry based on new face eta values -----------------
        !%  upstream branches. Note the use of fr_Eta_d for upstream values is logically
        !%  correct as you want the downstream value on the upstream face.
        !%  Note that ilocaldummy=0 because the old eta is not required for the
        !%  second update.
        call rectangular_junction_leg &
            (elemMR, elemMI, faceR, upstream_face_per_elemM, eMi_nfaces_u, eMi_MfaceUp,   &
            eMr_AreaUp, eMr_ZbottomUp, eMr_BreadthScaleUp, &
            eMr_TopwidthUp, eMr_EtaUp, eMr_HydDepthUp, ilocaldummy, fr_Eta_d,2)

        !%  downstream branches
        call rectangular_junction_leg &
            (elemMR, elemMI, faceR, dnstream_face_per_elemM, eMi_nfaces_d, eMi_MfaceDn,   &
            eMr_AreaDn, eMr_ZbottomDn, eMr_BreadthScaleDn, &
            eMr_TopwidthDn, eMr_EtaDn, eMr_HydDepthDn, ilocaldummy, fr_Eta_u,2)

        !% readjust branch flows for updated areas -----------------------------
        !%  get the total outflow branch areas
        totalarea = zeroR ! ensure temporary array is zero

        call junction_branch_sum_areas_by_direction &
            (eMR_totalarea, &
            dnstream_face_per_elemM, eMr_AreaDn, eMi_MfaceDn, eMi_nfaces_d, &
            upstream_face_per_elemM, eMr_AreaUp, eMi_MfaceUp, eMi_nfaces_u, &
            elemMR, elemMI, faceR)

        !%  distribute flow proportionally among outflows
        call junction_branch_velocity_and_flowrate_proportional_to_area &
            (eMR_totalarea, eMR_Flowrate, &
            dnstream_face_per_elemM, eMr_AreaDn, eMi_MfaceDn, eMi_nfaces_d, &
            eMr_FlowrateDn, eMr_VelocityDn, &
            upstream_face_per_elemM, eMr_AreaUp, eMi_MfaceUp, eMi_nfaces_u, &
            eMr_FlowrateUp, eMr_VelocityUp, &
            elemMR, elemMI, faceR)

        !%  enforce maximum velocities in junction branches
        call adjust_junction_branch_velocity_limit (elemMR, elemMI)

        totalarea = nullvalueR
        nullify(totalarea)
        next_eMr_temparray = next_eMr_temparray-1

        if ((debuglevel > 0) .or. (debuglevelall > 0))  print *, '*** leave ',subroutine_name
    end subroutine element_geometry_branch_fix
    !
    !==========================================================================
    !
    ! PRIVATE BELOW HERE
    !
    !==========================================================================
    !
    subroutine geometry_update &
        (elem2R, elem2I, elem2YN, e2r_Volume_new, &
        elemMR, elemMI, elemMYN, eMr_Volume_new,  &
        faceR, eMr_EtaOld, method_EtaM, ID, numberPairs, ManningsN, Length,  &
        zBottom, xDistance, Breadth, widthDepthData, cellType)
        !
        ! Note that volume used is in a eTr storage location so that the update
        ! can be used on a temporary volume
        !
        character(64) :: subroutine_name = 'geometry_update'

        real(8),      intent(in out)  :: elem2R(:,:), elemMR(:,:)
        real(8),      intent(in)      :: faceR(:,:)
        integer,   intent(in)      :: elem2I(:,:), elemMI(:,:)
        logical,   intent(in out)  :: elem2YN(:,:), elemMYN(:,:)
        integer,   intent(in)      :: e2r_Volume_new, eMr_Volume_new, eMr_EtaOld
        integer,   intent(in)      :: method_EtaM

        integer, intent(in out)    :: ID(:)
        integer, intent(in out)    :: numberPairs(:)
        real(8),    intent(in out)    :: ManningsN(:)
        real(8),    intent(in out)    :: Length(:)
        real(8),    intent(in out)    :: zBottom(:)
        real(8),    intent(in out)    :: xDistance(:)
        real(8),    intent(in out)    :: Breadth(:)
        real(8),    intent(in out)    :: widthDepthData(:,:,:)
        type(string), intent(in out)   :: cellType(:)


        !--------------------------------------------------------------------------
        if ((debuglevel > 0) .or. (debuglevelall > 0)) print *, '*** enter ',subroutine_name

        !%  basic geometry update for rectangular channels and junctions
        !%   geometry for channels
        call channel_pipe_junction &
            (elem2R, elem2I, elem2YN, e2i_geometry, e2i_elem_type, eChannel, &
            e2r_Volume, e2r_Length, e2r_Zbottom, e2r_BreadthScale,           &
            e2r_LeftSlope, e2r_RightSlope, e2r_ParabolaValue, e2r_FullDepth, &
            e2r_FullArea, e2r_Area, e2r_Eta, e2r_Topwidth, e2r_Perimeter,    &
            e2r_Depth, e2r_HydDepth, e2r_HydRadius, e2r_dHdA, e2r_elN,       &
            e2YN_IsSurcharged, e2i_Temp, next_e2i_temparray, e2i_n_temp,     &
            e2r_Temp, next_e2r_temparray, e2r_n_temp, e2YN_Temp,             &
            next_e2YN_temparray, e2YN_n_temp, ID, numberPairs, ManningsN,    &
            Length, zBottom, xDistance, Breadth, widthDepthData, cellType)

        !%   geometry for pipes
        call channel_pipe_junction &
            (elem2R, elem2I, elem2YN, e2i_geometry, e2i_elem_type, ePipe,    &
            e2r_Volume, e2r_Length, e2r_Zbottom, e2r_BreadthScale,           &
            e2r_LeftSlope, e2r_RightSlope, e2r_ParabolaValue, e2r_FullDepth, &
            e2r_FullArea, e2r_Area, e2r_Eta, e2r_Topwidth, e2r_Perimeter,    &
            e2r_Depth, e2r_HydDepth, e2r_HydRadius, e2r_dHdA, e2r_elN,       &
            e2YN_IsSurcharged, e2i_Temp, next_e2i_temparray, e2i_n_temp,     &
            e2r_Temp, next_e2r_temparray, e2r_n_temp, e2YN_Temp,             &
            next_e2YN_temparray, e2YN_n_temp, ID, numberPairs, ManningsN,    &
            Length, zBottom, xDistance, Breadth, widthDepthData, cellType)

        !%   geomety for junctions
        call channel_pipe_junction &
            (elemMR, elemMI, elemMYN, eMi_geometry, eMi_elem_type, eJunctionChannel, &
            eMr_Volume, eMr_Length, eMr_Zbottom, eMr_BreadthScale,           &
            eMr_LeftSlope, eMr_RightSlope, eMr_ParabolaValue, eMr_FullDepth, &
            eMr_FullArea, eMr_Area, eMr_Eta, eMr_Topwidth, eMr_Perimeter,    &
            eMr_Depth, eMr_HydDepth, eMr_HydRadius, eMr_dHdA, eMr_elN,       &
            eMYN_IsSurcharged, eMi_Temp, next_eMi_temparray, eMi_n_temp,     &
            eMr_Temp, next_eMr_temparray, eMr_n_temp, eMYN_Temp,             &
            next_eMYN_temparray, eMYN_n_temp, ID, numberPairs, ManningsN,    &
            Length, zBottom, xDistance, Breadth, widthDepthData, cellType)


        ! HACK: We need to add junction-pipe element and geometry calculation of it


        !% upstream branches
        !% note the fr_Eta_d is used for the upstream face, whose downstream eta is
        !% seen by the upstream junction branch -- so the d is correct while other
        !% values are Up!
        call rectangular_junction_leg &
            (elemMR, elemMI, faceR, upstream_face_per_elemM, eMi_nfaces_u, eMi_MfaceUp,   &
            eMr_AreaUp, eMr_ZbottomUp, eMr_BreadthScaleUp, &
            eMr_TopwidthUp, eMr_EtaUp, eMr_HydDepthUp, eMr_EtaOld, fr_Eta_d, method_EtaM)


        !%  downstream branches
        call rectangular_junction_leg &
            (elemMR, elemMI, faceR, dnstream_face_per_elemM, eMi_nfaces_d, eMi_MfaceDn,   &
            eMr_AreaDn, eMr_ZbottomDn, eMr_BreadthScaleDn, &
            eMr_TopwidthDn, eMr_EtaDn, eMr_HydDepthDn, eMr_EtaOld, fr_Eta_u, method_EtaM)

        !print *, "check point 1222"

        if ((debuglevel > 0) .or. (debuglevelall > 0)) print *, '*** leave ',subroutine_name
    end subroutine geometry_update
    !
    !==========================================================================
    !==========================================================================
    !
    subroutine channel_pipe_junction &
        (elemR, elemI, elemYN, ei_geometry, ei_elem_type, elem_type_value,   &
        er_Volume, er_Length, er_Zbottom, er_BreadthScale, er_LeftSlope,     &
        er_RightSlope, er_ParabolaValue, er_FullDepth, er_FullArea, er_Area, &
        er_Eta, er_Topwidth, er_Perimeter, er_Depth, er_HydDepth,            &
        er_HydRadius, er_dHdA, er_elN, eYN_IsSurcharged, ei_Temp,            &
        next_ei_temparray, ei_n_temp, er_Temp, next_er_temparray, er_n_temp, &
        eYN_Temp, next_eYN_temparray, eYN_n_temp, wdID, wdnumberPairs,       &
        wdManningsN, wdLength, wdzBottom, wdxDistance, wdBreadth,            &
        widthDepthData, wdcellType)
        !
        ! computes element geometry for a rectangular channel or a channeljunction
        !
<<<<<<< HEAD
        character(64) :: subroutine_name = 'channel_pipe_junction'
=======
        character(64) :: subroutine_name = 'channel_or_junction'

        real(8),      target,     intent(in out)  :: elemR(:,:)
>>>>>>> 0710c080

        real(8),      target,     intent(in out)  :: elemR(:,:)
        logical,   target,     intent(in out)  :: elemYN(:,:)
        
        
        integer,   intent(in)      :: elemI(:,:)
        integer,   intent(in)      :: ei_geometry, ei_elem_type, elem_type_value
        integer,   intent(in)      :: er_Volume, er_Length, er_Zbottom
        integer,   intent(in)      :: er_BreadthScale, er_LeftSlope, er_RightSlope
        integer,   intent(in)      :: er_ParabolaValue, er_FullDepth, er_FullArea
        integer,   intent(in)      :: er_Area, er_Eta, er_Topwidth, er_Perimeter
        integer,   intent(in)      :: er_Depth, er_HydDepth, er_HydRadius, er_dHdA
        integer,   intent(in)      :: er_elN, eYN_IsSurcharged
        integer,   intent(in)      :: er_n_temp, ei_n_temp, eYN_n_temp 
        integer,   intent(in)      :: er_Temp(:), ei_Temp(:), eYN_Temp(:)

        integer,   intent(inout)   :: next_er_temparray, next_ei_temparray, next_eYN_temparray

        integer, target, intent(in out)    :: wdID(:)
        integer, target, intent(in out)    :: wdnumberPairs(:)
        real(8),    target, intent(in out)    :: wdManningsN(:)
        real(8),    target, intent(in out)    :: wdLength(:)
        real(8),    target, intent(in out)    :: wdzBottom(:)
        real(8),    target, intent(in out)    :: wdxDistance(:)
        real(8),    target, intent(in out)    :: wdBreadth(:)
        real(8),    target, intent(in out)    :: widthDepthData(:,:,:)
        type(string), target, intent(in out)   :: wdcellType(:)


<<<<<<< HEAD
        real(8),    pointer :: volume(:), length(:), zbottom(:), breadth(:)
        real(8),    pointer :: leftSlope(:), rightSlope(:), parabolaValue(:), fullDepth(:)
        real(8),    pointer :: fullArea(:), area(:), eta(:), topwidth(:), perimeter(:)
        real(8),    pointer :: depth(:), hyddepth(:), hydradius(:), dHdA(:), elN(:)
        
        logical, pointer :: isFull(:)

        real(8), pointer :: widthAtLayerTop(:,:), depthAtLayerTop(:,:), areaThisLayer(:,:)
        real(8), pointer :: areaTotalBelowThisLayer(:,:), dWidth(:,:)
        real(8), pointer :: dDepth(:,:), angle(:,:), perimeterBelowThisLayer(:,:)
        !real(8), dimension(:), allocatable :: area_difference, local_difference

        real(8), dimension(:), allocatable :: AA, BB, CC, DD, a_diff 
        ! w_d_variables are for solving qudratic function for width-depth geometry
        real(8), dimension(:), allocatable :: w_d_angle, w_d_widthAtLayerTop, w_d_depthAtLayerTop, w_d_perimeterBelowThisLayer 

        integer :: ii
=======
        real(8), pointer :: volume(:), length(:), zbottom(:), breadth(:)
        real(8), pointer :: area(:), eta(:), perimeter(:), depth(:), hyddepth(:)
        real(8), pointer :: hydradius(:), topwidth(:), fulldepth(:)
        real(8), pointer :: leftSlope(:), rightSlope(:), parabolaValue(:)
        real(8), pointer :: AoverAfull(:), YoverYfull(:)

        real(8), pointer :: widthAtLayerTop(:,:), depthAtLayerTop(:,:), areaThisLayer(:,:)
        real(8), pointer :: areaTotalBelowThisLayer(:,:), dWidth(:,:)
        real(8), pointer :: dDepth(:,:), angle(:,:), perimeterBelowThisLayer(:,:)
        real(8), dimension(:), allocatable :: area_difference, local_difference

        real(8) :: AA, BB, CC, DD
        integer :: ii,ind, linkIDTemp
>>>>>>> 0710c080

        !--------------------------------------------------------------------------
        if ((debuglevel > 0) .or. (debuglevelall > 0)) print *, '*** enter ',subroutine_name

        ! inputs
        volume        => elemR(:,er_Volume)
        length        => elemR(:,er_Length)
        zbottom       => elemR(:,er_Zbottom)
        breadth       => elemR(:,er_BreadthScale) 
        leftSlope     => elemR(:,er_LeftSlope)
        rightSlope    => elemR(:,er_RightSlope)
        parabolaValue => elemR(:,er_ParabolaValue)
        fullDepth     => elemR(:,er_FullDepth)
        fullArea      => elemR(:,er_FullArea)
        isFull        => elemYN(:,eYN_IsSurcharged)

        ! outputs
        area       => elemR(:,er_Area)
        eta        => elemR(:,er_Eta)
        topwidth   => elemR(:,er_Topwidth)
        perimeter  => elemR(:,er_Perimeter)
        depth      => elemR(:,er_Depth)
        hyddepth   => elemR(:,er_HydDepth)
        hydradius  => elemR(:,er_HydRadius)
        dHdA       => elemR(:,er_dHdA)
        elN        => elemR(:,er_elN)

        widthAtLayerTop         => widthDepthData (:,:, wd_widthAtLayerTop)
        depthAtLayerTop         => widthDepthData (:,:, wd_depthAtLayerTop)
        areaThisLayer           => widthDepthData (:,:, wd_areaThisLayer)
        areaTotalBelowThisLayer => widthDepthData (:,:, wd_areaTotalBelowThisLayer)
        dWidth                  => widthDepthData (:,:, wd_Dwidth)
        dDepth                  => widthDepthData (:,:, wd_Ddepth)
        angle                   => widthDepthData (:,:, wd_angle)
        perimeterBelowThisLayer => widthDepthData (:,:, wd_perimeterBelowThisLayer)

        ! allocate these arrays for W-D geometry computation
        allocate (a_diff(size(volume,1)), AA(size(volume,1)), &
            BB(size(volume,1)), CC(size(volume,1)), DD(size(volume,1)), source = zeroR)
        !initialize the w_d_ array with all zeroR values
        allocate (w_d_angle(size(volume,1)), w_d_widthAtLayerTop(size(volume,1)), w_d_depthAtLayerTop(size(volume,1)), &
        w_d_perimeterBelowThisLayer(size(volume,1)), source = zeroR)


        !% compute the coefficients required for width-depth XS before we enter the where statement
        call width_depth_quadratic_function(elemI, elemR, ei_geometry, ei_elem_type, elem_type_value, &
            er_Length, er_Area, er_Volume, widthDepthData, w_d_angle, w_d_widthAtLayerTop, w_d_depthAtLayerTop, &
            w_d_perimeterBelowThisLayer, a_diff)

        !%  basic geometry types
        where ( (elemI(:,ei_elem_type) == elem_type_value) .and. &
                (elemI(:,ei_geometry)  == eRectangular)    .and. &
                (isFull .eqv. .false.)                           )

            area        = volume / length
            eta         = zbottom + (area / breadth)
            topwidth    = breadth
            perimeter   = breadth + 2.0 * ( eta - zbottom )
            hyddepth    = area / breadth
            depth       = hyddepth
            hydradius   = area / perimeter
            dHdA        = oneR / breadth
            elN         = hyddepth

        elsewhere ( (elemI(:,ei_elem_type) == elem_type_value) .and. &
                    (elemI(:,ei_geometry)  == eParabolic)      .and. &
                    (isFull .eqv. .false.)                           )
            area        = volume / length
            eta         = zbottom + parabolaValue ** oneThirdR &
                * (threefourthR * area) ** twothirdR
            hyddepth    = parabolaValue ** oneThirdR * (threefourthR * area) ** twothirdR
            depth       = (threeR / twoR) * hyddepth
            topwidth    = twoR * sqrt(depth/parabolaValue)
            perimeter   = onehalfR * topwidth &
                *( &
                sqrt( oneR + (fourR * depth/topwidth)**twoR )  &
                + (topwidth/fourR * depth) &
                *log &
                ( &
                fourR * depth/topwidth  &
                + sqrt( oneR + (fourR * depth/topwidth)**twoR ) &
                )  &
                )
            hydradius   = area / perimeter
            dHdA        = (parabolaValue ** oneThirdR) * (threefourthR ** twothirdR) &
                * twothirdR * (area) ** (-oneThirdR)
            elN         = hyddepth

        elsewhere ( (elemI(:,ei_elem_type) == elem_type_value) .and. &
                    (elemI(:,ei_geometry)  == eTrapezoidal)    .and. &
                    (isFull .eqv. .false.)                           )  

            area        = volume / length
            depth       = - onehalfR * (breadth/(onehalfR*(leftSlope + rightSlope)) &
                - sqrt((breadth/(onehalfR*(leftSlope + rightSlope))) ** twoR &
                + fourR * area/(onehalfR*(leftSlope + rightSlope))))

            eta         = zbottom + depth
            topwidth    = breadth + depth * (leftSlope + rightSlope)
            hyddepth    = area / topwidth
            perimeter   = breadth + depth &
                * (sqrt(oneR + leftSlope**twoR ) &
                + sqrt(oneR + rightSlope**twoR))
            hydradius   = area / perimeter
            dHdA        = oneR / topwidth
            elN         = hyddepth

        elsewhere ( (elemI(:,ei_elem_type) == elem_type_value) .and. &
                    (elemI(:,ei_geometry)  == eTriangular)     .and. &
                    (isFull .eqv. .false.)                           )  

            area        = volume / length
            depth       = sqrt(abs(area/(onehalfR*(leftSlope + rightSlope))))
            hyddepth    = onehalfR * depth
            eta         = zbottom + hyddepth
            topwidth    = (leftSlope + rightSlope) * depth
            perimeter   = depth * (sqrt(oneR + leftSlope**twoR) + sqrt(oneR + rightSlope**twoR))
            hydradius   = area / perimeter
            dHdA        = oneR / topwidth
            elN         = hyddepth

        elsewhere ( (elemI(:,ei_elem_type) == elem_type_value) .and. &
                    (elemI(:,ei_geometry)  == eWidthDepth)     .and. &
                    (isFull .eqv. .false.)                           )

            area        = volume / length
            AA          = oneR / tan( w_d_angle )
            BB          = w_d_widthAtLayerTop
            CC          = negoneR * a_diff
            DD          = ( negoneR * BB + sqrt( BB ** twoR - 4.0 * AA * CC) ) / ( twoR * AA )
            depth       = DD + w_d_depthAtLayerTop
            topwidth    = w_d_widthAtLayerTop + twoR * AA * DD
            hyddepth    = area / topwidth
            eta         = zbottom + depth
            perimeter   = w_d_perimeterBelowThisLayer + (twoR * DD / sin(w_d_angle))
            hydradius   = area / perimeter
            dHdA        = oneR / topwidth
            elN         = hyddepth 

        endwhere

        !%  specialized geometry types
        call circular_geometry &
            (elemI, elemR, elemYN, ei_geometry, ei_elem_type, elem_type_value,   &
            volume, length, zbottom, breadth, fulldepth, fullarea, area, eta,    &
            perimeter, depth, hyddepth, hydradius, topwidth, dHdA, elN, ei_Temp, &
            next_ei_temparray, ei_n_temp, er_Temp, next_er_temparray, er_n_temp, &
            eYN_Temp, next_eYN_temparray, eYN_n_temp, isFull)

        !% HACK: other specialized geometry types are needed

        !% geometry calculation for all surcharged elements
        call surcharged_element_geometry &
            (elemI, elemR, elemYN, ei_geometry, ei_elem_type, elem_type_value,   &
            volume, length, zbottom, breadth, fulldepth, fullarea, area, eta,    &
            perimeter, depth, hyddepth, hydradius, topwidth, dHdA, elN, isFull)
        
        if ((debuglevel > 0) .or. (debuglevelall > 0)) print *, '*** leave ',subroutine_name
    end subroutine channel_pipe_junction
    !
    !==========================================================================
    !==========================================================================
    !
    subroutine circular_geometry &
        (elemI, elemR, elemYN, ei_geometry, ei_elem_type, elem_type_value,   &
        volume, length, zbottom, breadth, fulldepth, fullarea, area, eta,    &
        perimeter, depth, hyddepth, hydradius, topwidth, dHdA, elN, ei_Temp, &
        next_ei_temparray, ei_n_temp, er_Temp, next_er_temparray, er_n_temp, &
        eYN_Temp, next_eYN_temparray, eYN_n_temp, isFull) 
        !
        ! Calculate circular geometry 
        !
        character(64) :: subroutine_name = 'circular_geometry'

        real(8),      target,     intent(inout)  :: elemR(:,:)
        logical,   target,     intent(inout)  :: elemYN(:,:)

        integer,   intent(in)       :: elemI(:,:)
        integer,   intent(in)       :: ei_geometry, ei_elem_type, elem_type_value
        real(8),      intent(in)       :: volume(:), length(:), zbottom(:), breadth(:)
        real(8),      intent(in)       :: fulldepth(:), fullarea(:)
        integer,   intent(in)       :: ei_n_temp, er_n_temp, eYN_n_temp
        integer,   intent(in)       :: ei_Temp(:), er_Temp(:), eYN_Temp(:)
        logical,   intent(in)       :: isFull(:)

        real(8),      intent(inout)    :: area(:), eta(:), perimeter(:), depth(:)
        real(8),      intent(inout)    :: hyddepth(:), hydradius(:), topwidth(:)
        real(8),      intent(inout)    :: dHdA(:), elN(:)
        integer,   intent(inout)    :: next_ei_temparray, next_er_temparray, next_eYN_temparray

        real(8),       pointer         :: AoverAfull(:), YoverYfull(:) 
        logical,    pointer         :: maskarray(:)
        real(8)                        :: af, bf, cf
        !--------------------------------------------------------------------------
        if ((debuglevel > 0) .or. (debuglevelall > 0)) print *, '*** enter ',subroutine_name

        !% temporary pointer allocation fo circular for geometry update
        AoverAfull => elemR(:,er_Temp(next_er_temparray))
        next_er_temparray = utility_advance_temp_array (next_er_temparray,er_n_temp)

        YoverYfull => elemR(:,er_Temp(next_er_temparray))
        next_er_temparray = utility_advance_temp_array (next_er_temparray,er_n_temp)
        !% temporary mask to find open circular elements
        maskarray  => elemYN(:,eYN_Temp(next_eYN_temparray))
        next_eYN_temparray = utility_advance_temp_array (next_eYN_temparray,eYN_n_temp)

        maskarray  = nullvalueL
        AoverAfull = nullvalueR
        YoverYfull = nullvalueR

        maskarray = ( (elemI(:,ei_elem_type) == elem_type_value) .and. &
                      (elemI(:,ei_geometry)  == eCircular)       .and. &
                      (isFull .eqv. .false.)  )

        !% find Area and A/Afull for circular elements
        where (maskarray)
            area = volume / length
            AoverAfull = area / fullarea
        endwhere

        !% find normalized depth using A/Afull from lookup tables
        call table_lookup_mask &
            (elemI, elemR, YoverYfull, AoverAfull, YCirc, NYCirc, maskarray, &
            ei_Temp, next_ei_temparray, ei_n_temp)

        !% find normalized topwidth using Y/Yfull from lookup tables
        !% normalized topwidth (W/Wmax) is saved in the topwidth column
        call table_lookup_mask &
            (elemI, elemR, topwidth, YoverYfull, WCirc, NWCirc, maskarray, &
            ei_Temp, next_ei_temparray, ei_n_temp)

        !% find normalized hydraulic radius using Y/Yfull from lookup tables
        !% normalized hydraulic radius (R/Rmax) is saved in the hydradius column
        call table_lookup_mask &
            (elemI, elemR, hydradius, YoverYfull, RCirc, NRCirc, maskarray, &
            ei_Temp, next_ei_temparray, ei_n_temp)

        !% find all the circular geometric properties from normalized values
        where (maskarray)
           depth      = fulldepth * YoverYfull 
           eta        = zbottom + depth
           topwidth   = fulldepth * topwidth
           hydradius  = onefourthR * fulldepth * hydradius
           perimeter  = area / hydradius
        endwhere

        !% HACK: DONT LET TOPWIDTH FALL AT ZERO
        where (topwidth .LE. setting%SmallVolume%MinimumTopwidth)
            topwidth = setting%SmallVolume%MinimumTopwidth
        endwhere

        ! find modified hydraulic depth and for circular pipe from pipeAC Hodges 2020
        where ( (maskarray) .and. (AoverAfull .GT. onehalfR) )
            hyddepth   = eta - zbottom + (onehalfR*fulldepth) * (onefourthR*pi - oneR)
            elN        = hyddepth
        elsewhere ( (maskarray) .and. (AoverAfull .LE. onehalfR) .and. (AoverAfull .GT. zeroR) )
            hyddepth   = max(area / topwidth, zeroR)
            elN        = hyddepth
        endwhere
        ! if (count(maskarray)>zeroI) then
        !     print*,'..............................................'
        !     print*, subroutine_name
        !     print*, '..............................................'
        !     print*, eta, 'eta'
        !     print*
        !     print*, depth, 'depth'
        !     print*
        !     print*, topwidth, 'topwidth'
        !     print*
        !     print*, area, 'area'
        !     print*
        !     print*, elN, 'eln'
        !     print*,'...............................................'
        ! endif

        !% constants for circular dHdA (pipeAC2020)
        af = 1.29
        bf = 0.66
        cf = 0.34
        !% dHdA calculation
        where( (maskarray) .and. (AoverAfull .LT. onehalfR) ) 
            dHdA = (af * bf / ( (pi**bf) * ((fulldepth/twoR)**(twoR*bf - oneR)) ) ) & 
                    * area**(bf - oneR) + cf / (pi * (fulldepth/twoR))

        elsewhere( (maskarray) .and. (AoverAfull .GT. onehalfR) .and. &
                   (AoverAfull .LT. oneR) )
            dHdA = (af * bf / ( (pi**bf) * ((fulldepth/twoR)**(twoR*bf - oneR))) ) &
                    * (pi * ((fulldepth/twoR)**twoR) - area)**(bf - oneR)          &
                    + cf / (pi * (fulldepth/twoR))
        endwhere

        !% nullify temporary array
        AoverAfull = nullvalueR
        YoverYfull = nullvalueR

        nullify(AoverAfull, YoverYfull, maskarray)
        next_er_temparray  = next_er_temparray  - 2
        next_eYN_temparray = next_eYN_temparray - 1

        if ((debuglevel > 0) .or. (debuglevelall > 0)) print *, '*** leave ',subroutine_name
    end subroutine circular_geometry
    !
    !==========================================================================
    !==========================================================================
    !
    subroutine surcharged_element_geometry &
        (elemI, elemR, elemYN, ei_geometry, ei_elem_type, elem_type_value,   &
        volume, length, zbottom, breadth, fulldepth, fullarea, area, eta,    &
        perimeter, depth, hyddepth, hydradius, topwidth, dHdA, elN, isFull)
        !
        ! Calculates geometry for surcharged elements
        ! Surcharged elements has eta updated. Thus, these elements need special 
        ! Geometry handler.
        !
        character(64) :: subroutine_name = 'surcharged_element_geometry'

        real(8),      target,     intent(inout)  :: elemR(:,:)
        logical,   target,     intent(inout)  :: elemYN(:,:)

        integer,   intent(in)       :: elemI(:,:)
        integer,   intent(in)       :: ei_geometry, ei_elem_type, elem_type_value
        real(8),      intent(in)       :: volume(:), length(:), zbottom(:), breadth(:)
        real(8),      intent(in)       :: eta(:), fulldepth(:), fullarea(:)
        logical,   intent(in)       :: isFull(:)

        real(8),      intent(inout)    :: area(:), perimeter(:), depth(:)
        real(8),      intent(inout)    :: hyddepth(:), hydradius(:), topwidth(:)
        real(8),      intent(inout)    :: dHdA(:), elN(:)
        !--------------------------------------------------------------------------
        if ((debuglevel > 0) .or. (debuglevelall > 0)) print *, '*** enter ',subroutine_name

        !% surcharged elements already has eta updated. Only need to update
        !% other geometry values
        where ( (elemI(:,ei_elem_type) == elem_type_value) .and. &
                (elemI(:,ei_geometry)  == eRectangular)    .and. &
                (isFull) )
            area      = fullArea
            depth     = fullDepth 
            !%  minimum topwidth is equal to the breadth for rectangular full pipe
            topwidth  = breadth
            hyddepth  = eta - zbottom
            perimeter = twoR * (breadth + fulldepth)
            hydradius = area / perimeter
            dHdA      = zeroR
            elN       = hyddepth

        elsewhere ( (elemI(:,ei_elem_type) == elem_type_value) .and. &
                    (elemI(:,ei_geometry)  == eCircular)       .and. &
                    (isFull) )
            area      = fullArea
            depth     = fullDepth 
            !%  minimum topwidth at 5% of radius
            topwidth  = 0.05 * onehalfR * fullDepth
            hyddepth  = eta - zbottom + (onehalfR*fulldepth) * (onefourthR*pi - oneR)
            perimeter = pi * fulldepth
            hydradius = onefourthR * fulldepth
            dHdA      = zeroR 
            elN       = hyddepth

        endwhere

        ! if (count(( (elemI(:,ei_elem_type) == elem_type_value) .and. &
        !             (elemI(:,ei_geometry)  == eCircular)       .and. &
        !             (isFull) ))>0) then
        !     print*,'..............................................'
        !     print*, subroutine_name
        !     print*, '..............................................'
        !     print*, eta, 'eta'
        !     print*
        !     print*, depth, 'depth'
        !     print*
        !     print*, topwidth, 'topwidth'
        !     print*
        !     print*, area, 'area'
        !     print*
        !     print*, elN, 'eln'
        !     print*
        !     print*, 'pipe surcharged at element geom: press return to continue'
        !     print*,'...............................................'
        ! !     read(*,*)
        ! endif
        !% HACK: other special geometry types are needed

        if ((debuglevel > 0) .or. (debuglevelall > 0)) print *, '*** leave ',subroutine_name
    end subroutine surcharged_element_geometry
    !
    !==========================================================================
    !==========================================================================
    !
    ! subroutine pipe_or_junction &
    !     (elemR, elemI, elemYN, ei_geometry, ei_elem_type, elem_type_value,   &
    !     ei_solver, er_Length, er_Zbottom, er_BreadthScale, er_Topwidth,      &
    !     er_Area, er_Eta, er_Perimeter, er_Depth, er_HydDepth, er_HydRadius,  &
    !     er_Radius, er_Volume, er_FullDepth, er_FullArea, er_Zcrown, er_dHdA, &
    !     er_elN, eYN_IsSurcharged, er_Temp, next_er_temparray, er_n_temp,     &
    !     ei_Temp, next_ei_temparray, ei_n_temp, eYN_Temp, next_eYN_temparray, &
    !     eYN_n_temp)
    !     !
    !     !% computes geometry for pipe and junction pipe
    !     !
    !     character(64) :: subroutine_name = 'pipe_or_junction'

    !     real(8),      target,     intent(inout)  :: elemR(:,:)
    !     logical,   target,     intent(inout)  :: elemYN(:,:)
    !     integer,   target,     intent(in)     :: elemI(:,:)

    !     integer,   intent(in)      :: ei_geometry, ei_elem_type, elem_type_value, ei_solver
    !     integer,   intent(in)      :: er_Length, er_Zbottom, er_BreadthScale, er_Perimeter 
    !     integer,   intent(in)      :: er_Topwidth, er_Area, er_Eta, er_dHdA, er_elN
    !     integer,   intent(in)      :: er_Depth, er_HydDepth, er_HydRadius, er_Radius
    !     integer,   intent(in)      :: er_Volume, er_FullDepth, er_FullArea, er_Zcrown
    !     integer,   intent(in)      :: er_n_temp, ei_n_temp, eYN_n_temp
    !     integer,   intent(in)      :: eYN_IsSurcharged 
    !     integer,   intent(in)      :: er_Temp(:), ei_Temp(:), eYN_Temp(:)

    !     integer,   intent(inout)   :: next_er_temparray, next_ei_temparray, next_eYN_temparray

    !     real(8),    pointer    :: volume(:), length(:), zbottom(:), breadth(:), hyddepth(:)
    !     real(8),    pointer    :: area(:),  eta(:), perimeter(:), depth(:), dHdA(:), elN(:)
    !     real(8),    pointer    :: hydradius(:), topwidth(:), fulldepth(:), zcrown(:)
    !     real(8),    pointer    :: radius(:), AoverAfull(:), YoverYfull(:), fullarea(:)
    !     integer, pointer    :: solver(:), geometry(:)
    !     logical, pointer    :: isfull(:), maskarray(:)

    !     integer :: ii

    !     !--------------------------------------------------------------------------
    !     if ((debuglevel > 0) .or. (debuglevelall > 0)) print *, '*** enter ',subroutine_name

    !     !% inputs
        
    !     length     => elemR(:,er_Length)
    !     zbottom    => elemR(:,er_Zbottom)
    !     breadth    => elemR(:,er_BreadthScale)
    !     fulldepth  => elemR(:,er_FullDepth)
    !     zcrown     => elemR(:,er_Zcrown)
    !     fullarea   => elemR(:,er_FullArea)
    !     radius     => elemR(:,er_Radius)
    !     solver     => elemI(:,ei_solver)
    !     geometry   => elemI(:,ei_geometry)
    !     isfull     => elemYN(:,eYN_IsSurcharged)

    !     !% outputs
    !     area       => elemR(:,er_Area)
    !     eta        => elemR(:,er_Eta)
    !     perimeter  => elemR(:,er_Perimeter)
    !     depth      => elemR(:,er_Depth)
    !     hyddepth   => elemR(:,er_HydDepth)
    !     hydradius  => elemR(:,er_HydRadius)
    !     topwidth   => elemR(:,er_Topwidth)
    !     dHdA       => elemR(:,er_dHdA)
    !     elN        => elemR(:,er_elN)
    !     volume     => elemR(:,er_Volume)

    !     !% temporary array for geometry update
    !     AoverAfull => elemR(:,er_Temp(next_er_temparray))
    !     next_er_temparray = utility_advance_temp_array (next_er_temparray,er_n_temp)

    !     YoverYfull => elemR(:,er_Temp(next_er_temparray))
    !     next_er_temparray = utility_advance_temp_array (next_er_temparray,er_n_temp)

    !     maskarray  => elemYN(:,eYN_Temp(next_eYN_temparray))
    !     next_eYN_temparray = utility_advance_temp_array (next_eYN_temparray,eYN_n_temp)

    !     AoverAfull = nullvalueR
    !     YoverYfull = nullvalueR
    !     maskarray  = nullvalueL

    !     !% mask for circular pipes/junction pipe
    !     maskarray = ( (elemI(:,ei_elem_type) == elem_type_value) )

    !     !% For open pipe, set eta to zero for later error detection
    !     where (maskarray .and. (isfull .eqv. .false.)) 
    !           eta = zeroR
    !     endwhere
    !     ! print*,'----before-----'
    !     ! print*, area, 'area'
    !     ! print*, fullarea, 'fullarea'
    !     !% Open circular pipes that become full
    !     call open_pipe_transition_to_full &
    !         (elemI, elemR, elemYN, volume, length, zbottom, breadth, fulldepth,   &
    !         fullarea, zcrown, radius, area, eta, perimeter, depth, hyddepth,      &
    !         hydradius, topwidth, AoverAfull, YoverYfull, solver, geometry,        &
    !         ei_Temp, next_ei_temparray, ei_n_temp, eYN_Temp, next_eYN_temparray,  &
    !         eYN_n_temp, isfull, maskarray)

    !     !% Set the full pipe area
    !     !% These cells already have eta directly updated from the time-stepping.
    !     where (maskarray .and. (isfull .eqv. .true.)) 
    !         area   = fullarea
    !         volume = area * length
    !         depth  = fulldepth
    !         AoverAfull = oneR
    !         YoverYfull = oneR  
    !     endwhere

    !     !% NOTE: at this point, isfull will consist of those pipes that
    !     !% were designated as "full" coming into this routine and those that
    !     !% were detected as becoming full due to the increase in area. However
    !     !% the array ALSO is true (incorrectly) for those pipes that dropped
    !     !% from full to open during the prior time step. These must be handled
    !     !% separately.

    !     !% Full pipes that become open
    !     call full_pipe_transition_to_open &
    !         (elemI, elemR, elemYN, volume, length, zbottom, breadth, fulldepth,   &
    !         fullarea, zcrown, radius, area, eta, perimeter, depth, hyddepth,      &
    !         hydradius, topwidth, AoverAfull, YoverYfull, solver, geometry,        &
    !         ei_Temp, next_ei_temparray, ei_n_temp, eYN_Temp, next_eYN_temparray,  &
    !         eYN_n_temp, isfull, maskarray)

    !     !% Open pipes
    !     !% These has areas/volumes updated and needs eta to be computed
    !     call open_pipe &
    !         (elemI, elemR, elemYN, volume, length, zbottom, breadth, fulldepth,   &
    !         fullarea, zcrown, radius, area, eta, perimeter, depth, hyddepth,      &
    !         hydradius, topwidth, AoverAfull, YoverYfull, solver, geometry,        &
    !         ei_Temp, next_ei_temparray, ei_n_temp, eYN_Temp, next_eYN_temparray,  &
    !         eYN_n_temp, isfull, maskarray) 

    !     !% isfull reset
    !     !% set formerly full pipes that have become open to open
    !     where (maskarray .and. (isfull .eqv. .true.) .and. (eta < zcrown))
    !         isfull = .false.
    !     endwhere

    !     ! Now eta and area have been updated for all cases
    !     call pipe_additional_geometric_properties &
    !         (elemI, elemR, elemYN, volume, length, zbottom, breadth, fulldepth,   &
    !         fullarea, zcrown, radius, area, eta, perimeter, depth, hyddepth,      &
    !         hydradius, topwidth, dHdA, elN, AoverAfull, YoverYfull, solver,       &
    !         geometry, ei_Temp, next_ei_temparray, ei_n_temp, eYN_Temp,            &
    !         next_eYN_temparray, eYN_n_temp, isfull, maskarray)
    !     !% release temporary arrays
    !     AoverAfull = nullvalueR
    !     YoverYfull = nullvalueR
    !     maskarray  = nullvalueL
    !     ! print*, '-----after------'
    !     ! print*, volume, 'volume'
    !     ! print*, area, 'area'
    !     ! print*, depth, 'depth'
    !     ! print*, hyddepth, 'hyddepth'
    !     !% nullify temporary array
    !     nullify(AoverAfull, YoverYfull, maskarray)
    !     next_er_temparray  = next_er_temparray  - 2
    !     next_eYN_temparray = next_eYN_temparray - 1

    !     if ((debuglevel > 0) .or. (debuglevelall > 0)) print *, '*** leave ',subroutine_name
    ! end subroutine pipe_or_junction
    ! !
    ! !==========================================================================
    ! !==========================================================================
    ! !
    ! subroutine open_pipe_transition_to_full &
    !     (elemI, elemR, elemYN, volume, length, zbottom, breadth, fulldepth,   &
    !     fullarea, zcrown, radius, area, eta, perimeter, depth, hyddepth,      &
    !     hydradius, topwidth, AoverAfull, YoverYfull, solver, geometry,        &
    !     ei_Temp, next_ei_temparray, ei_n_temp, eYN_Temp, next_eYN_temparray,  &
    !     eYN_n_temp, isfull, maskarray)
    !     !
    !     ! OPEN PIPES THAT BECOME FULL ============
    !     ! Detect transition from open to full pipe
    !     ! area is advanced for open pipe. To eta is needed to be calculated here
    !     !
    !     character(64) :: subroutine_name = 'open_pipe_transition_to_full'

    !     real(8),      target,     intent(inout)  :: elemR(:,:)
    !     logical,   target,     intent(inout)  :: elemYN(:,:)

    !     integer,   intent(in)       :: elemI(:,:)
    !     real(8),      intent(in)       :: length(:), zbottom(:), breadth(:)
    !     real(8),      intent(in)       :: fulldepth(:), fullarea(:), zcrown(:), radius(:)
    !     integer,   intent(in)       :: ei_n_temp, eYN_n_temp
    !     integer,   intent(in)       :: solver(:), geometry(:), ei_Temp(:), eYN_Temp(:)
    !     logical,   intent(in)       :: maskarray(:)

    !     real(8),      intent(inout)    :: volume(:), area(:), eta(:), perimeter(:), depth(:)
    !     real(8),      intent(inout)    :: hyddepth(:), hydradius(:), topwidth(:)
    !     real(8),      intent(inout)    :: AoverAfull(:), YoverYfull(:)
    !     integer,   intent(inout)    :: next_ei_temparray, next_eYN_temparray 
    !     logical,   intent(inout)    :: isfull(:)

    !     logical,    pointer         :: maskarray_pipe_transition(:)

    !     !--------------------------------------------------------------------------
    !     if ((debuglevel > 0) .or. (debuglevelall > 0)) print *, '*** enter ',subroutine_name

    !     !% temporary mask space for finding transiotional pipes
    !     maskarray_pipe_transition  => elemYN(:,eYN_Temp(next_eYN_temparray))
    !     next_eYN_temparray = utility_advance_temp_array (next_eYN_temparray,eYN_n_temp)

    !     maskarray_pipe_transition  = nullvalueL

    !     !% If a pipe become surcharged inbetween an SVE step, the solver will solve for volume
    !     !% this makes sure that area is updated beofre finding the transitional pipes. 
    !     where (maskarray .and. (isfull .eqv. .false.) .and. (solver == SVE) )
    !         area = volume / length
    !     endwhere

    !     maskarray_pipe_transition = (maskarray .and. (isfull .eqv. .false.) &
    !                                            .and. (area .GE. fullarea) )
    !     where (maskarray_pipe_transition) 
    !         ! Set head above the pipe crown based on the excess area in
    !         ! from the time advance divided by pipe width
    !         eta  = zcrown + (area - fullarea) / breadth
    !         area = fullarea
    !         AoverAfull = oneR
    !         YoverYfull = oneR
    !         volume = area * length
    !         isfull = .true.
    !     endwhere

    !     ! print*, 'geometry debug for ', trim(subroutine_name)
    !     ! print*, 'is full    ', isfull
    !     ! print*, 'Area       ', area
    !     ! print*, 'AoverAfull ', AoverAfull
    !     ! print*, 'depth      ', depth
    !     ! print*, 'eta        ', eta


    !     maskarray_pipe_transition  = nullvalueL
    !     !% nullify temporary array
    !     nullify(maskarray_pipe_transition)
    !     next_eYN_temparray = next_eYN_temparray - 1

    !     if ((debuglevel > 0) .or. (debuglevelall > 0)) print *, '*** leave ',subroutine_name
    ! end subroutine open_pipe_transition_to_full
    ! !
    ! !==========================================================================
    ! !==========================================================================
    ! !
    ! subroutine full_pipe_transition_to_open &
    !     (elemI, elemR, elemYN, volume, length, zbottom, breadth, fulldepth,   &
    !     fullarea, zcrown, radius, area, eta, perimeter, depth, hyddepth,      &
    !     hydradius, topwidth, AoverAfull, YoverYfull, solver, geometry,        &
    !     ei_Temp, next_ei_temparray, ei_n_temp, eYN_Temp, next_eYN_temparray,  &
    !     eYN_n_temp, isfull, maskarray)
    !     !
    !     ! FULL PIPES THAT TRANSITION TO OPEN ==================
    !     ! These have eta and need area computed
    !     ! Note that these are not re-designated as open until after all
    !     ! the eta and are computations are complete
    !     ! Detect full pipe that have become open
    !     !
    !     character(64) :: subroutine_name = 'full_pipe_transition_to_open'

    !     real(8),      target,     intent(inout)  :: elemR(:,:)
    !     logical,   target,     intent(inout)  :: elemYN(:,:)

    !     integer,   intent(in)       :: elemI(:,:)
    !     real(8),      intent(in)       :: length(:), zbottom(:), breadth(:)
    !     real(8),      intent(in)       :: fulldepth(:), fullarea(:), zcrown(:), radius(:)
    !     integer,   intent(in)       :: ei_n_temp, eYN_n_temp
    !     integer,   intent(in)       :: solver(:), geometry(:), ei_Temp(:), eYN_Temp(:)
    !     logical,   intent(in)       :: maskarray(:), isfull(:)

    !     real(8),      intent(inout)    :: volume(:), area(:), eta(:), perimeter(:), depth(:)
    !     real(8),      intent(inout)    :: hyddepth(:), hydradius(:), topwidth(:)
    !     real(8),      intent(inout)    :: AoverAfull(:), YoverYfull(:)
    !     integer,   intent(inout)    :: next_ei_temparray, next_eYN_temparray 

    !     logical,    pointer         :: maskarray_pipe_transition(:)
    !     logical,    pointer         :: maskarray_pipe_geometry(:)

    !     !--------------------------------------------------------------------------
    !     if ((debuglevel > 0) .or. (debuglevelall > 0)) print *, '*** enter ',subroutine_name

    !     !% temporary mask space for finding transiotional pipes
    !     maskarray_pipe_transition  => elemYN(:,eYN_Temp(next_eYN_temparray))
    !     next_eYN_temparray = utility_advance_temp_array (next_eYN_temparray,eYN_n_temp)

    !     !% temporary mask space for geometry types that needs table interpolation
    !     maskarray_pipe_geometry  => elemYN(:,eYN_Temp(next_eYN_temparray))
    !     next_eYN_temparray = utility_advance_temp_array (next_eYN_temparray,eYN_n_temp)

    !     maskarray_pipe_transition = nullvalueL
    !     maskarray_pipe_geometry   = nullvalueL

    !     maskarray_pipe_transition = (maskarray .and. (isfull .eqv. .true.) &
    !                                            .and. (eta < zcrown) )
    !     where (maskarray_pipe_transition) 
    !         depth = eta - zbottom
    !         YoverYfull = depth / fulldepth
    !     endwhere

    !     !% set up the mask for circular geometry type as an input for table_lookup_mask subroutine
    !     maskarray_pipe_geometry = ( (maskarray_pipe_transition) .and. (geometry == eCircular) )

    !     !% get the normalized area from lookup table from full to open transitional pipe
    !     call table_lookup_mask &
    !         (elemI, elemR, AoverAfull, YoverYfull, ACirc, NACirc, maskarray_pipe_geometry, &
    !         ei_Temp, next_ei_temparray, ei_n_temp)

    !     !% release the temporary maskarray_pipe_geometry for other special geometry types
    !     maskarray_pipe_geometry = nullvalueL

    !     !% HACK: Other special pipe geometry types are needed
           
    !     where ( (maskarray_pipe_transition) .and. (geometry == eCircular) )
    !         !% get the pipe area by multiplying the normalized area with full area for circular pipe
    !         area   = AoverAfull * fullarea
    !         volume = area * length
    !     elsewhere ( (maskarray_pipe_transition) .and. (geometry == eRectangular) )
    !         area   = depth * breadth
    !         volume = area  * length
    !         AoverAfull = area / fullarea
    !     endwhere

    !     ! print*, 'geometry debug for ', trim(subroutine_name)
    !     ! print*, 'is full    ', isfull
    !     ! print*, 'Area       ', area
    !     ! print*, 'AoverAfull ', AoverAfull
    !     ! print*, 'depth      ', depth
    !     ! print*, 'eta        ', eta

    !     maskarray_pipe_transition = nullvalueL
    !     maskarray_pipe_geometry   = nullvalueL
    !     !% nullify temporary array
    !     nullify(maskarray_pipe_transition, maskarray_pipe_geometry)
    !     next_eYN_temparray = next_eYN_temparray - 2

    !     if ((debuglevel > 0) .or. (debuglevelall > 0)) print *, '*** leave ',subroutine_name
    ! end subroutine full_pipe_transition_to_open
    ! !
    ! !==========================================================================
    ! !==========================================================================
    ! !
    ! subroutine open_pipe &
    !     (elemI, elemR, elemYN, volume, length, zbottom, breadth, fulldepth,   &
    !     fullarea, zcrown, radius, area, eta, perimeter, depth, hyddepth,      &
    !     hydradius, topwidth, AoverAfull, YoverYfull, solver, geometry,        &
    !     ei_Temp, next_ei_temparray, ei_n_temp, eYN_Temp, next_eYN_temparray,  &
    !     eYN_n_temp, isfull, maskarray)   
    !     !
    !     ! this subroutine gets the value of circular pipe/junction-pipe geometry
    !     ! solved using the SVE/AC solver
    !     !
    !     character(64) :: subroutine_name = 'open_pipe'

    !     real(8),      target,     intent(inout)  :: elemR(:,:)
    !     logical,   target,     intent(inout)  :: elemYN(:,:)

    !     integer,   intent(in)       :: elemI(:,:)
    !     real(8),      intent(in)       :: length(:), zbottom(:), breadth(:)
    !     real(8),      intent(in)       :: fulldepth(:), fullarea(:), zcrown(:), radius(:)
    !     integer,   intent(in)       :: ei_n_temp, eYN_n_temp
    !     integer,   intent(in)       :: solver(:), geometry(:), ei_Temp(:), eYN_Temp(:)
    !     logical,   intent(in)       :: maskarray(:), isfull(:)

    !     real(8),      intent(inout)    :: volume(:), area(:), eta(:), perimeter(:), depth(:)
    !     real(8),      intent(inout)    :: hyddepth(:), hydradius(:), topwidth(:)
    !     real(8),      intent(inout)    :: AoverAfull(:), YoverYfull(:)
    !     integer,   intent(inout)    :: next_ei_temparray, next_eYN_temparray 

    !     logical,    pointer         :: maskarray_open_pipe(:)
    !     logical,    pointer         :: maskarray_pipe_geometry(:)

    !     !--------------------------------------------------------------------------
    !     if ((debuglevel > 0) .or. (debuglevelall > 0)) print *, '*** enter ',subroutine_name

    !     !% temporary mask space for finding transiotional pipes
    !     maskarray_open_pipe  => elemYN(:,eYN_Temp(next_eYN_temparray))
    !     next_eYN_temparray = utility_advance_temp_array (next_eYN_temparray,eYN_n_temp)

    !     !% temporary mask space for geometry types that needs table interpolation
    !     maskarray_pipe_geometry  => elemYN(:,eYN_Temp(next_eYN_temparray))
    !     next_eYN_temparray = utility_advance_temp_array (next_eYN_temparray,eYN_n_temp)

    !     maskarray_open_pipe = nullvalueL
    !     maskarray_pipe_geometry = nullvalueL

    !     maskarray_open_pipe = (maskarray .and. (isfull .eqv. .false.))

    !     ! SVE solver solves for volume. Get the area from volume
    !     where (maskarray_open_pipe .and. (solver == SVE))
    !         area = volume / length
    !     endwhere

    !     ! get the normalized area to solve for other geometries
    !     where (maskarray_open_pipe)
    !         AoverAfull = area / fullarea
    !     endwhere
        
    !     !% set up the mask for circular geometry type as an input for table_lookup_mask subroutine
    !     maskarray_pipe_geometry = ( (maskarray_open_pipe) .and. (geometry == eCircular) )

    !     ! get normalized depth from the lookup table
    !     call table_lookup_mask &
    !         (elemI, elemR, YoverYfull, AoverAfull, YCirc, NYCirc, maskarray_pipe_geometry, &
    !         ei_Temp, next_ei_temparray, ei_n_temp)

    !     !% release the temporary maskarray_pipe_geometry for other special geometry types
    !     maskarray_pipe_geometry = nullvalueL

    !     !% HACK: Other special pipe geometry types are needed

    !     where (maskarray_open_pipe .and. (geometry == eCircular))
    !         ! get the depth by multiplying the normalized depth with fulldepth
    !         depth = fulldepth * YoverYfull
    !         eta   = zbottom + depth
    !     elsewhere (maskarray_open_pipe .and. (geometry == eRectangular))
    !         depth = area / breadth
    !         eta   = zBottom + depth
    !     endwhere 

    !     ! AC solver solves for area. Get the volume from area.
    !     where (maskarray_open_pipe .and. (solver == AC))
    !         volume = area * length
    !     endwhere

    !     ! print*, 'geometry debug for ', trim(subroutine_name)
    !     ! print*, 'Open pipe  ', maskarray_pipe_geometry
    !     ! print*, 'Area       ', area(997:1001)
    !     ! print*, 'AoverAfull ', AoverAfull
    !     ! print*, 'depth      ', depth
    !     ! print*, 'eta        ', eta

    !     maskarray_open_pipe  = nullvalueL
    !     maskarray_pipe_geometry = nullvalueL
    !     !% nullify temporary array
    !     nullify(maskarray_open_pipe, maskarray_pipe_geometry)
    !     next_eYN_temparray = next_eYN_temparray - 2

    !     if ((debuglevel > 0) .or. (debuglevelall > 0)) print *, '*** leave ',subroutine_name
    ! end subroutine open_pipe
    !
    !==========================================================================
    !==========================================================================
    !
    ! subroutine pipe_additional_geometric_properties &
    !     (elemI, elemR, elemYN, volume, length, zbottom, breadth, fulldepth,   &
    !     fullarea, zcrown, radius, area, eta, perimeter, depth, hyddepth,      &
    !     hydradius, topwidth, dHdA, elN, AoverAfull, YoverYfull, solver,       &
    !     geometry, ei_Temp, next_ei_temparray, ei_n_temp, eYN_Temp,            &
    !     next_eYN_temparray, eYN_n_temp, isfull, maskarray)
    !     !
    !     ! this subroutine gets the additional geometric properties of circular 
    !     ! pipe/junction-pipe geometry solved using the SVE/AC solver
    !     !
    !     character(64) :: subroutine_name = 'pipe_additional_geometric_properties'

    !     real(8),      target,     intent(inout)  :: elemR(:,:)
    !     logical,   target,     intent(inout)  :: elemYN(:,:)

    !     integer,   intent(in)       :: elemI(:,:)
    !     real(8),      intent(in)       :: volume(:), length(:), zbottom(:), breadth(:)
    !     real(8),      intent(in)       :: fulldepth(:), fullarea(:), zcrown(:), radius(:)
    !     integer,   intent(in)       :: ei_n_temp, eYN_n_temp
    !     integer,   intent(in)       :: solver(:), geometry(:), ei_Temp(:), eYN_Temp(:)
    !     logical,   intent(in)       :: maskarray(:), isfull(:)

    !     real(8),      intent(inout)    :: area(:), eta(:), perimeter(:), depth(:)
    !     real(8),      intent(inout)    :: hyddepth(:), hydradius(:), topwidth(:)
    !     real(8),      intent(inout)    :: dHdA(:), elN(:), AoverAfull(:), YoverYfull(:)
    !     integer,   intent(inout)    :: next_ei_temparray, next_eYN_temparray
    !     logical,   pointer          :: maskarray_pipe_geometry(:) 

    !     real(8) :: af, bf, cf
    !     !--------------------------------------------------------------------------
    !     if ((debuglevel > 0) .or. (debuglevelall > 0)) print *, '*** enter ',subroutine_name

    !     !% temporary mask space for geometry types that needs table interpolation
    !     maskarray_pipe_geometry  => elemYN(:,eYN_Temp(next_eYN_temparray))
    !     next_eYN_temparray = utility_advance_temp_array (next_eYN_temparray,eYN_n_temp)

    !     maskarray_pipe_geometry = nullvalueL

    !     !% set up the mask for circular geometry type as an input for table_lookup_mask subroutine
    !     maskarray_pipe_geometry = ( (maskarray) .and. (geometry == eCircular) )

    !     ! get normalized topwidth from lookup table for circular pipe
    !     call table_lookup_mask &
    !         (elemI, elemR, topwidth, YoverYfull, WCirc, NWCirc, maskarray_pipe_geometry, &
    !         ei_Temp, next_ei_temparray, ei_n_temp)
    !     ! get normalized hydradius from lookup table for circular pipe
    !     call table_lookup_mask &
    !         (elemI, elemR, hydradius, YoverYfull, RCirc, NRCirc, maskarray_pipe_geometry, &
    !         ei_Temp, next_ei_temparray, ei_n_temp)

    !     !% release the temporary maskarray_pipe_geometry for other special geometry types
    !     maskarray_pipe_geometry = nullvalueL

    !     !% HACK: Other special pipe geometry types are needed

    !     !%  additional geometric properties for OPEN PIPES
    !     where ( (maskarray) .and. (isfull .eqv. .false.) .and. (geometry == eCircular))
    !         ! get the depth by multiplying the normalized depth with fulldepth
    !         topwidth  = fulldepth * topwidth
    !         hydradius = onefourthR * fulldepth * hydradius
    !         perimeter = area / hydradius
    !     elsewhere ( (maskarray) .and. (isfull .eqv. .false.) .and. (geometry == eRectangular))
    !         topwidth  = breadth
    !         perimeter = breadth + twoR * depth 
    !         hydradius = area / perimeter
    !         hyddepth  = area / topwidth
    !     endwhere    

    !     !%  additional geometric properties for FULL PIPES
    !     where ((maskarray) .and. (isfull) .and. (geometry == eCircular))
    !         topwidth  = zeroR
    !         hydradius = onefourthR * fulldepth 
    !         perimeter = area / hydradius
    !     elsewhere ((maskarray) .and. (isfull) .and. (geometry == eRectangular))
    !         topwidth  = zeroR
    !         hydradius = (breadth * fulldepth) / (twoR * (breadth + fulldepth))
    !         perimeter = twoR * (breadth + fulldepth)
    !         hyddepth  = eta - zBottom
    !     endwhere 

    !     ! Get modified hydraulic depth for circular pipe from pipeAC Hodges 2020
    !     where ((maskarray) .and. (geometry == eCircular) .and. (AoverAfull .GT. onehalfR))
    !         hyddepth   = eta - zbottom + radius * (onefourthR * pi - oneR)
                             
    !     elsewhere ((maskarray) .and. (geometry == eCircular) .and. (AoverAfull .LT. onehalfR))
    !         hyddepth   = max(area / topwidth, zeroR)
    !     endwhere

    !     ! save the length scale values for pipes
    !     where(maskarray)
    !         elN = hyddepth
    !     endwhere

    !     !% Get dHdA (pipeAC2020)
    !     af = 1.29
    !     bf = 0.66
    !     cf = 0.34
    !     !% any kind of full pipes, dHdA = 0 
    !     where (maskarray .and. isfull)
    !         dHdA = zeroR
    !     endwhere
    !     !% RECTANGULAR PIPE
    !     where(maskarray .and. (geometry == eRectangular) .and. (isfull .eqv. .false.))
    !         dHdA = oneR / topwidth
    !     endwhere

    !     !% CIRCULAR PIPE
    !     where( (maskarray) .and. (geometry == eCircular) .and. &
    !            (AoverAfull .LT. onehalfR) ) 
    !         dHdA = (af * bf / ( (pi**bf) * (radius**(twoR*bf - oneR)) ) ) & 
    !                * area**(bf - oneR) + cf / (pi * radius)

    !     elsewhere( (maskarray) .and. (geometry == eCircular)   .and. &
    !                (AoverAfull .GT. onehalfR)                  .and. &
    !                (AoverAfull .LT. oneR) )
    !         dHdA = (af * bf / ( (pi**bf) * (radius**(twoR*bf - oneR))) ) &
    !                * (pi * (radius**twoR) - area)**(bf - oneR)  + cf / (pi * radius)
    !     endwhere

    !     ! print*, 'geometry debug for ', trim(subroutine_name)
    !     ! print*, 'is full    ', isfull
    !     ! print*, 'area        ', area(997:1001)
    !     ! print*, 'eta         ', eta(997:1001)
    !     ! print*,'----------------------------------------'
    !     ! print*, 'topwidth   ', topwidth
    !     ! print*, 'hydradius  ', hydradius
    !     ! print*, 'perimeter  ', perimeter
    !     ! print*, 'hyddepth   ', hyddepth(997:1001)
    !     ! print*, 'dHdA       ', dHdA

    !     maskarray_pipe_geometry = nullvalueL
    !     !% nullify temporary array
    !     nullify(maskarray_pipe_geometry)
    !     next_eYN_temparray = next_eYN_temparray - 1

    !     if ((debuglevel > 0) .or. (debuglevelall > 0)) print *, '*** leave ',subroutine_name
    ! end subroutine pipe_additional_geometric_properties
    !
    !==========================================================================
    !==========================================================================
    !
    subroutine rectangular_junction_leg &
        (elemMR, elemMI, faceR, face_per_elemM, eMi_nfacesDir, eMi_MfaceDir, &
        eMr_AreaDir, eMr_ZbottomDir, eMr_BreadthScaleDir,  &
        eMr_TopwidthDir, eMr_EtaDir, eMr_HydDepthDir, eMr_EtaOld, fr_Eta_dir, method_EtaM)
        !
        ! computes geometry in the individual junction branches for a channel
        ! element with multiple connections
        !
        character(64) :: subroutine_name = 'rectangular_junction_leg'

        real(8),      target,     intent(in out)  :: elemMR(:,:)
        real(8),      target,     intent(in)      :: faceR(:,:)
        integer,   target,     intent(in)      :: elemMI(:,:)

        integer,               intent(in)      :: face_per_elemM, eMi_nfacesDir
        integer,               intent(in)      :: eMr_AreaDir(:)
        integer,               intent(in)      :: eMr_ZbottomDir(:)
        integer,               intent(in)      :: eMr_BreadthScaleDir(:)
        integer,               intent(in)      :: eMr_TopwidthDir(:)
        integer,               intent(in)      :: eMr_EtaDir(:)
        integer,               intent(in)      :: eMr_HydDepthDir(:)
        integer,               intent(in)      :: eMi_MfaceDir(:)
        integer,               intent(in)      :: eMr_EtaOld, fr_Eta_dir
        integer,               intent(in)      :: method_EtaM
        integer    :: mm

        integer,   pointer :: fdir(:)
        real(8),      pointer :: eta(:), etaM(:), etaMold(:), area(:), zbottom(:)
        real(8),      pointer :: depth(:), topwidth(:), breadth(:), etaFace(:)
        !--------------------------------------------------------------------------
        if ((debuglevel > 0) .or. (debuglevelall > 0)) print *, '*** enter ',subroutine_name

        etaM    => elemMR(:,eMr_Eta)
        etaMold => elemMR(:,eMr_EtaOld)

        !% cycle over branches. Dir is either {Up, Dn}
        do mm=1,face_per_elemM

            ! known
            zbottom     => elemMR(:,eMr_ZbottomDir(mm))
            breadth     => elemMR(:,eMr_BreadthScaleDir(mm))
            fdir        => elemMI(:,eMi_MfaceDir(mm))
            etaFace     => faceR (:,fr_Eta_dir)

            ! computed
            eta         => elemMR(:,eMr_EtaDir(mm))
            depth       => elemMR(:,eMr_HydDepthDir(mm))
            area        => elemMR(:,eMr_AreaDir(mm))
            topwidth    => elemMR(:,eMr_TopwidthDir(mm))

            select case (method_EtaM)
              case (0)
                !%  used for initiation when there are no face values
                !%  simple injection of junction eta
                where ( (elemMI(:,eMi_geometry)  == eRectangular)     .and. &
                    (elemMI(:,eMi_elem_type) == eJunctionChannel) .and. &
                    (elemMI(:,eMi_nfacesDir) >= mm)  )
                    eta = etaM
                endwhere
              case (1)
                !%  used before face values are updated (ie. etaF is old)
                !%  inject etaM with estimated correction for old gradient
                where ( (elemMI(:,eMi_geometry)  == eRectangular)     .and. &
                    (elemMI(:,eMi_elem_type) == eJunctionChannel) .and. &
                    (elemMI(:,eMi_nfacesDir) >= mm)  )
                    eta = etaM + onehalfR * (etaFace(fdir) - etaMold)
                endwhere
              case (2)
                !%  used after face values are updated (ie. etaF is new)
                !%  Average of face and junction value
                where ( (elemMI(:,eMi_geometry)  == eRectangular)     .and. &
                    (elemMI(:,eMi_elem_type) == eJunctionChannel) .and. &
                    (elemMI(:,eMi_nfacesDir) >= mm)  )
                    eta = onehalfR * (etaFace(fdir) + etaM)
                endwhere
              case default
                print *, method_EtaM
                print *, 'error: unexpected value of ',method_EtaM,' for method_EtaM in ',trim(subroutine_name)
            end select

            where ( (elemMI(:,eMi_geometry)  == eRectangular)     .and. &
                (elemMI(:,eMi_nfacesDir) >= mm)  )
                area = (eta - zbottom) * breadth
                topwidth = breadth
                depth = area / topwidth
            endwhere
        enddo

        if ((debuglevel > 0) .or. (debuglevelall > 0)) print *, '*** leave ',subroutine_name
    end subroutine rectangular_junction_leg
    !
    !==========================================================================
    !==========================================================================
    !
    subroutine width_depth_quadratic_function (elemI, elemR, ei_geometry, ei_elem_type, elem_type_value, &
        er_Length, er_Area, er_Volume, widthDepthData, w_d_angle, w_d_widthAtLayerTop, w_d_depthAtLayerTop, &
        w_d_perimeterBelowThisLayer, a_diff)
        ! This is the subroutine to update the irregular XS (width-depth system)
        ! Since the irregular XS is not linear, we cannot directly use interpolation to get the right geometry 
        ! between layers, solve the quadratic function here and get the depth DD
        
        character(64) :: subroutine_name = 'width_depth_quadratic_function'

        integer,                intent(in)      :: elemI(:,:)
        real(8),       target,     intent(in out)  :: elemR(:,:)
        real(8),       target,     intent(in)      :: widthDepthData(:,:,:)

        integer,                intent(in)      :: ei_geometry, ei_elem_type, elem_type_value
        integer,                intent(in)      :: er_Length
        integer,                intent(in)      :: er_Area
        integer,                intent(in)      :: er_Volume

        real(8),                   intent(in out)  :: w_d_angle(:)
        real(8),                   intent(in out)  :: w_d_widthAtLayerTop(:)
        real(8),                   intent(in out)  :: w_d_depthAtLayerTop(:)
        real(8),                   intent(in out)  :: w_d_perimeterBelowThisLayer(:)

        real(8),       pointer                     :: volume(:)
        real(8),       pointer                     :: area(:)
        real(8),       pointer                     :: length(:)

        real(8),       pointer                     :: areaTotalBelowThisLayer(:,:)
        real(8),       pointer                     :: widthAtLayerTop(:,:)
        real(8),       pointer                     :: depthAtLayerTop(:,:)
        real(8),       pointer                     :: angle(:,:)
        real(8),       pointer                     :: perimeterBelowThisLayer(:,:)
        
        
        real(8),       dimension(:), allocatable   :: area_difference

        real(8),                   intent(in out)  :: a_diff(:)
        integer                                 :: ind

        integer                                 :: ii, linkIDTemp
        real(8)                                    :: local_diff

        !--------------------------------------------------------------------------
        if ((debuglevel > 0) .or. (debuglevelall > 0)) print *, '*** enter ',subroutine_name

        ! inputs
        volume        => elemR(:,er_Volume)
        length        => elemR(:,er_Length)
        area          => elemR(:,er_Area)

        areaTotalBelowThisLayer => widthDepthData (:,:, wd_areaTotalBelowThisLayer)
        widthAtLayerTop         => widthDepthData (:,:, wd_widthAtLayerTop)
        depthAtLayerTop         => widthDepthData (:,:, wd_depthAtLayerTop)
        angle                   => widthDepthData (:,:, wd_angle)
        perimeterBelowThisLayer => widthDepthData (:,:, wd_perimeterBelowThisLayer)



        ! area_difference is used for compute the area difference within each layer
        allocate (area_difference(size(widthDepthData,2)))


        !Calculate the area ahead
        where ( elemI(:, ei_geometry) == eWidthDepth .and. (elemI(:,ei_elem_type) == elem_type_value) )
            area        = volume / length
        endwhere
                
        !do loop to get the ind array and a_diff array, and use these two arrays to calculate AA, BB, CC, and DD for quadratic function 
        do ii=1, size(area,1)
            if ( (elemI(ii,ei_geometry)  == eWidthDepth) .and. (elemI(ii,ei_elem_type) == elem_type_value) ) then
                    linkIDTemp = elemI(ii,e2i_link_ID)

                    area_difference  = zeroR
                    area_difference(:) = area(ii) - areaTotalBelowThisLayer(linkIDTemp,:)
                    
                    local_diff = (areaTotalBelowThisLayer(linkIDTemp, minloc(abs(area_difference), DIM=1)) - area(ii) )

                     ! Find the closest area layer
                    if      ( local_diff > 0)   then !its between ind and ind-1
                        ind                             = minloc(abs(area_difference), DIM=1) -1 ! Since its between i & i-1, use the lower layer (i-1)
                        a_diff(ii)                      = (area(ii) - areaTotalBelowThisLayer(linkIDTemp,ind))
                        w_d_angle(ii)                   = angle(linkIDTemp, ind)
                        w_d_widthAtLayerTop(ii)         = widthAtLayerTop(linkIDTemp, ind)
                        w_d_depthAtLayerTop(ii)         = depthAtLayerTop(linkIDTemp, ind)
                        w_d_perimeterBelowThisLayer(ii) = perimeterBelowThisLayer(linkIDTemp, ind)
                    else if ( local_diff < 0)   then !its between ind and ind+1
                        ind                             = minloc(abs(area_difference), DIM=1) ! The floor is layer i
                        a_diff(ii)                      = (area(ii) - areaTotalBelowThisLayer(linkIDTemp, ind))
                        w_d_angle(ii)                   = angle(linkIDTemp, ind)
                        w_d_widthAtLayerTop(ii)         = widthAtLayerTop(linkIDTemp, ind)
                        w_d_depthAtLayerTop(ii)         = depthAtLayerTop(linkIDTemp, ind)
                        w_d_perimeterBelowThisLayer(ii) = perimeterBelowThisLayer(linkIDTemp, ind)
                    else if ( local_diff == 0)  then ! exactly at layer boundary
                        ind                             = minloc(abs(area_difference), DIM=1)
                        a_diff(ii)                      = 0
                        w_d_angle(ii)                   = angle(linkIDTemp, ind)
                        w_d_widthAtLayerTop(ii)         = widthAtLayerTop(linkIDTemp, ind)
                        w_d_depthAtLayerTop(ii)         = depthAtLayerTop(linkIDTemp, ind)
                        w_d_perimeterBelowThisLayer(ii) = perimeterBelowThisLayer(linkIDTemp, ind)
                    else
                        print *, "Error in Width-Depth Interpolation in element geometry"
                        print *, "local_diff = ", local_diff
                        print *, "areadifference = ", area_difference
                        print *, "=============="
                        print *, "area = ", area(ii)
                        print *, "=============="
                        print *, "areaTotalBelowThisLayer=", areaTotalBelowThisLayer(linkIDTemp,:)
                        stop
                
                    endif
            else
                a_diff(ii)  = nullvalueR
            endif
        enddo
            

        if ((debuglevel > 0) .or. (debuglevelall > 0)) print *, '*** leave ',subroutine_name
    end subroutine width_depth_quadratic_function
    !
    !==========================================================================
    ! END OF MODULE element_geometry
    !==========================================================================
end module element_geometry<|MERGE_RESOLUTION|>--- conflicted
+++ resolved
@@ -306,13 +306,7 @@
         !
         ! computes element geometry for a rectangular channel or a channeljunction
         !
-<<<<<<< HEAD
         character(64) :: subroutine_name = 'channel_pipe_junction'
-=======
-        character(64) :: subroutine_name = 'channel_or_junction'
-
-        real(8),      target,     intent(in out)  :: elemR(:,:)
->>>>>>> 0710c080
 
         real(8),      target,     intent(in out)  :: elemR(:,:)
         logical,   target,     intent(in out)  :: elemYN(:,:)
@@ -341,8 +335,6 @@
         real(8),    target, intent(in out)    :: widthDepthData(:,:,:)
         type(string), target, intent(in out)   :: wdcellType(:)
 
-
-<<<<<<< HEAD
         real(8),    pointer :: volume(:), length(:), zbottom(:), breadth(:)
         real(8),    pointer :: leftSlope(:), rightSlope(:), parabolaValue(:), fullDepth(:)
         real(8),    pointer :: fullArea(:), area(:), eta(:), topwidth(:), perimeter(:)
@@ -360,22 +352,6 @@
         real(8), dimension(:), allocatable :: w_d_angle, w_d_widthAtLayerTop, w_d_depthAtLayerTop, w_d_perimeterBelowThisLayer 
 
         integer :: ii
-=======
-        real(8), pointer :: volume(:), length(:), zbottom(:), breadth(:)
-        real(8), pointer :: area(:), eta(:), perimeter(:), depth(:), hyddepth(:)
-        real(8), pointer :: hydradius(:), topwidth(:), fulldepth(:)
-        real(8), pointer :: leftSlope(:), rightSlope(:), parabolaValue(:)
-        real(8), pointer :: AoverAfull(:), YoverYfull(:)
-
-        real(8), pointer :: widthAtLayerTop(:,:), depthAtLayerTop(:,:), areaThisLayer(:,:)
-        real(8), pointer :: areaTotalBelowThisLayer(:,:), dWidth(:,:)
-        real(8), pointer :: dDepth(:,:), angle(:,:), perimeterBelowThisLayer(:,:)
-        real(8), dimension(:), allocatable :: area_difference, local_difference
-
-        real(8) :: AA, BB, CC, DD
-        integer :: ii,ind, linkIDTemp
->>>>>>> 0710c080
-
         !--------------------------------------------------------------------------
         if ((debuglevel > 0) .or. (debuglevelall > 0)) print *, '*** enter ',subroutine_name
 
