--- conflicted
+++ resolved
@@ -19,23 +19,17 @@
     character(len=99) :: casename
 
     ! note that nullvalueI < 0 is required
-    integer, parameter :: nullvalueI = -998877
+    integer,    parameter :: nullvalueI = -998877
     real(8),    parameter :: nullvalueR = -9.98877e16
-    logical, parameter :: nullvalueL = .false.
-<<<<<<< HEAD
+    logical,    parameter :: nullvalueL = .false.
     real(8),    parameter :: negoneR    = -1.0
-=======
->>>>>>> 0710c080
     real(8),    parameter :: zeroR      = 0.0
     real(8),    parameter :: oneR       = 1.0
     real(8),    parameter :: twoR       = 2.0
     real(8),    parameter :: threeR     = 3.0
     real(8),    parameter :: fourR      = 4.0
-<<<<<<< HEAD
     real(8),    parameter :: sixR       = 6.0
-=======
-    real(8),    parameter :: six        = 6.0
->>>>>>> 0710c080
+
     real(8),    parameter :: eightR     = 8.0
     real(8),    parameter :: tenR       = 10.0
     real(8),    parameter :: pi         = 4.d0*datan(1.d0)
