! module define_globals
!
! These are global parameters and variables that are not associated with
! the 2D data storage arrays or the setting structure.
!
! The globals for data storage are found in modules array_index and data_keys
! The globals for setting are found in module setting_definition
!
!==========================================================================
module define_globals

    use define_types

    implicit none

    public

    real(8), parameter :: element_length = 10.0 ! This is a temperory element length

    !% Main Arrays - Allocated in allocate_storage.f08
    !%  links are the building blocks from SWMM link-node formulation
    real(8), dimension(:,:), allocatable, target :: linkR ! real data for links
    integer, dimension(:,:), allocatable, target :: linkI ! integer data for links
    logical, dimension(:,:), allocatable, target :: linkYN ! logical data for links

    type(string), dimension(:), allocatable, target :: linkName ! array of character strings

    !%  nodes are the building blocks from teh SWMM link-node formulation
    real(8), dimension(:,:), allocatable, target :: nodeR ! real data for nodes
    integer, dimension(:,:), allocatable, target :: nodeI ! integer data for nodes
    logical, dimension(:,:), allocatable, target :: nodeYN ! logical data for nodes

    !%  columns of element and face arrays
    integer, dimension(:), allocatable, target :: col_elemI[:]                                  ! columns of elemI array
    integer, dimension(:), allocatable, target :: col_elemP[:], npack_elemP[:]                  ! columns and number of packs for elemP array
    integer, dimension(:), allocatable, target :: col_elemPGalltm[:], npack_elemPGalltm[:]      ! columns and number of packs for elemPG array for all tm
    integer, dimension(:), allocatable, target :: col_elemPGac[:], npack_elemPGac[:]            ! columns and number of packs for elemPG array for ac tm
    integer, dimension(:), allocatable, target :: col_elemPGetm[:], npack_elemPGetm[:]          ! columns and number of packs for elemPG array for etm
    integer, dimension(:), allocatable, target :: col_elemR[:]                                  ! columns of elemR array
    integer, dimension(:), allocatable, target :: col_elemSI[:]                                 ! columns of elemSI array
    integer, dimension(:), allocatable, target :: col_elemSR[:]                                 ! columns of elemSR array
    integer, dimension(:), allocatable, target :: col_elemSGR[:]                                ! columns of elemSGR array
    integer, dimension(:), allocatable, target :: col_elemWDI[:]                                ! columns of elemWDI array
    integer, dimension(:), allocatable, target :: col_elemWDR[:]                                ! columns of elemWDR array
    integer, dimension(:), allocatable, target :: col_elemYN[:]                                 ! columns of elemYN array
    integer, dimension(:), allocatable, target :: col_faceI[:]                                  ! columns of faceI array
    integer, dimension(:), allocatable, target :: col_faceM[:]                                  ! columns of faceM array
    integer, dimension(:), allocatable, target :: col_faceP[:], npack_faceP[:]                  ! columns and number of packs for faceP array
    integer, dimension(:), allocatable, target :: col_faceR[:]                                  ! columns of faceR array
    integer, dimension(:), allocatable, target :: col_faceYN[:]                                 ! columns of faceYN array

    !%  vector of number of elements and faces across images
    integer, dimension(:), allocatable, target :: N_elem
    integer, dimension(:), allocatable, target :: N_face 
    integer, dimension(:), allocatable, target :: N_unique_face

    !%  elems in coarray
<<<<<<< HEAD
    real(8), allocatable, target :: elemR(:,:)[:]         ! coarray for elements
    integer, allocatable, target :: elemI(:,:)[:]         ! coarray for element Interger
    logical, allocatable, target :: elemYN(:,:)[:]        ! coarray for element logical
    integer, allocatable, target :: elemP(:,:)[:]         ! coarray for element pack array
    !integer, allocatable, target :: elemPG(:,:)[:]   ! coarray for element pack geometry array   [NOTE] elemPG not defined yet
    integer, allocatable, target :: elemPGac(:,:)[:]      ! coarray for element pack geometry array   [NOTE] elemPG not defined yet
    integer, allocatable, target :: elemPGetm(:,:)[:]     ! coarray for element pack geometry array   [NOTE] elemPG not defined yet
    integer, allocatable, target :: elemPGalltm(:,:)[:]   ! coarray for element pack geometry array   [NOTE] elemPG not defined yet
    integer, allocatable, target :: elemSI(:,:)[:]        ! coarray for special element Integer
    real(8), allocatable, target :: elemSR(:,:)[:]        ! coarray for special elemen Real
    real(8), allocatable, target :: elemSGR(:,:)[:]       ! coarray for special element geometry Real
=======
    real(8), allocatable, target :: elemR(:,:)[:]    ! coarray for elements
    integer, allocatable, target :: elemI(:,:)[:]    ! coarray for element Interger
    logical, allocatable, target :: elemYN(:,:)[:]   ! coarray for element logical
    integer, allocatable, target :: elemP(:,:)[:]    ! coarray for element pack array

    integer, allocatable, target :: elemPGalltm(:,:)[:] ! coarray for element pack geometry array
    integer, allocatable, target :: elemPGac(:,:)[:]    ! coarray for element pack geometry array
    integer, allocatable, target :: elemPGetm(:,:)[:]   ! coarray for element pack geometry array
    integer, allocatable, target :: elemSI(:,:)[:]   ! coarray for special element Integer
    real(8), allocatable, target :: elemSR(:,:)[:]   ! coarray for special elemen Real
    real(8), allocatable, target :: elemSGR(:,:)[:]  ! coarray for special element geometry Real
>>>>>>> 9f62a3a4

    !%  faces in coarray
    real(8), allocatable, target :: faceR(:,:)[:]    ! coarray for faces real data
    integer, allocatable, target :: faceI(:,:)[:]    ! coarray for faces integer data
    logical, allocatable, target :: faceYN(:,:)[:]   ! coarray for faces logical data
<<<<<<< HEAD
    integer, allocatable, target :: faceP(:,:)[:]    ! coarray for faces pack array    
    integer, allocatable, target :: faceM(:,:)[:]    ! coarray for faces masc array    
=======
    integer, allocatable, target :: faceP(:,:)[:]    ! coarray for faces pack array
    logical, allocatable, target :: faceM(:,:)[:]    ! coarray for faces mask array 
>>>>>>> 9f62a3a4

    type(string), dimension(:), allocatable, target :: nodeName ! array of character strings

    !% note that nullvalueI < 0 is required
    integer, parameter :: nullvalueI = 998877
    real(8), parameter :: nullvalueR = 9.98877e16
    logical, parameter :: nullvalueL = .false.
    real(8), parameter :: negoneR = -1.0
    real(8), parameter :: zeroR = 0.0
    real(8), parameter :: oneR = 1.0
    real(8), parameter :: twoR = 2.0
    real(8), parameter :: threeR = 3.0
    real(8), parameter :: fourR = 4.0
    real(8), parameter :: fiveR = 5.0
    real(8), parameter :: sixR = 6.0
    real(8), parameter :: eightR = 8.0
    real(8), parameter :: tenR = 10.0
    real(8), parameter :: pi = 4.d0*datan(1.d0)

    real(8), parameter :: oneeighthR = oneR / eightR
    real(8), parameter :: onesixthR = oneR / sixR
    real(8), parameter :: onefourthR = oneR / fourR
    real(8), parameter :: onethirdR = oneR / threeR
    real(8), parameter :: onehalfR = oneR / twoR
    real(8), parameter :: twothirdR = twoR / threeR
    real(8), parameter :: threefourthR = threeR / fourR
    real(8), parameter :: threehalfR = threeR / twoR
    real(8), parameter :: fourthirdsR = fourR / threeR

    integer, parameter :: zeroI = 0
    integer, parameter :: oneI = 1
    integer, parameter :: twoI = 2
    integer, parameter :: threeI = 3
    integer, parameter :: fourI = 4
    integer, parameter :: fiveI = 5
    integer, parameter :: sixI = 6

    !% Number of objects
    integer :: N_link
    integer :: N_node
    integer :: N_curve
    integer :: N_tseries
    integer :: N_pattern
    integer :: N_inflow
    integer :: N_BCupstream
    integer :: N_BCdnstream
    integer :: N_nBCup
    integer :: N_nBCdn
    integer :: N_nJm
    integer :: N_nStorage
    integer :: N_nJ2

    integer :: N_diag 
    integer :: N_ac 
    integer :: N_etm 

    ! Coarray variables
    integer :: max_caf_elem_N ! size of all elem array in coarray
    integer :: max_caf_face_N ! size of all face array in coarray

    ! Constants for Junction
    integer :: J_elem_add = 7 ! Supplement elements for junction
    integer :: J_face_add = 6 ! Supplement faces for junction

    ! assign status parameters for nodes
    integer, parameter :: nUnassigned = 998877
    integer, parameter :: nAssigned = 1
    integer, parameter :: nDeferred = -1


    ! assign status parameters for links
    integer, parameter :: lUnassigned = 998877
    integer, parameter :: lAssigned = 1
    integer, parameter :: lDeferred = -1

    ! default number of elements for different node types
    integer, parameter :: N_elem_nJ2 = 0 ! 2-link nodes are assigned to a single face
    integer, parameter :: N_elem_nJm = 7 ! M-link nodes are assigned a maximum of 7 elements
    integer, parameter :: N_elem_nStorage = 1 ! Storage nodes are assigned to 1 element
    integer, parameter :: N_elem_nBCdn = 0 ! Downstream BC nodes are assigned to 0 element (only a face)
    integer, parameter :: N_elem_nBCup = 0 ! Upstream BC nodes are assigned to 0 element (only a face)

    ! default for edge and non-edge node
    integer, parameter :: EdgeNode    = 1 ! Edge node of a partition
    integer, parameter :: nonEdgeNode = 0 ! Upstream BC nodes are assigned to 1 element

    ! defaults from initial depth type in links 
    integer, parameter :: Uniform           = 1
    integer, parameter :: LinearlyVarying   = 2
    integer, parameter :: ExponentialDecay  = 3


    ! useful shortcuts
    !% NOTE: don't use setting%... structure in define_globals to prevent linking problems
    !rm 20210607 brh real(8), pointer :: dt => setting%time%dt  !% need different Hydrology and Hydraulics dt
    !rm 20210610 brh real(8), pointer :: grav => setting%constant%gravity
    integer, parameter :: debuglevelall = 0 ! set to 1 to get print of subroutine calls

    !% 20210607 brh Moved these from globals and put in Discretization
    !real(8), pointer :: elem_nominal_length => setting%Discretization%NominalElemLength
    !real(8), pointer :: elem_shorten_cof => setting%Discretization%LinkShortingFactor

    !% Tables
    type(real_table), allocatable :: all_tseries(:)
    type(pattern), allocatable :: all_patterns(:)
    type(totalInflow), allocatable :: total_inflows(:,:,:)

    !% Boundary Conditions
    real(8), allocatable :: bcdataDn
    real(8), allocatable :: bcdataUp

    !% BIPquick Arrays
    integer, allocatable, dimension(:,:)    :: B_nodeI
    real(8), allocatable, dimension(:,:)    :: B_nodeR
    
    !% Partitioning Module Allocatables - Allocated and Deallocated in execute_partitioning.f08
    integer, allocatable, dimension(:) :: adjacent_links
    integer, allocatable, dimension(:) :: elem_per_image
    logical, allocatable, dimension(:) :: image_full

end module define_globals<|MERGE_RESOLUTION|>--- conflicted
+++ resolved
@@ -55,19 +55,6 @@
     integer, dimension(:), allocatable, target :: N_unique_face
 
     !%  elems in coarray
-<<<<<<< HEAD
-    real(8), allocatable, target :: elemR(:,:)[:]         ! coarray for elements
-    integer, allocatable, target :: elemI(:,:)[:]         ! coarray for element Interger
-    logical, allocatable, target :: elemYN(:,:)[:]        ! coarray for element logical
-    integer, allocatable, target :: elemP(:,:)[:]         ! coarray for element pack array
-    !integer, allocatable, target :: elemPG(:,:)[:]   ! coarray for element pack geometry array   [NOTE] elemPG not defined yet
-    integer, allocatable, target :: elemPGac(:,:)[:]      ! coarray for element pack geometry array   [NOTE] elemPG not defined yet
-    integer, allocatable, target :: elemPGetm(:,:)[:]     ! coarray for element pack geometry array   [NOTE] elemPG not defined yet
-    integer, allocatable, target :: elemPGalltm(:,:)[:]   ! coarray for element pack geometry array   [NOTE] elemPG not defined yet
-    integer, allocatable, target :: elemSI(:,:)[:]        ! coarray for special element Integer
-    real(8), allocatable, target :: elemSR(:,:)[:]        ! coarray for special elemen Real
-    real(8), allocatable, target :: elemSGR(:,:)[:]       ! coarray for special element geometry Real
-=======
     real(8), allocatable, target :: elemR(:,:)[:]    ! coarray for elements
     integer, allocatable, target :: elemI(:,:)[:]    ! coarray for element Interger
     logical, allocatable, target :: elemYN(:,:)[:]   ! coarray for element logical
@@ -79,19 +66,13 @@
     integer, allocatable, target :: elemSI(:,:)[:]   ! coarray for special element Integer
     real(8), allocatable, target :: elemSR(:,:)[:]   ! coarray for special elemen Real
     real(8), allocatable, target :: elemSGR(:,:)[:]  ! coarray for special element geometry Real
->>>>>>> 9f62a3a4
 
     !%  faces in coarray
     real(8), allocatable, target :: faceR(:,:)[:]    ! coarray for faces real data
     integer, allocatable, target :: faceI(:,:)[:]    ! coarray for faces integer data
     logical, allocatable, target :: faceYN(:,:)[:]   ! coarray for faces logical data
-<<<<<<< HEAD
-    integer, allocatable, target :: faceP(:,:)[:]    ! coarray for faces pack array    
-    integer, allocatable, target :: faceM(:,:)[:]    ! coarray for faces masc array    
-=======
     integer, allocatable, target :: faceP(:,:)[:]    ! coarray for faces pack array
     logical, allocatable, target :: faceM(:,:)[:]    ! coarray for faces mask array 
->>>>>>> 9f62a3a4
 
     type(string), dimension(:), allocatable, target :: nodeName ! array of character strings
 
