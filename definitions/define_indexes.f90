--- conflicted
+++ resolved
@@ -329,11 +329,7 @@
     !% These are for the full arrays of all reals
     !%-------------------------------------------------------------------------
     enum, bind(c)
-<<<<<<< HEAD
-        enumerator :: er_Area  = 1                  !% cross-sectional flow area (latest)
-=======
         enumerator :: er_Area = 1                   !% cross-sectional flow area (latest) based on geometry
->>>>>>> 7d148adf
         enumerator :: er_Area_N0                    !% cross-sectional flow area (time N)
         enumerator :: er_Area_N1                    !% cross-sectional flow area (time N-1)
         enumerator :: er_AreaBelowBreadthMax        !% area below the max breadth in a conduit (static)
