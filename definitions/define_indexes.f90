! module define_indexes
!
! The following is based on the ontology outlined in Google Sheet
! https://docs.google.com/spreadsheets/d/126yXPLGS9F-jz6I9kuMcW_up87TurdYftQiwQTvJWSU/edit#gid=0
! This sets up all the columns that are in the elem* and face* arrays.
! Each array is associated with an integer value Ncol_xxxx,
! e.g., Ncol_elemI that provides the number of columns in the array.
! Keep in mind that we cannot use pointer at parameters and enumerated
! types (in Fortran, a pointer must be a variable). Thus, it will be
! useful to also define a set of integer vectors that simply store
! the number of columns of each array.
!
! Ben R. Hodges
! 20200411
!
! Note that indexes marked with KEY must have values in the range 1...undefinedKey
! as enuerated in the define_keys module

module define_indexes

    use define_globals
    !use iso_c_binding

    implicit none
!%
!%==========================================================================
!% LINKS
!%==========================================================================
!%
    !%-------------------------------------------------------------------------
    !% Define the column indexes for link%I(:,:) arrays
    !% These are the for the full arrays of integer data
    !%-------------------------------------------------------------------------
    enum, bind(c)
        enumerator :: li_idx = 1
        enumerator :: li_link_type           ! KEY type of links (i.e. conduit, orifice, weir, etc.)   
        enumerator :: li_link_sub_type       ! KEY link subtype (i.e. vnotch weir, side orifice, etc.)
        enumerator :: li_link_direction      ! link direction
        enumerator :: li_geometry            ! KEY link geometry type
        !enumerator :: li_roughness_type obsolete 20220708brh
        enumerator :: li_N_element           ! Number of elements in this link
        enumerator :: li_Mnode_u             ! map to upstream node connecting to link
        enumerator :: li_Mnode_d             ! map to downstram node connecting to link
        enumerator :: li_assigned            ! given 1 when link is assigned
        enumerator :: li_InitialDepthType    ! KEY UniformDepth, LinearlyVaryingDepth, ExponentialDepth, FixedHead
        enumerator :: li_length_adjusted     ! 1 = length was not adjusted, 2 = one side was adjusted, 3 = both side was adjusted
        enumerator :: li_P_image             ! image number assigned from BIPquick
        enumerator :: li_parent_link         ! A map to the corresponding SWMM link after a BIPquick link-split
        !enumerator :: li_num_phantom_links   ! Number of phantom links associated 
        enumerator :: li_weir_EndContractions ! (0,1) to indicate contraction
        enumerator :: li_RoadSurface           ! roadsurface type for roadway weir
        enumerator :: li_curve_id            ! curve id if the link is associated with any curve
        enumerator :: li_first_elem_idx
        enumerator :: li_last_elem_idx
        enumerator :: li_transect_idx         ! transect index if the link is associated with an irregular geometry transect
        enumerator :: li_lastplusone !% must be last enum item
    end enum
    integer, target :: Ncol_linkI = li_lastplusone-1

    !%-------------------------------------------------------------------------
    !% Define the column indexes for link%R(:,:) arrays
    !% These are the for the full arrays of real data
    !%-------------------------------------------------------------------------
    enum, bind(c)
        enumerator :: lr_Length = 1
        enumerator :: lr_AdjustedLength ! length adjustment if multi-link junction is present
        enumerator :: lr_InletOffset    ! Every links should have a inlet and oulet offset
        enumerator :: lr_OutletOffset   ! to make it consistent with SWMM.
<<<<<<< HEAD
=======
        enumerator :: lr_FullArea
        enumerator :: lr_FullHydRadius
>>>>>>> ee8e17c7
        enumerator :: lr_BottomDepth 
        enumerator :: lr_BottomRadius  
        enumerator :: lr_BreadthScale
        enumerator :: lr_TopWidth
        enumerator :: lr_ElementLength
        enumerator :: lr_Slope
        enumerator :: lr_LeftSlope
        enumerator :: lr_RightSlope
        enumerator :: lr_Roughness
        enumerator :: lr_Kentry_MinorLoss           !% K factor for entry minor loss
        enumerator :: lr_Kexit_MinorLoss            !% K factor for exit minor loss
        enumerator :: lr_Kconduit_MinorLoss         !% K factor over the body of the conduit
        enumerator :: lr_SeepRate                   !% seepage rate (converted to m/s)
        enumerator :: lr_FlowrateInitial
        enumerator :: lr_FlowrateLimit           ! user.inp file Qmax (0 is does not apply)
        enumerator :: lr_ForceMain_Coef
        !enumerator :: lr_InitialDepth
        enumerator :: lr_InitialUpstreamDepth
        enumerator :: lr_InitialDnstreamDepth
        enumerator :: lr_ParabolaValue
        enumerator :: lr_SideSlope             ! for weirs only
        enumerator :: lr_DischargeCoeff1       ! discharge coefficient for triangular weir part or orifice element
        enumerator :: lr_DischargeCoeff2       ! discharge coefficient for rectangular weir part
        enumerator :: lr_RoadWidth             ! road width for roadway weir
        enumerator :: lr_initSetting           ! initial pump speed setting 
        enumerator :: lr_yOn                   ! startup depth for pumps   
        enumerator :: lr_yOff                  ! shutoff depth for pumps   
        enumerator :: lr_FullDepth             ! vertical opening of pipe, weir, orifice
        enumerator :: lr_Setting               !% the 0 to 1 open/close setting of EPA-SWMM
        enumerator :: lr_TargetSetting         !% target setting of a control action
        enumerator :: lr_TimeLastSet           !% the time (in seconds) the link setting was last changed
        !enumerator :: lr_Flowrate
        !enumerator :: lr_Depth
        !enumerator :: lr_DepthUp
        !enumerator :: lr_DepthDn
        !enumerator :: lr_Volume
        !enumerator :: lr_Velocity
        !enumerator :: lr_Capacity
        enumerator :: lr_ZbottomUp             ! Z bottom of upstream node
        enumerator :: lr_ZbottomDn             ! Z bottom of downstream node
        enumerator :: lr_lastplusone !% must be last enum item
    end enum
    !% note, this must be changed to whatever the last enum element is
    integer, target :: Ncol_linkR = lr_lastplusone-1

    !%-------------------------------------------------------------------------
    !% Define the column indexes for link%YN(:,:) arrays
    !% These are the for the full arrays of logical
    !%-------------------------------------------------------------------------
    enum, bind(c)
        enumerator :: lYN_CanSurcharge = 1
        enumerator :: lYN_isOutput
        enumerator :: lYN_isPhantomLink
        enumerator :: lYN_hasFlapGate
        enumerator :: lYN_temp1
        enumerator :: lYN_lastplusone !% must be last enum item
    end enum
    integer, target :: Ncol_linkYN  = lYN_lastplusone-1

!%
!%==========================================================================
!% NODES
!%==========================================================================
!%    
    !%-------------------------------------------------------------------------
    !% Define the column indexes for node%I(:,:) arrays
    !% These are the for the full arrays of integer data
    !%-------------------------------------------------------------------------
    enum, bind(c)
        enumerator :: ni_idx = 1
        enumerator :: ni_node_type     ! KEY
        enumerator :: ni_N_link_u      ! number of upstream links at this node
        enumerator :: ni_N_link_d      ! number of downstram links at this node
        enumerator :: ni_curve_ID      ! ID for nodal storage surface area curve
        enumerator :: ni_assigned      ! given 1 when node has been assigned to face/elem,
        enumerator :: ni_P_image       ! image number assigned from BIPquick
        enumerator :: ni_P_is_boundary ! 0=this node has nothing to do with image communication; >0=this node is a partition boundary
        ! if node is BCup or BCdn, ni_elemface_idx is the index of its associated BC face
        ! if node is nJm or nJ2, ni_elemface_idx is the index of the associated element
        !enumerator :: ni_elemface_idx  ! OBSOLETE
        enumerator :: ni_elem_idx      !% this is the element of an nJM node, upstream element of BCdn, downstream element of BCup
        enumerator :: ni_face_idx      !% for nJ2, BCup, BCdn, nJ1, this is the face associated with the node, not defined for nJM
        enumerator :: ni_pattern_resolution ! minimum resolution of patterns associated with node BC
        enumerator :: ni_lastplusone !% must be last enum item
    end enum
    integer, parameter :: ni_idx_base1 = ni_lastplusone-1

    !% column indexes for multi-branch nodes
    integer, parameter :: ni_Mlink_u1   = ni_idx_base1+1 ! map to link of upstream branch 1
    integer, parameter :: ni_Mlink_u2   = ni_idx_base1+2 ! map to link up dowstream branch 1
    integer, parameter :: ni_Mlink_u3   = ni_idx_base1+3
    integer, parameter :: ni_Mlink_u4   = ni_idx_base1+4               !% ADDBRANCH
    integer, parameter :: ni_Mlink_u5   = ni_idx_base1+5               !% ADDBRANCH

    integer, parameter :: ni_idx_base2  = ni_idx_base1 + max_branch_per_node/2

    integer, parameter :: ni_Mlink_d1   = ni_idx_base2+1
    integer, parameter :: ni_Mlink_d2   = ni_idx_base2+2
    integer, parameter :: ni_Mlink_d3   = ni_idx_base2+3
    integer, parameter :: ni_Mlink_d4   = ni_idx_base2+4               !% ADDBRANCH
    integer, parameter :: ni_Mlink_d5   = ni_idx_base2+5               !% ADDBRANCH

    !% start of the multi-branch connections, needed in partitioning
    integer, parameter :: ni_MlinkStart = ni_Mlink_u1

    !% end of the multi-branch connections -- update for change in # of branches
    !integer, parameter :: ni_MlinkEnd   = ni_Mlink_d3                 !% ADDBRANCH
    !integer, parameter :: ni_MlinkEnd   = ni_Mlink_d4                  !% ADDBRANCH
    integer, parameter :: ni_MlinkEnd   = ni_Mlink_d5                  !% ADDBRANCH

    !% storage for link index for upstream and downstream links
    integer, dimension(max_branch_per_node/2) :: ni_MlinkUp = nullvalueI
    integer, dimension(max_branch_per_node/2) :: ni_MlinkDn = nullvalueI

    integer, target :: Ncol_nodeI = ni_idx_base2 + max_branch_per_node/2

    !%-------------------------------------------------------------------------
    !% Define the column indexes for node%R(:,:) arrays
    !% These are the for the full arrays of real data
    !%-------------------------------------------------------------------------
    enum, bind(c)
        enumerator :: nr_Zbottom = 1
        enumerator :: nr_InitialDepth
        enumerator :: nr_FullDepth
        enumerator :: nr_StorageConstant
        enumerator :: nr_StorageCoeff
        enumerator :: nr_StorageExponent
        enumerator :: nr_PondedArea
        enumerator :: nr_SurchargeExtraDepth
        enumerator :: nr_MaxInflow
        enumerator :: nr_Eta
        enumerator :: nr_Depth
        enumerator :: nr_head
        enumerator :: nr_Volume
        enumerator :: nr_Flooding
        enumerator :: nr_JunctionBranch_Kfactor
        enumerator :: nr_lastplusone !% must be last enum item
    end enum
    integer, parameter :: nr_idx_base1 = nr_lastplusone-1

    integer, target :: Ncol_nodeR = nr_idx_base1

    !%-------------------------------------------------------------------------
    !% Define the column indexes for node%YN(:,:) arrays
    !% These are the for the full arrays of logical
    !%-------------------------------------------------------------------------
    enum, bind(c)
        enumerator :: nYN_has_inflow = 1
        enumerator :: nYN_has_extInflow
        enumerator :: nYN_has_dwfInflow
        enumerator :: nYN_has_storage
        enumerator :: nYN_isOutput
        enumerator :: nYN_is_phantom_node
        enumerator :: nYN_hasFlapGate
        enumerator :: nYN_lastplusone !% must be last enum item
    end enum
    integer, target :: Ncol_nodeYN  = nYN_lastplusone-1

!%
!%==========================================================================
!% BOUNDARY CONDITIONS
!%==========================================================================
!%  
    !% Column indexes for BC%xR(:,:) where x is head or flow
    enum, bind(c)
        enumerator :: br_value = 1    !% interpolated value for BC at this time step
        enumerator :: br_timeInterval !% time interval for latest forcing data
        enumerator :: br_Temp01       !% temporary array
        enumerator :: br_lastplusone  !% must be last enum item
    end enum

    !% Column indexes for BC%xI(:,:) where x is head or flow
    enum, bind(c)
        enumerator :: bi_idx = 1
        enumerator :: bi_node_idx
        enumerator :: bi_face_idx    ! Index of face nBCup/dn nodes
        enumerator :: bi_elem_idx    ! Index of element associated with either nJ2 or nJm node with lateral inflow
        enumerator :: bi_category    ! KEY
        enumerator :: bi_subcategory ! KEY
        enumerator :: bi_fetch       ! 1 if BC%xR_timeseries needs to be fetched, 0 otherwise
        enumerator :: bi_TS_upper_idx  !% index of the current level in the timeseries storage
        enumerator :: bi_UTidx       !% index in uniform table array associated with this BC.
        enumerator :: bi_lastplusone !% must be last enum item
    end enum

    !% Column indexes for BC%xYN(:,:)
    enum, bind(c)
        enumerator :: bYN_read_input_file = 1
        enumerator :: bYN_hasFlapGate
        enumerator :: bYN_lastplusone !% must be last enum item
    end enum

    !% Column indexes (3rd index) for BC%xTimeseries(:,:,:) where X is flow or head
    enum, bind(c)
        enumerator :: brts_time = 1
        enumerator :: brts_value
        enumerator :: brts_lastplusone !% must be last enum item
    end enum


    !% HACK - we will probably want to create a different set of indexes for BC%flowI and BC%headI tables
    !% For instance, BC%flowI tables will probably need addititonal information to distribute flowrates
    !% over link elements.
    integer, parameter :: N_flowI = bi_lastplusone-1
    integer, parameter :: N_headI = bi_lastplusone-1
    integer, parameter :: N_flowYN = bYN_lastplusone-1
    integer, parameter :: N_headYN = bYN_lastplusone-1
    integer, parameter :: N_flowR  = br_lastplusone-1
    integer, parameter :: N_headR  = br_lastplusone-1
    integer, parameter :: N_flowR_TS = brts_lastplusone - 1
    integer, parameter :: N_headR_TS = brts_lastplusone - 1 

!%
!%==========================================================================
!% ELEMENTS
!%==========================================================================
!%  
    !%-------------------------------------------------------------------------
    !% Define the column indexes for elemI(:,:) array
    !% These are for the full array of all integers
    !%-------------------------------------------------------------------------
    enum, bind(c)
         enumerator :: ei_Lidx = 1                  !% local element index (static)
         enumerator :: ei_Gidx                      !% global element index  (static)
         !enumerator :: ei_main_idx_for_branch       !% idx of JM for a JB branch
         enumerator :: ei_elementType               !% KEY general element type  (static)
         enumerator :: ei_geometryType              !% KEY cross-sectional geometry type  (static)
         enumerator :: ei_HeqType                   !% KEY type of head equation (static)
         enumerator :: ei_link_Gidx_SWMM            !% link index from global SWMM network  (static)
         enumerator :: ei_link_Gidx_BIPquick        !% link index from global BIPquick network  (static)
         enumerator :: ei_link_pos                  !% position (elem from upstream = 1 to downstream = n) in link
         enumerator :: ei_Mface_uL                  !% map to upstream face local index  (static)
         enumerator :: ei_Mface_dL                  !% map to downstream face local index  (static)
         enumerator :: ei_node_Gidx_SWMM            !% node index from global SWMM network  (static)
         enumerator :: ei_node_Gidx_BIPquick        !% node index from global BIPquick network  (static)
         enumerator :: ei_QeqType                   !% KEY type of flow equation (static)
         ! enumerator :: ei_specificType              !% specific element type (static) NOT USED AS OF 20220626
         !% brh20211210s
         !enumerator :: ei_Subcatch_TableIdx         !% index in subcatchment table for linking to subcatchments to this element 
         !enumerator :: ei_Nsubcatch                 !% number of subcatchments feeding an element
         !% brh20211210e         
         enumerator :: ei_Temp01                    !% temporary array
         enumerator :: ei_tmType                    !% KEY time march type (dynamic)
         enumerator :: ei_BoundaryArray_idx         !% if a boundary cell, then position in the elemB array
         enumerator :: ei_link_transect_idx         !% index of the link transect in link array
         enumerator :: ei_transect_idx              !% index of transect in transect array
         enumerator :: ei_lastplusone !% must be last enum item
    end enum
    integer, target :: Ncol_elemI = ei_lastplusone-1

    !%-------------------------------------------------------------------------
    !% Define the column indexes for elemR(:,:) array
    !% These are for the full arrays of all reals
    !%-------------------------------------------------------------------------
    enum, bind(c)
        enumerator :: er_Area = 1                   !% cross-sectional flow area (latest)
        enumerator :: er_Area_N0                    !% cross-sectional flow area (time N)
        enumerator :: er_Area_N1                    !% cross-sectional flow area (time N-1)
        enumerator :: er_AreaBelowBreadthMax        !% area below the max breadth in a conduit (static)
        enumerator :: er_Beta                       !% bottom slope / roughness, so that Q/beta = section factor
        enumerator :: er_BottomSlope                !% bottom slope of the element
        enumerator :: er_BreadthMax                 !% maximum breadth of conduit (static)
        enumerator :: er_Depth                      !% actual maximum depth of open-channel flow
        enumerator :: er_dHdA                       !% geometric change in elevation with area (used in AC only)
        enumerator :: er_dSlotArea                  !% change in slot volume
        enumerator :: er_dSlotDepth                 !% change in slot depth
        enumerator :: er_dSlotVolume                !% change in slot volume
        enumerator :: er_ell                        !% the ell (lower case L) modified hydraulic depth
        enumerator :: er_ell_max                    !% ell of  full pipe
        enumerator :: er_Flowrate                   !% flowrate (latest)
        enumerator :: er_FlowrateLimit               !% max flowrate from user.inp file (0 is no limit)
        enumerator :: er_Flowrate_N0                !% flowrate (time N)
        enumerator :: er_Flowrate_N1                !% flowrate (time N-1)
        enumerator :: er_FlowrateLateral            !% lateral inflow BC
        enumerator :: er_FlowrateStore              !% temporary storage used for adjacent AC and ETM elements
        enumerator :: er_FroudeNumber               !% froude number of flow
        enumerator :: er_FullArea                   !% cross-sectional area of a full conduit (static)
        enumerator :: er_FullDepth                  !% maximum possible flow depth in full conduit (static)
        enumerator :: er_FullHydDepth               !% hydraulic (average) depth of full conduit (static)
        enumerator :: er_FullHydRadius              !% hydraulic (average) radius of full conduit (static)
        enumerator :: er_FullPerimeter              !% wetted perimeter of full conduit (static)
        enumerator :: er_FullVolume                 !% Volume of a full conduit (static)
        enumerator :: er_GammaC                     !% gamma continuity source term for AC solver
        enumerator :: er_GammaM                     !% gamma momentum source term for AC solver
        enumerator :: er_Head                       !% piezometric head (latest) -- water surface elevation in open channel
        enumerator :: er_Head_N0                    !% piezometric head (time N)
        !enumerator :: er_HeadAvg                    !% average of head on faces of an element.
        enumerator :: er_HeadLastAC                 !% piezometric head at start of last AC step
        enumerator :: er_HeadStore                  !% temporary storage used for adjacent AC and ETM elements
        enumerator :: er_HydDepth                   !% hydraulic depth of flow
        enumerator :: er_HydRadius                  !% hydraulic radius of flow
        enumerator :: er_InterpWeight_uG            !% interpolation Weight, upstream, for geometry
        enumerator :: er_InterpWeight_dG            !% interpolation Weight, downstream, for geometry
        enumerator :: er_InterpWeight_uH            !% interpolation Weight, upstream for head
        enumerator :: er_InterpWeight_dH            !% interpolation Weight, downstream for head
        enumerator :: er_InterpWeight_uQ            !% interpolation Weight, upstream, for flowrate
        enumerator :: er_InterpWeight_dQ            !% interpolation Weight, downstream, for flowrate
        enumerator :: er_InterpWeight_uP            !% interpolation Weight, upstream, for Preissmann number
        enumerator :: er_InterpWeight_dP            !% interpolation Weight, downstream, for Preissmann number
        enumerator :: er_Ksource                    !% k source term for AC solver
        enumerator :: er_Kentry_MinorLoss           !% K factor for entry minor loss
        enumerator :: er_Kexit_MinorLoss            !% K factor for exit minor loss
        enumerator :: er_Kconduit_MinorLoss         !% K factor over the body of the conduit
        enumerator :: er_Length                     !% length of element (static)
        enumerator :: er_ones                       !% vector of ones (useful with sign function)
        enumerator :: er_Perimeter                  !% Wetted perimeter of flow
        enumerator :: er_Preissmann_Celerity        !% celerity due to Preissmann Slot
        enumerator :: er_Preissmann_Number          !% Preissmann number
        enumerator :: er_ManningsN                  !% baseline Mannings N roughness value for friction model
        enumerator :: er_ManningsN_Dynamic          !% total ManningsN roughness, including dynamic adjustment (experimental)
        enumerator :: er_SeepRate                   !% Local seepage rate in m/s
        enumerator :: er_Setting                    !% percent open setting for a link element
        !enumerator :: er_SectionFactor              !% present value of Qn/S0 section factor
        !enumerator :: er_SectionFactor_Max          !% maximum value of section factor (for S0 = 0)
        enumerator :: er_SlotWidth                  !% slot width
        enumerator :: er_SlotDepth                  !% slot depth
        enumerator :: er_SlotArea                   !% slot area
        enumerator :: er_SlotHydRadius              !% slot hydraulic radius 
        enumerator :: er_SlotVolume                 !% slot volume 
        enumerator :: er_SlotVolumeOld              !% old slot volume      
        enumerator :: er_SmallVolume                !% the value of a "small volume" for this element
        enumerator :: er_SmallVolume_CMvelocity     !% velocity by Chezy-Manning for a small volume
        enumerator :: er_SmallVolume_ManningsN      !% roughness used for computing Chezzy-Manning on small volume
        enumerator :: er_SmallVolumeRatio           !% blending ad hoc and solved velocity for small volume.
        enumerator :: er_SourceContinuity           !% source term for continuity equation
        enumerator :: er_SourceMomentum             !% source term for momentum equation
        enumerator :: er_TargetSetting              !% target percent open setting for a link element in the next time step
        enumerator :: er_Temp01                     !% temporary array (use and set to null in a single procedure)
        enumerator :: er_Temp02                     !% temporary array (use and set to null in a single procedure)
        enumerator :: er_Temp03                     !% temporary array (use and set to null in a single procedure)
        enumerator :: er_Temp04                     !% temporary array (use and set to null in a single procedure)
        enumerator :: er_TimeLastSet                !% last time the er_Setting was changed
        enumerator :: er_Topwidth                   !% topwidth of flow at free surface
        enumerator :: er_Velocity                   !% velocity (latest)
        enumerator :: er_Velocity_N0                !% velocity time N
        enumerator :: er_Velocity_N1                !% velocity time N-1
        enumerator :: er_VelocityLastAC             !% velocity at start of last AC step
        enumerator :: er_Volume                     !% volume (latest)
        enumerator :: er_Volume_N0                  !% volume (time N)
        enumerator :: er_Volume_N1                  !% volume (time N-1)
        enumerator :: er_VolumeLastAC               !% volume at start of last AC step
        enumerator :: er_VolumeOverFlow             !% volume lost for overflow in this time step.  20220124brh
        enumerator :: er_VolumeOverFlowTotal        !% total volume lost to overflow       20220124brh 
        enumerator :: er_VolumeStore                !% temporary storage used for adjacent AC and ETM elements
        enumerator :: er_WaveSpeed                  !% wave speed in element
        enumerator :: er_Zbottom                    !% bottom elevation of element (static)
        enumerator :: er_ZbreadthMax                !% elevation at maximum breadth
        enumerator :: er_Zcrown                     !% inside crown elevation of closed conduit (static)
        enumerator :: er_VolumeConservation         !% cumulative volume conservation
        enumerator :: er_lastplusone !% must be last enum item
    end enum
    integer, target :: Ncol_elemR = er_lastplusone-1

    !%-------------------------------------------------------------------------
    !% Define the column indexes for elemYN(:,:) arrays
    !% These are the for the full arrays of logical
    !%-------------------------------------------------------------------------

    enum, bind(c)
        enumerator :: eYN_canSurcharge = 1              !% TRUE for element that can surcharge, FALSE where it cannot (static)
        enumerator :: eYN_isSmallDepth                  !% TRUE is use small volume algorithm
        enumerator :: eYN_isSurcharged                  !% TRUE is a surcharged conduit, FALSE if non-surcharged 
        enumerator :: eYN_isZeroDepth                   !% TRUE if volume qualifies as "near zero"
        enumerator :: eYN_isDownstreamJB                !% TRUE if the element is downstream JB
        enumerator :: eYN_isElementDownstreamOfJB       !% TRUE if the element is immediate downstream of JB
        enumerator :: eYN_isOutput                      !% TRUE if the element is an output element
        enumerator :: eYN_hasSubcatchRunOff             !% TRUE if element connected to one or more subcatchments for Runoff
        enumerator :: eYN_isDummy
        enumerator :: eYN_isBoundary_up                 !% TRUE if the element is connected to a shared face upstream thus a boundary element of a partition
        enumerator :: eYN_isBoundary_dn                 !% TRUE if the element is connected to a shared face downstream thus a boundary element of a partition
        enumerator :: eYN_isSlot                        !% TRUE if Preissmann slot is present for this cell
        enumerator :: eYN_isForceMain                   !% TRUE if this is a force main element
        enumerator :: eYN_hasFlapGate                   !% TRUE if 1-way flap gate is present
        enumerator :: eYN_Temp01                        !% temporary logical space
        enumerator :: eYN_lastplusone !% must be last enum item
    end enum
    integer, target :: Ncol_elemYN = eYN_lastplusone-1

!%
!%==========================================================================
!% PACKED ELEMENTS
!%==========================================================================
!%  
    !%-------------------------------------------------------------------------
    !% Define the column indexes for elemP(:,:) array
    !% These are the for the packed arrays general elements
    !%-------------------------------------------------------------------------
    enum, bind(c)
        enumerator :: ep_AC = 1                     !% all AC elements
        enumerator :: ep_ALLtm                      !% all ETM, AC elements
        enumerator :: ep_CC_AC                      !% all CC elements that are AC
        enumerator :: ep_CC_AC_surcharged           !% all CC elements that are AC
        enumerator :: ep_CC_ALLtm                   !% all CC elements that are ETM or AC
        enumerator :: ep_CC_ALLtm_surcharged        !% all CC elements that are AC and surcharged
        enumerator :: ep_CC_ETM                     !% all CC elements that are ETM
        enumerator :: ep_CC_ETM_surcharged          !% CC elements that are ETM and surcharged
        enumerator :: ep_CC_H_ETM                   !% all CC elements that are ETM for H
        enumerator :: ep_CC_Q_AC                    !% all CC elements that are AC for Q
        enumerator :: ep_CC_Q_ETM                   !% all CC elements that are ETM for Q
        enumerator :: ep_CCJB_AC_surcharged         !% all CC and JB elements that are AC
        enumerator :: ep_CCJB_ALLtm                 !% all CC and JB elements that ar any TM
        enumerator :: ep_CCJB_AC                    !% all CC and JB elements that are AC
        enumerator :: ep_CCJB_ALLtm_surcharged      !% all CC and JB elements that are AC and surcharged
        enumerator :: ep_CCJB_eETM_i_fAC            !% Any CC or JB element that is ETM and has an AC face.
        enumerator :: ep_CCJB_ETM                   !% CC and JB elements that are ETM
        enumerator :: ep_CCJB_ETM_surcharged        !% CC and JB elements that are ETM and surcharged
        enumerator :: ep_CCJM_H_AC_open             !% CC and JM elements that are AC for H and open channel
        enumerator :: ep_CCJM_H_ETM                 !% CC and JM elements that are ETM for H
        enumerator :: ep_CC_isclosed                !% CC elements that have er_Setting = 0.0 indicating closed off
        enumerator :: ep_Diag                       !% diagnostic elements (static)
        enumerator :: ep_ETM                        !% all ETM elements
        enumerator :: ep_JM                         !% all JM elements
        enumerator :: ep_JM_AC                      !% junction mains using AC method
        enumerator :: ep_JM_ALLtm                   !% Junction mains with any time march (static)
        enumerator :: ep_JM_ETM                     !% junction mains using ETM method
        enumerator :: ep_JB_AC                      !% junction branches using AC method
        enumerator :: ep_JB_ALLtm                   !% Junction branches with any time march (static)
        enumerator :: ep_JB_ETM                     !% junction branches using ETM method
        enumerator :: ep_NonSurcharged_AC           !% all surcharged with AC
        enumerator :: ep_NonSurcharged_ALLtm        !% all time march nonsurcharged
        enumerator :: ep_NonSurcharged_ETM          !% all surcharged with ETM
        !enumerator :: ep_SmallDepth_CC_ALLtm_posSlope !% small depth conduit cells with any time march and positive bottom slope
        !enumerator :: ep_SmallDepth_CC_ALLtm_negSlope !% small depth conduit cells with any time march and negative (adverse) bottom slope
        enumerator :: ep_SmallDepth_CC_ALLtm
        enumerator :: ep_SmallDepth_CC_ETM
        enumerator :: ep_SmallDepth_CC_AC
        enumerator :: ep_SmallDepth_JM_ALLtm  !% 20220122brh
        enumerator :: ep_SmallDepth_JM_ETM    !% 20220122brh
        enumerator :: ep_SmallDepth_JM_AC     !% 20220122brh
        enumerator :: ep_ZeroDepth_CC_ALLtm         !% zero depth with any time march
        enumerator :: ep_ZeroDepth_CC_ETM
        enumerator :: ep_ZeroDepth_CC_AC
        enumerator :: ep_ZeroDepth_JM_ALLtm         !% zero depth JM
        enumerator :: ep_ZeroDepth_JM_ETM
        enumerator :: ep_ZeroDepth_JM_AC
        enumerator :: ep_Surcharged_AC              !% all surcharged with AC
        enumerator :: ep_Surcharged_ALLtm           !% all time march surcharged
        enumerator :: ep_Surcharged_ETM             !% all surcharged with ETM
        enumerator :: ep_CCJM_H_AC_surcharged       !% all CCJM surcharged for H and AC solution
        enumerator :: ep_CCJM_H_AC                  !% all CCJM solved for head with AC
        enumerator :: ep_CCJB_eAC_i_fETM            !% all AC next to ETM
        enumerator :: ep_BClat                      !% all elements with lateral BC
        enumerator :: ep_JB_DownStreamJB            !% all the downstream JB elements 
        enumerator :: ep_CC_DownstreamJbAdjacent    !% all CC element downstream of a JB 
        enumerator :: ep_CC_Closed_Elements         !% all closed CC elements 
        enumerator :: ep_JM_Closed_Elements         !% all closed CC elements
        enumerator :: ep_Closed_JB_Elements         !% all closed JB elements   
        enumerator :: ep_Output_Elements            !% all output elements -- local index   
        enumerator :: ep_CC_NOTsmalldepth           !% all Conduits that have time-marching without small or zero depth
        enumerator :: ep_CC_NOTzerodepth            !% all Conduits that have time-marching and are above zero depth
        enumerator :: ep_JBJM_NOTsmalldepth         !% all JB JM elements used in CFL computation 
        enumerator :: ep_CCJBJM_NOTsmalldepth       !% all elements used in CFL computation
        enumerator :: ep_CCJM_NOTsmalldepth         !% alternate elements for CFL computation 
        enumerator :: ep_CC_Transect                !% all channel elements with irregular transect
        enumerator :: ep_FM_HW_all                  !% all Hazen-Williams Force Main elements
        enumerator :: ep_FM_HW_PS_isSurcharged      !% all Hazen-Williams Force Main elements Preissmann Slot method that are surcharged
        !enumerator :: ep_FM_HW_PS_NonSurcharged     !% all Hazen-Williams Force Main elements with Preissmann Slot that are not surcharged
        enumerator :: ep_FM_dw_PS_isSurcharged      !% all Darcy-Weisbach Force Main elements Preissmann Slot method that are surcharged
        enumerator :: ep_FM_dW_PS_NonSurcharged     !% all Darcy-Weisbach Force Main elements with Preissmann Slot that are not surcharged
        enumerator :: ep_lastplusone !% must be last enum item
    end enum
    integer, target :: Ncol_elemP = ep_lastplusone-1

!%
!%==========================================================================
!% PACKED GEOMETRY ELEMENTS
!%==========================================================================
!%      
    !%-------------------------------------------------------------------------
    !% Define the column indexes for elemPGalltm(:,:), elemPGetm(:,:),
    !% and elemPGac(:,:) arrays
    !% These are the packed arrays of geometry
    !%-------------------------------------------------------------------------

    enum, bind(c)
        enumerator :: epg_CC_rectangular_nonsurcharged = 1          !% CC rectangular channels that are not surcharged
        enumerator :: epg_CC_rectangular_closed_nonsurcharged       !% CC rectangular conduits that are not surcharged
        enumerator :: epg_CC_rectangular_triangular_nonsurcharged   !% CC rectangular_triangular that are not surcharged
        enumerator :: epg_CC_rectangular_round_nonsurcharged
        enumerator :: epg_CC_trapezoidal_nonsurcharged              !% CC trapezoidal channels that are not surcharged
        enumerator :: epg_CC_triangular_nonsurcharged               !% CC triangular channels that are not surcharged
        enumerator :: epg_CC_irregular_nonsurcharged                !% CC irregular channels that are not surcharged
        enumerator :: epg_CC_circular_nonsurcharged                 !% CC circular conduits that are not surcharged
        enumerator :: epg_CC_parabolic_nonsurcharged                !% CC parabolic channels that are not surcharged
        enumerator :: epg_CC_basket_handle_nonsurcharged            !% CC basket handle conduits that are not surcharged
        enumerator :: epg_CC_horse_shoe_nonsurcharged               !% CC horse shoe conduits that are not surcharged
        enumerator :: epg_CC_catenary_nonsurcharged                 !% CC catenary conduits that are not surcharged
        enumerator :: epg_CC_gothic_nonsurcharged                   !% CC gothic conduits that are not surcharged
        enumerator :: epg_CC_arch_nonsurcharged                     !% CC arch conduits that are not surcharged
        enumerator :: epg_CC_filled_circular_nonsurcharged          !% CC filled circular conduits that are not surcharged
        enumerator :: epg_CC_semi_circular_nonsurcharged            !% CC semi circular conduits that are not surcharged
        enumerator :: epg_CC_semi_elliptical_nonsurcharged          !% CC semi elliptical conduits that are not surcharged
        enumerator :: epg_CC_horiz_ellipse_nonsurcharged            !% CC horizontal ellipse conduits that are not surcharged
        enumerator :: epg_CC_vert_ellipse_nonsurcharged             !% CC vertical ellipse conduits that are not surcharged
        enumerator :: epg_CC_egg_shaped_nonsurcharged               !% CC egg shaped conduits that are not surcharged
        enumerator :: epg_CC_mod_basket_nonsurcharged               !% CC modifiec basket conduits that are not surcharged
        enumerator :: epg_JM_functionalStorage_nonsurcharged        !% JM functional geometry relationship nonsurcharges
        enumerator :: epg_JM_tabularStorage_nonsurcharged           !% JM tabular geometry relationship nonsurcharges
        enumerator :: epg_JM_impliedStorage_nonsurcharged           !% JM with artificial storage
        enumerator :: epg_JB_rectangular                            !% all rectangular junction branches
        enumerator :: epg_JB_trapezoidal                            !% all trapezoidal junction branches
        enumerator :: epg_JB_triangular                             !% all triangular junction branches
        enumerator :: epg_JB_circular                               !% all circular junction branches
        enumerator :: epg_lastplusone !% must be last enum item
    end enum
    integer, target :: Ncol_elemPGalltm =  epg_lastplusone-1
    integer, target :: Ncol_elemPGetm   =  epg_lastplusone-1
    integer, target :: Ncol_elemPGac    =  epg_lastplusone-1

!%
!%==========================================================================
!% SPECIAL FEATURE ELEMENTS
!%==========================================================================
!%  
    !%-------------------------------------------------------------------------
    !% Define the column indexes for elemSI(:,:) arrays
    !% These are the full arrays if special integer data
    !%-------------------------------------------------------------------------

    enum, bind(c)
        !% define the column indexes for elemSI(:,:) junction branch elements
        !% Note that esi_JunctionMain, esi_JunctionBranch, and (if needed) esi_Storage will
        !% share the same column sets.
        enumerator ::  esi_JunctionMain_Type       = 1             !% KEY junction main type
        enumerator ::  esi_JunctionMain_Curve_ID                   !% id of the junction storage cure if exists
        enumerator ::  esi_JunctionBranch_Exists                   !% assigned 1 if branch exists
        enumerator ::  esi_JunctionBranch_Link_Connection          !% the link index connected to that junction branch
        enumerator ::  esi_JunctionBranch_Main_Index               !% elem idx of the junction main for this branch
        enumerator ::  esi_JunctionBranch_lastplusone !% must be last enum item
    end enum
    !% note, this must be changed to whatever the last enum element is
    integer, parameter :: Ncol_elemSI_junction = esi_JunctionBranch_lastplusone-1

    enum, bind(c)
        !% define the column indexes for elemSi(:,:) weir elements
        enumerator :: esi_Weir_EndContractions = 1      !% number of endcontractions of the weir
        enumerator :: esi_Weir_FlowDirection            !% weir flow direction (-1, +1)
        enumerator :: esi_Weir_SpecificType             !% KEY specific weir type
        enumerator :: esi_Weir_GeometryType             !% KEY specific weir geometry type
        enumerator :: esi_Weir_RoadSurface              !% road surface type for roadway weir
        enumerator :: esi_Weir_lastplusone !% must be last enum item
    end enum

    integer, parameter :: Ncol_elemSI_weir = esi_Weir_lastplusone-1

    enum, bind(c)
        !% define the column indexes for elemSi(:,:) orifice elements
        enumerator :: esi_Orifice_FlowDirection = 1     !% orifice flow direction (-1, +1)
        enumerator :: esi_Orifice_SpecificType          !% KEY specific orifice type
        enumerator :: esi_Orifice_GeometryType          !% KEY specific orifice geometry type
        enumerator :: esi_Orifice_lastplusone !% must be last enum item
    end enum
    integer, parameter :: Ncol_elemSI_orifice = esi_Orifice_lastplusone-1

    enum, bind(c)
        !% define the column indexes for elemSi(:,:) outlet elements
        enumerator :: esi_Outlet_FlowDirection = 1     !% outlet flow direction (-1, +1)
        enumerator :: esi_Outlet_SpecificType          !% KEY specific outlet type
        enumerator :: esi_Outlet_CurveID               !% outlet curve id
        enumerator :: esi_Outlet_hasFlapGate           !% 1 if true, 0 if false
        enumerator :: esi_Outlet_lastplusone !% must be last enum item
    end enum
    integer, parameter :: Ncol_elemSI_outlet = esi_Orifice_lastplusone-1

    enum, bind(c)
        !% define the column indexes for elemSi(:,:) outlet elements
        enumerator :: esi_Pump_FlowDirection = 1     !% pump flow direction (-1, +1)
        enumerator :: esi_Pump_SpecificType          !% KEY specific pump type
        enumerator :: esi_Pump_CurveID               !% pump curve id
        !enumerator :: esi_Pump_Status                !% 1 = on, 0 =off !% 20220625brh removed -- use er_Setting
        enumerator :: esi_Pump_lastplusone !% must be last enum item
    end enum
    integer, parameter :: Ncol_elemSI_Pump = esi_Pump_lastplusone-1

    enum, bind(c)
        !% define the column indexes for the elemSi(:,:) force main elements
        enumerator :: esi_ForceMain_method = 1       !% type key  HazenWilliams or DarcyWeisbach
        !enumerator :: esi_ForceMain_isSubmerged    !% 0 = no, 1 = yes
        enumerator :: esi_ForceMain_lastplusone    !% must be last enum item
    end enum
    integer, parameter :: Ncol_elemSI_ForceMain = esi_ForceMain_lastplusone-1

    !% determine the largest number of columns for a special set
    integer, target :: Ncol_elemSI = max(&
                            Ncol_elemSI_junction, &
                            Ncol_elemSI_orifice, &
                            Ncol_elemSI_weir, &
                            Ncol_elemSI_outlet, &
                            Ncol_elemSI_Pump,  &
                            Ncol_elemSI_ForceMain)

    !%-------------------------------------------------------------------------
    !% Define the column indexes for elemSr(:,:) arrays
    !% These are the full arrays if special real data
    !% Note that different types of special elements (diagnostic, branches)
    !% share the same columns since a row can only have one type of element.
    !%-------------------------------------------------------------------------

    ! !% define the column indexes for elemSr(:,:) for geometry that has not yet been confirmed and assigned:
    ! enum, bind(c)
    !     enumerator ::  esr_JunctionBranch_lastplusone = 1 !% must be last enum item
    ! end enum

    ! integer, parameter :: Ncol_elemSR_JunctionBranch = esr_JunctionBranch_lastplusone-1

    !% define the column indexes for elemSR(:,:) for geometry that has not yet been confirmed and assigned:
    !% Note that esr_JunctionMain, esr_JunctionBranch and esr_Storage share the same column sets.
    enum, bind(c)
        enumerator ::  esr_JunctionMain_PondedArea = 1
        enumerator ::  esr_JunctionMain_PondedVolume
        enumerator ::  esr_JunctionMain_MaxSurchargeHead
        enumerator ::  esr_JunctionBranch_Kfactor
        enumerator ::  esr_Storage_Constant
        enumerator ::  esr_Storage_Coefficient
        enumerator ::  esr_Storage_Exponent
        enumerator ::  esr_Storage_Plane_Area
        enumerator ::  esr_Storage_lastplusone !% must be last enum item
    end enum

    integer, parameter :: Ncol_elemSR_Storage = esr_Storage_lastplusone-1

    enum, bind(c)
        enumerator ::  esr_Weir_Rectangular = 1         !% discharge coefficient for the rectangular portion
        enumerator ::  esr_Weir_Triangular              !% discharge coefficient for triangular weir part
        enumerator ::  esr_Weir_FullDepth               !% original weir opening
        enumerator ::  esr_Weir_FullArea                !% original weir opening area
        enumerator ::  esr_Weir_EffectiveFullDepth      !% effective full depth after control intervention
        enumerator ::  esr_Weir_EffectiveHeadDelta      !% effective head delta across weir
        enumerator ::  esr_Weir_NominalDownstreamHead   !% nominal downstream head
        enumerator ::  esr_Weir_RectangularBreadth      !% rectangular weir breadth
        enumerator ::  esr_Weir_TrapezoidalBreadth      !% trapezoidal weir breadth
        enumerator ::  esr_Weir_TrapezoidalLeftSlope    !% trapezoidal weir left slope
        enumerator ::  esr_Weir_TrapezoidalRightSlope   !% trapezoidal weir right slope
        enumerator ::  esr_Weir_TriangularSideSlope     !% triangular weir side slope
        enumerator ::  esr_Wier_RoadWidth               !% road width for roadway weir
        enumerator ::  esr_Weir_Zcrown                  !% weir crown elevation
        enumerator ::  esr_Weir_Zcrest                  !% weir crest elevation
        enumerator ::  esr_Weir_lastplusone !% must be last enum item
    end enum
    integer, parameter :: Ncol_elemSR_Weir = esr_Weir_lastplusone-1

    enum, bind(c)
        enumerator ::  esr_Orifice_CriticalDepth = 1        !% critical depth bellow which the orifice acts like an weir
        enumerator ::  esr_Orifice_CriticalHead             !% critical head for weir flow through an orifice
        enumerator ::  esr_Orifice_FractionCriticalDepth    !% critical depth fracttion to distinct between weir and orifice flow
        enumerator ::  esr_Orifice_DischargeCoeff           !% discharge coefficient orifice
        enumerator ::  esr_Orifice_FullDepth                !% original orifice opening
        enumerator ::  esr_Orifice_FullArea                 !% original orifice opening area
        enumerator ::  esr_Orifice_EffectiveFullDepth       !% effective full depth after control intervention
        enumerator ::  esr_Orifice_EffectiveFullArea        !% effective full depth after control intervention
        enumerator ::  esr_Orifice_EffectiveHeadDelta       !% effective head delta across orifice
        enumerator ::  esr_Orifice_NominalDownstreamHead    !% nominal downstream head for orifice
        enumerator ::  esr_Orifice_Orate                    !% orifice time to operate (close the gate)
        enumerator ::  esr_Orifice_RectangularBreadth       !% rectangular orifice breadth
        enumerator ::  esr_Orifice_Zcrown                   !% orifice "crown" elevation - highest edge of orifice
        enumerator ::  esr_Orifice_Zcrest                   !% orifice "crest" elevation - lowest edge of orifice
        enumerator ::  esr_Orifice_lastplusone !% must be last enum item
    end enum
    integer, parameter :: Ncol_elemSR_Orifice = esr_Orifice_lastplusone-1

    enum, bind(c)
        enumerator ::  esr_Outlet_DischargeCoeff = 1       !% discharge coefficient outlet
        enumerator ::  esr_Outlet_EffectiveHeadDelta       !% effective head delta across outlet
        enumerator ::  esr_Outlet_NominalDownstreamHead    !% nominal downstream head for outlet
        enumerator ::  esr_Outlet_Exponent                 !% exponent for outlet dishcharge relation
        enumerator ::  esr_Outlet_Coefficient              !% power for outlet dishcharge relation
        enumerator ::  esr_Outlet_Zcrest                   !% outlet "crest" elevation - lowest edge of outlet
        enumerator ::  esr_Outlet_lastplusone !% must be last enum item
    end enum
    integer, parameter :: Ncol_elemSR_Outlet = esr_Outlet_lastplusone-1

    enum, bind(c)
        enumerator ::  esr_Pump_EffectiveHeadDelta = 1     !% effective head delta across outlet
        enumerator ::  esr_Pump_NominalDownstreamHead      !% nominal downstream head for outlet
        enumerator ::  esr_Pump_yOn                        !% pump startup depth
        enumerator ::  esr_Pump_yOff                       !% pump shutoff depth
        enumerator ::  esr_Pump_xMin                       !% minimum pt. on pump curve 
        enumerator ::  esr_Pump_xMax                       !% maximum pt. on pump curve
        enumerator ::  esr_Pump_lastplusone                !% must be last enum item
    end enum
    integer, parameter :: Ncol_elemSR_Pump = esr_Pump_lastplusone-1

    !% --- Force main in elemSR array 
    !%     This implies that Storage, Pump, Weir, Orifice, Outlet cannot also be Force Main
    !%     HACK -- if Storage needs to be defined as force main, then the coef will need to
    !%     be moved to the elemR array.
    enum, bind(c)
        enumerator :: esr_ForceMain_Coef = 1               !% Hazen-Williams C or Darcy-Weisbach epsilon
        enumerator :: esr_ForceMain_FrictionFactor         !% Darcy-Weisbach friction factor
        enumerator :: esr_ForceMain_lastplusone            !% must be last enum item
    end enum
    integer, parameter :: Ncol_elemSR_ForceMain = esr_ForceMain_lastplusone-1

    !% determine the largest number of columns for a special set
    integer, target :: Ncol_elemSR = max(&
                            Ncol_elemSR_Storage,        &
                            Ncol_elemSR_Weir,           &
                            Ncol_elemSR_Orifice,        &
                            Ncol_elemSR_Outlet,         &
                            Ncol_elemSR_Pump,           &
                            Ncol_elemSR_ForceMain) !, &
                            ! Ncol_elemSR_Conduit)

    !% HACK: Ncol_elemSR must be updated when other special elements
    !% (i.e. orifice, pump, storage etc.) are added

!%
!%==========================================================================
!% SPECIAL GEOMETRY ELEMENTS
!%==========================================================================
!%                              
    !%-------------------------------------------------------------------------
    !% Define the column indexes for the elemSGR(:,:) arrays
    !% These are the full arrays of special, geometry, real data
    !%-------------------------------------------------------------------------

    !% Define the column indexes for elemGSR(:,:) for rectangular pipe or channel
    enum, bind(c)
         enumerator ::  esgr_Rectangular_Breadth = 1    !% breadth for rectangular geometry
         enumerator ::  esgr_Rectangular_lastplusone !% must be last enum item
    end enum
    integer, parameter :: Ncol_elemSGR_Rectangular =  esgr_Rectangular_lastplusone-1

    !% Define the column indexes for elemGSR(:,:) for triangular channel
    enum, bind(c)
         enumerator ::  esgr_Triangular_Slope = 1    !% side-slope for triangular geometry
         enumerator ::  esgr_Triangular_TopBreadth  !% top breadth of triangular geometry
         enumerator ::  esgr_Triangular_lastplusone !% must be last enum item
    end enum
    integer, parameter :: Ncol_elemSGR_Triangular =  esgr_Triangular_lastplusone-1

    !% Define the column indexes for elemGSR(:,:) for triangular channel
    enum, bind(c)
         enumerator ::  esgr_Rectangular_Triangular_TopBreadth = 1  !% top breadth of triangular geometry
         enumerator ::  esgr_Rectangular_Triangular_BottomDepth     !% depth of the triangular section
         enumerator ::  esgr_Rectangular_Triangular_BottomArea      !% area of the triangular section
         enumerator ::  esgr_Rectangular_Triangular_BottomSlope     !% side slope of the triangular section
         enumerator ::  esgr_Rectangular_Triangular_lastplusone     !% must be last enum item
    end enum
    integer, parameter :: Ncol_elemSGR_Rectangular_Triangular =  esgr_Rectangular_Triangular_lastplusone-1

    !% Define the column indexes for elemGSR(:,:) for trapezoidal pipe or channel
    enum, bind(c)
         enumerator ::  esgr_Trapezoidal_Breadth = 1    !% bottom breadth for trapezoidal geometry
         enumerator ::  esgr_Trapezoidal_LeftSlope      !% left slope for trapezoidal geometry
         enumerator ::  esgr_Trapezoidal_RightSlope     !% right slope for trapezoidal geometry
         enumerator ::  esgr_Trapezoidal_lastplusone !% must be last enum item
    end enum
    !% note, this must be changed to whatever the last enum element is!
    integer, parameter :: Ncol_elemSGR_Trapezoidal =  esgr_Trapezoidal_lastplusone-1

    !% Define the column indexes for elemGSR(:,:) for circular pipe or channel
    enum, bind(c)
         enumerator ::  esgr_Circular_Diameter = 1    !% diameter for circular geometry
         enumerator ::  esgr_Circular_Radius          !% radius for circular geometry
         enumerator ::  esgr_Circular_YoverYfull      !% Y/Yfull for circular geometry
         enumerator ::  esgr_Circular_AoverAfull      !% A/Afull for circular geometry
         enumerator ::  esgr_Circular_lastplusone !% must be last enum item
    end enum
    !% note, this must be changed to whatever the last enum element is!
    integer, parameter :: Ncol_elemSGR_Circular =  esgr_Circular_lastplusone-1

    !% Define the column indexes for elemGSR(:,:) for filled circular pipe or channel
    enum, bind(c)
         enumerator ::  esgr_Filled_Circular_Diameter = 1    !% diameter for filled circular geometry
         enumerator ::  esgr_Filled_Circular_YoverYfull      !% Y/Yfull for filled circular geometry
         enumerator ::  esgr_Filled_Circular_AoverAfull      !% A/Afull for filled circular geometry
         enumerator ::  esgr_Filled_Circular_Ybot            !% filled depth of filled circular geometry
         enumerator ::  esgr_Filled_Circular_Abot            !% filled area of filled circular geometry
         enumerator ::  esgr_Filled_Circular_Pbot            !% filled wetted perimeter of filled circular geometry
         enumerator ::  esgr_Filled_Circular_Tbot            !% filled top-width of filled circular geometry
         enumerator ::  esgr_Filled_Circular_YatMaxBreadth   !% depth at maximum breadth
         enumerator ::  esgr_Filled_Circular_lastplusone     !% must be last enum item
    end enum
    !% note, this must be changed to whatever the last enum element is!
    integer, parameter :: Ncol_elemSGR_Filled_Circular =  esgr_Filled_Circular_lastplusone-1

    !% Define the column indexes for elemGSR(:,:) for parabolic channel
    enum, bind(c)
         enumerator ::  esgr_Parabolic_Breadth = 1    !% breadth for parabolic geometry
         enumerator ::  esgr_Parabolic_Radius
         enumerator ::  esgr_Parabolic_lastplusone !% must be last enum item
    end enum
    !% note, this must be changed to whatever the last enum element is!
    integer, parameter :: Ncol_elemSGR_Parabolic =  esgr_Parabolic_lastplusone-1

    !% Define the column indexes for elemGSR(:,:) for Rectangular round channel
    enum, bind(c)
         enumerator ::  esgr_Rectangular_Round_TopBreadth = 1    !% breadth for parabolic geometry
         enumerator ::  esgr_Rectangular_Round_BottomRadius     !% radius of bottom circular section
         enumerator ::  esgr_Rectangular_Round_BottomDepth     !% depth of the circular section
         enumerator ::  esgr_Rectangular_Round_BottomArea      !% area of the circular section
         enumerator ::  esgr_Rectangular_Round_lastplusone !% must be last enum item
    end enum
    !% note, this must be changed to whatever the last enum element is!
    integer, parameter :: Ncol_elemSGR_Rectangular_Round =  esgr_Parabolic_lastplusone-1

    !% Define the column indexes for elemGSR(:,:) for basket_handle_conduit
    enum, bind(c)
         enumerator ::  esgr_Basket_Handle_BreadthMax = 1   !% breadth max for basket handle geometry
         enumerator ::  esgr_Basket_Handle_YatMaxBreadth    !% depth at maximum breadth
         enumerator ::  esgr_Basket_Handle_AoverAfull       !% Y/Yfull for basket handle geometry
         enumerator ::  esgr_Basket_Handle_YoverYfull       !% A/Afull for basket handle geometry
         enumerator ::  esgr_Basket_Handle_lastplusone      !% must be last enum item
    end enum
    !% note, this must be changed to whatever the last enum element is!
    integer, parameter :: Ncol_elemSGR_Basket_Handle = esgr_Basket_Handle_lastplusone-1

    !% Define the column indexes for elemGSR(:,:) for mod_basket conduit
    enum, bind(c)
         enumerator ::  esgr_Mod_Basket_BreadthMax = 1   !% breadth max for basket handle geometry
         enumerator ::  esgr_Mod_Basket_YatMaxBreadth    !% depth at maximum breadth
         enumerator ::  esgr_Mod_Basket_Ytop             !% height of top circular arc
         enumerator ::  esgr_Mod_Basket_Rtop             !% radius of top circular arc
         enumerator ::  esgr_Mod_Basket_Atop             !% area of top circular arc
         enumerator ::  esgr_Mod_Basket_ThetaTop         !% angle of top circular arc
         enumerator ::  esgr_Mod_Basket_lastplusone      !% must be last enum item
    end enum
    !% note, this must be changed to whatever the last enum element is!
    integer, parameter :: Ncol_elemSGR_Mod_Basket = esgr_Mod_Basket_lastplusone-1

    !% Define the column indexes for elemGSR(:,:) for Egg_Shaped_conduit
    enum, bind(c)
         enumerator ::  esgr_Egg_Shaped_BreadthMax = 1   !% breadth max for basket handle geometry
         enumerator ::  esgr_Egg_Shaped_YatMaxBreadth    !% depth at maximum breadth
         enumerator ::  esgr_Egg_Shaped_AoverAfull       !% Y/Yfull for basket handle geometry
         enumerator ::  esgr_Egg_Shaped_YoverYfull       !% A/Afull for basket handle geometry
         enumerator ::  esgr_Egg_Shaped_lastplusone      !% must be last enum item
    end enum
    !% note, this must be changed to whatever the last enum element is!
    integer, parameter :: Ncol_elemSGR_Egg_Shaped = esgr_Egg_Shaped_lastplusone-1

    !% Define the column indexes for elemGSR(:,:) for Horse Shoe shaped conduits
    enum, bind(c)
         enumerator ::  esgr_Horse_Shoe_BreadthMax = 1   !% breadth max for basket handle geometry
         enumerator ::  esgr_Horse_Shoe_YatMaxBreadth    !% depth at maximum breadth
         enumerator ::  esgr_Horse_Shoe_AoverAfull       !% Y/Yfull for basket handle geometry
         enumerator ::  esgr_Horse_Shoe_YoverYfull       !% A/Afull for basket handle geometry
         enumerator ::  esgr_Horse_Shoe_lastplusone      !% must be last enum item
    end enum
    !% note, this must be changed to whatever the last enum element is!
    integer, parameter :: Ncol_elemSGR_Horse_Shoe = esgr_Horse_Shoe_lastplusone-1

    !% Define the column indexes for elemGSR(:,:) for Catenary shaped conduits
    enum, bind(c)
         enumerator ::  esgr_Catenary_BreadthMax = 1   !% breadth max for basket handle geometry
         enumerator ::  esgr_Catenary_YatMaxBreadth    !% depth at maximum breadth
         enumerator ::  esgr_Catenary_AoverAfull       !% Y/Yfull for basket handle geometry
         enumerator ::  esgr_Catenary_YoverYfull       !% A/Afull for basket handle geometry
         enumerator ::  esgr_Catenary_SoverSfull       !% S/Sfull for basket handle geometry
         enumerator ::  esgr_Catenary_lastplusone      !% must be last enum item
    end enum
    !% note, this must be changed to whatever the last enum element is!
    integer, parameter :: Ncol_elemSGR_Catenary = esgr_Catenary_lastplusone-1

    !% Define the column indexes for elemGSR(:,:) for Gothic shaped conduits
    enum, bind(c)
         enumerator ::  esgr_Gothic_BreadthMax = 1   !% breadth max for basket handle geometry
         enumerator ::  esgr_Gothic_YatMaxBreadth    !% depth at maximum breadth
         enumerator ::  esgr_Gothic_AoverAfull       !% Y/Yfull for basket handle geometry
         enumerator ::  esgr_Gothic_YoverYfull       !% A/Afull for basket handle geometry
         enumerator ::  esgr_Gothic_SoverSfull       !% S/Sfull for basket handle geometry
         enumerator ::  esgr_Gothic_lastplusone      !% must be last enum item
    end enum
    !% note, this must be changed to whatever the last enum element is!
    integer, parameter :: Ncol_elemSGR_Gothic = esgr_Gothic_lastplusone-1

    !% Define the column indexes for elemGSR(:,:) for Semi-Circular shaped conduits
    enum, bind(c)
         enumerator ::  esgr_Semi_Circular_BreadthMax = 1   !% breadth max for basket handle geometry
         enumerator ::  esgr_Semi_Circular_YatMaxBreadth    !% depth at maximum breadth
         enumerator ::  esgr_Semi_Circular_AoverAfull       !% Y/Yfull for basket handle geometry
         enumerator ::  esgr_Semi_Circular_YoverYfull       !% A/Afull for basket handle geometry
         enumerator ::  esgr_Semi_Circular_SoverSfull       !% S/Sfull for basket handle geometry
         enumerator ::  esgr_Semi_Circular_lastplusone      !% must be last enum item
    end enum
    !% note, this must be changed to whatever the last enum element is!
    integer, parameter :: Ncol_elemSGR_Semi_Circular = esgr_Semi_Circular_lastplusone-1

    !% Define the column indexes for elemGSR(:,:) for Semi-Circular shaped conduits
    enum, bind(c)
         enumerator ::  esgr_Semi_Elliptical_BreadthMax = 1   !% breadth max for basket handle geometry
         enumerator ::  esgr_Semi_Elliptical_YatMaxBreadth    !% depth at maximum breadth
         enumerator ::  esgr_Semi_Elliptical_AoverAfull       !% Y/Yfull for basket handle geometry
         enumerator ::  esgr_Semi_Elliptical_YoverYfull       !% A/Afull for basket handle geometry
         enumerator ::  esgr_Semi_Elliptical_SoverSfull       !% S/Sfull for basket handle geometry
         enumerator ::  esgr_Semi_Elliptical_lastplusone      !% must be last enum item
    end enum
    !% note, this must be changed to whatever the last enum element is!
    integer, parameter :: Ncol_elemSGR_Semi_Elliptical = esgr_Semi_Elliptical_lastplusone-1

    !% Define the column indexes for elemGSR(:,:) for Arch shaped conduits
    enum, bind(c)
         enumerator ::  esgr_Arch_BreadthMax = 1   !% breadth max for basket handle geometry
         enumerator ::  esgr_Arch_YatMaxBreadth    !% depth at maximum breadth
         enumerator ::  esgr_Arch_AoverAfull       !% Y/Yfull for basket handle geometry
         enumerator ::  esgr_Arch_YoverYfull       !% A/Afull for basket handle geometry
         enumerator ::  esgr_Arch_SoverSfull       !% S/Sfull for basket handle geometry
         enumerator ::  esgr_Arch_lastplusone      !% must be last enum item
    end enum
    !% note, this must be changed to whatever the last enum element is!
    integer, parameter :: Ncol_elemSGR_Arch = esgr_Arch_lastplusone-1

    !% Define the column indexes for elemGSR(:,:) for HOrizontal ellipse shaped conduits
    enum, bind(c)
         enumerator ::  esgr_Horiz_Ellipse_BreadthMax = 1   !% breadth max for basket handle geometry
         enumerator ::  esgr_Horiz_Ellipse_YatMaxBreadth    !% depth at maximum breadth
         enumerator ::  esgr_Horiz_Ellipse_AoverAfull       !% Y/Yfull for basket handle geometry
         enumerator ::  esgr_Horiz_Ellipse_YoverYfull       !% A/Afull for basket handle geometry
         enumerator ::  esgr_Horiz_Ellipse_SoverSfull       !% S/Sfull for basket handle geometry
         enumerator ::  esgr_Horiz_Ellipse_lastplusone      !% must be last enum item
    end enum
    !% note, this must be changed to whatever the last enum element is!
    integer, parameter :: Ncol_elemSGR_Horiz_Ellipse = esgr_Horiz_Ellipse_lastplusone-1

    !% Define the column indexes for elemGSR(:,:) for HOrizontal ellipse shaped conduits
    enum, bind(c)
         enumerator ::  esgr_Vert_Ellipse_BreadthMax = 1   !% breadth max for basket handle geometry
         enumerator ::  esgr_Vert_Ellipse_YatMaxBreadth    !% depth at maximum breadth
         enumerator ::  esgr_Vert_Ellipse_AoverAfull       !% Y/Yfull for basket handle geometry
         enumerator ::  esgr_Vert_Ellipse_YoverYfull       !% A/Afull for basket handle geometry
         enumerator ::  esgr_Vert_Ellipse_SoverSfull       !% S/Sfull for basket handle geometry
         enumerator ::  esgr_Vert_Ellipse_lastplusone      !% must be last enum item
    end enum
    !% note, this must be changed to whatever the last enum element is!
    integer, parameter :: Ncol_elemSGR_Vert_Ellipse = esgr_Vert_Ellipse_lastplusone-1

    !% Define the column indexes for elemSGR(:,:) for other geometry

    !% NEED OTHER GEOMETRY HERE

    !% determine the largest number of columns for a special set
    integer, target :: Ncol_elemSGR = max(&
                            Ncol_elemSGR_Rectangular,   &
                            Ncol_elemSGR_Trapezoidal,   &
                            Ncol_elemSGR_Circular,      &
                            Ncol_elemSGR_Trapezoidal,   &
                            Ncol_elemSGR_Rectangular_Triangular, &
                            Ncol_elemSGR_Filled_Circular,        &
                            Ncol_elemSGR_Parabolic,     &
                            Ncol_elemSGR_Rectangular_Round, &
                            Ncol_elemSGR_Basket_Handle, &
                            Ncol_elemSGR_Egg_Shaped,    &
                            Ncol_elemSGR_Horse_Shoe,    &
                            Ncol_elemSGR_Catenary,      &
                            Ncol_elemSGR_Gothic,        &
                            Ncol_elemSGR_Semi_Circular, &
                            Ncol_elemSGR_Mod_Basket,    &
                            Ncol_elemSGR_Arch,          &
                            Ncol_elemSGR_Horiz_Ellipse, &
                            Ncol_elemSGR_Vert_Ellipse,  &
                            Ncol_elemSGR_Semi_Elliptical)

    !% HACK: Ncol_elemSR must be updated when other geometry types
    !% (i.e. triangular, circular etc.) are added for channel or
    !% conduit elements
!%
!%==========================================================================
!% OBSOLETE: TRANSECT WIDTH-DEPTH PAIR ELEMENTS
!%==========================================================================
!%  
      ! OBSOLETE 20220616                        
    ! !%-------------------------------------------------------------------------
    ! !% define the column indexes for elemWDR(:,:)
    ! !% for width-depth pairs
    ! !%-------------------------------------------------------------------------

    ! !% HACK We are trying to reduce the amount of data stored as width-depth pairs.
    ! !% This is still experimental and under development.

    ! !% The elemWDI has one row for each element that has a width-depth pair,
    ! !% and we provide an index to the elemI/elemR/elemYN arrays that contain
    ! !% other data about this element (e.g., Mannings n). Note that we are
    ! !% planning elemWDR will have more rows than elemWDI because we
    ! !% need a row for each width-depth pair. We will probably need to modify
    ! !% this to create a fast approach.

    ! !% define the column indexes for elemWDI(:,:) for width-depth pairs
    ! enum, bind(c)
    !     enumerator ::  ewdi_Melem_Lidx = 1      !% Map to local idx of element
    !     enumerator ::  ewdi_elemWDRidx_F        !% Location of first row in elemWDR array for this element
    !     enumerator ::  ewdi_elemWDRidx_L        !% Location of last row in elemWDR array for this element
    !     enumerator ::  ewdi_N_pair              !% Number of width-depth pairs (rows in elemWDR) for this element
    !     enumerator ::  ewdi_lastplusone !% must be last enum item
    ! end enum
    ! integer, target :: Ncol_elemWDI =  ewdi_lastplusone-1

  
    ! !%-------------------------------------------------------------------------
    ! !% define the column indexes for elemWDR(:,:)
    ! !% for width-depth pairs
    ! !%-------------------------------------------------------------------------

    ! !% HACK: This is experimental for width-depth pairs.
    ! !% We expect to have a row for each pair, so parsing
    ! !% the data will require use of the elemWDI array.

    ! enum, bind(c)
    !     enumerator ::  ewdr_Width = 1               !% Width at a given depth
    !     enumerator ::  ewdr_Depth                   !% Depth at a given width
    !     enumerator ::  ewdr_lastplusone !% must be last enum item
    ! end enum
    ! !% note, this must be changed to whatever the last enum element is!
    ! integer, target :: Ncol_elemWDR =  ewdr_lastplusone-1

!%
!%==========================================================================
!% SYSTEM CONTROL MONITORING AND ACTION ELEMENTS
!%==========================================================================
!%     
    !%-------------------------------------------------------------------------
    !% Define the column indexes for monitorI(:,:) array that stores
    !% monitoring point data that might be on other images
    !%-------------------------------------------------------------------------
    enum, bind(c)
        enumerator :: mi_idx = 1       !% unique ID for this monitoring element
        enumerator :: mi_image         !% image where the M element resides
        enumerator :: mi_elem_idx      !% element index on the image of the M point
        enumerator :: mi_linknodesimType  !% = 1 if link, 0 if node, -1 if simulation
        enumerator :: mi_linknode_idx  !% EPA SWMM link or node index for monitoring point 
        enumerator :: mi_lastplusone   !% must be last enum item
    end enum  
    integer, target :: Ncol_MonitoringPointI = mi_lastplusone - 1
    
    !%-------------------------------------------------------------------------
    !% Define the column indexes for monitorR(:,:) array that stores
    !% monitoring data that might be on other images
    !% NOTE if any other columns are added, the col must be
    !% updated with the corresponding elemR columns in util_allocate_monitor()
    !%-------------------------------------------------------------------------

    !{r_DEPTH, r_HEAD, r_VOLUME, r_INFLOW, r_FLOW, r_STATUS,
    !            r_SETTING, r_TIMEOPEN, r_TIMECLOSED, r_TIME, r_DATE,
    !            r_CLOCKTIME, r_DAYOFYEAR, r_DAY, r_MONTH};
    enum, bind(c)
        enumerator :: mr_Depth = 1    !% depth on control/monitoring element
        enumerator :: mr_Head     
        enumerator :: mr_Volume
        enumerator :: mr_Inflow
        enumerator :: mr_Flow
        enumerator :: mr_Setting      !% pump on/off status and link setting
        enumerator :: mr_TimeLastSet  !% last time (seconds) the setting was changed
        enumerator :: mr_lastplusone  !% must be last enum item
    end enum
    integer, target :: Ncol_MonitoringPointR = mr_lastplusone -1


    !%-------------------------------------------------------------------------
    !% Define the column indexes for actionI(:,:) array that stores
    !% control action point data that might be on other images
    !%-------------------------------------------------------------------------
    enum, bind(c)
        enumerator :: ai_idx = 1       !% unique ID for this action element
        enumerator :: ai_image         !% image where the action element resides
        enumerator :: ai_elem_idx      !% element index on the image of the action point
        enumerator :: ai_link_idx      !% EPA SWMM link index for action point
        enumerator :: ai_hasChanged    !% 1 if setting was changed, 0 if not
        enumerator :: ai_lastplusone   !% must be last enum item
    end enum  
    integer, target :: Ncol_ActionPointI = ai_lastplusone - 1

    !%-------------------------------------------------------------------------
    !% Define the column indexes for actionR(:,:) array that stores
    !% monitoring data that might be on other images
    !% NOTE if any other columns are added, the col must be
    !% updated with the corresponding elemR columns in util_allocate_action()
    !%-------------------------------------------------------------------------
    enum, bind(c)
        enumerator :: ar_dummy = 1         !% NOT SURE IF WE WILL NEED THIS STRUCTURE
        enumerator :: ar_lastplusone
    end enum
    integer, target :: Ncol_ActionPointR = ar_lastplusone -1


    ! !%-------------------------------------------------------------------------
    ! !% Define the column indexes for conmonYN(:,:) array that stores
    ! !% control and monitoring data that might be on other images
    ! !%-------------------------------------------------------------------------
    ! enum, bind(c)
    !     enumerator :: mpYN_lastplusone !% must be last enum item
    ! end enum
    ! integer, target :: Ncol_MonitoringPointYN = mpYN_lastplusone - 1

!%
!%==========================================================================
!% INTER-IMAGE BOUNDARY/GHOST ELEMENTS
!%==========================================================================
!%     
    !%-------------------------------------------------------------------------
    !% Define the column indexes for elemB%I/elemGI(:,:) arrays
    !% These arrays are used to store/transfer inter image data
    !%-------------------------------------------------------------------------
    enum, bind(c)
         enumerator :: ebgi_idx = 1                   !% row index of elemB%I/elemGI array 
         enumerator :: ebgi_elem_Lidx                 !% local element index (static)
         enumerator :: ebgi_elem_Gidx                 !% global element index  (static)
         enumerator :: ebgi_Mface_uL                  !% map to upstream face local index  (static)
         enumerator :: ebgi_Mface_dL                  !% map to downstream face local index  (static)
         enumerator :: ebgi_lastplusone !% must be last enum item
    end enum
    integer, target :: Ncol_elemBGI = ebgi_lastplusone-1

    !%-------------------------------------------------------------------------
    !% Define the column indexes for elemB%R/elemGR(:,:) arrays
    !% These arrays are used to store/transfer inter image data
    !%-------------------------------------------------------------------------
    enum, bind(c)
        enumerator ::  ebgr_Area = 1                  !% cross-sectional flow area (latest) boundary/ghost element 
        enumerator ::  ebgr_Topwidth                  !% topwidth of flow at free surfac boundary/ghost element
        enumerator ::  ebgr_HydDepth                  !% hydraulic depth of flow boundary/ghost element
        enumerator ::  ebgr_Head                      !% piezometric head (latest) -- water surface elevation in open channel boundary/ghost element
        enumerator ::  ebgr_Flowrate                  !% flowrate (latest) boundary/ghost element
        enumerator ::  ebgr_Preissmann_Number         !% preissmann number boundary/ghost element
        enumerator ::  ebgr_Volume                    !% volume at boundary/ghost element
        enumerator ::  ebgr_InterpWeight_dG           !% interpolation Weight, downstream, for geometry boundary/ghost element
        enumerator ::  ebgr_InterpWeight_uG           !% interpolation Weight, upstream, for geometry boundary/ghost element 
        enumerator ::  ebgr_InterpWeight_dH           !% interpolation Weight, downstream for head boundary/ghost element
        enumerator ::  ebgr_InterpWeight_uH           !% interpolation Weight, upstream for head boundary/ghost element 
        enumerator ::  ebgr_InterpWeight_dQ           !% interpolation Weight, downstream, for flowrate boundary/ghost element
        enumerator ::  ebgr_InterpWeight_uQ           !% interpolation Weight, upstream, for flowrate boundary/ghost element
        enumerator ::  ebgr_InterpWeight_dP           !% interpolation Weight, downstream, for preissman number boundary/ghost element
        enumerator ::  ebgr_InterpWeight_uP           !% interpolation Weight, upstream, for preissman number boundary/ghost element
        enumerator ::  ebgr_lastplusone               !% must be last enum item boundary/ghost element
    end enum
    !% note, this must be changed to whatever the last enum element is!
    integer, target :: Ncol_elemBGR =  ebgr_lastplusone-1


!%
!%==========================================================================
!% FACES
!%==========================================================================
!%  
    !%-------------------------------------------------------------------------
    !% Define the column indexes for faceI(:,:) arrays
    !% These are the full arrays of face integer data
    !%-------------------------------------------------------------------------

    enum, bind(c)
        enumerator ::  fi_Lidx = 1                  !% local array index (row)
        enumerator ::  fi_Gidx                      !% global (unique) index
        enumerator ::  fi_BCtype                    !% KEY type of BC on face
        enumerator ::  fi_jump_type                 !% KEY Type of hydraulic jump
        enumerator ::  fi_Melem_uL                  !% map to element upstream (local index)
        enumerator ::  fi_Melem_dL                  !% map to element downstream (local index)
        enumerator ::  fi_GhostElem_uL              !% map to upstream ghost element
        enumerator ::  fi_GhostElem_dL              !% map to downstream ghost element
        enumerator ::  fi_BoundaryElem_uL           !% map to upstream boundary/ghost element in the boundary/ghost array
        enumerator ::  fi_BoundaryElem_dL           !% map to dwonstream boundary/ghost element in the boundary/ghost array
        enumerator ::  fi_Connected_image           !% image number a shared face connected to
        enumerator ::  fi_node_idx_BIPquick         !% if the face is originated from a node, then the BQ idx
        enumerator ::  fi_link_idx_BIPquick         !% face connected to a BQ link element 
        enumerator ::  fi_node_idx_SWMM             !% if the face is originated from a node, then the SWMM idx
        enumerator ::  fi_link_idx_SWMM             !% face connected to a SWMM link element 
        !% HACK: THESE MIGHT NEED TO BE RESTORED
        ! enumerator ::  fi_Melem_uG                 !% map to element upstream (global index)
        ! enumerator ::  fi_Melem_dG                 !% map to element upstream (global index)
        ! enumerator ::  fi_eHeqType_u               !% type of H solution on element upstream
        ! enumerator ::  fi_eHeqType_d               !% type of H solution on element downstream
        ! enumerator ::  fi_eQeqType_u               !% type of Q solution on element upstream
        ! enumerator ::  fi_eQeqType_d               !% type of Q solution on element downstream
        enumerator :: fi_lastplusone !% must be last enum item
    end enum
    !% note, this must be changed to whatever the last enum element is!
    integer, target :: Ncol_faceI =  fi_lastplusone-1

    !%-------------------------------------------------------------------------
    !% Define the column indexes for faceR(:,:) arrays
    !% These are the full arrays of face mapping data
    !%-------------------------------------------------------------------------
    enum, bind(c)
        enumerator :: fr_Area_d = 1             !% cross-sectional area on downstream side of face
        enumerator :: fr_Area_u                 !% cross-sectional area on upstream side of face
        enumerator :: fr_Flowrate               !% flowrate through face (latest)
        enumerator :: fr_Flowrate_N0            !% flowrate through face (time N)    enumerator :: fr_Head_d  !% Piezometric head on downstream side of face
        enumerator :: fr_Flowrate_Conservative  !% the effective flow rate over the time step N to N+1
        !enumerator :: fr_Flowrate_Max           !% maximum flowrate based on upstream element
        enumerator :: fr_Head_u                 !% piezometric head on upstream side of face
        enumerator :: fr_Head_d                 !% piezometric head on downstream side of face
        enumerator :: fr_Zbottom                !% zbottom of faces
        enumerator :: fr_HydDepth_d             !% hydraulic Depth on downstream side of face
        enumerator :: fr_HydDepth_u             !% hydraulic Depth on upstream side of face
        enumerator :: fr_Topwidth_d             !% topwidth on downstream side of face
        enumerator :: fr_Topwidth_u             !% topwidth on upstream side of face
        enumerator :: fr_Velocity_d             !% velocity on downstream side of face
        enumerator :: fr_Velocity_u             !% velocity on upstream side of face
        enumerator :: fr_Preissmann_Number      !% preissmann number at face

        !% HACK: THE FOLLOWING MAY NEED TO BE RESTORED
        ! enumerator :: fr_Zbottom_u             !% Bottom elevation on upstream side of face
        ! enumerator :: fr_Zbottom_d             !% Bottom elevation on downstream side of face
        ! enumerator :: fr_X                     !% Linear X location in system
        enumerator :: fr_lastplusone !% must be last enum item
    end enum
    !% note, this must be changed to whatever the last enum element is!
    integer, target :: Ncol_faceR =  fr_lastplusone-1

    !%-------------------------------------------------------------------------
    !% Define the column indexes for faceYN(:,:) arrays
    !% These are the full arrays of face logical data
    !%-------------------------------------------------------------------------
    enum, bind(c)
        enumerator :: fYN_isAC_adjacent = 1
        enumerator :: fYN_isInteriorFace
        enumerator :: fYN_isSharedFace
        enumerator :: fYN_isUpGhost
        enumerator :: fYN_isDnGhost
        enumerator :: fYN_isnull
        enumerator :: fYN_isSlot
        enumerator :: fYN_isDownstreamJbFace
        enumerator :: fYN_isFaceOut
        !% HACK: The following might not be needed
        enumerator :: fYN_isDiag_adjacent
        ! enumerator :: fYN_isETM_adjacent
        ! enumerator :: fYN_isBCface
        enumerator :: fYN_lastplusone !% must be last enum item
    end enum
    integer, target :: Ncol_faceYN =  fYN_lastplusone-1

!%
!%==========================================================================
!% PACKED FACES
!%==========================================================================
!%  
    !%-------------------------------------------------------------------------
    !% Define the column indexes for faceP(:,:) and facePS(:,:) arrays
    !% These are for the packed array of face data
    !%-------------------------------------------------------------------------
    enum, bind(c)
        enumerator :: fp_all = 1                !% all faces execpt boundary, null, and shared faces
        enumerator :: fp_AC                     !% face with adjacent AC element
        enumerator :: fp_Diag                   !% face with adjacent diagnostic element
        enumerator :: fp_JumpDn                 !% face with hydraulic jump from nominal downstream to upstream
        enumerator :: fp_JumpUp                 !% face with hydraulic jump from nominal upstream to downstream
        enumerator :: fp_BCup
        enumerator :: fp_BCdn
        enumerator :: fp_J1                     !% faces that are dead-ends of link without inflow BC
        enumerator :: fp_J1_BCup                !% faces that are either J1 or BCup
        enumerator :: fp_Output_Faces           !% faces that are selected for output
        enumerator :: fp_lastplusone !% must be last enum item
    end enum
    integer, target :: Ncol_faceP =  fp_lastplusone-1

!%
!%==========================================================================
!% PROFILER
!%==========================================================================
!% 
    !% row indexes for profiler data
    enum, bind(c)
        enumerator :: pfr_thisstart = 1
        enumerator :: pfr_thisend
        enumerator :: pfr_cumulative
        enumerator :: pfr_lastplusone !% must be last enum item
    end enum
    integer, target :: Nrow_pf = pfr_lastplusone-1

    !% column indexes for profiler_data. Each is the name of a procedure preceded by pfc_
    enum, bind(c)
        enumerator :: pfc_initialize_all = 1
        enumerator :: pfc_init_partitioning
        enumerator :: pfc_init_BIPquick
        enumerator :: pfc_init_network_define_toplevel
        enumerator :: pfc_init_bc
        enumerator :: pfc_init_IC_setup
        enumerator :: pfc_init_IC_from_linkdata
        enumerator :: pfc_init_IC_get_depth_from_linkdata
        enumerator :: pfc_init_IC_get_flow_roughness_from_linkdata
        enumerator :: pfc_init_IC_get_elemtype_from_linkdata
        enumerator :: pfc_init_IC_get_geometry_from_linkdata
        enumerator :: pfc_init_IC_get_channel_geometry
        enumerator :: pfc_init_IC_get_conduit_geometry
        enumerator :: pfc_init_IC_get_weir_geometry
        enumerator :: pfc_init_IC_get_orifice_geometry
        enumerator :: pfc_init_IC_get_channel_conduit_velocity
        enumerator :: pfc_init_IC_from_nodedata
        enumerator :: pfc_init_IC_get_junction_data
        enumerator :: pfc_geo_assign_JB
        enumerator :: pfc_update_auxiliary_variables
        enumerator :: pfc_init_IC_set_SmallVolumes
        enumerator :: pfc_init_IC_diagnostic_interpolation_weights
        enumerator :: pfc_face_interpolation
        enumerator :: pfc_diagnostic_toplevel
        enumerator :: pfc_lastplusone  !% must be last enum item
    end enum
    integer, target :: Ncol_pf = pfc_lastplusone-1

!%
!%==========================================================================
!% OUTPUT ARRAYS
!%==========================================================================
!%  
    !% data types (columns) in the OutElemFixedI
    enum, bind(c)
        enumerator :: oefi_elem_Gidx = 1
        enumerator :: oefi_link_Gidx_SWMM
        enumerator :: oefi_node_Gidx_SWMM
        enumerator :: oefi_lastplusone !% must be the last enum item
    end enum
    integer, target :: Ncol_oefi = oefi_lastplusone-1

    !% data types (columns) in the OutFaceFixedI
    enum, bind(c)
        enumerator :: offi_face_Gidx = 1
        enumerator :: offi_node_Gidx_SWMM
        enumerator :: offi_lastplusone !% must be the last enum item
    end enum
    integer, target :: Ncol_offi = offi_lastplusone-1

!%
!%==========================================================================
!% SUBCATCHMENTS
!%==========================================================================
!%  
    !%-------------------------------------------------------------------------
    !% Define the column indexes for subcatchR(:,:) arrays
    !% These are arrays with setting%SWMMinput%N_subcatch rows.
    !%-------------------------------------------------------------------------
    enum, bind(c)
        enumerator :: sr_RunoffRate_baseline=1    !% hydrology step runoff rate from EPASWMM
        enumerator :: sr_lastplusone            !% must be the last enum item
    end enum
    integer, target :: Ncol_subcatchR = sr_lastplusone-1

    !%-------------------------------------------------------------------------
    !% Define the column indexes for subcatchI(:,:) arrays
    !% These are arrays with setting%SWMMinput%N_subcatch rows.
    !%-------------------------------------------------------------------------
    enum, bind(c)
        enumerator :: si_runoff_nodeIdx = 1   !% node index for runoff
        enumerator :: si_runoff_elemIdx       !% runoff element for this subcatchment  
        enumerator :: si_runoff_P_image       !% coarray image that holds element for runoff
        enumerator :: si_lastplusone          !% must be the last enum item
    end enum
    integer, target :: Ncol_subcatchI = si_lastplusone-1

    !%-------------------------------------------------------------------------
    !% Define the column indexes for subcatchYN(:,:) arrays
    !% These are arrays with setting%SWMMinput%N_subcatch rows.
    !%-------------------------------------------------------------------------
    enum, bind(c)
        enumerator :: sYN_hasRunoff            !% TRUE if subcatchment has runoff to an element
        enumerator :: sYN_lastplusone          !% must be the last enum item
    end enum
    integer, target :: Ncol_subcatchYN = sYN_lastplusone-1

!%
!%==========================================================================
!% CURVE DATA
!%==========================================================================
!%  
    !% data types (columns) in the table
    !% define column indexes for storage curve types
    enum, bind(c)
        enumerator :: curve_storage_depth = 1
        enumerator :: curve_storage_area
        enumerator :: curve_storage_volume
        enumerator :: curve_storage_lastplusone !% must be the last enum item
    end enum
    integer, parameter :: Ncol_storage_curve = curve_storage_lastplusone-1

    !% define column indexes for pump curve types
    enum, bind(c)
        enumerator :: curve_pump_Xvar = 1    !% this can be volume, head or depth used for interpolation
        enumerator :: curve_pump_flowrate
        enumerator :: curve_pump_lastplusone !% must be the last enum item
    end enum

    integer, parameter :: Ncol_pump_curve = curve_pump_lastplusone-1
    
    !% define column indexes for outlet rating curve types
    enum, bind(c)
        enumerator :: curve_outlet_depth = 1
        enumerator :: curve_outlet_flowrate
        enumerator :: curve_outlet_lastplusone !% must be the last enum item
    end enum

    integer, parameter :: Ncol_outlet_curve = curve_outlet_lastplusone-1

    !% determine the largest number of columns for table data structure
    integer, target :: Ncol_curve = max(&
                            Ncol_storage_curve, &
                            Ncol_pump_curve, &
                            Ncol_outlet_curve)

!%
!%==========================================================================
!% TRANSECT ARRAYS
!%==========================================================================
!%  
    !% transect integer array indexes
    enum, bind(c)
        enumerator :: ti_idx = 1
        enumerator :: ti_lastplusone 
    end enum    

    integer, parameter :: Ncol_transectI = ti_lastplusone-1

    !% transect real array indexes
    enum, bind(c)
        enumerator :: tr_depthFull = 1     ! depth when full (yFull in EPA-SWMM)
        enumerator :: tr_areaFull          ! area when full (aFull in EPA_SWMM)
        enumerator :: tr_hydRadiusFull     ! hydradius when full (hFull in EPA-SWMM)
        enumerator :: tr_widthMax          ! max width (wMax in EPA-SWMM)
        enumerator :: tr_depthAtBreadthMax ! depth at max width (ywMax in EPA-SWMM)
        enumerator :: tr_sectionFactor     ! section factor at max flow (sMax in EPA-SWMM)
        enumerator :: tr_areaAtMaxFlow     ! area at max flow (aMax in EPA-SWMM)
        enumerator :: tr_lengthFactor      ! floodplain / channel length (lengthFactor in EPA-SWMM)
        enumerator :: tr_ManningsN         ! Mannings n (roughness in EPA-SWMM)
        enumerator :: tr_widthFull         ! not in EPA-SWMM
        enumerator :: tr_areaBelowBreadthMax ! not in EPA-SWMM
        enumerator :: tr_lastplusone
    end enum

    integer, parameter :: Ncol_transectR = tr_lastplusone-1

    !% transect table real array indexes
    enum, bind(c)
        enumerator :: tt_depth = 1    ! depth derived from uniform distribution in EPA-SWMM
        enumerator :: tt_area         ! stores EPA-SWMM Transect.areaTbl
        enumerator :: tt_hydradius    ! stores EPA-SWMM Transect.hradTbl
        enumerator :: tt_width        ! stores EPA-SWMM Transect.widthTbl
        enumerator :: tt_lastplusone
    end enum
    
    integer, parameter :: Ncol_transectTable = tt_lastplusone-1

    !% uniformTableI column indexes
    enum, bind(c)
        enumerator :: uti_idx = 1           ! counter of uniformTableI
        enumerator :: uti_BChead_idx        ! index in the BChead array where uti is associated with a BC
        enumerator :: uti_elem_idx          ! element index
        enumerator :: uti_lastplusone
    end enum

    integer, parameter :: Ncol_uniformTableI = uti_lastplusone - 1

    !% uniformTableR column indexes
    enum, bind(c)
        enumerator :: utr_SFmax =1             !% maximum section factor, i.e max (A R_h^(2/3)
        enumerator :: utr_QcritMax             !% maximum flowrate for critical depth, i.e., max(A sqrt(gD))
        enumerator :: utr_DepthMax             !% max depth at cross-section
        enumerator :: utr_AreaMax              !% max area at cross-sectoin
        enumerator :: utr_lastplusone
    end enum

    integer, parameter :: Ncol_uniformTableR = utr_lastplusone - 1

    !% uniformTablDataR integer array indexes
    enum, bind(c)
        enumerator :: utd_SF_uniform = 1            ! uniform distribution of section factor
        enumerator :: utd_SF_depth_nonuniform       ! depth column corresponding to section factor value
        enumerator :: utd_SF_area_nonuniform        ! area column corresponding to section factor value  
        enumerator :: utd_Qcrit_uniform             ! uniform distribution of critical flow
        enumerator :: utd_Qcrit_depth_nonuniform    ! depth column corresponding to Qcritical value
        enumerator :: utd_Qcrit_area_nonuniform     ! area column corresponding to Qcritical value
        enumerator :: utd_lastplusone
    end enum
  
    integer, parameter :: Ncol_uniformTableDataR = utd_lastplusone - 1
!%
!%==========================================================================
!% END OF MODULE
!%==========================================================================
!%
end module define_indexes<|MERGE_RESOLUTION|>--- conflicted
+++ resolved
@@ -66,11 +66,8 @@
         enumerator :: lr_AdjustedLength ! length adjustment if multi-link junction is present
         enumerator :: lr_InletOffset    ! Every links should have a inlet and oulet offset
         enumerator :: lr_OutletOffset   ! to make it consistent with SWMM.
-<<<<<<< HEAD
-=======
         enumerator :: lr_FullArea
         enumerator :: lr_FullHydRadius
->>>>>>> ee8e17c7
         enumerator :: lr_BottomDepth 
         enumerator :: lr_BottomRadius  
         enumerator :: lr_BreadthScale
@@ -549,7 +546,7 @@
         enumerator :: epg_CC_rectangular_nonsurcharged = 1          !% CC rectangular channels that are not surcharged
         enumerator :: epg_CC_rectangular_closed_nonsurcharged       !% CC rectangular conduits that are not surcharged
         enumerator :: epg_CC_rectangular_triangular_nonsurcharged   !% CC rectangular_triangular that are not surcharged
-        enumerator :: epg_CC_rectangular_round_nonsurcharged
+        enumerator :: epg_CC_rectangular_round_nonsurcharged        !% CC tectangular round that are not surcharged
         enumerator :: epg_CC_trapezoidal_nonsurcharged              !% CC trapezoidal channels that are not surcharged
         enumerator :: epg_CC_triangular_nonsurcharged               !% CC triangular channels that are not surcharged
         enumerator :: epg_CC_irregular_nonsurcharged                !% CC irregular channels that are not surcharged
@@ -859,11 +856,13 @@
 
     !% Define the column indexes for elemGSR(:,:) for Rectangular round channel
     enum, bind(c)
-         enumerator ::  esgr_Rectangular_Round_TopBreadth = 1    !% breadth for parabolic geometry
-         enumerator ::  esgr_Rectangular_Round_BottomRadius     !% radius of bottom circular section
-         enumerator ::  esgr_Rectangular_Round_BottomDepth     !% depth of the circular section
-         enumerator ::  esgr_Rectangular_Round_BottomArea      !% area of the circular section
-         enumerator ::  esgr_Rectangular_Round_lastplusone !% must be last enum item
+         enumerator ::  esgr_Rectangular_Round_BreadthMax = 1    !% breadth for parabolic geometry
+         enumerator ::  esgr_Rectangular_Round_YatMaxBreadth     !% depth at maximum breadth
+         enumerator ::  esgr_Rectangular_Round_Ybot              !% depth of bottom circular section
+         enumerator ::  esgr_Rectangular_Round_Rbot              !% radius of the circular section
+         enumerator ::  esgr_Rectangular_Round_Abot              !% area of the circular section
+         enumerator ::  esgr_Rectangular_Round_ThetaBot          !% angle of the circular section
+         enumerator ::  esgr_Rectangular_Round_lastplusone       !% must be last enum item
     end enum
     !% note, this must be changed to whatever the last enum element is!
     integer, parameter :: Ncol_elemSGR_Rectangular_Round =  esgr_Parabolic_lastplusone-1
