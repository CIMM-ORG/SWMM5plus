! module define_indexes
!
! The following is based on the ontology outlined in Google Sheet
! https://docs.google.com/spreadsheets/d/126yXPLGS9F-jz6I9kuMcW_up87TurdYftQiwQTvJWSU/edit#gid=0
! This sets up all the columns that are in the elem* and face* arrays.
! Each array is associated with an integer value Ncol_xxxx,
! e.g., Ncol_elemI that provides the number of columns in the array.
! Keep in mind that we cannot use pointer at parameters and enumerated
! types (in Fortran, a pointer must be a variable). Thus, it will be
! useful to also define a set of integer vectors that simply store
! the number of columns of each array.
!
! Ben R. Hodges
! 20200411
!

module define_indexes

    use define_globals
    !use iso_c_binding

    implicit none
!%
!%==========================================================================
!% LINKS
!%==========================================================================
!%
    !%-------------------------------------------------------------------------
    !% Define the column indexes for link%I(:,:) arrays
    !% These are the for the full arrays of integer data
    !%-------------------------------------------------------------------------
    enum, bind(c)
        enumerator :: li_idx = 1
        enumerator :: li_link_type           ! type of links (i.e. conduit, orifice, weir, etc.)   
        enumerator :: li_link_sub_type       ! link subtype (i.e. vnotch weir, side orifice, etc.)
        enumerator :: li_link_direction      ! link direction
        enumerator :: li_geometry
        enumerator :: li_roughness_type
        enumerator :: li_N_element           ! Number of elements in this link
        enumerator :: li_Mnode_u             ! map to upstream node connecting to link
        enumerator :: li_Mnode_d             ! map to downstram node connecting to link
        enumerator :: li_assigned            ! given 1 when link is assigned
        enumerator :: li_InitialDepthType    ! UniformDepth, LinearlyVaryingDepth, ExponentialDepth, FixedHead
        enumerator :: li_length_adjusted     ! 1 = length was not adjusted, 2 = one side was adjusted, 3 = both side was adjusted
        enumerator :: li_P_image             ! image number assigned from BIPquick
        enumerator :: li_parent_link         ! A map to the corresponding SWMM link after a BIPquick link-split
        !enumerator :: li_num_phantom_links   ! Number of phantom links associated 
        enumerator :: li_weir_EndContrations
        enumerator :: li_curve_id            ! curve id if the link is associated with any curve
        enumerator :: li_first_elem_idx
        enumerator :: li_last_elem_idx
        enumerator :: li_transect_idx         ! transect index if the link is associated with an irregular geometry transect
        enumerator :: li_lastplusone !% must be last enum item
    end enum
    integer, target :: Ncol_linkI = li_lastplusone-1

       !%-------------------------------------------------------------------------
    !% Define the column indexes for link%R(:,:) arrays
    !% These are the for the full arrays of real data
    !%-------------------------------------------------------------------------
    enum, bind(c)
        enumerator :: lr_Length = 1
        enumerator :: lr_AdjustedLength ! length adjustment if multi-link junction is present
        enumerator :: lr_InletOffset    ! Every links should have a inlet and oulet offset
        enumerator :: lr_OutletOffset   ! to make it consistent with SWMM.
        enumerator :: lr_BreadthScale
        enumerator :: lr_TopWidth
        enumerator :: lr_ElementLength
        enumerator :: lr_Slope
        enumerator :: lr_LeftSlope
        enumerator :: lr_RightSlope
        enumerator :: lr_Roughness
        enumerator :: lr_InitialFlowrate
        !enumerator :: lr_InitialDepth
        enumerator :: lr_InitialUpstreamDepth
        enumerator :: lr_InitialDnstreamDepth
        enumerator :: lr_ParabolaValue
        enumerator :: lr_SideSlope             ! for weirs only
        enumerator :: lr_DischargeCoeff1       ! discharge coefficient for triangular weir part or orifice element
        enumerator :: lr_DischargeCoeff2       ! discharge coefficient for rectangular weir part
        enumerator :: lr_initSetting           ! initial pump speed setting 
        enumerator :: lr_yOn                   ! startup depth for pumps   
        enumerator :: lr_yOff                  ! shutoff depth for pumps   
        enumerator :: lr_FullDepth             ! vertical opening of pipe, weir, orifice
        enumerator :: lr_Setting               !% the 0 to 1 open/close setting of EPA-SWMM
        enumerator :: lr_TargetSetting         !% target setting of a control action
        enumerator :: lr_TimeLastSet           !% the time (in seconds) the link setting was last changed
        !enumerator :: lr_Flowrate
        !enumerator :: lr_Depth
        !enumerator :: lr_DepthUp
        !enumerator :: lr_DepthDn
        !enumerator :: lr_Volume
        !enumerator :: lr_Velocity
        !enumerator :: lr_Capacity
        enumerator :: lr_ZbottomUp             ! Z bottom of upstream node
        enumerator :: lr_ZbottomDn             ! Z bottom of downstream node
        enumerator :: lr_lastplusone !% must be last enum item
    end enum
    !% note, this must be changed to whatever the last enum element is
    integer, target :: Ncol_linkR = lr_lastplusone-1

    !%-------------------------------------------------------------------------
    !% Define the column indexes for link%YN(:,:) arrays
    !% These are the for the full arrays of logical
    !%-------------------------------------------------------------------------
    enum, bind(c)
        enumerator :: lYN_CanSurcharge = 1
        enumerator :: lYN_isOutput
        enumerator :: lYN_isPhantomLink
        enumerator :: lYN_temp1
        enumerator :: lYN_lastplusone !% must be last enum item
    end enum
    integer, target :: Ncol_linkYN  = lYN_lastplusone-1

!%
!%==========================================================================
!% NODES
!%==========================================================================
!%    
    !%-------------------------------------------------------------------------
    !% Define the column indexes for node%I(:,:) arrays
    !% These are the for the full arrays of integer data
    !%-------------------------------------------------------------------------
    enum, bind(c)
        enumerator :: ni_idx = 1
        enumerator :: ni_node_type
        enumerator :: ni_N_link_u      ! number of upstream links at this node
        enumerator :: ni_N_link_d      ! number of downstram links at this node
        enumerator :: ni_curve_ID      ! ID for nodal storage surface area curve
        enumerator :: ni_assigned      ! given 1 when node has been assigned to face/elem,
        enumerator :: ni_P_image       ! image number assigned from BIPquick
        enumerator :: ni_P_is_boundary ! 0=this node has nothing to do with image communication; >0=this node is a partition boundary
        ! if node is BCup or BCdn, ni_elemface_idx is the index of its associated BC face
        ! if node is nJm or nJ2, ni_elemface_idx is the index of the associated element
        enumerator :: ni_elemface_idx
        enumerator :: ni_face_idx      !% for nJ2, this is the face associated with the node
        enumerator :: ni_pattern_resolution ! minimum resolution of patterns associated with node BC
        enumerator :: ni_lastplusone !% must be last enum item
    end enum
    integer, parameter :: ni_idx_base1 = ni_lastplusone-1

    !% column indexes for multi-branch nodes
    integer, parameter :: ni_Mlink_u1   = ni_idx_base1+1 ! map to link of upstream branch 1
    integer, parameter :: ni_Mlink_u2   = ni_idx_base1+2 ! map to link up dowstream branch 1
    integer, parameter :: ni_Mlink_u3   = ni_idx_base1+3
    integer, parameter :: ni_Mlink_u4   = ni_idx_base1+4               !% ADDBRANCH
    integer, parameter :: ni_Mlink_u5   = ni_idx_base1+5               !% ADDBRANCH

    integer, parameter :: ni_idx_base2  = ni_idx_base1 + max_branch_per_node/2

    integer, parameter :: ni_Mlink_d1   = ni_idx_base2+1
    integer, parameter :: ni_Mlink_d2   = ni_idx_base2+2
    integer, parameter :: ni_Mlink_d3   = ni_idx_base2+3
    integer, parameter :: ni_Mlink_d4   = ni_idx_base2+4               !% ADDBRANCH
    integer, parameter :: ni_Mlink_d5   = ni_idx_base2+5               !% ADDBRANCH

    !% start of the multi-branch connections, needed in partitioning
    integer, parameter :: ni_MlinkStart = ni_Mlink_u1

    !% end of the multi-branch connections -- update for change in # of branches
    !integer, parameter :: ni_MlinkEnd   = ni_Mlink_d3                 !% ADDBRANCH
    !integer, parameter :: ni_MlinkEnd   = ni_Mlink_d4                  !% ADDBRANCH
    integer, parameter :: ni_MlinkEnd   = ni_Mlink_d5                  !% ADDBRANCH

    !% storage for link index for upstream and downstream links
    integer, dimension(max_branch_per_node/2) :: ni_MlinkUp = nullvalueI
    integer, dimension(max_branch_per_node/2) :: ni_MlinkDn = nullvalueI

    integer, target :: Ncol_nodeI = ni_idx_base2 + max_branch_per_node/2

    !%-------------------------------------------------------------------------
    !% Define the column indexes for node%R(:,:) arrays
    !% These are the for the full arrays of real data
    !%-------------------------------------------------------------------------
    enum, bind(c)
        enumerator :: nr_Zbottom = 1
        enumerator :: nr_InitialDepth
        enumerator :: nr_FullDepth
        enumerator :: nr_StorageConstant
        enumerator :: nr_StorageCoeff
        enumerator :: nr_StorageExponent
        enumerator :: nr_PondedArea
        enumerator :: nr_SurchargeDepth
        enumerator :: nr_MaxInflow
        enumerator :: nr_Eta
        enumerator :: nr_Depth
        enumerator :: nr_head
        enumerator :: nr_Volume
        enumerator :: nr_Flooding
        enumerator :: nr_JunctionBranch_Kfactor
        enumerator :: nr_lastplusone !% must be last enum item
    end enum
    integer, parameter :: nr_idx_base1 = nr_lastplusone-1

    integer, target :: Ncol_nodeR = nr_idx_base1

    !%-------------------------------------------------------------------------
    !% Define the column indexes for node%YN(:,:) arrays
    !% These are the for the full arrays of logical
    !%-------------------------------------------------------------------------
    enum, bind(c)
        enumerator :: nYN_has_inflow = 1
        enumerator :: nYN_has_extInflow
        enumerator :: nYN_has_dwfInflow
        enumerator :: nYN_has_storage
        enumerator :: nYN_isOutput
        enumerator :: nYN_is_phantom_node
        enumerator :: nYN_hasFlapGate
        enumerator :: nYN_lastplusone !% must be last enum item
    end enum
    integer, target :: Ncol_nodeYN  = nYN_lastplusone-1

!%
!%==========================================================================
!% BOUNDARY CONDITIONS
!%==========================================================================
!%  
    !% Column indexes for BC%xR(:,:) where x is head or flow
    enum, bind(c)
<<<<<<< HEAD
        enumerator :: lr_Length = 1
        enumerator :: lr_AdjustedLength ! lenght adjustment if multi-link junction is present
        enumerator :: lr_InletOffset    ! Every links should have a inlet and oulet offset
        enumerator :: lr_OutletOffset   ! to make it consistent with SWMM.
        enumerator :: lr_BreadthScale
        enumerator :: lr_TopWidth
        enumerator :: lr_ElementLength
        enumerator :: lr_Slope
        enumerator :: lr_LeftSlope
        enumerator :: lr_RightSlope
        enumerator :: lr_Roughness
        enumerator :: lr_InitialFlowrate
        enumerator :: lr_InitialDepth
        enumerator :: lr_InitialUpstreamDepth
        enumerator :: lr_InitialDnstreamDepth
        enumerator :: lr_ParabolaValue
        enumerator :: lr_SideSlope             ! for weirs only
        enumerator :: lr_DischargeCoeff1       ! discharge coefficient for triangular weir part or orifice element
        enumerator :: lr_DischargeCoeff2       ! discharge coefficient for rectangular weir part
        enumerator :: lr_initSetting           ! initial link setting
        enumerator :: lr_yOn                   ! startup depth for pumps
        enumerator :: lr_yOff                  ! shutoff depth for pumps    
        enumerator :: lr_FullDepth             ! vertical opening of pipe, weir, orifice
        enumerator :: lr_BottomDepth
        enumerator :: lr_BottomArea
        enumerator :: lr_Flowrate
        enumerator :: lr_Depth
        enumerator :: lr_DepthUp
        enumerator :: lr_DepthDn
        enumerator :: lr_Volume
        enumerator :: lr_Velocity
        enumerator :: lr_Capacity
        enumerator :: lr_ZbottomUp
        enumerator :: lr_ZbottomDn
        enumerator :: lr_lastplusone !% must be last enum item
=======
        enumerator :: br_value = 1    !% interpolated value for BC at this time step
        enumerator :: br_timeInterval !% time interval for latest forcing data
        enumerator :: br_Temp01       !% temporary array
        enumerator :: br_lastplusone  !% must be last enum item
>>>>>>> 26795f59
    end enum

    !% Column indexes for BC%xI(:,:) where x is head or flow
    enum, bind(c)
        enumerator :: bi_idx = 1
        enumerator :: bi_node_idx
        enumerator :: bi_face_idx    ! Index of face nBCup/dn nodes
        enumerator :: bi_elem_idx    ! Index of element associated with either nJ2 or nJm node with lateral inflow
        enumerator :: bi_category
        enumerator :: bi_subcategory
        enumerator :: bi_fetch       ! 1 if BC%xR_timeseries needs to be fetched, 0 otherwise
        enumerator :: bi_TS_upper_idx  !% index of the current level in the timeseries storage
        enumerator :: bi_lastplusone !% must be last enum item
    end enum

    !% Column indexes for BC%xYN(:,:)
    enum, bind(c)
        enumerator :: bYN_read_input_file = 1
        enumerator :: bYN_hasFlapGate
        enumerator :: bYN_lastplusone !% must be last enum item
    end enum

    !% Column indexes (3rd index) for BC%xTimeseries(:,:,:) where X is flow or head
    enum, bind(c)
        enumerator :: brts_time = 1
        enumerator :: brts_value
        enumerator :: brts_lastplusone !% must be last enum item
    end enum


    !% HACK - we will probably want to create a different set of indexes for BC%flowI and BC%headI tables
    !% For instance, BC%flowI tables will probably need addititonal information to distribute flowrates
    !% over link elements.
    integer, parameter :: N_flowI = bi_lastplusone-1
    integer, parameter :: N_headI = bi_lastplusone-1
    integer, parameter :: N_flowYN = bYN_lastplusone-1
    integer, parameter :: N_headYN = bYN_lastplusone-1
    integer, parameter :: N_flowR  = br_lastplusone-1
    integer, parameter :: N_headR  = br_lastplusone-1
    integer, parameter :: N_flowR_TS = brts_lastplusone - 1
    integer, parameter :: N_headR_TS = brts_lastplusone - 1 

!%
!%==========================================================================
!% ELEMENTS
!%==========================================================================
!%  
    !%-------------------------------------------------------------------------
    !% Define the column indexes for elemI(:,:) array
    !% These are for the full array of all integers
    !%-------------------------------------------------------------------------
    enum, bind(c)
         enumerator :: ei_Lidx = 1                  !% local element index (static)
         enumerator :: ei_Gidx                      !% global element index  (static)
         enumerator :: ei_elementType               !% general element type  (static)
         enumerator :: ei_geometryType              !% cross-sectional geometry type  (static)
         enumerator :: ei_HeqType                   !% type of head equation (static)
         enumerator :: ei_link_Gidx_SWMM            !% link index from global SWMM network  (static)
         enumerator :: ei_link_Gidx_BIPquick        !% link index from global BIPquick network  (static)
         enumerator :: ei_link_pos                  !% position (elem from upstream = 1 to downstream = n) in link
         enumerator :: ei_Mface_uL                  !% map to upstream face local index  (static)
         enumerator :: ei_Mface_dL                  !% map to downstream face local index  (static)
         enumerator :: ei_node_Gidx_SWMM            !% node index from global SWMM network  (static)
         enumerator :: ei_node_Gidx_BIPquick        !% node index from global BIPquick network  (static)
         enumerator :: ei_QeqType                   !% type of flow equation (static)
         ! enumerator :: ei_specificType              !% specific element type (static) NOT USED AS OF 20220626
         !% brh20211210s
         !enumerator :: ei_Subcatch_TableIdx         !% index in subcatchment table for linking to subcatchments to this element 
         !enumerator :: ei_Nsubcatch                 !% number of subcatchments feeding an element
         !% brh20211210e         
         enumerator :: ei_Temp01                    !% temporary array
         enumerator :: ei_tmType                    !% time march type (dynamic)
         enumerator :: ei_BoundaryArray_idx         !% if a boundary cell, then position in the elemB array
         enumerator :: ei_link_transect_idx         !% index of the link transect in link array
         enumerator :: ei_transect_idx              !% index of transect in transect array
         enumerator :: ei_lastplusone !% must be last enum item
    end enum
    integer, target :: Ncol_elemI = ei_lastplusone-1

    !%-------------------------------------------------------------------------
    !% Define the column indexes for elemR(:,:) array
    !% These are for the full arrays of all reals
    !%-------------------------------------------------------------------------
    enum, bind(c)
        enumerator :: er_Area = 1                   !% cross-sectional flow area (latest)
        enumerator :: er_Area_N0                    !% cross-sectional flow area (time N)
        enumerator :: er_Area_N1                    !% cross-sectional flow area (time N-1)
        enumerator :: er_AreaBelowBreadthMax        !% area below the max breadth in a conduit (static)
        enumerator :: er_BottomArea
        enumerator :: er_BottomDepth
        enumerator :: er_BottomSlope                !% bottom slope of the element
        enumerator :: er_BreadthMax                 !% maximum breadth of conduit (static)
        enumerator :: er_Depth                      !% actual maximum depth of open-channel flow
        enumerator :: er_dHdA                       !% geometric change in elevation with area (used in AC only)
        enumerator :: er_ell                        !% the ell (lower case L) modified hydraulic depth
        enumerator :: er_ell_max                    !% ell of  full pipe
        enumerator :: er_Flowrate                   !% flowrate (latest)
        enumerator :: er_Flowrate_N0                !% flowrate (time N)
        enumerator :: er_Flowrate_N1                !% flowrate (time N-1)
        enumerator :: er_FlowrateLateral            !% lateral inflow BC
        enumerator :: er_FlowrateStore              !% temporary storage used for adjacent AC and ETM elements
        enumerator :: er_FroudeNumber               !% froude number of flow
        enumerator :: er_FullArea                   !% cross-sectional area of a full conduit (static)
        enumerator :: er_FullDepth                  !% maximum possible flow depth in full conduit (static)
        enumerator :: er_FullHydDepth               !% hydraulic (average) depth of full conduit (static)
        enumerator :: er_FullPerimeter              !% wetted perimeter of full conduit (static)
        enumerator :: er_FullVolume                 !% Volume of a full conduit (static)
        enumerator :: er_GammaC                     !% gamma continuity source term for AC solver
        enumerator :: er_GammaM                     !% gamma momentum source term for AC solver
        enumerator :: er_Head                       !% piezometric head (latest) -- water surface elevation in open channel
        enumerator :: er_Head_N0                    !% piezometric head (time N)
        !enumerator :: er_HeadAvg                    !% average of head on faces of an element.
        enumerator :: er_HeadLastAC                 !% piezometric head at start of last AC step
        enumerator :: er_HeadStore                  !% temporary storage used for adjacent AC and ETM elements
        enumerator :: er_HydDepth                   !% hydraulic depth of flow
        enumerator :: er_HydRadius                  !% hydraulic radius of flow
        enumerator :: er_InterpWeight_uG            !% interpolation Weight, upstream, for geometry
        enumerator :: er_InterpWeight_dG            !% interpolation Weight, downstream, for geometry
        enumerator :: er_InterpWeight_uH            !% interpolation Weight, upstream for head
        enumerator :: er_InterpWeight_dH            !% interpolation Weight, downstream for head
        enumerator :: er_InterpWeight_uQ            !% interpolation Weight, upstream, for flowrate
        enumerator :: er_InterpWeight_dQ            !% interpolation Weight, downstream, for flowrate
        enumerator :: er_InterpWeight_uP            !% interpolation Weight, upstream, for Preissmann number
        enumerator :: er_InterpWeight_dP            !% interpolation Weight, downstream, for Preissmann number
        enumerator :: er_Ksource                    !% k source term for AC solver
        enumerator :: er_Length                     !% length of element (static)
        enumerator :: er_ones                       !% vector of ones (useful with sign function)
        enumerator :: er_Perimeter                  !% Wetted perimeter of flow
        enumerator :: er_Preissmann_Celerity        !% celerity due to Preissmann Slot
        enumerator :: er_Preissmann_Number          !% Preissmann number
        enumerator :: er_Roughness                  !% baseline roughness value for friction model
        enumerator :: er_Setting                    !% percent open setting for a link element
        enumerator :: er_SlotWidth                  !% slot width
        enumerator :: er_SlotDepth                  !% slot depth
        enumerator :: er_SlotArea                   !% slot area
        enumerator :: er_SlotHydRadius              !% slot hydraulic radius 
        enumerator :: er_SlotVolume                 !% slot volume       
        enumerator :: er_SmallVolume                !% the value of a "small volume" for this element
        enumerator :: er_SmallVolume_CMvelocity     !% velocity by Chezy-Manning for a small volume
        enumerator :: er_SmallVolume_ManningsN      !% roughness used for computing Chezzy-Manning on small volume
        enumerator :: er_SmallVolumeRatio           !% blending ad hoc and solved velocity for small volume.
        enumerator :: er_SourceContinuity           !% source term for continuity equation
        enumerator :: er_SourceMomentum             !% source term for momentum equation
        enumerator :: er_TargetSetting              !% target percent open setting for a link element in the next time step
        enumerator :: er_Temp01                     !% temporary array (use and set to null in a single procedure)
        enumerator :: er_Temp02                     !% temporary array (use and set to null in a single procedure)
        enumerator :: er_Temp03                     !% temporary array (use and set to null in a single procedure)
        enumerator :: er_Temp04                     !% temporary array (use and set to null in a single procedure)
        enumerator :: er_TimeLastSet                !% last time the er_Setting was changed
        enumerator :: er_Topwidth                   !% topwidth of flow at free surface
        enumerator :: er_Velocity                   !% velocity (latest)
        enumerator :: er_Velocity_N0                !% velocity time N
        enumerator :: er_Velocity_N1                !% velocity time N-1
        enumerator :: er_VelocityLastAC             !% velocity at start of last AC step
        enumerator :: er_Volume                     !% volume (latest)
        enumerator :: er_Volume_N0                  !% volume (time N)
        enumerator :: er_Volume_N1                  !% volume (time N-1)
        enumerator :: er_VolumeLastAC               !% volume at start of last AC step
        enumerator :: er_VolumeOverFlow             !% volume lost for overflow in this time step.  20220124brh
        enumerator :: er_VolumeOverFlowTotal        !% total volume lost to overflow       20220124brh 
        enumerator :: er_VolumeStore                !% temporary storage used for adjacent AC and ETM elements
        enumerator :: er_WaveSpeed                  !% wave speed in element
        enumerator :: er_Zbottom                    !% bottom elevation of element (static)
        enumerator :: er_ZbreadthMax                !% elevation at maximum breadth
        enumerator :: er_Zcrown                     !% inside crown elevation of closed conduit (static)
        enumerator :: er_VolumeConservation         !% cumulative volume conservation
        enumerator :: er_lastplusone !% must be last enum item
    end enum
    integer, target :: Ncol_elemR = er_lastplusone-1

    !%-------------------------------------------------------------------------
    !% Define the column indexes for elemYN(:,:) arrays
    !% These are the for the full arrays of logical
    !%-------------------------------------------------------------------------

    enum, bind(c)
        enumerator :: eYN_canSurcharge = 1              !% TRUE for element that can surcharge, FALSE where it cannot (static)
        enumerator :: eYN_isSmallDepth                  !% TRUE is use small volume algorithm
        enumerator :: eYN_isSurcharged                  !% TRUE is a surcharged conduit, FALSE is open channel flow
        enumerator :: eYN_isZeroDepth                   !% TRUE if volume qualifies as "near zero"
        enumerator :: eYN_isDownstreamJB                !% TRUE if the element is downstream JB
        enumerator :: eYN_isElementDownstreamOfJB       !% TRUE if the element is immediate downstream of JB
        enumerator :: eYN_isOutput                      !% TRUE if the element is an output element
        !% brh20211210s
        enumerator :: eYN_hasSubcatchRunOff             !% TRUE if element connected to one or more subcatchments for Runoff
        !% brh20211210e
        enumerator :: eYN_isDummy
        !% ss20220125
        enumerator :: eYN_isBoundary_up                 !% TRUE if the element is connected to a shared face upstream thus a boundary element of a partition
        enumerator :: eYN_isBoundary_dn                 !% TRUE if the element is connected to a shared face downstream thus a boundary element of a partition
        enumerator :: eYN_lastplusone !% must be last enum item
    end enum
    integer, target :: Ncol_elemYN = eYN_lastplusone-1

!%
!%==========================================================================
!% PACKED ELEMENTS
!%==========================================================================
!%  
    !%-------------------------------------------------------------------------
    !% Define the column indexes for elemP(:,:) array
    !% These are the for the packed arrays general elements
    !%-------------------------------------------------------------------------
    enum, bind(c)
        enumerator :: ep_AC = 1                     !% all AC elements
        enumerator :: ep_ALLtm                      !% all ETM, AC elements
        enumerator :: ep_CC_AC                      !% all CC elements that are AC
        enumerator :: ep_CC_AC_surcharged           !% all CC elements that are AC
        enumerator :: ep_CC_ALLtm                   !% all CC elements that are ETM or AC
        enumerator :: ep_CC_ALLtm_surcharged        !% all CC elements that are AC and surcharged
        enumerator :: ep_CC_ETM                     !% all CC elements that are ETM
        enumerator :: ep_CC_ETM_surcharged          !% CC elements that are ETM and surcharged
        enumerator :: ep_CC_H_ETM                   !% all CC elements that are ETM for H
        enumerator :: ep_CC_Q_AC                    !% all CC elements that are AC for Q
        enumerator :: ep_CC_Q_ETM                   !% all CC elements that are ETM for Q
        enumerator :: ep_CCJB_AC_surcharged         !% all CC and JB elements that are AC
        enumerator :: ep_CCJB_ALLtm                 !% all CC and JB elements that ar any TM
        enumerator :: ep_CCJB_AC                    !% all CC and JB elements that are AC
        enumerator :: ep_CCJB_ALLtm_surcharged      !% all CC and JB elements that are AC and surcharged
        enumerator :: ep_CCJB_eETM_i_fAC            !% Any CC or JB element that is ETM and has an AC face.
        enumerator :: ep_CCJB_ETM                   !% CC and JB elements that are ETM
        enumerator :: ep_CCJB_ETM_surcharged        !% CC and JB elements that are ETM and surcharged
        enumerator :: ep_CCJM_H_AC_open             !% CC and JM elements that are AC for H and open channel
        enumerator :: ep_CCJM_H_ETM                 !% CC and JM elements that are ETM for H
        enumerator :: ep_CC_isclosed                !% CC elements that have er_Setting = 0.0 indicating closed off
        enumerator :: ep_Diag                       !% diagnostic elements (static)
        enumerator :: ep_ETM                        !% all ETM elements
        enumerator :: ep_JM                         !% all JM elements
        enumerator :: ep_JM_AC                      !% junction mains using AC method
        enumerator :: ep_JM_ALLtm                   !% Junction mains with any time march (static)
        enumerator :: ep_JM_ETM                     !% junction mains using ETM method
        enumerator :: ep_JB_AC                      !% junction branches using AC method
        enumerator :: ep_JB_ALLtm                   !% Junction branches with any time march (static)
        enumerator :: ep_JB_ETM                     !% junction branches using ETM method
        enumerator :: ep_NonSurcharged_AC           !% all surcharged with AC
        enumerator :: ep_NonSurcharged_ALLtm        !% all time march nonsurcharged
        enumerator :: ep_NonSurcharged_ETM          !% all surcharged with ETM
        !enumerator :: ep_SmallDepth_CC_ALLtm_posSlope !% small depth conduit cells with any time march and positive bottom slope
        !enumerator :: ep_SmallDepth_CC_ALLtm_negSlope !% small depth conduit cells with any time march and negative (adverse) bottom slope
        enumerator :: ep_SmallDepth_CC_ALLtm
        enumerator :: ep_SmallDepth_CC_ETM
        enumerator :: ep_SmallDepth_CC_AC
        enumerator :: ep_SmallDepth_JM_ALLtm  !% 20220122brh
        enumerator :: ep_SmallDepth_JM_ETM    !% 20220122brh
        enumerator :: ep_SmallDepth_JM_AC     !% 20220122brh
        enumerator :: ep_ZeroDepth_CC_ALLtm         !% zero depth with any time march
        enumerator :: ep_ZeroDepth_CC_ETM
        enumerator :: ep_ZeroDepth_CC_AC
        enumerator :: ep_ZeroDepth_JM_ALLtm         !% zero depth JM
        enumerator :: ep_ZeroDepth_JM_ETM
        enumerator :: ep_ZeroDepth_JM_AC
        enumerator :: ep_Surcharged_AC              !% all surcharged with AC
        enumerator :: ep_Surcharged_ALLtm           !% all time march surcharged
        enumerator :: ep_Surcharged_ETM             !% all surcharged with ETM
        enumerator :: ep_CCJM_H_AC_surcharged       !% all CCJM surcharged for H and AC solution
        enumerator :: ep_CCJM_H_AC                  !% all CCJM solved for head with AC
        enumerator :: ep_CCJB_eAC_i_fETM            !% all AC next to ETM
        enumerator :: ep_BClat                      !% all elements with lateral BC
        enumerator :: ep_JB_DownStreamJB            !% all the downstream JB elements 
        enumerator :: ep_CC_DownstreamJbAdjacent    !% all CC element downstream of a JB 
        enumerator :: ep_Closed_Elements            !% all closed elements    
        enumerator :: ep_Output_Elements            !% all output elements -- local index   
        enumerator :: ep_CC_NOTsmalldepth           !% all Conduits that have time-marching without small or zero depth
        enumerator :: ep_JBJM_NOTsmalldepth         !% all JB JM elements used in CFL computation 
        enumerator :: ep_CCJBJM_NOTsmalldepth       !% all elements used in CFL computation
        enumerator :: ep_CC_Transect                !% all channel elements with irregular transect
        enumerator :: ep_lastplusone !% must be last enum item
    end enum
    integer, target :: Ncol_elemP = ep_lastplusone-1

!%
!%==========================================================================
!% PACKED GEOMETRY ELEMENTS
!%==========================================================================
!%      
    !%-------------------------------------------------------------------------
    !% Define the column indexes for elemPGalltm(:,:), elemPGetm(:,:),
    !% and elemPGac(:,:) arrays
    !% These are the packed arrays of geometry
    !%-------------------------------------------------------------------------

    enum, bind(c)
        enumerator :: epg_CC_rectangular_nonsurcharged = 1 !% CC rectangular channels that are not surcharged
        enumerator :: epg_CC_trapezoidal_nonsurcharged     !% CC trapezoidal channels that are not surcharged
        enumerator :: epg_CC_triangular_nonsurcharged      !% CC triangular channels that are not surcharged
<<<<<<< HEAD
        enumerator :: epg_CC_rectangular_triangular_nonsurcharged
=======
        enumerator :: epg_CC_irregular_nonsurcharged        !% CC irregular channels that are not surcharged
>>>>>>> 26795f59
        enumerator :: epg_CC_circular_nonsurcharged        !% CC circular conduits that are not surcharged
        enumerator :: epg_JM_functionalStorage_nonsurcharged        !% JM functional geometry relationship nonsurcharges
        enumerator :: epg_JM_tabularStorage_nonsurcharged           !% JM tabular geometry relationship nonsurcharges
        enumerator :: epg_JM_impliedStorage_nonsurcharged        !% JM with artificial storage
        enumerator :: epg_JB_rectangular                     !% all rectangular junction branches
        enumerator :: epg_JB_trapezoidal                     !% all trapezoidal junction branches
        enumerator :: epg_JB_triangular                      !% all triangular junction branches
        enumerator :: epg_JB_circular                        !% all circular junction branches
        enumerator :: epg_lastplusone !% must be last enum item
        end enum
    integer, target :: Ncol_elemPGalltm =  epg_lastplusone-1
    integer, target :: Ncol_elemPGetm   =  epg_lastplusone-1
    integer, target :: Ncol_elemPGac    =  epg_lastplusone-1

!%
!%==========================================================================
!% SPECIAL FEATURE ELEMENTS
!%==========================================================================
!%  
    !%-------------------------------------------------------------------------
    !% Define the column indexes for elemSI(:,:) arrays
    !% These are the full arrays if special integer data
    !%-------------------------------------------------------------------------

    enum, bind(c)
        !% define the column indexes for elemSI(:,:) junction branch elements
        enumerator ::  esi_JunctionMain_Type       = 1             !% junction main type
        enumerator ::  esi_JunctionMain_Curve_ID                   !% id of the junction storage cure if exists
        enumerator ::  esi_JunctionBranch_Exists                   !% assigned 1 if branch exists
        enumerator ::  esi_JunctionBranch_Link_Connection          !% the link index connected to that junction branch
        enumerator ::  esi_JunctionBranch_lastplusone !% must be last enum item
    end enum
    !% note, this must be changed to whatever the last enum element is
    integer, parameter :: Ncol_elemSI_junction = esi_JunctionBranch_lastplusone-1

    enum, bind(c)
        !% define the column indexes for elemSi(:,:) weir elements
        enumerator :: esi_Weir_EndContractions = 1      !% number of endcontractions of the weir
        enumerator :: esi_Weir_FlowDirection            !% weir flow direction
        enumerator :: esi_Weir_SpecificType             !% specific weir type
        enumerator :: esi_Weir_GeometryType             !% specific weir geometry type
        enumerator :: esi_Weir_lastplusone !% must be last enum item
    end enum

    integer, parameter :: Ncol_elemSI_weir = esi_Weir_lastplusone-1

    enum, bind(c)
        !% define the column indexes for elemSi(:,:) orifice elements
        enumerator :: esi_Orifice_FlowDirection = 1     !% orifice flow direction
        enumerator :: esi_Orifice_SpecificType          !% specifc orifice type
        enumerator :: esi_Orifice_GeometryType          !% specifc orifice geometry type
        enumerator :: esi_Orifice_lastplusone !% must be last enum item
    end enum
    integer, parameter :: Ncol_elemSI_orifice = esi_Orifice_lastplusone-1

    enum, bind(c)
        !% define the column indexes for elemSi(:,:) outlet elements
        enumerator :: esi_Outlet_FlowDirection = 1     !% outlet flow direction
        enumerator :: esi_Outlet_SpecificType          !% specifc outlet type
        enumerator :: esi_Outlet_CurveID               !% outlet curve id
        enumerator :: esi_Outlet_hasFlapGate           !% 1 if true, 0 if false
        enumerator :: esi_Outlet_lastplusone !% must be last enum item
    end enum
    integer, parameter :: Ncol_elemSI_outlet = esi_Orifice_lastplusone-1

    enum, bind(c)
        !% define the column indexes for elemSi(:,:) outlet elements
        enumerator :: esi_Pump_FlowDirection = 1     !% pump flow direction
        enumerator :: esi_Pump_SpecificType          !% specifc pump type
        enumerator :: esi_Pump_CurveID               !% pump curve id
        !enumerator :: esi_Pump_Status                !% 1 = on, 0 =off !% 20220625brh removed -- use er_Setting
        enumerator :: esi_Pump_lastplusone !% must be last enum item
    end enum
    integer, parameter :: Ncol_elemSI_Pump = esi_Pump_lastplusone-1

    !% determine the largest number of columns for a special set
    integer, target :: Ncol_elemSI = max(&
                            Ncol_elemSI_junction, &
                            Ncol_elemSI_orifice, &
                            Ncol_elemSI_weir, &
                            Ncol_elemSI_outlet, &
                            Ncol_elemSI_Pump)

    !%-------------------------------------------------------------------------
    !% Define the column indexes for elemSr(:,:) arrays
    !% These are the full arrays if special real data
    !% Note that different types of special elements (diagnostic, branches)
    !% share the same columns since a row can only have one type of element.
    !%-------------------------------------------------------------------------

    !% define the column indexes for elemSr(:,:) for geometry that has not yet been confirmed and assigned:
    enum, bind(c)
        enumerator ::  esr_JunctionBranch_Kfactor = 1
        enumerator ::  esr_JunctionBranch_lastplusone !% must be last enum item
    end enum

    integer, parameter :: Ncol_elemSR_JunctionBranch = esr_JunctionBranch_lastplusone-1

    !% define the column indexes for elemSr(:,:) for geometry that has not yet been confirmed and assigned:
    enum, bind(c)
        enumerator ::  esr_Storage_Constant = 1
        enumerator ::  esr_Storage_Coefficient
        enumerator ::  esr_Storage_Exponent
        enumerator ::  esr_Storage_Plane_Area
        enumerator ::  esr_Storage_lastplusone !% must be last enum item
    end enum

    integer, parameter :: Ncol_elemSR_Storage = esr_Storage_lastplusone-1

    enum, bind(c)
        enumerator ::  esr_Weir_Rectangular = 1         !% discharge coefficient for the rectangular portion
        enumerator ::  esr_Weir_Triangular              !% discharge coefficient for triangular weir part
        enumerator ::  esr_Weir_FullDepth               !% original weir opening
        enumerator ::  esr_Weir_FullArea                !% original weir opening area
        enumerator ::  esr_Weir_EffectiveFullDepth      !% effective full depth after control intervention
        enumerator ::  esr_Weir_EffectiveHeadDelta      !% effective head delta across weir
        enumerator ::  esr_Weir_NominalDownstreamHead   !% nominal downstream head
        enumerator ::  esr_Weir_RectangularBreadth      !% rectangular weir breadth
        enumerator ::  esr_Weir_TrapezoidalBreadth      !% trapezoidal weir breadth
        enumerator ::  esr_Weir_TrapezoidalLeftSlope    !% trapezoidal weir left slope
        enumerator ::  esr_Weir_TrapezoidalRightSlope   !% trapezoidal weir right slope
        enumerator ::  esr_Weir_TriangularSideSlope     !% triangular weir side slope
        enumerator ::  esr_Weir_Zcrown                  !% weir crown elevation
        enumerator ::  esr_Weir_Zcrest                  !% weir crest elevation
        enumerator ::  esr_Weir_lastplusone !% must be last enum item
    end enum
    integer, parameter :: Ncol_elemSR_Weir = esr_Weir_lastplusone-1

    enum, bind(c)
        enumerator ::  esr_Orifice_DischargeCoeff = 1       !% discharge coefficient orifice
        enumerator ::  esr_Orifice_FullDepth                !% original orifice opening
        enumerator ::  esr_Orifice_FullArea                 !% original orifice opening area
        enumerator ::  esr_Orifice_EffectiveFullDepth       !% effective full depth after control intervention
        enumerator ::  esr_Orifice_EffectiveFullArea        !% effective full depth after control intervention
        enumerator ::  esr_Orifice_EffectiveHeadDelta       !% effective head delta across orifice
        enumerator ::  esr_Orifice_NominalDownstreamHead    !% nominal downstream head for orifice
        enumerator ::  esr_Orifice_Orate                    !% orifice time to operate (close the gate)
        enumerator ::  esr_Orifice_RectangularBreadth       !% rectangular orifice breadth
        enumerator ::  esr_Orifice_Zcrown                   !% orifice "crown" elevation - highest edge of orifice
        enumerator ::  esr_Orifice_Zcrest                   !% orifice "crest" elevation - lowest edge of orifice
        enumerator ::  esr_Orifice_lastplusone !% must be last enum item
    end enum
    integer, parameter :: Ncol_elemSR_Orifice = esr_Orifice_lastplusone-1

    enum, bind(c)
        enumerator ::  esr_Outlet_DischargeCoeff = 1       !% discharge coefficient outlet
        enumerator ::  esr_Outlet_EffectiveHeadDelta       !% effective head delta across outlet
        enumerator ::  esr_Outlet_NominalDownstreamHead    !% nominal downstream head for outlet
        enumerator ::  esr_Outlet_Exponent                 !% exponent for outlet dishcharge relation
        enumerator ::  esr_Outlet_Coefficient              !% power for outlet dishcharge relation
        enumerator ::  esr_Outlet_Zcrest                   !% outlet "crest" elevation - lowest edge of outlet
        enumerator ::  esr_Outlet_lastplusone !% must be last enum item
    end enum
    integer, parameter :: Ncol_elemSR_Outlet = esr_Outlet_lastplusone-1

    enum, bind(c)
        enumerator ::  esr_Pump_EffectiveHeadDelta = 1     !% effective head delta across outlet
        enumerator ::  esr_Pump_NominalDownstreamHead      !% nominal downstream head for outlet
        enumerator ::  esr_Pump_yOn                        !% pump startup depth
        enumerator ::  esr_Pump_yOff                       !% pump shutoff depth
        enumerator ::  esr_Pump_xMin                       !% minimum pt. on pump curve 
        enumerator ::  esr_Pump_xMax                       !% maximum pt. on pump curve
        enumerator ::  esr_pump_lastplusone                !% must be last enum item
    end enum
    integer, parameter :: Ncol_elemSR_Pump = esr_pump_lastplusone-1

    !% determine the largest number of columns for a special set
    integer, target :: Ncol_elemSR = max(&
                            Ncol_elemSR_JunctionBranch, &
                            Ncol_elemSR_Storage,        &
                            Ncol_elemSR_Weir,           &
                            Ncol_elemSR_Orifice,        &
                            Ncol_elemSR_Outlet,         &
                            Ncol_elemSR_Pump) !, &
                            ! Ncol_elemSR_Conduit)

    !% HACK: Ncol_elemSR must be updated when other special elements
    !% (i.e. orifice, pump, storage etc.) are added

!%
!%==========================================================================
!% SPECIAL GEOMETRY ELEMENTS
!%==========================================================================
!%                              
    !%-------------------------------------------------------------------------
    !% Define the column indexes for the elemSGR(:,:) arrays
    !% These are the full arrays of special, geometry, real data
    !%-------------------------------------------------------------------------

    !% Define the column indexes for elemGSR(:,:) for rectangular pipe or channel
    enum, bind(c)
         enumerator ::  esgr_Rectangular_Breadth = 1    !% breadth for rectangular geometry
         enumerator ::  esgr_Rectangular_lastplusone !% must be last enum item
    end enum
    integer, parameter :: Ncol_elemSGR_Rectangular =  esgr_Rectangular_lastplusone-1

    !% Define the column indexes for elemGSR(:,:) for triangular channel
    enum, bind(c)
         enumerator ::  esgr_Triangular_Slope = 1    !% side-slope for triangular geometry
         enumerator ::  esgr_Triangular_TopBreadth  !% top breadth of triangular geometry
         enumerator ::  esgr_Triangular_lastplusone !% must be last enum item
    end enum
    integer, parameter :: Ncol_elemSGR_Triangular =  esgr_Triangular_lastplusone-1

    !% Define the column indexes for elemGSR(:,:) for triangular channel
    enum, bind(c)
         enumerator ::  esgr_Rectangular_Triangular_Slope = 1    !% side-slope for triangular geometry
         enumerator ::  esgr_Rectangular_Triangular_TopBreadth  !% top breadth of triangular geometry
         enumerator ::  esgr_Rectangular_Triangular_lastplusone !% must be last enum item
    end enum
    integer, parameter :: Ncol_elemSGR_Rectangular_Triangular =  esgr_Rectangular_Triangular_lastplusone-1

    !% Define the column indexes for elemGSR(:,:) for trapezoidal pipe or channel
    enum, bind(c)
         enumerator ::  esgr_Trapezoidal_Breadth = 1    !% bottom breadth for trapezoidal geometry
         enumerator ::  esgr_Trapezoidal_LeftSlope      !% left slope for trapezoidal geometry
         enumerator ::  esgr_Trapezoidal_RightSlope     !% right slope for trapezoidal geometry
         enumerator ::  esgr_Trapezoidal_lastplusone !% must be last enum item
    end enum
    !% note, this must be changed to whatever the last enum element is!
    integer, parameter :: Ncol_elemSGR_Trapezoidal =  esgr_Trapezoidal_lastplusone-1

    !% Define the column indexes for elemGSR(:,:) for circular pipe or channel
    enum, bind(c)
         enumerator ::  esgr_Circular_Diameter = 1    !% diameter for circular geometry
         enumerator ::  esgr_Circular_Radius          !% radius for circular geometry
         enumerator ::  esgr_Circular_YoverYfull      !% Y/Yfull for circular geometry
         enumerator ::  esgr_Circular_AoverAfull      !% A/Afull for circular geometry
         enumerator ::  esgr_Circular_lastplusone !% must be last enum item
    end enum
    !% note, this must be changed to whatever the last enum element is!
    integer, parameter :: Ncol_elemSGR_Circular =  esgr_Circular_lastplusone-1

    !% Define the column indexes for elemSGR(:,:) for other geometry

    !% NEED OTHER GEOMETRY HERE

    !% determine the largest number of columns for a special set
    integer, target :: Ncol_elemSGR = max(&
                            Ncol_elemSGR_Rectangular, &
                            Ncol_elemSGR_Trapezoidal, &
                            Ncol_elemSGR_Circular)

    !% HACK: Ncol_elemSR must be updated when other geometry types
    !% (i.e. triangular, circular etc.) are added for channel or
    !% conduit elements
!%
!%==========================================================================
!% OBSOLETE: TRANSECT WIDTH-DEPTH PAIR ELEMENTS
!%==========================================================================
!%  
      ! OBSOLETE 20220616                        
    ! !%-------------------------------------------------------------------------
    ! !% define the column indexes for elemWDR(:,:)
    ! !% for width-depth pairs
    ! !%-------------------------------------------------------------------------

    ! !% HACK We are trying to reduce the amount of data stored as width-depth pairs.
    ! !% This is still experimental and under development.

    ! !% The elemWDI has one row for each element that has a width-depth pair,
    ! !% and we provide an index to the elemI/elemR/elemYN arrays that contain
    ! !% other data about this element (e.g., Mannings n). Note that we are
    ! !% planning elemWDR will have more rows than elemWDI because we
    ! !% need a row for each width-depth pair. We will probably need to modify
    ! !% this to create a fast approach.

    ! !% define the column indexes for elemWDI(:,:) for width-depth pairs
    ! enum, bind(c)
    !     enumerator ::  ewdi_Melem_Lidx = 1      !% Map to local idx of element
    !     enumerator ::  ewdi_elemWDRidx_F        !% Location of first row in elemWDR array for this element
    !     enumerator ::  ewdi_elemWDRidx_L        !% Location of last row in elemWDR array for this element
    !     enumerator ::  ewdi_N_pair              !% Number of width-depth pairs (rows in elemWDR) for this element
    !     enumerator ::  ewdi_lastplusone !% must be last enum item
    ! end enum
    ! integer, target :: Ncol_elemWDI =  ewdi_lastplusone-1

  
    ! !%-------------------------------------------------------------------------
    ! !% define the column indexes for elemWDR(:,:)
    ! !% for width-depth pairs
    ! !%-------------------------------------------------------------------------

    ! !% HACK: This is experimental for width-depth pairs.
    ! !% We expect to have a row for each pair, so parsing
    ! !% the data will require use of the elemWDI array.

    ! enum, bind(c)
    !     enumerator ::  ewdr_Width = 1               !% Width at a given depth
    !     enumerator ::  ewdr_Depth                   !% Depth at a given width
    !     enumerator ::  ewdr_lastplusone !% must be last enum item
    ! end enum
    ! !% note, this must be changed to whatever the last enum element is!
    ! integer, target :: Ncol_elemWDR =  ewdr_lastplusone-1

!%
!%==========================================================================
!% SYSTEM CONTROL MONITORING AND ACTION ELEMENTS
!%==========================================================================
!%     
    !%-------------------------------------------------------------------------
    !% Define the column indexes for monitorI(:,:) array that stores
    !% monitoring point data that might be on other images
    !%-------------------------------------------------------------------------
    enum, bind(c)
        enumerator :: mi_idx = 1       !% unique ID for this monitoring element
        enumerator :: mi_image         !% image where the M element resides
        enumerator :: mi_elem_idx      !% element index on the image of the M point
        enumerator :: mi_islink        !% = 1 if link, 0 if node
        enumerator :: mi_linknode_idx  !% EPA SWMM link or node index for monitoring point 
        enumerator :: mi_lastplusone   !% must be last enum item
    end enum  
    integer, target :: Ncol_MonitoringPointI = mi_lastplusone - 1
    
    !%-------------------------------------------------------------------------
    !% Define the column indexes for monitorR(:,:) array that stores
    !% monitoring data that might be on other images
    !% NOTE if any other columns are added, the col must be
    !% updated with the corresponding elemR columns in util_allocate_monitor()
    !%-------------------------------------------------------------------------

    !{r_DEPTH, r_HEAD, r_VOLUME, r_INFLOW, r_FLOW, r_STATUS,
    !            r_SETTING, r_TIMEOPEN, r_TIMECLOSED, r_TIME, r_DATE,
    !            r_CLOCKTIME, r_DAYOFYEAR, r_DAY, r_MONTH};
    enum, bind(c)
        enumerator :: mr_Depth = 1    !% depth on control/monitoring element
        enumerator :: mr_Head     
        enumerator :: mr_Volume
        enumerator :: mr_Inflow
        enumerator :: mr_Flow
        enumerator :: mr_Setting      !% pump on/off status and link setting
        enumerator :: mr_TimeLastSet  !% last time (seconds) the setting was changed
        enumerator :: mr_lastplusone  !% must be last enum item
    end enum
    integer, target :: Ncol_MonitoringPointR = mr_lastplusone -1


    !%-------------------------------------------------------------------------
    !% Define the column indexes for actionI(:,:) array that stores
    !% control action point data that might be on other images
    !%-------------------------------------------------------------------------
    enum, bind(c)
        enumerator :: ai_idx = 1       !% unique ID for this action element
        enumerator :: ai_image         !% image where the action element resides
        enumerator :: ai_elem_idx      !% element index on the image of the action point
        enumerator :: ai_link_idx      !% EPA SWMM link index for action point
        enumerator :: ai_hasChanged    !% 1 if setting was changed, 0 if not
        enumerator :: ai_lastplusone   !% must be last enum item
    end enum  
    integer, target :: Ncol_ActionPointI = ai_lastplusone - 1

    !%-------------------------------------------------------------------------
    !% Define the column indexes for actionR(:,:) array that stores
    !% monitoring data that might be on other images
    !% NOTE if any other columns are added, the col must be
    !% updated with the corresponding elemR columns in util_allocate_action()
    !%-------------------------------------------------------------------------
    enum, bind(c)
        enumerator :: ar_dummy = 1         !% NOT SURE IF WE WILL NEED THIS STRUCTURE
        enumerator :: ar_lastplusone
    end enum
    integer, target :: Ncol_ActionPointR = ar_lastplusone -1


    ! !%-------------------------------------------------------------------------
    ! !% Define the column indexes for conmonYN(:,:) array that stores
    ! !% control and monitoring data that might be on other images
    ! !%-------------------------------------------------------------------------
    ! enum, bind(c)
    !     enumerator :: mpYN_lastplusone !% must be last enum item
    ! end enum
    ! integer, target :: Ncol_MonitoringPointYN = mpYN_lastplusone - 1

!%
!%==========================================================================
!% INTER-IMAGE BOUNDARY/GHOST ELEMENTS
!%==========================================================================
!%     
    !%-------------------------------------------------------------------------
    !% Define the column indexes for elemB%I/elemGI(:,:) arrays
    !% These arrays are used to store/transfer inter image data
    !%-------------------------------------------------------------------------
    enum, bind(c)
         enumerator :: ebgi_idx = 1                   !% row index of elemB%I/elemGI array 
         enumerator :: ebgi_elem_Lidx                 !% local element index (static)
         enumerator :: ebgi_elem_Gidx                 !% global element index  (static)
         enumerator :: ebgi_Mface_uL                  !% map to upstream face local index  (static)
         enumerator :: ebgi_Mface_dL                  !% map to downstream face local index  (static)
         enumerator :: ebgi_lastplusone !% must be last enum item
    end enum
    integer, target :: Ncol_elemBGI = ebgi_lastplusone-1

    !%-------------------------------------------------------------------------
    !% Define the column indexes for elemB%R/elemGR(:,:) arrays
    !% These arrays are used to store/transfer inter image data
    !%-------------------------------------------------------------------------
    enum, bind(c)
        enumerator ::  ebgr_Area = 1                  !% cross-sectional flow area (latest) boundary/ghost element 
        enumerator ::  ebgr_Topwidth                  !% topwidth of flow at free surfac boundary/ghost element
        enumerator ::  ebgr_HydDepth                  !% hydraulic depth of flow boundary/ghost element
        enumerator ::  ebgr_Head                      !% piezometric head (latest) -- water surface elevation in open channel boundary/ghost element
        enumerator ::  ebgr_Flowrate                  !% flowrate (latest) boundary/ghost element
        enumerator ::  ebgr_Preissmann_Number         !% preissmann number boundary/ghost element
        enumerator ::  ebgr_InterpWeight_dG           !% interpolation Weight, downstream, for geometry boundary/ghost element
        enumerator ::  ebgr_InterpWeight_uG           !% interpolation Weight, upstream, for geometry boundary/ghost element 
        enumerator ::  ebgr_InterpWeight_dH           !% interpolation Weight, downstream for head boundary/ghost element
        enumerator ::  ebgr_InterpWeight_uH           !% interpolation Weight, upstream for head boundary/ghost element 
        enumerator ::  ebgr_InterpWeight_dQ           !% interpolation Weight, downstream, for flowrate boundary/ghost element
        enumerator ::  ebgr_InterpWeight_uQ           !% interpolation Weight, upstream, for flowrate boundary/ghost element
        enumerator ::  ebgr_InterpWeight_dP           !% interpolation Weight, downstream, for preissman number boundary/ghost element
        enumerator ::  ebgr_InterpWeight_uP           !% interpolation Weight, upstream, for preissman number boundary/ghost element
        enumerator ::  ebgr_lastplusone               !% must be last enum item boundary/ghost element
    end enum
    !% note, this must be changed to whatever the last enum element is!
    integer, target :: Ncol_elemBGR =  ebgr_lastplusone-1


!%
!%==========================================================================
!% FACES
!%==========================================================================
!%  
    !%-------------------------------------------------------------------------
    !% Define the column indexes for faceI(:,:) arrays
    !% These are the full arrays of face integer data
    !%-------------------------------------------------------------------------

    enum, bind(c)
        enumerator ::  fi_Lidx = 1                  !% local array index (row)
        enumerator ::  fi_Gidx                      !% global (unique) index
        enumerator ::  fi_BCtype                    !% type of BC on face
        enumerator ::  fi_jump_type                 !% Type of hydraulic jump
        enumerator ::  fi_Melem_uL                  !% map to element upstream (local index)
        enumerator ::  fi_Melem_dL                  !% map to element downstream (local index)
        enumerator ::  fi_GhostElem_uL              !% map to upstream ghost element
        enumerator ::  fi_GhostElem_dL              !% map to downstream ghost element
        enumerator ::  fi_BoundaryElem_uL           !% map to upstream boundary/ghost element in the boundary/ghost array
        enumerator ::  fi_BoundaryElem_dL           !% map to dwonstream boundary/ghost element in the boundary/ghost array
        enumerator ::  fi_Connected_image           !% image number a shared face connected to
        enumerator ::  fi_node_idx_BIPquick         !% if the face is originated from a node, then the BQ idx
        enumerator ::  fi_link_idx_BIPquick         !% face connected to a BQ link element 
        enumerator ::  fi_node_idx_SWMM             !% if the face is originated from a node, then the SWMM idx
        enumerator ::  fi_link_idx_SWMM             !% face connected to a SWMM link element 
        !% HACK: THESE MIGHT NEED TO BE RESTORED
        ! enumerator ::  fi_Melem_uG                 !% map to element upstream (global index)
        ! enumerator ::  fi_Melem_dG                 !% map to element upstream (global index)
        ! enumerator ::  fi_eHeqType_u               !% type of H solution on element upstream
        ! enumerator ::  fi_eHeqType_d               !% type of H solution on element downstream
        ! enumerator ::  fi_eQeqType_u               !% type of Q solution on element upstream
        ! enumerator ::  fi_eQeqType_d               !% type of Q solution on element downstream
        enumerator :: fi_lastplusone !% must be last enum item
    end enum
    !% note, this must be changed to whatever the last enum element is!
    integer, target :: Ncol_faceI =  fi_lastplusone-1

    !%-------------------------------------------------------------------------
    !% Define the column indexes for faceR(:,:) arrays
    !% These are the full arrays of face mapping data
    !%-------------------------------------------------------------------------
    enum, bind(c)
        enumerator :: fr_Area_d = 1             !% cross-sectional area on downstream side of face
        enumerator :: fr_Area_u                 !% cross-sectional area on upstream side of face
        enumerator :: fr_Flowrate               !% flowrate through face (latest)
        enumerator :: fr_Flowrate_N0            !% flowrate through face (time N)    enumerator :: fr_Head_d  !% Piezometric head on downstream side of face
        enumerator :: fr_Flowrate_Conservative  !% the effective flow rate over the time step N to N+1
        !enumerator :: fr_Flowrate_Max           !% maximum flowrate based on upstream element
        enumerator :: fr_Head_u                 !% piezometric head on upstream side of face
        enumerator :: fr_Head_d                 !% piezometric head on downstream side of face
        enumerator :: fr_Zbottom                !% zbottom of faces
        enumerator :: fr_HydDepth_d             !% hydraulic Depth on downstream side of face
        enumerator :: fr_HydDepth_u             !% hydraulic Depth on upstream side of face
        enumerator :: fr_Topwidth_d             !% topwidth on downstream side of face
        enumerator :: fr_Topwidth_u             !% topwidth on upstream side of face
        enumerator :: fr_Velocity_d             !% velocity on downstream side of face
        enumerator :: fr_Velocity_u             !% velocity on upstream side of face
        enumerator :: fr_Preissmann_Number      !% preissmann number at face

        !% HACK: THE FOLLOWING MAY NEED TO BE RESTORED
        ! enumerator :: fr_Zbottom_u             !% Bottom elevation on upstream side of face
        ! enumerator :: fr_Zbottom_d             !% Bottom elevation on downstream side of face
        ! enumerator :: fr_X                     !% Linear X location in system
        enumerator :: fr_lastplusone !% must be last enum item
    end enum
    !% note, this must be changed to whatever the last enum element is!
    integer, target :: Ncol_faceR =  fr_lastplusone-1

    !%-------------------------------------------------------------------------
    !% Define the column indexes for faceYN(:,:) arrays
    !% These are the full arrays of face logical data
    !%-------------------------------------------------------------------------
    enum, bind(c)
        enumerator :: fYN_isAC_adjacent = 1
        enumerator :: fYN_isInteriorFace
        enumerator :: fYN_isSharedFace
        enumerator :: fYN_isUpGhost
        enumerator :: fYN_isDnGhost
        enumerator :: fYN_isnull
        enumerator :: fYN_isDownstreamJbFace
        enumerator :: fYN_isFaceOut
        !% HACK: The following might not be needed
        ! enumerator :: fYN_isDiag_adjacent
        ! enumerator :: fYN_isETM_adjacent
        ! enumerator :: fYN_isBCface
        enumerator :: fYN_lastplusone !% must be last enum item
    end enum
    integer, target :: Ncol_faceYN =  fYN_lastplusone-1

!%
!%==========================================================================
!% PACKED FACES
!%==========================================================================
!%  
    !%-------------------------------------------------------------------------
    !% Define the column indexes for faceP(:,:) and facePS(:,:) arrays
    !% These are for the packed array of face data
    !%-------------------------------------------------------------------------
    enum, bind(c)
        enumerator :: fp_all = 1                !% all faces execpt boundary, null, and shared faces
        enumerator :: fp_AC                     !% face with adjacent AC element
        enumerator :: fp_Diag                   !% face with adjacent diagnostic element
        enumerator :: fp_JumpDn                 !% face with hydraulic jump from nominal downstream to upstream
        enumerator :: fp_JumpUp                 !% face with hydraulic jump from nominal upstream to downstream
        enumerator :: fp_BCup
        enumerator :: fp_BCdn
        enumerator :: fp_J1                     !% faces that are dead-ends of link without inflow BC
        enumerator :: fp_J1_BCup                !% faces that are either J1 or BCup
        enumerator :: fp_Output_Faces           !% faces that are selected for output
        enumerator :: fp_lastplusone !% must be last enum item
    end enum
    integer, target :: Ncol_faceP =  fp_lastplusone-1

!%
!%==========================================================================
!% PROFILER
!%==========================================================================
!% 
    !% row indexes for profiler data
    enum, bind(c)
        enumerator :: pfr_thisstart = 1
        enumerator :: pfr_thisend
        enumerator :: pfr_cumulative
        enumerator :: pfr_lastplusone !% must be last enum item
    end enum
    integer, target :: Nrow_pf = pfr_lastplusone-1

    !% column indexes for profiler_data. Each is the name of a procedure preceded by pfc_
    enum, bind(c)
        enumerator :: pfc_initialize_all = 1
        enumerator :: pfc_init_partitioning
        enumerator :: pfc_init_BIPquick
        enumerator :: pfc_init_network_define_toplevel
        enumerator :: pfc_init_bc
        enumerator :: pfc_init_IC_setup
        enumerator :: pfc_init_IC_from_linkdata
        enumerator :: pfc_init_IC_get_depth_from_linkdata
        enumerator :: pfc_init_IC_get_flow_roughness_from_linkdata
        enumerator :: pfc_init_IC_get_elemtype_from_linkdata
        enumerator :: pfc_init_IC_get_geometry_from_linkdata
        enumerator :: pfc_init_IC_get_channel_geometry
        enumerator :: pfc_init_IC_get_conduit_geometry
        enumerator :: pfc_init_IC_get_weir_geometry
        enumerator :: pfc_init_IC_get_orifice_geometry
        enumerator :: pfc_init_IC_get_channel_conduit_velocity
        enumerator :: pfc_init_IC_from_nodedata
        enumerator :: pfc_init_IC_get_junction_data
        enumerator :: pfc_geo_assign_JB
        enumerator :: pfc_update_auxiliary_variables
        enumerator :: pfc_init_IC_set_SmallVolumes
        enumerator :: pfc_init_IC_diagnostic_interpolation_weights
        enumerator :: pfc_face_interpolation
        enumerator :: pfc_diagnostic_toplevel
        enumerator :: pfc_lastplusone  !% must be last enum item
    end enum
    integer, target :: Ncol_pf = pfc_lastplusone-1

!%
!%==========================================================================
!% OUTPUT ARRAYS
!%==========================================================================
!%  
    !% data types (columns) in the OutElemFixedI
    enum, bind(c)
        enumerator :: oefi_elem_Gidx = 1
        enumerator :: oefi_link_Gidx_SWMM
        enumerator :: oefi_node_Gidx_SWMM
        enumerator :: oefi_lastplusone !% must be the last enum item
    end enum
    integer, target :: Ncol_oefi = oefi_lastplusone-1

    !% data types (columns) in the OutFaceFixedI
    enum, bind(c)
        enumerator :: offi_face_Gidx = 1
        enumerator :: offi_node_Gidx_SWMM
        enumerator :: offi_lastplusone !% must be the last enum item
    end enum
    integer, target :: Ncol_offi = offi_lastplusone-1

!%
!%==========================================================================
!% SUBCATCHMENTS
!%==========================================================================
!%  
    !%-------------------------------------------------------------------------
    !% Define the column indexes for subcatchR(:,:) arrays
    !% These are arrays with setting%SWMMinput%N_subcatch rows.
    !%-------------------------------------------------------------------------
    enum, bind(c)
        enumerator :: sr_RunoffRate_baseline=1    !% hydrology step runoff rate from EPASWMM
        enumerator :: sr_lastplusone            !% must be the last enum item
    end enum
    integer, target :: Ncol_subcatchR = sr_lastplusone-1

    !%-------------------------------------------------------------------------
    !% Define the column indexes for subcatchI(:,:) arrays
    !% These are arrays with setting%SWMMinput%N_subcatch rows.
    !%-------------------------------------------------------------------------
    enum, bind(c)
        enumerator :: si_runoff_nodeIdx = 1   !% node index for runoff
        enumerator :: si_runoff_elemIdx       !% runoff element for this subcatchment  
        enumerator :: si_runoff_P_image       !% coarray image that holds element for runoff
        enumerator :: si_lastplusone          !% must be the last enum item
    end enum
    integer, target :: Ncol_subcatchI = si_lastplusone-1

    !%-------------------------------------------------------------------------
    !% Define the column indexes for subcatchYN(:,:) arrays
    !% These are arrays with setting%SWMMinput%N_subcatch rows.
    !%-------------------------------------------------------------------------
    enum, bind(c)
        enumerator :: sYN_hasRunoff            !% TRUE if subcatchment has runoff to an element
        enumerator :: sYN_lastplusone          !% must be the last enum item
    end enum
    integer, target :: Ncol_subcatchYN = sYN_lastplusone-1

!%
!%==========================================================================
!% CURVE DATA
!%==========================================================================
!%  
    !% data types (columns) in the table
    !% define column indexes for storage curve types
    enum, bind(c)
        enumerator :: curve_storage_depth = 1
        enumerator :: curve_storage_area
        enumerator :: curve_storage_volume
        enumerator :: curve_storage_lastplusone !% must be the last enum item
    end enum
    integer, parameter :: Ncol_storage_curve = curve_storage_lastplusone-1

    !% define column indexes for pump curve types
    enum, bind(c)
        enumerator :: curve_pump_Xvar = 1    !% this can be volume, head or depth used for interpolation
        enumerator :: curve_pump_flowrate
        enumerator :: curve_pump_lastplusone !% must be the last enum item
    end enum

    integer, parameter :: Ncol_pump_curve = curve_pump_lastplusone-1
    
    !% define column indexes for outlet rating curve types
    enum, bind(c)
        enumerator :: curve_outlet_depth = 1
        enumerator :: curve_outlet_flowrate
        enumerator :: curve_outlet_lastplusone !% must be the last enum item
    end enum

    integer, parameter :: Ncol_outlet_curve = curve_outlet_lastplusone-1

    !% determine the largest number of columns for table data structure
    integer, target :: Ncol_curve = max(&
                            Ncol_storage_curve, &
                            Ncol_pump_curve, &
                            Ncol_outlet_curve)

!%
!%==========================================================================
!% TRANSECT ARRAYS
!%==========================================================================
!%  
    !% transect integer array indexes
    enum, bind(c)
        enumerator :: ti_idx = 1
        enumerator :: ti_lastplusone 
    end enum    

    integer, parameter :: Ncol_transectI = ti_lastplusone-1

    !% transect real array indexes
    enum, bind(c)
        enumerator :: tr_depthFull = 1     ! depth when full (yFull in EPA-SWMM)
        enumerator :: tr_areaFull          ! area when full (aFull in EPA_SWMM)
        enumerator :: tr_hydRadiusFull     ! hydradius when full (hFull in EPA-SWMM)
        enumerator :: tr_widthMax          ! max width (wMax in EPA-SWMM)
        enumerator :: tr_depthAtBreadthMax ! depth at max width (ywMax in EPA-SWMM)
        enumerator :: tr_sectionFactor     ! section factor at max flow (sMax in EPA-SWMM)
        enumerator :: tr_areaAtMaxFlow     ! area at max flow (aMax in EPA-SWMM)
        enumerator :: tr_lengthFactor      ! floodplain / channel length (lengthFactor in EPA-SWMM)
        enumerator :: tr_roughness         ! Mannings n (roughness in EPA-SWMM)
        enumerator :: tr_widthFull         ! not in EPA-SWMM
        enumerator :: tr_areaBelowBreadthMax ! not in EPA-SWMM
        enumerator :: tr_lastplusone
    end enum

    integer, parameter :: Ncol_transectR = tr_lastplusone-1

    !% transect table real array indexes
    enum, bind(c)
        enumerator :: tt_depth = 1    ! depth derived from uniform distribution in EPA-SWMM
        enumerator :: tt_area         ! stores EPA-SWMM Transect.areaTbl
        enumerator :: tt_hydradius    ! stores EPA-SWMM Transect.hradTbl
        enumerator :: tt_width        ! stores EPA-SWMM Transect.widthTbl
        enumerator :: tt_lastplusone
    end enum
    
    integer, parameter :: Ncol_transectTable = tt_lastplusone-1
  
!%
!%==========================================================================
!% END OF MODULE
!%==========================================================================
!%
end module define_indexes<|MERGE_RESOLUTION|>--- conflicted
+++ resolved
@@ -63,6 +63,7 @@
         enumerator :: lr_AdjustedLength ! length adjustment if multi-link junction is present
         enumerator :: lr_InletOffset    ! Every links should have a inlet and oulet offset
         enumerator :: lr_OutletOffset   ! to make it consistent with SWMM.
+        enumerator :: lr_BottomDepth   
         enumerator :: lr_BreadthScale
         enumerator :: lr_TopWidth
         enumerator :: lr_ElementLength
@@ -217,48 +218,10 @@
 !%  
     !% Column indexes for BC%xR(:,:) where x is head or flow
     enum, bind(c)
-<<<<<<< HEAD
-        enumerator :: lr_Length = 1
-        enumerator :: lr_AdjustedLength ! lenght adjustment if multi-link junction is present
-        enumerator :: lr_InletOffset    ! Every links should have a inlet and oulet offset
-        enumerator :: lr_OutletOffset   ! to make it consistent with SWMM.
-        enumerator :: lr_BreadthScale
-        enumerator :: lr_TopWidth
-        enumerator :: lr_ElementLength
-        enumerator :: lr_Slope
-        enumerator :: lr_LeftSlope
-        enumerator :: lr_RightSlope
-        enumerator :: lr_Roughness
-        enumerator :: lr_InitialFlowrate
-        enumerator :: lr_InitialDepth
-        enumerator :: lr_InitialUpstreamDepth
-        enumerator :: lr_InitialDnstreamDepth
-        enumerator :: lr_ParabolaValue
-        enumerator :: lr_SideSlope             ! for weirs only
-        enumerator :: lr_DischargeCoeff1       ! discharge coefficient for triangular weir part or orifice element
-        enumerator :: lr_DischargeCoeff2       ! discharge coefficient for rectangular weir part
-        enumerator :: lr_initSetting           ! initial link setting
-        enumerator :: lr_yOn                   ! startup depth for pumps
-        enumerator :: lr_yOff                  ! shutoff depth for pumps    
-        enumerator :: lr_FullDepth             ! vertical opening of pipe, weir, orifice
-        enumerator :: lr_BottomDepth
-        enumerator :: lr_BottomArea
-        enumerator :: lr_Flowrate
-        enumerator :: lr_Depth
-        enumerator :: lr_DepthUp
-        enumerator :: lr_DepthDn
-        enumerator :: lr_Volume
-        enumerator :: lr_Velocity
-        enumerator :: lr_Capacity
-        enumerator :: lr_ZbottomUp
-        enumerator :: lr_ZbottomDn
-        enumerator :: lr_lastplusone !% must be last enum item
-=======
         enumerator :: br_value = 1    !% interpolated value for BC at this time step
         enumerator :: br_timeInterval !% time interval for latest forcing data
         enumerator :: br_Temp01       !% temporary array
         enumerator :: br_lastplusone  !% must be last enum item
->>>>>>> 26795f59
     end enum
 
     !% Column indexes for BC%xI(:,:) where x is head or flow
@@ -541,23 +504,20 @@
     !%-------------------------------------------------------------------------
 
     enum, bind(c)
-        enumerator :: epg_CC_rectangular_nonsurcharged = 1 !% CC rectangular channels that are not surcharged
-        enumerator :: epg_CC_trapezoidal_nonsurcharged     !% CC trapezoidal channels that are not surcharged
-        enumerator :: epg_CC_triangular_nonsurcharged      !% CC triangular channels that are not surcharged
-<<<<<<< HEAD
+        enumerator :: epg_CC_rectangular_nonsurcharged = 1          !% CC rectangular channels that are not surcharged
+        enumerator :: epg_CC_trapezoidal_nonsurcharged              !% CC trapezoidal channels that are not surcharged
+        enumerator :: epg_CC_triangular_nonsurcharged               !% CC triangular channels that are not surcharged
         enumerator :: epg_CC_rectangular_triangular_nonsurcharged
-=======
-        enumerator :: epg_CC_irregular_nonsurcharged        !% CC irregular channels that are not surcharged
->>>>>>> 26795f59
-        enumerator :: epg_CC_circular_nonsurcharged        !% CC circular conduits that are not surcharged
+        enumerator :: epg_CC_irregular_nonsurcharged                !% CC irregular channels that are not surcharged
+        enumerator :: epg_CC_circular_nonsurcharged                 !% CC circular conduits that are not surcharged
         enumerator :: epg_JM_functionalStorage_nonsurcharged        !% JM functional geometry relationship nonsurcharges
         enumerator :: epg_JM_tabularStorage_nonsurcharged           !% JM tabular geometry relationship nonsurcharges
-        enumerator :: epg_JM_impliedStorage_nonsurcharged        !% JM with artificial storage
-        enumerator :: epg_JB_rectangular                     !% all rectangular junction branches
-        enumerator :: epg_JB_trapezoidal                     !% all trapezoidal junction branches
-        enumerator :: epg_JB_triangular                      !% all triangular junction branches
-        enumerator :: epg_JB_circular                        !% all circular junction branches
-        enumerator :: epg_lastplusone !% must be last enum item
+        enumerator :: epg_JM_impliedStorage_nonsurcharged           !% JM with artificial storage
+        enumerator :: epg_JB_rectangular                            !% all rectangular junction branches
+        enumerator :: epg_JB_trapezoidal                            !% all trapezoidal junction branches
+        enumerator :: epg_JB_triangular                             !% all triangular junction branches
+        enumerator :: epg_JB_circular                               !% all circular junction branches
+        enumerator :: epg_lastplusone                               !% must be last enum item
         end enum
     integer, target :: Ncol_elemPGalltm =  epg_lastplusone-1
     integer, target :: Ncol_elemPGetm   =  epg_lastplusone-1
