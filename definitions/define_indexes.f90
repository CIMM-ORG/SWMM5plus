! module define_indexes
!
! The following is based on the ontology outlined in Google Sheet
! https://docs.google.com/spreadsheets/d/126yXPLGS9F-jz6I9kuMcW_up87TurdYftQiwQTvJWSU/edit#gid=0
! This sets up all the columns that are in the elem* and face* arrays.
! Each array is associated with an integer value Ncol_xxxx,
! e.g., Ncol_elemI that provides the number of columns in the array.
! Keep in mind that we cannot use pointer at parameters and enumerated
! types (in Fortran, a pointer must be a variable). Thus, it will be
! useful to also define a set of integer vectors that simply store
! the number of columns of each array.
!
! Ben R. Hodges
! 20200411
!
! Note that indexes marked with KEY must have values in the range 1...undefinedKey
! as enuerated in the define_keys module

module define_indexes

    use define_globals
    !use iso_c_binding

    implicit none
!%
!%==========================================================================
!% LINKS
!%==========================================================================
!%
    !%-------------------------------------------------------------------------
    !% Define the column indexes for link%I(:,:) arrays
    !% These are the for the full arrays of integer data
    !%-------------------------------------------------------------------------
    enum, bind(c)
        enumerator :: li_idx = 1
        enumerator :: li_link_type           ! KEY type of links (i.e. conduit, orifice, weir, etc.)   
        enumerator :: li_link_sub_type       ! KEY link subtype (i.e. vnotch weir, side orifice, etc.)
        enumerator :: li_link_direction      ! link direction
        enumerator :: li_geometry            ! KEY link geometry type
        !enumerator :: li_roughness_type obsolete 20220708brh
        enumerator :: li_N_element           ! Number of elements in this link
        enumerator :: li_Mnode_u             ! map to upstream node connecting to link
        enumerator :: li_Mnode_d             ! map to downstram node connecting to link
        enumerator :: li_assigned            ! given 1 when link is assigned
        enumerator :: li_InitialDepthType    ! KEY UniformDepth, LinearlyVaryingDepth, ExponentialDepth, FixedHead
        enumerator :: li_length_adjusted     ! 1 = length was not adjusted, 2 = one side was adjusted, 3 = both side was adjusted
        enumerator :: li_P_image             ! image number assigned from BIPquick
        enumerator :: li_parent_link         ! A map to the corresponding SWMM link after a BIPquick link-split
        !enumerator :: li_num_phantom_links   ! Number of phantom links associated 
        enumerator :: li_weir_EndContractions ! (0,1) to indicate contraction
        enumerator :: li_RoadSurface           ! roadsurface type for roadway weir
        enumerator :: li_curve_id            ! curve id if the link is associated with any curve
        enumerator :: li_first_elem_idx
        enumerator :: li_last_elem_idx
        enumerator :: li_transect_idx         ! transect index if the link is associated with an irregular geometry transect
        enumerator :: li_lastplusone !% must be last enum item
    end enum
    integer, target :: Ncol_linkI = li_lastplusone-1

    !%-------------------------------------------------------------------------
    !% Define the column indexes for link%R(:,:) arrays
    !% These are the for the full arrays of real data
    !%-------------------------------------------------------------------------
    enum, bind(c)
        enumerator :: lr_Length = 1
        enumerator :: lr_AdjustedLength ! length adjustment if multi-link junction is present
        enumerator :: lr_InletOffset    ! Every links should have a inlet and oulet offset
        enumerator :: lr_OutletOffset   ! to make it consistent with SWMM.
        enumerator :: lr_FullArea
        enumerator :: lr_FullHydRadius
        enumerator :: lr_BottomDepth 
        enumerator :: lr_BottomRadius  
        enumerator :: lr_BreadthScale
        enumerator :: lr_TopWidth
        enumerator :: lr_ElementLength
        enumerator :: lr_Slope
        enumerator :: lr_LeftSlope
        enumerator :: lr_RightSlope
        enumerator :: lr_Roughness
        enumerator :: lr_Kentry_MinorLoss           !% K factor for entry minor loss
        enumerator :: lr_Kexit_MinorLoss            !% K factor for exit minor loss
        enumerator :: lr_Kconduit_MinorLoss         !% K factor over the body of the conduit
        enumerator :: lr_SeepRate                   !% seepage rate (converted to m/s)
        enumerator :: lr_FlowrateInitial
        enumerator :: lr_FlowrateLimit           ! user.inp file Qmax (0 is does not apply)
        enumerator :: lr_ForceMain_Coef
        !enumerator :: lr_InitialDepth
        enumerator :: lr_InitialUpstreamDepth
        enumerator :: lr_InitialDnstreamDepth
        enumerator :: lr_ParabolaValue
        enumerator :: lr_SideSlope             ! for weirs only
        enumerator :: lr_DischargeCoeff1       ! discharge coefficient for triangular weir part or orifice element
        enumerator :: lr_DischargeCoeff2       ! discharge coefficient for rectangular weir part
        enumerator :: lr_RoadWidth             ! road width for roadway weir
        enumerator :: lr_initSetting           ! initial pump speed setting 
        enumerator :: lr_yOn                   ! startup depth for pumps   
        enumerator :: lr_yOff                  ! shutoff depth for pumps   
        enumerator :: lr_FullDepth             ! vertical opening of pipe, weir, orifice
        enumerator :: lr_Setting               !% the 0 to 1 open/close setting of EPA-SWMM
        enumerator :: lr_TargetSetting         !% target setting of a control action
        enumerator :: lr_TimeLastSet           !% the time (in seconds) the link setting was last changed
        !enumerator :: lr_Flowrate
        !enumerator :: lr_Depth
        !enumerator :: lr_DepthUp
        !enumerator :: lr_DepthDn
        !enumerator :: lr_Volume
        !enumerator :: lr_Velocity
        !enumerator :: lr_Capacity
        enumerator :: lr_ZbottomUp             ! Z bottom of upstream node
        enumerator :: lr_ZbottomDn             ! Z bottom of downstream node
        enumerator :: lr_lastplusone !% must be last enum item
    end enum
    !% note, this must be changed to whatever the last enum element is
    integer, target :: Ncol_linkR = lr_lastplusone-1

    !%-------------------------------------------------------------------------
    !% Define the column indexes for link%YN(:,:) arrays
    !% These are the for the full arrays of logical
    !%-------------------------------------------------------------------------
    enum, bind(c)
        enumerator :: lYN_CanSurcharge = 1
        enumerator :: lYN_isOutput
        enumerator :: lYN_isPhantomLink
        enumerator :: lYN_hasFlapGate
        enumerator :: lYN_temp1
        enumerator :: lYN_lastplusone !% must be last enum item
    end enum
    integer, target :: Ncol_linkYN  = lYN_lastplusone-1

!%
!%==========================================================================
!% NODES
!%==========================================================================
!%    
    !%-------------------------------------------------------------------------
    !% Define the column indexes for node%I(:,:) arrays
    !% These are the for the full arrays of integer data
    !%-------------------------------------------------------------------------
    enum, bind(c)
        enumerator :: ni_idx = 1
        enumerator :: ni_node_type     ! KEY
        enumerator :: ni_N_link_u      ! number of upstream links at this node
        enumerator :: ni_N_link_d      ! number of downstram links at this node
        enumerator :: ni_curve_ID      ! ID for nodal storage surface area curve
        enumerator :: ni_assigned      ! given 1 when node has been assigned to face/elem,
        enumerator :: ni_P_image       ! image number assigned from BIPquick
        enumerator :: ni_P_is_boundary ! 0=this node has nothing to do with image communication; >0=this node is a partition boundary
        ! if node is BCup or BCdn, ni_elemface_idx is the index of its associated BC face
        ! if node is nJm or nJ2, ni_elemface_idx is the index of the associated element
        !enumerator :: ni_elemface_idx  ! OBSOLETE
        enumerator :: ni_elem_idx      !% this is the element of an nJM node, upstream element of BCdn, downstream element of BCup
        enumerator :: ni_face_idx      !% for nJ2, BCup, BCdn, nJ1, this is the face associated with the node, not defined for nJM
        enumerator :: ni_pattern_resolution ! minimum resolution of patterns associated with node BC
        enumerator :: ni_lastplusone !% must be last enum item
    end enum
    integer, parameter :: ni_idx_base1 = ni_lastplusone-1

    !% column indexes for multi-branch nodes
    integer, parameter :: ni_Mlink_u1   = ni_idx_base1+1 ! map to link of upstream branch 1
    integer, parameter :: ni_Mlink_u2   = ni_idx_base1+2 ! map to link up dowstream branch 1
    integer, parameter :: ni_Mlink_u3   = ni_idx_base1+3
    integer, parameter :: ni_Mlink_u4   = ni_idx_base1+4               !% ADDBRANCH
    integer, parameter :: ni_Mlink_u5   = ni_idx_base1+5               !% ADDBRANCH

    integer, parameter :: ni_idx_base2  = ni_idx_base1 + max_branch_per_node/2

    integer, parameter :: ni_Mlink_d1   = ni_idx_base2+1
    integer, parameter :: ni_Mlink_d2   = ni_idx_base2+2
    integer, parameter :: ni_Mlink_d3   = ni_idx_base2+3
    integer, parameter :: ni_Mlink_d4   = ni_idx_base2+4               !% ADDBRANCH
    integer, parameter :: ni_Mlink_d5   = ni_idx_base2+5               !% ADDBRANCH

    !% start of the multi-branch connections, needed in partitioning
    integer, parameter :: ni_MlinkStart = ni_Mlink_u1

    !% end of the multi-branch connections -- update for change in # of branches
    !integer, parameter :: ni_MlinkEnd   = ni_Mlink_d3                 !% ADDBRANCH
    !integer, parameter :: ni_MlinkEnd   = ni_Mlink_d4                  !% ADDBRANCH
    integer, parameter :: ni_MlinkEnd   = ni_Mlink_d5                  !% ADDBRANCH

    !% storage for link index for upstream and downstream links
    integer, dimension(max_branch_per_node/2) :: ni_MlinkUp = nullvalueI
    integer, dimension(max_branch_per_node/2) :: ni_MlinkDn = nullvalueI

    integer, target :: Ncol_nodeI = ni_idx_base2 + max_branch_per_node/2

    !%-------------------------------------------------------------------------
    !% Define the column indexes for node%R(:,:) arrays
    !% These are the for the full arrays of real data
    !%-------------------------------------------------------------------------
    enum, bind(c)
        enumerator :: nr_Zbottom = 1
        enumerator :: nr_InitialDepth
        enumerator :: nr_FullDepth
        enumerator :: nr_StorageConstant
        enumerator :: nr_StorageCoeff
        enumerator :: nr_StorageExponent
        enumerator :: nr_PondedArea
        enumerator :: nr_SurchargeExtraDepth
        enumerator :: nr_MaxInflow
        enumerator :: nr_Eta
        enumerator :: nr_Depth
        enumerator :: nr_head
        enumerator :: nr_Volume
        enumerator :: nr_Flooding
        enumerator :: nr_JunctionBranch_Kfactor
        enumerator :: nr_lastplusone !% must be last enum item
    end enum
    integer, parameter :: nr_idx_base1 = nr_lastplusone-1

    integer, target :: Ncol_nodeR = nr_idx_base1

    !%-------------------------------------------------------------------------
    !% Define the column indexes for node%YN(:,:) arrays
    !% These are the for the full arrays of logical
    !%-------------------------------------------------------------------------
    enum, bind(c)
        enumerator :: nYN_has_inflow = 1
        enumerator :: nYN_has_extInflow
        enumerator :: nYN_has_dwfInflow
        enumerator :: nYN_has_storage
        enumerator :: nYN_isOutput
        enumerator :: nYN_is_phantom_node
        enumerator :: nYN_hasFlapGate
        enumerator :: nYN_lastplusone !% must be last enum item
    end enum
    integer, target :: Ncol_nodeYN  = nYN_lastplusone-1

!%
!%==========================================================================
!% BOUNDARY CONDITIONS
!%==========================================================================
!%  
    !% Column indexes for BC%xR(:,:) where x is head or flow
    enum, bind(c)
        enumerator :: br_value = 1    !% interpolated value for BC at this time step
        enumerator :: br_timeInterval !% time interval for latest forcing data
        enumerator :: br_Temp01       !% temporary array
        enumerator :: br_lastplusone  !% must be last enum item
    end enum

    !% Column indexes for BC%xI(:,:) where x is head or flow
    enum, bind(c)
        enumerator :: bi_idx = 1
        enumerator :: bi_node_idx
        enumerator :: bi_face_idx    ! Index of face nBCup/dn nodes
        enumerator :: bi_elem_idx    ! Index of element associated with either nJ2 or nJm node with lateral inflow
        enumerator :: bi_category    ! KEY
        enumerator :: bi_subcategory ! KEY
        enumerator :: bi_fetch       ! 1 if BC%xR_timeseries needs to be fetched, 0 otherwise
        enumerator :: bi_TS_upper_idx  !% index of the current level in the timeseries storage
        enumerator :: bi_UTidx       !% index in uniform table array associated with this BC.
        enumerator :: bi_lastplusone !% must be last enum item
    end enum

    !% Column indexes for BC%xYN(:,:)
    enum, bind(c)
        enumerator :: bYN_read_input_file = 1
        enumerator :: bYN_hasFlapGate
        enumerator :: bYN_lastplusone !% must be last enum item
    end enum

    !% Column indexes (3rd index) for BC%xTimeseries(:,:,:) where X is flow or head
    enum, bind(c)
        enumerator :: brts_time = 1
        enumerator :: brts_value
        enumerator :: brts_lastplusone !% must be last enum item
    end enum


    !% HACK - we will probably want to create a different set of indexes for BC%flowI and BC%headI tables
    !% For instance, BC%flowI tables will probably need addititonal information to distribute flowrates
    !% over link elements.
    integer, parameter :: N_flowI = bi_lastplusone-1
    integer, parameter :: N_headI = bi_lastplusone-1
    integer, parameter :: N_flowYN = bYN_lastplusone-1
    integer, parameter :: N_headYN = bYN_lastplusone-1
    integer, parameter :: N_flowR  = br_lastplusone-1
    integer, parameter :: N_headR  = br_lastplusone-1
    integer, parameter :: N_flowR_TS = brts_lastplusone - 1
    integer, parameter :: N_headR_TS = brts_lastplusone - 1 

!%
!%==========================================================================
!% ELEMENTS
!%==========================================================================
!%  
    !%-------------------------------------------------------------------------
    !% Define the column indexes for elemI(:,:) array
    !% These are for the full array of all integers
    !%-------------------------------------------------------------------------
    enum, bind(c)
         enumerator :: ei_Lidx = 1                  !% local element index (static)
         enumerator :: ei_Gidx                      !% global element index  (static)
         !enumerator :: ei_main_idx_for_branch       !% idx of JM for a JB branch
         enumerator :: ei_elementType               !% KEY general element type  (static)
         enumerator :: ei_geometryType              !% KEY cross-sectional geometry type  (static)
         enumerator :: ei_HeqType                   !% KEY type of head equation (static)
         enumerator :: ei_link_Gidx_SWMM            !% link index from global SWMM network  (static)
         enumerator :: ei_link_Gidx_BIPquick        !% link index from global BIPquick network  (static)
         enumerator :: ei_link_pos                  !% position (elem from upstream = 1 to downstream = n) in link
         enumerator :: ei_Mface_uL                  !% map to upstream face local index  (static)
         enumerator :: ei_Mface_dL                  !% map to downstream face local index  (static)
         enumerator :: ei_node_Gidx_SWMM            !% node index from global SWMM network  (static)
         enumerator :: ei_node_Gidx_BIPquick        !% node index from global BIPquick network  (static)
         enumerator :: ei_QeqType                   !% KEY type of flow equation (static)
         ! enumerator :: ei_specificType              !% specific element type (static) NOT USED AS OF 20220626
         !% brh20211210s
         !enumerator :: ei_Subcatch_TableIdx         !% index in subcatchment table for linking to subcatchments to this element 
         !enumerator :: ei_Nsubcatch                 !% number of subcatchments feeding an element
         !% brh20211210e         
         enumerator :: ei_Temp01                    !% temporary array
         enumerator :: ei_tmType                    !% KEY time march type (dynamic)
         enumerator :: ei_BoundaryArray_idx         !% if a boundary cell, then position in the elemB array
         enumerator :: ei_link_transect_idx         !% index of the link transect in link array
         enumerator :: ei_transect_idx              !% index of transect in transect array
         enumerator :: ei_lastplusone !% must be last enum item
    end enum
    integer, target :: Ncol_elemI = ei_lastplusone-1

    !%-------------------------------------------------------------------------
    !% Define the column indexes for elemR(:,:) array
    !% These are for the full arrays of all reals
    !%-------------------------------------------------------------------------
    enum, bind(c)
        enumerator :: er_Area = 1                   !% cross-sectional flow area (latest)
        enumerator :: er_Area_N0                    !% cross-sectional flow area (time N)
        enumerator :: er_Area_N1                    !% cross-sectional flow area (time N-1)
        enumerator :: er_AreaBelowBreadthMax        !% area below the max breadth in a conduit (static)
        !enumerator :: er_Beta                       !% bottom slope / roughness, so that Q/beta = section factor
        enumerator :: er_BottomSlope                !% bottom slope of the element
        enumerator :: er_BreadthMax                 !% maximum breadth of conduit (static)
        enumerator :: er_Depth                      !% actual maximum depth of open-channel flow
        enumerator :: er_dHdA                       !% geometric change in elevation with area (used in AC only)
        enumerator :: er_dSlotArea                  !% change in slot volume
        enumerator :: er_dSlotDepth                 !% change in slot depth
        enumerator :: er_dSlotVolume                !% change in slot volume
        enumerator :: er_ell                        !% the ell (lower case L) modified hydraulic depth
        enumerator :: er_ell_max                    !% ell of  full pipe
        enumerator :: er_Flowrate                   !% flowrate (latest)
        enumerator :: er_FlowrateLimit               !% max flowrate from user.inp file (0 is no limit)
        enumerator :: er_Flowrate_N0                !% flowrate (time N)
        enumerator :: er_Flowrate_N1                !% flowrate (time N-1)
        enumerator :: er_FlowrateLateral            !% lateral inflow BC
        enumerator :: er_FlowrateStore              !% temporary storage used for adjacent AC and ETM elements
        enumerator :: er_FroudeNumber               !% froude number of flow
        enumerator :: er_FullArea                   !% cross-sectional area of a full conduit (static)
        enumerator :: er_FullDepth                  !% maximum possible flow depth in full conduit (static)
        enumerator :: er_FullHydDepth               !% hydraulic (average) depth of full conduit (static)
        enumerator :: er_FullHydRadius              !% hydraulic (average) radius of full conduit (static)
        enumerator :: er_FullPerimeter              !% wetted perimeter of full conduit (static)
        enumerator :: er_FullVolume                 !% Volume of a full conduit (static)
        enumerator :: er_GammaC                     !% gamma continuity source term for AC solver
        enumerator :: er_GammaM                     !% gamma momentum source term for AC solver
        enumerator :: er_Head                       !% piezometric head (latest) -- water surface elevation in open channel
        enumerator :: er_Head_N0                    !% piezometric head (time N)
        !enumerator :: er_HeadAvg                    !% average of head on faces of an element.
        enumerator :: er_HeadLastAC                 !% piezometric head at start of last AC step
        enumerator :: er_HeadStore                  !% temporary storage used for adjacent AC and ETM elements
        enumerator :: er_HydDepth                   !% hydraulic depth of flow
        enumerator :: er_HydRadius                  !% hydraulic radius of flow
        enumerator :: er_InterpWeight_uG            !% interpolation Weight, upstream, for geometry
        enumerator :: er_InterpWeight_dG            !% interpolation Weight, downstream, for geometry
        enumerator :: er_InterpWeight_uH            !% interpolation Weight, upstream for head
        enumerator :: er_InterpWeight_dH            !% interpolation Weight, downstream for head
        enumerator :: er_InterpWeight_uQ            !% interpolation Weight, upstream, for flowrate
        enumerator :: er_InterpWeight_dQ            !% interpolation Weight, downstream, for flowrate
        enumerator :: er_InterpWeight_uP            !% interpolation Weight, upstream, for Preissmann number
        enumerator :: er_InterpWeight_dP            !% interpolation Weight, downstream, for Preissmann number
        enumerator :: er_Ksource                    !% k source term for AC solver
        enumerator :: er_Kentry_MinorLoss           !% K factor for entry minor loss
        enumerator :: er_Kexit_MinorLoss            !% K factor for exit minor loss
        enumerator :: er_Kconduit_MinorLoss         !% K factor over the body of the conduit
        enumerator :: er_Length                     !% length of element (static)
        enumerator :: er_ones                       !% vector of ones (useful with sign function)
        enumerator :: er_Perimeter                  !% Wetted perimeter of flow
        enumerator :: er_Preissmann_Celerity        !% celerity due to Preissmann Slot
        enumerator :: er_Preissmann_Number          !% Preissmann number
        enumerator :: er_ManningsN                  !% baseline Mannings N roughness value for friction model
        enumerator :: er_ManningsN_Dynamic          !% total ManningsN roughness, including dynamic adjustment (experimental)
        enumerator :: er_SeepRate                   !% Local seepage rate in m/s
        enumerator :: er_Setting                    !% percent open setting for a link element
        !enumerator :: er_SectionFactor              !% present value of Qn/S0 section factor
        !enumerator :: er_SectionFactor_Max          !% maximum value of section factor (for S0 = 0)
        enumerator :: er_SlotWidth                  !% slot width
        enumerator :: er_SlotDepth                  !% slot depth
        enumerator :: er_SlotArea                   !% slot area
        enumerator :: er_SlotHydRadius              !% slot hydraulic radius 
        enumerator :: er_SlotVolume                 !% slot volume 
        enumerator :: er_SlotVolumeOld              !% old slot volume      
        enumerator :: er_SmallVolume                !% the value of a "small volume" for this element
        enumerator :: er_SmallVolume_CMvelocity     !% velocity by Chezy-Manning for a small volume
        enumerator :: er_SmallVolume_ManningsN      !% roughness used for computing Chezzy-Manning on small volume
        enumerator :: er_SmallVolumeRatio           !% blending ad hoc and solved velocity for small volume.
        enumerator :: er_SourceContinuity           !% source term for continuity equation
        enumerator :: er_SourceMomentum             !% source term for momentum equation
        enumerator :: er_TargetSetting              !% target percent open setting for a link element in the next time step
        enumerator :: er_Temp01                     !% temporary array (use and set to null in a single procedure)
        enumerator :: er_Temp02                     !% temporary array (use and set to null in a single procedure)
        enumerator :: er_Temp03                     !% temporary array (use and set to null in a single procedure)
        enumerator :: er_Temp04                     !% temporary array (use and set to null in a single procedure)
        enumerator :: er_TimeLastSet                !% last time the er_Setting was changed
        enumerator :: er_Topwidth                   !% topwidth of flow at free surface
        enumerator :: er_Velocity                   !% velocity (latest)
        enumerator :: er_Velocity_N0                !% velocity time N
        enumerator :: er_Velocity_N1                !% velocity time N-1
        enumerator :: er_VelocityLastAC             !% velocity at start of last AC step
        enumerator :: er_Volume                     !% volume (latest)
        enumerator :: er_Volume_N0                  !% volume (time N)
        enumerator :: er_Volume_N1                  !% volume (time N-1)
        enumerator :: er_VolumeLastAC               !% volume at start of last AC step
        enumerator :: er_VolumeOverFlow             !% volume lost for overflow in this time step.  20220124brh
        enumerator :: er_VolumeOverFlowTotal        !% total volume lost to overflow       20220124brh 
        enumerator :: er_VolumePonded               !% total volume in ponding
        enumerator :: er_VolumeStore                !% temporary storage used for adjacent AC and ETM elements
        enumerator :: er_WaveSpeed                  !% wave speed in element
        enumerator :: er_Zbottom                    !% bottom elevation of element (static)
        enumerator :: er_ZbreadthMax                !% elevation at maximum breadth
        enumerator :: er_Zcrown                     !% inside crown elevation of closed conduit (static)
        enumerator :: er_VolumeConservation         !% cumulative volume conservation
        enumerator :: er_lastplusone !% must be last enum item
    end enum
    integer, target :: Ncol_elemR = er_lastplusone-1

    !%-------------------------------------------------------------------------
    !% Define the column indexes for elemYN(:,:) arrays
    !% These are the for the full arrays of logical
    !%-------------------------------------------------------------------------

    enum, bind(c)
        enumerator :: eYN_canSurcharge = 1              !% TRUE for element that can surcharge, FALSE where it cannot (static)
        enumerator :: eYN_isSmallDepth                  !% TRUE is use small volume algorithm
        enumerator :: eYN_isSurcharged                 !% TRUE is a surcharged closed conduit, FALSE if non-surcharged 
        enumerator :: eYN_isZeroDepth                   !% TRUE if volume qualifies as "near zero"
        enumerator :: eYN_isDownstreamJB                !% TRUE if the element is downstream JB
        enumerator :: eYN_isElementDownstreamOfJB       !% TRUE if the element is immediate downstream of JB
        enumerator :: eYN_isOutput                      !% TRUE if the element is an output element
        enumerator :: eYN_hasSubcatchRunOff             !% TRUE if element connected to one or more subcatchments for Runoff
        enumerator :: eYN_isDummy
        enumerator :: eYN_isBoundary_up                 !% TRUE if the element is connected to a shared face upstream thus a boundary element of a partition
        enumerator :: eYN_isBoundary_dn                 !% TRUE if the element is connected to a shared face downstream thus a boundary element of a partition
        enumerator :: eYN_isPSsurcharged                        !% TRUE if Preissmann slot is present for this cell
        enumerator :: eYN_isForceMain                   !% TRUE if this is a force main element
        enumerator :: eYN_hasFlapGate                   !% TRUE if 1-way flap gate is present
        enumerator :: eYN_Temp01                        !% temporary logical space
        enumerator :: eYN_lastplusone !% must be last enum item
    end enum
    integer, target :: Ncol_elemYN = eYN_lastplusone-1

!%
!%==========================================================================
!% PACKED ELEMENTS
!%==========================================================================
!%  
    !%-------------------------------------------------------------------------
    !% Define the column indexes for elemP(:,:) array
    !% These are the for the packed arrays general elements
    !%-------------------------------------------------------------------------
    enum, bind(c)
        enumerator :: ep_AC = 1                     !% all AC elements
        enumerator :: ep_ALLtm                      !% all ETM, AC elements 
        enumerator :: ep_CC_AC                      !% all CC elements that are AC
        !enumerator :: ep_CC_ACsurcharged            !% all CC elements that are AC
        enumerator :: ep_CC_ALLtm                   !% all CC elements that are ETM or AC
        !enumerator :: ep_CC_ALLtm_ACsurcharged      !% all CC elements that are AC and surcharged
        enumerator :: ep_CC_ETM                     !% all CC elements that are ETM
        !enumerator :: ep_CC_ETM_PSsurcharged        !% CC elements that are ETM and surcharged
        enumerator :: ep_CC_H_ETM                   !% all CC elements that are ETM for H
        enumerator :: ep_CC_Q_AC                    !% all CC elements that are AC for Q
        enumerator :: ep_CC_Q_ETM                   !% all CC elements that are ETM for Q
        !enumerator :: ep_CCJB_ACsurcharged          !% all CC and JB elements that are AC
        !enumerator :: ep_CCJB_ALLtm                 !% all CC and JB elements that ar any TM
        !enumerator :: ep_CCJB_AC                    !% all CC and JB elements that are AC
        !enumerator :: ep_CCJB_ALLtm_ACsurcharged      !% all CC and JB elements that are AC and surcharged
        enumerator :: ep_CCJB_eETM_i_fAC            !% Any CC or JB element that is ETM and has an AC face.
        !enumerator :: ep_CCJB_ETM                   !% CC and JB elements that are ETM
        !enumerator :: ep_CCJB_ETM_PSsurcharged        !% CC and JB elements that are ETM and surcharged
        !enumerator :: ep_CCJM_H_AC_open             !% CC and JM elements that are AC for H and open channel
        enumerator :: ep_CCJM_H_ETM                 !% CC and JM elements that are ETM for H
        enumerator :: ep_CC_isClosedSetting          !% CC elements that have er_Setting = 0.0 indicating closed off
        enumerator :: ep_Diag                       !% diagnostic elements (static)
        enumerator :: ep_ETM                        !% all ETM elements
        enumerator :: ep_JM                         !% all JM elements
        enumerator :: ep_JM_AC                      !% junction mains using AC method
        enumerator :: ep_JM_ALLtm                   !% Junction mains with any time march (static)
        enumerator :: ep_JM_ETM                     !% junction mains using ETM method
        !enumerator :: ep_JB_AC                      !% junction branches using AC method
        !enumerator :: ep_JB_ALLtm                   !% Junction branches with any time march (static)
        !enumerator :: ep_JB_ETM                     !% junction branches using ETM method
        !enumerator :: ep_AC_ACnonSurcharged         !% all surcharged with AC
        !enumerator :: ep_ALLtm_NonSurcharged        !% all time march nonsurcharged (neither PS nor AC surcharge)
        !enumerator :: ep_ETM_PSnonSurcharged        !% all surcharged with ETM
        !enumerator :: ep_SmallDepth_CC_ALLtm_posSlope !% small depth conduit cells with any time march and positive bottom slope
        !enumerator :: ep_SmallDepth_CC_ALLtm_negSlope !% small depth conduit cells with any time march and negative (adverse) bottom slope
        !enumerator :: ep_SmallDepth_CC_ALLtm
        enumerator :: ep_SmallDepth_CC_ETM
        !enumerator :: ep_SmallDepth_CC_AC
        !enumerator :: ep_SmallDepth_JM_ALLtm  !% 20220122brh
        enumerator :: ep_SmallDepth_JM_ETM    !% 20220122brh
        !enumerator :: ep_SmallDepth_JM_AC     !% 20220122brh
        !enumerator :: ep_ZeroDepth_CC_ALLtm         !% zero depth with any time march
        enumerator :: ep_ZeroDepth_CC_ETM
        !enumerator :: ep_ZeroDepth_CC_AC
        !enumerator :: ep_ZeroDepth_JM_ALLtm         !% zero depth JM
        enumerator :: ep_ZeroDepth_JM_ETM
        !enumerator :: ep_ZeroDepth_JM_AC
        !enumerator :: ep_ACsurcharged              !% all surcharged with AC
        !enumerator :: ep_ALLtmSurcharged           !% all time march surcharged
        !enumerator :: ep_PSsurcharged             !% all surcharged with ETM
        !enumerator :: ep_CCJM_H_ACsurcharged       !% all CCJM surcharged for H and AC solution
        !enumerator :: ep_CCJM_H_AC                  !% all CCJM solved for head with AC
        !enumerator :: ep_CCJB_eAC_i_fETM            !% all AC next to ETM
        enumerator :: ep_BClat                      !% all elements with lateral BC
        enumerator :: ep_JB_Downstream            !% all the downstream JB elements 
        enumerator :: ep_CC_DownstreamJBadjacent    !% all CC element downstream of a JB 
        enumerator :: ep_CC_Open_Elements           !% all CC elements that are open channel
        enumerator :: ep_CC_Closed_Elements         !% all closed CC elements 
        !enumerator :: ep_JM_Closed_Elements         !% all closed JM elements
        enumerator :: ep_JB_Closed_Elements         !% all closed JB elements 
        enumerator :: ep_JB_Open_Elements           !% all open-channel JB elements  
        enumerator :: ep_Output_Elements            !% all output elements -- local index   
        enumerator :: ep_CC_NOTsmalldepth           !% all Conduits that have time-marching without small or zero depth
        enumerator :: ep_CC_NOTzerodepth            !% all Conduits that have time-marching and are above zero depth
        enumerator :: ep_JBJM_NOTsmalldepth         !% all JB JM elements used in CFL computation 
        enumerator :: ep_CCJBJM_NOTsmalldepth       !% all elements used in CFL computation
        enumerator :: ep_CCJM_NOTsmalldepth         !% alternate elements for CFL computation 
        enumerator :: ep_CC_Transect                !% all channel elements with irregular transect
        enumerator :: ep_FM_HW_all                  !% all Hazen-Williams Force Main elements
        enumerator :: ep_FM_HW_PSsurcharged      !% all Hazen-Williams Force Main elements Preissmann Slot method that are surcharged
        !enumerator :: ep_FM_HW_PS_NonSurcharged     !% all Hazen-Williams Force Main elements with Preissmann Slot that are not surcharged
        enumerator :: ep_FM_dw_PSsurcharged      !% all Darcy-Weisbach Force Main elements Preissmann Slot method that are surcharged
        enumerator :: ep_FM_dw_PSnonSurcharged     !% all Darcy-Weisbach Force Main elements with Preissmann Slot that are not surcharged
        enumerator :: ep_lastplusone !% must be last enum item
    end enum
    integer, target :: Ncol_elemP = ep_lastplusone-1

!%
!%==========================================================================
!% PACKED GEOMETRY ELEMENTS
!%==========================================================================
!%      
    !%-------------------------------------------------------------------------
    !% Define the column indexes for elemPGalltm(:,:), elemPGetm(:,:),
    !% and elemPGac(:,:) arrays
    !% These are the packed arrays of geometry
    !% Note the same columns are used in the three different arrays
    !%-------------------------------------------------------------------------

    enum, bind(c)
<<<<<<< HEAD
        !% --- open channels
        enumerator :: epg_CC_rectangular = 1          !% CC rectangular channels 
        enumerator :: epg_CC_trapezoidal              !% CC trapezoidal channels 
        enumerator :: epg_CC_triangular               !% CC triangular channels 
        enumerator :: epg_CC_parabolic                !% CC parabolic channels 
        enumerator :: epg_CC_irregular                !% CC irregular channels 
        !% --- closed conduits
        enumerator :: epg_CC_rectangular_closed       !% CC rectangular conduits
        enumerator :: epg_CC_rectangular_triangular   !% CC rectangular-triangular conduit
        enumerator :: epg_CC_circular                 !% CC circular conduits 
        enumerator :: epg_CC_semi_circular            !% CC semi-circular conduits
        enumerator :: epg_CC_filled_circular          !% CC filled circular conduits
        enumerator :: epg_CC_basket_handle            !% CC basket-handle conduits
        enumerator :: epg_CC_catenary                 !% CC catenary conduits 
        enumerator :: epg_CC_egg_shaped               !% CC egg shaped conduits 
        enumerator :: epg_CC_gothic                   !% CC gothic conduits
        enumerator :: epg_CC_horse_shoe               !% CC horse shoe conduits 
        enumerator :: epg_CC_mod_basket               !% CC modified basked conduits
        enumerator :: epg_CC_semi_elliptical          !% CC semi-elliptical conduits
        enumerator :: epg_JM_functionalStorage        !% JM functional geometry relationship 
        enumerator :: epg_JM_tabularStorage           !% JM tabular geometry relationship 
        enumerator :: epg_JM_impliedStorage           !% JM with artificial storage
=======
        enumerator :: epg_CC_rectangular_nonsurcharged = 1          !% CC rectangular channels that are not surcharged
        enumerator :: epg_CC_rectangular_closed_nonsurcharged       !% CC rectangular conduits that are not surcharged
        enumerator :: epg_CC_rectangular_triangular_nonsurcharged   !% CC rectangular_triangular that are not surcharged
        enumerator :: epg_CC_rectangular_round_nonsurcharged        !% CC tectangular round that are not surcharged
        enumerator :: epg_CC_trapezoidal_nonsurcharged              !% CC trapezoidal channels that are not surcharged
        enumerator :: epg_CC_triangular_nonsurcharged               !% CC triangular channels that are not surcharged
        enumerator :: epg_CC_irregular_nonsurcharged                !% CC irregular channels that are not surcharged
        enumerator :: epg_CC_circular_nonsurcharged                 !% CC circular conduits that are not surcharged
        enumerator :: epg_CC_parabolic_nonsurcharged                !% CC parabolic channels that are not surcharged
        enumerator :: epg_CC_basket_handle_nonsurcharged            !% CC basket handle conduits that are not surcharged
        enumerator :: epg_CC_horse_shoe_nonsurcharged               !% CC horse shoe conduits that are not surcharged
        enumerator :: epg_CC_catenary_nonsurcharged                 !% CC catenary conduits that are not surcharged
        enumerator :: epg_CC_gothic_nonsurcharged                   !% CC gothic conduits that are not surcharged
        enumerator :: epg_CC_arch_nonsurcharged                     !% CC arch conduits that are not surcharged
        enumerator :: epg_CC_filled_circular_nonsurcharged          !% CC filled circular conduits that are not surcharged
        enumerator :: epg_CC_semi_circular_nonsurcharged            !% CC semi circular conduits that are not surcharged
        enumerator :: epg_CC_semi_elliptical_nonsurcharged          !% CC semi elliptical conduits that are not surcharged
        enumerator :: epg_CC_horiz_ellipse_nonsurcharged            !% CC horizontal ellipse conduits that are not surcharged
        enumerator :: epg_CC_vert_ellipse_nonsurcharged             !% CC vertical ellipse conduits that are not surcharged
        enumerator :: epg_CC_egg_shaped_nonsurcharged               !% CC egg shaped conduits that are not surcharged
        enumerator :: epg_CC_mod_basket_nonsurcharged               !% CC modifiec basket conduits that are not surcharged
        enumerator :: epg_JM_functionalStorage_nonsurcharged        !% JM functional geometry relationship nonsurcharges
        enumerator :: epg_JM_tabularStorage_nonsurcharged           !% JM tabular geometry relationship nonsurcharges
        enumerator :: epg_JM_impliedStorage_nonsurcharged           !% JM with artificial storage
        enumerator :: epg_JB_rectangular                            !% all rectangular junction branches
        enumerator :: epg_JB_trapezoidal                            !% all trapezoidal junction branches
        enumerator :: epg_JB_triangular                             !% all triangular junction branches
        enumerator :: epg_JB_circular                               !% all circular junction branches
>>>>>>> 3cabe4af
        enumerator :: epg_lastplusone !% must be last enum item
    end enum
    integer, target :: Ncol_elemPGalltm =  epg_lastplusone-1
    integer, target :: Ncol_elemPGetm   =  epg_lastplusone-1
    integer, target :: Ncol_elemPGac    =  epg_lastplusone-1

!%
!%==========================================================================
!% SPECIAL FEATURE ELEMENTS
!%==========================================================================
!%  
    !%-------------------------------------------------------------------------
    !% Define the column indexes for elemSI(:,:) arrays
    !% These are the full arrays if special integer data
    !%-------------------------------------------------------------------------

    enum, bind(c)
        !% define the column indexes for elemSI(:,:) junction branch elements
        !% Note that esi_JunctionMain, esi_JunctionBranch, and (if needed) esi_Storage will
        !% share the same column sets.
        enumerator ::  esi_JunctionMain_Type       = 1             !% KEY junction main type
        enumerator ::  esi_JunctionMain_Curve_ID                   !% id of the junction storage cure if exists
        enumerator ::  esi_JunctionBranch_Exists                   !% assigned 1 if branch exists
        enumerator ::  esi_JunctionBranch_Link_Connection          !% the link index connected to that junction branch
        enumerator ::  esi_JunctionBranch_Main_Index               !% elem idx of the junction main for this branch
        enumerator ::  esi_JunctionBranch_lastplusone !% must be last enum item
    end enum
    !% note, this must be changed to whatever the last enum element is
    integer, parameter :: Ncol_elemSI_junction = esi_JunctionBranch_lastplusone-1

    enum, bind(c)
        !% define the column indexes for elemSi(:,:) weir elements
        enumerator :: esi_Weir_EndContractions = 1      !% number of endcontractions of the weir
        enumerator :: esi_Weir_FlowDirection            !% weir flow direction (-1, +1)
        enumerator :: esi_Weir_SpecificType             !% KEY specific weir type
        enumerator :: esi_Weir_GeometryType             !% KEY specific weir geometry type
        enumerator :: esi_Weir_RoadSurface              !% road surface type for roadway weir
        enumerator :: esi_Weir_lastplusone !% must be last enum item
    end enum

    integer, parameter :: Ncol_elemSI_weir = esi_Weir_lastplusone-1

    enum, bind(c)
        !% define the column indexes for elemSi(:,:) orifice elements
        enumerator :: esi_Orifice_FlowDirection = 1     !% orifice flow direction (-1, +1)
        enumerator :: esi_Orifice_SpecificType          !% KEY specific orifice type
        enumerator :: esi_Orifice_GeometryType          !% KEY specific orifice geometry type
        enumerator :: esi_Orifice_lastplusone !% must be last enum item
    end enum
    integer, parameter :: Ncol_elemSI_orifice = esi_Orifice_lastplusone-1

    enum, bind(c)
        !% define the column indexes for elemSi(:,:) outlet elements
        enumerator :: esi_Outlet_FlowDirection = 1     !% outlet flow direction (-1, +1)
        enumerator :: esi_Outlet_SpecificType          !% KEY specific outlet type
        enumerator :: esi_Outlet_CurveID               !% outlet curve id
        enumerator :: esi_Outlet_hasFlapGate           !% 1 if true, 0 if false
        enumerator :: esi_Outlet_lastplusone !% must be last enum item
    end enum
    integer, parameter :: Ncol_elemSI_outlet = esi_Orifice_lastplusone-1

    enum, bind(c)
        !% define the column indexes for elemSi(:,:) outlet elements
        enumerator :: esi_Pump_FlowDirection = 1     !% pump flow direction (-1, +1)
        enumerator :: esi_Pump_SpecificType          !% KEY specific pump type
        enumerator :: esi_Pump_CurveID               !% pump curve id
        !enumerator :: esi_Pump_Status                !% 1 = on, 0 =off !% 20220625brh removed -- use er_Setting
        enumerator :: esi_Pump_lastplusone !% must be last enum item
    end enum
    integer, parameter :: Ncol_elemSI_Pump = esi_Pump_lastplusone-1

    enum, bind(c)
        !% define the column indexes for the elemSi(:,:) force main elements
        enumerator :: esi_ForceMain_method = 1       !% type key  HazenWilliams or DarcyWeisbach
        !enumerator :: esi_ForceMain_isSubmerged    !% 0 = no, 1 = yes
        enumerator :: esi_ForceMain_lastplusone    !% must be last enum item
    end enum
    integer, parameter :: Ncol_elemSI_ForceMain = esi_ForceMain_lastplusone-1

    !% determine the largest number of columns for a special set
    integer, target :: Ncol_elemSI = max(&
                            Ncol_elemSI_junction, &
                            Ncol_elemSI_orifice, &
                            Ncol_elemSI_weir, &
                            Ncol_elemSI_outlet, &
                            Ncol_elemSI_Pump,  &
                            Ncol_elemSI_ForceMain)

    !%-------------------------------------------------------------------------
    !% Define the column indexes for elemSr(:,:) arrays
    !% These are the full arrays if special real data
    !% Note that different types of special elements (diagnostic, branches)
    !% share the same columns since a row can only have one type of element.
    !%-------------------------------------------------------------------------

    ! !% define the column indexes for elemSr(:,:) for geometry that has not yet been confirmed and assigned:
    ! enum, bind(c)
    !     enumerator ::  esr_JunctionBranch_lastplusone = 1 !% must be last enum item
    ! end enum

    ! integer, parameter :: Ncol_elemSR_JunctionBranch = esr_JunctionBranch_lastplusone-1

    !% define the column indexes for elemSR(:,:) for geometry that has not yet been confirmed and assigned:
    !% Note that esr_JunctionMain, esr_JunctionBranch and esr_Storage share the same column sets.
    enum, bind(c)
        enumerator ::  esr_JunctionMain_PondedArea = 1
        !enumerator ::  esr_JunctionMain_PondedVolume
        enumerator ::  esr_JunctionMain_SurchargeExtraDepth
        enumerator ::  esr_JunctionBranch_Kfactor
        enumerator ::  esr_Storage_Constant
        enumerator ::  esr_Storage_Coefficient
        enumerator ::  esr_Storage_Exponent
        enumerator ::  esr_Storage_Plane_Area
        enumerator ::  esr_Storage_lastplusone !% must be last enum item
    end enum

    integer, parameter :: Ncol_elemSR_Storage = esr_Storage_lastplusone-1

    enum, bind(c)
        enumerator ::  esr_Weir_Rectangular = 1         !% discharge coefficient for the rectangular portion
        enumerator ::  esr_Weir_Triangular              !% discharge coefficient for triangular weir part
        enumerator ::  esr_Weir_FullDepth               !% original weir opening
        enumerator ::  esr_Weir_FullArea                !% original weir opening area
        enumerator ::  esr_Weir_EffectiveFullDepth      !% effective full depth after control intervention
        enumerator ::  esr_Weir_EffectiveHeadDelta      !% effective head delta across weir
        enumerator ::  esr_Weir_NominalDownstreamHead   !% nominal downstream head
        enumerator ::  esr_Weir_RectangularBreadth      !% rectangular weir breadth
        enumerator ::  esr_Weir_TrapezoidalBreadth      !% trapezoidal weir breadth
        enumerator ::  esr_Weir_TrapezoidalLeftSlope    !% trapezoidal weir left slope
        enumerator ::  esr_Weir_TrapezoidalRightSlope   !% trapezoidal weir right slope
        enumerator ::  esr_Weir_TriangularSideSlope     !% triangular weir side slope
        enumerator ::  esr_Wier_RoadWidth               !% road width for roadway weir
        enumerator ::  esr_Weir_Zcrown                  !% weir crown elevation
        enumerator ::  esr_Weir_Zcrest                  !% weir crest elevation
        enumerator ::  esr_Weir_lastplusone !% must be last enum item
    end enum
    integer, parameter :: Ncol_elemSR_Weir = esr_Weir_lastplusone-1

    enum, bind(c)
        enumerator ::  esr_Orifice_CriticalDepth = 1        !% critical depth bellow which the orifice acts like an weir
        enumerator ::  esr_Orifice_CriticalHead             !% critical head for weir flow through an orifice
        enumerator ::  esr_Orifice_FractionCriticalDepth    !% critical depth fracttion to distinct between weir and orifice flow
        enumerator ::  esr_Orifice_DischargeCoeff           !% discharge coefficient orifice
        enumerator ::  esr_Orifice_FullDepth                !% original orifice opening
        enumerator ::  esr_Orifice_FullArea                 !% original orifice opening area
        enumerator ::  esr_Orifice_EffectiveFullDepth       !% effective full depth after control intervention
        enumerator ::  esr_Orifice_EffectiveFullArea        !% effective full depth after control intervention
        enumerator ::  esr_Orifice_EffectiveHeadDelta       !% effective head delta across orifice
        enumerator ::  esr_Orifice_NominalDownstreamHead    !% nominal downstream head for orifice
        enumerator ::  esr_Orifice_Orate                    !% orifice time to operate (close the gate)
        enumerator ::  esr_Orifice_RectangularBreadth       !% rectangular orifice breadth
        enumerator ::  esr_Orifice_Zcrown                   !% orifice "crown" elevation - highest edge of orifice
        enumerator ::  esr_Orifice_Zcrest                   !% orifice "crest" elevation - lowest edge of orifice
        enumerator ::  esr_Orifice_lastplusone !% must be last enum item
    end enum
    integer, parameter :: Ncol_elemSR_Orifice = esr_Orifice_lastplusone-1

    enum, bind(c)
        enumerator ::  esr_Outlet_DischargeCoeff = 1       !% discharge coefficient outlet
        enumerator ::  esr_Outlet_EffectiveHeadDelta       !% effective head delta across outlet
        enumerator ::  esr_Outlet_NominalDownstreamHead    !% nominal downstream head for outlet
        enumerator ::  esr_Outlet_Exponent                 !% exponent for outlet dishcharge relation
        enumerator ::  esr_Outlet_Coefficient              !% power for outlet dishcharge relation
        enumerator ::  esr_Outlet_Zcrest                   !% outlet "crest" elevation - lowest edge of outlet
        enumerator ::  esr_Outlet_lastplusone !% must be last enum item
    end enum
    integer, parameter :: Ncol_elemSR_Outlet = esr_Outlet_lastplusone-1

    enum, bind(c)
        enumerator ::  esr_Pump_EffectiveHeadDelta = 1     !% effective head delta across outlet
        enumerator ::  esr_Pump_NominalDownstreamHead      !% nominal downstream head for outlet
        enumerator ::  esr_Pump_yOn                        !% pump startup depth
        enumerator ::  esr_Pump_yOff                       !% pump shutoff depth
        enumerator ::  esr_Pump_xMin                       !% minimum pt. on pump curve 
        enumerator ::  esr_Pump_xMax                       !% maximum pt. on pump curve
        enumerator ::  esr_Pump_lastplusone                !% must be last enum item
    end enum
    integer, parameter :: Ncol_elemSR_Pump = esr_Pump_lastplusone-1

    !% --- Force main in elemSR array 
    !%     This implies that Storage, Pump, Weir, Orifice, Outlet cannot also be Force Main
    !%     HACK -- if Storage needs to be defined as force main, then the coef will need to
    !%     be moved to the elemR array.
    enum, bind(c)
        enumerator :: esr_ForceMain_Coef = 1               !% Hazen-Williams C or Darcy-Weisbach epsilon
        enumerator :: esr_ForceMain_FrictionFactor         !% Darcy-Weisbach friction factor
        enumerator :: esr_ForceMain_lastplusone            !% must be last enum item
    end enum
    integer, parameter :: Ncol_elemSR_ForceMain = esr_ForceMain_lastplusone-1

    !% determine the largest number of columns for a special set
    integer, target :: Ncol_elemSR = max(&
                            Ncol_elemSR_Storage,        &
                            Ncol_elemSR_Weir,           &
                            Ncol_elemSR_Orifice,        &
                            Ncol_elemSR_Outlet,         &
                            Ncol_elemSR_Pump,           &
                            Ncol_elemSR_ForceMain) !, &
                            ! Ncol_elemSR_Conduit)

    !% HACK: Ncol_elemSR must be updated when other special elements
    !% (i.e. orifice, pump, storage etc.) are added

!%
!%==========================================================================
!% SPECIAL GEOMETRY ELEMENTS
!%==========================================================================
!%                              
    !%-------------------------------------------------------------------------
    !% Define the column indexes for the elemSGR(:,:) arrays
    !% These are the full arrays of special, geometry, real data
    !%-------------------------------------------------------------------------

    !% Define the column indexes for elemGSR(:,:) for rectangular pipe or channel
    enum, bind(c)
         enumerator ::  esgr_Rectangular_Breadth = 1    !% breadth for rectangular geometry
         enumerator ::  esgr_Rectangular_lastplusone !% must be last enum item
    end enum
    integer, parameter :: Ncol_elemSGR_Rectangular =  esgr_Rectangular_lastplusone-1

    !% Define the column indexes for elemGSR(:,:) for triangular channel
    enum, bind(c)
         enumerator ::  esgr_Triangular_Slope = 1    !% side-slope for triangular geometry
         enumerator ::  esgr_Triangular_TopBreadth  !% top breadth of triangular geometry
         enumerator ::  esgr_Triangular_lastplusone !% must be last enum item
    end enum
    integer, parameter :: Ncol_elemSGR_Triangular =  esgr_Triangular_lastplusone-1

    !% Define the column indexes for elemGSR(:,:) for triangular channel
    enum, bind(c)
         enumerator ::  esgr_Rectangular_Triangular_TopBreadth = 1  !% top breadth of triangular geometry
         enumerator ::  esgr_Rectangular_Triangular_BottomDepth     !% depth of the triangular section
         enumerator ::  esgr_Rectangular_Triangular_BottomArea      !% area of the triangular section
         enumerator ::  esgr_Rectangular_Triangular_BottomSlope     !% side slope of the triangular section
         enumerator ::  esgr_Rectangular_Triangular_lastplusone     !% must be last enum item
    end enum
    integer, parameter :: Ncol_elemSGR_Rectangular_Triangular =  esgr_Rectangular_Triangular_lastplusone-1

    !% Define the column indexes for elemGSR(:,:) for trapezoidal pipe or channel
    enum, bind(c)
         enumerator ::  esgr_Trapezoidal_Breadth = 1    !% bottom breadth for trapezoidal geometry
         enumerator ::  esgr_Trapezoidal_LeftSlope      !% left slope for trapezoidal geometry
         enumerator ::  esgr_Trapezoidal_RightSlope     !% right slope for trapezoidal geometry
         enumerator ::  esgr_Trapezoidal_lastplusone !% must be last enum item
    end enum
    !% note, this must be changed to whatever the last enum element is!
    integer, parameter :: Ncol_elemSGR_Trapezoidal =  esgr_Trapezoidal_lastplusone-1

    !% Define the column indexes for elemGSR(:,:) for circular pipe or channel
    enum, bind(c)
         enumerator ::  esgr_Circular_Diameter = 1    !% diameter for circular geometry
         enumerator ::  esgr_Circular_Radius          !% radius for circular geometry
         enumerator ::  esgr_Circular_YoverYfull      !% Y/Yfull for circular geometry
         enumerator ::  esgr_Circular_AoverAfull      !% A/Afull for circular geometry
         enumerator ::  esgr_Circular_lastplusone !% must be last enum item
    end enum
    !% note, this must be changed to whatever the last enum element is!
    integer, parameter :: Ncol_elemSGR_Circular =  esgr_Circular_lastplusone-1

    !% Define the column indexes for elemGSR(:,:) for filled circular pipe or channel
    enum, bind(c)
         enumerator ::  esgr_Filled_Circular_Diameter = 1    !% diameter for filled circular geometry
         enumerator ::  esgr_Filled_Circular_YoverYfull      !% Y/Yfull for filled circular geometry
         enumerator ::  esgr_Filled_Circular_AoverAfull      !% A/Afull for filled circular geometry
         enumerator ::  esgr_Filled_Circular_Ybot            !% filled depth of filled circular geometry
         enumerator ::  esgr_Filled_Circular_Abot            !% filled area of filled circular geometry
         enumerator ::  esgr_Filled_Circular_Pbot            !% filled wetted perimeter of filled circular geometry
         enumerator ::  esgr_Filled_Circular_Tbot            !% filled top-width of filled circular geometry
         enumerator ::  esgr_Filled_Circular_YatMaxBreadth   !% depth at maximum breadth
         enumerator ::  esgr_Filled_Circular_lastplusone     !% must be last enum item
    end enum
    !% note, this must be changed to whatever the last enum element is!
    integer, parameter :: Ncol_elemSGR_Filled_Circular =  esgr_Filled_Circular_lastplusone-1

    !% Define the column indexes for elemGSR(:,:) for parabolic channel
    enum, bind(c)
         enumerator ::  esgr_Parabolic_Breadth = 1    !% breadth for parabolic geometry
         enumerator ::  esgr_Parabolic_Radius
         enumerator ::  esgr_Parabolic_lastplusone !% must be last enum item
    end enum
    !% note, this must be changed to whatever the last enum element is!
    integer, parameter :: Ncol_elemSGR_Parabolic =  esgr_Parabolic_lastplusone-1

    !% Define the column indexes for elemGSR(:,:) for Rectangular round channel
    enum, bind(c)
         enumerator ::  esgr_Rectangular_Round_BreadthMax = 1    !% breadth for parabolic geometry
         enumerator ::  esgr_Rectangular_Round_YatMaxBreadth     !% depth at maximum breadth
         enumerator ::  esgr_Rectangular_Round_Ybot              !% depth of bottom circular section
         enumerator ::  esgr_Rectangular_Round_Rbot              !% radius of the circular section
         enumerator ::  esgr_Rectangular_Round_Abot              !% area of the circular section
         enumerator ::  esgr_Rectangular_Round_ThetaBot          !% angle of the circular section
         enumerator ::  esgr_Rectangular_Round_lastplusone       !% must be last enum item
    end enum
    !% note, this must be changed to whatever the last enum element is!
    integer, parameter :: Ncol_elemSGR_Rectangular_Round =  esgr_Parabolic_lastplusone-1

    !% Define the column indexes for elemGSR(:,:) for basket_handle_conduit
    enum, bind(c)
         enumerator ::  esgr_Basket_Handle_BreadthMax = 1   !% breadth max for basket handle geometry
         enumerator ::  esgr_Basket_Handle_YatMaxBreadth    !% depth at maximum breadth
         enumerator ::  esgr_Basket_Handle_AoverAfull       !% Y/Yfull for basket handle geometry
         enumerator ::  esgr_Basket_Handle_YoverYfull       !% A/Afull for basket handle geometry
         enumerator ::  esgr_Basket_Handle_lastplusone      !% must be last enum item
    end enum
    !% note, this must be changed to whatever the last enum element is!
    integer, parameter :: Ncol_elemSGR_Basket_Handle = esgr_Basket_Handle_lastplusone-1

    !% Define the column indexes for elemGSR(:,:) for mod_basket conduit
    enum, bind(c)
         enumerator ::  esgr_Mod_Basket_BreadthMax = 1   !% breadth max for basket handle geometry
         enumerator ::  esgr_Mod_Basket_YatMaxBreadth    !% depth at maximum breadth
         enumerator ::  esgr_Mod_Basket_Ytop             !% height of top circular arc
         enumerator ::  esgr_Mod_Basket_Rtop             !% radius of top circular arc
         enumerator ::  esgr_Mod_Basket_Atop             !% area of top circular arc
         enumerator ::  esgr_Mod_Basket_ThetaTop         !% angle of top circular arc
         enumerator ::  esgr_Mod_Basket_lastplusone      !% must be last enum item
    end enum
    !% note, this must be changed to whatever the last enum element is!
    integer, parameter :: Ncol_elemSGR_Mod_Basket = esgr_Mod_Basket_lastplusone-1

    !% Define the column indexes for elemGSR(:,:) for Egg_Shaped_conduit
    enum, bind(c)
         enumerator ::  esgr_Egg_Shaped_BreadthMax = 1   !% breadth max for basket handle geometry
         enumerator ::  esgr_Egg_Shaped_YatMaxBreadth    !% depth at maximum breadth
         enumerator ::  esgr_Egg_Shaped_AoverAfull       !% Y/Yfull for basket handle geometry
         enumerator ::  esgr_Egg_Shaped_YoverYfull       !% A/Afull for basket handle geometry
         enumerator ::  esgr_Egg_Shaped_lastplusone      !% must be last enum item
    end enum
    !% note, this must be changed to whatever the last enum element is!
    integer, parameter :: Ncol_elemSGR_Egg_Shaped = esgr_Egg_Shaped_lastplusone-1

    !% Define the column indexes for elemGSR(:,:) for Horse Shoe shaped conduits
    enum, bind(c)
         enumerator ::  esgr_Horse_Shoe_BreadthMax = 1   !% breadth max for basket handle geometry
         enumerator ::  esgr_Horse_Shoe_YatMaxBreadth    !% depth at maximum breadth
         enumerator ::  esgr_Horse_Shoe_AoverAfull       !% Y/Yfull for basket handle geometry
         enumerator ::  esgr_Horse_Shoe_YoverYfull       !% A/Afull for basket handle geometry
         enumerator ::  esgr_Horse_Shoe_lastplusone      !% must be last enum item
    end enum
    !% note, this must be changed to whatever the last enum element is!
    integer, parameter :: Ncol_elemSGR_Horse_Shoe = esgr_Horse_Shoe_lastplusone-1

    !% Define the column indexes for elemGSR(:,:) for Catenary shaped conduits
    enum, bind(c)
         enumerator ::  esgr_Catenary_BreadthMax = 1   !% breadth max for basket handle geometry
         enumerator ::  esgr_Catenary_YatMaxBreadth    !% depth at maximum breadth
         enumerator ::  esgr_Catenary_AoverAfull       !% Y/Yfull for basket handle geometry
         enumerator ::  esgr_Catenary_YoverYfull       !% A/Afull for basket handle geometry
         enumerator ::  esgr_Catenary_SoverSfull       !% S/Sfull for basket handle geometry
         enumerator ::  esgr_Catenary_lastplusone      !% must be last enum item
    end enum
    !% note, this must be changed to whatever the last enum element is!
    integer, parameter :: Ncol_elemSGR_Catenary = esgr_Catenary_lastplusone-1

    !% Define the column indexes for elemGSR(:,:) for Gothic shaped conduits
    enum, bind(c)
         enumerator ::  esgr_Gothic_BreadthMax = 1   !% breadth max for basket handle geometry
         enumerator ::  esgr_Gothic_YatMaxBreadth    !% depth at maximum breadth
         enumerator ::  esgr_Gothic_AoverAfull       !% Y/Yfull for basket handle geometry
         enumerator ::  esgr_Gothic_YoverYfull       !% A/Afull for basket handle geometry
         enumerator ::  esgr_Gothic_SoverSfull       !% S/Sfull for basket handle geometry
         enumerator ::  esgr_Gothic_lastplusone      !% must be last enum item
    end enum
    !% note, this must be changed to whatever the last enum element is!
    integer, parameter :: Ncol_elemSGR_Gothic = esgr_Gothic_lastplusone-1

    !% Define the column indexes for elemGSR(:,:) for Semi-Circular shaped conduits
    enum, bind(c)
         enumerator ::  esgr_Semi_Circular_BreadthMax = 1   !% breadth max for basket handle geometry
         enumerator ::  esgr_Semi_Circular_YatMaxBreadth    !% depth at maximum breadth
         enumerator ::  esgr_Semi_Circular_AoverAfull       !% Y/Yfull for basket handle geometry
         enumerator ::  esgr_Semi_Circular_YoverYfull       !% A/Afull for basket handle geometry
         enumerator ::  esgr_Semi_Circular_SoverSfull       !% S/Sfull for basket handle geometry
         enumerator ::  esgr_Semi_Circular_lastplusone      !% must be last enum item
    end enum
    !% note, this must be changed to whatever the last enum element is!
    integer, parameter :: Ncol_elemSGR_Semi_Circular = esgr_Semi_Circular_lastplusone-1

    !% Define the column indexes for elemGSR(:,:) for Semi-Circular shaped conduits
    enum, bind(c)
         enumerator ::  esgr_Semi_Elliptical_BreadthMax = 1   !% breadth max for basket handle geometry
         enumerator ::  esgr_Semi_Elliptical_YatMaxBreadth    !% depth at maximum breadth
         enumerator ::  esgr_Semi_Elliptical_AoverAfull       !% Y/Yfull for basket handle geometry
         enumerator ::  esgr_Semi_Elliptical_YoverYfull       !% A/Afull for basket handle geometry
         enumerator ::  esgr_Semi_Elliptical_SoverSfull       !% S/Sfull for basket handle geometry
         enumerator ::  esgr_Semi_Elliptical_lastplusone      !% must be last enum item
    end enum
    !% note, this must be changed to whatever the last enum element is!
    integer, parameter :: Ncol_elemSGR_Semi_Elliptical = esgr_Semi_Elliptical_lastplusone-1

    !% Define the column indexes for elemGSR(:,:) for Arch shaped conduits
    enum, bind(c)
         enumerator ::  esgr_Arch_BreadthMax = 1   !% breadth max for basket handle geometry
         enumerator ::  esgr_Arch_YatMaxBreadth    !% depth at maximum breadth
         enumerator ::  esgr_Arch_AoverAfull       !% Y/Yfull for basket handle geometry
         enumerator ::  esgr_Arch_YoverYfull       !% A/Afull for basket handle geometry
         enumerator ::  esgr_Arch_SoverSfull       !% S/Sfull for basket handle geometry
         enumerator ::  esgr_Arch_lastplusone      !% must be last enum item
    end enum
    !% note, this must be changed to whatever the last enum element is!
    integer, parameter :: Ncol_elemSGR_Arch = esgr_Arch_lastplusone-1

    !% Define the column indexes for elemGSR(:,:) for HOrizontal ellipse shaped conduits
    enum, bind(c)
         enumerator ::  esgr_Horiz_Ellipse_BreadthMax = 1   !% breadth max for basket handle geometry
         enumerator ::  esgr_Horiz_Ellipse_YatMaxBreadth    !% depth at maximum breadth
         enumerator ::  esgr_Horiz_Ellipse_AoverAfull       !% Y/Yfull for basket handle geometry
         enumerator ::  esgr_Horiz_Ellipse_YoverYfull       !% A/Afull for basket handle geometry
         enumerator ::  esgr_Horiz_Ellipse_SoverSfull       !% S/Sfull for basket handle geometry
         enumerator ::  esgr_Horiz_Ellipse_lastplusone      !% must be last enum item
    end enum
    !% note, this must be changed to whatever the last enum element is!
    integer, parameter :: Ncol_elemSGR_Horiz_Ellipse = esgr_Horiz_Ellipse_lastplusone-1

    !% Define the column indexes for elemGSR(:,:) for HOrizontal ellipse shaped conduits
    enum, bind(c)
         enumerator ::  esgr_Vert_Ellipse_BreadthMax = 1   !% breadth max for basket handle geometry
         enumerator ::  esgr_Vert_Ellipse_YatMaxBreadth    !% depth at maximum breadth
         enumerator ::  esgr_Vert_Ellipse_AoverAfull       !% Y/Yfull for basket handle geometry
         enumerator ::  esgr_Vert_Ellipse_YoverYfull       !% A/Afull for basket handle geometry
         enumerator ::  esgr_Vert_Ellipse_SoverSfull       !% S/Sfull for basket handle geometry
         enumerator ::  esgr_Vert_Ellipse_lastplusone      !% must be last enum item
    end enum
    !% note, this must be changed to whatever the last enum element is!
    integer, parameter :: Ncol_elemSGR_Vert_Ellipse = esgr_Vert_Ellipse_lastplusone-1

    !% Define the column indexes for elemSGR(:,:) for other geometry

    !% NEED OTHER GEOMETRY HERE

    !% determine the largest number of columns for a special set
    integer, target :: Ncol_elemSGR = max(&
                            Ncol_elemSGR_Rectangular,   &
                            Ncol_elemSGR_Trapezoidal,   &
                            Ncol_elemSGR_Circular,      &
                            Ncol_elemSGR_Trapezoidal,   &
                            Ncol_elemSGR_Rectangular_Triangular, &
                            Ncol_elemSGR_Filled_Circular,        &
                            Ncol_elemSGR_Parabolic,     &
                            Ncol_elemSGR_Rectangular_Round, &
                            Ncol_elemSGR_Basket_Handle, &
                            Ncol_elemSGR_Egg_Shaped,    &
                            Ncol_elemSGR_Horse_Shoe,    &
                            Ncol_elemSGR_Catenary,      &
                            Ncol_elemSGR_Gothic,        &
                            Ncol_elemSGR_Semi_Circular, &
                            Ncol_elemSGR_Mod_Basket,    &
                            Ncol_elemSGR_Arch,          &
                            Ncol_elemSGR_Horiz_Ellipse, &
                            Ncol_elemSGR_Vert_Ellipse,  &
                            Ncol_elemSGR_Semi_Elliptical)

    !% HACK: Ncol_elemSR must be updated when other geometry types
    !% (i.e. triangular, circular etc.) are added for channel or
    !% conduit elements
!%
!%==========================================================================
!% OBSOLETE: TRANSECT WIDTH-DEPTH PAIR ELEMENTS
!%==========================================================================
!%  
      ! OBSOLETE 20220616                        
    ! !%-------------------------------------------------------------------------
    ! !% define the column indexes for elemWDR(:,:)
    ! !% for width-depth pairs
    ! !%-------------------------------------------------------------------------

    ! !% HACK We are trying to reduce the amount of data stored as width-depth pairs.
    ! !% This is still experimental and under development.

    ! !% The elemWDI has one row for each element that has a width-depth pair,
    ! !% and we provide an index to the elemI/elemR/elemYN arrays that contain
    ! !% other data about this element (e.g., Mannings n). Note that we are
    ! !% planning elemWDR will have more rows than elemWDI because we
    ! !% need a row for each width-depth pair. We will probably need to modify
    ! !% this to create a fast approach.

    ! !% define the column indexes for elemWDI(:,:) for width-depth pairs
    ! enum, bind(c)
    !     enumerator ::  ewdi_Melem_Lidx = 1      !% Map to local idx of element
    !     enumerator ::  ewdi_elemWDRidx_F        !% Location of first row in elemWDR array for this element
    !     enumerator ::  ewdi_elemWDRidx_L        !% Location of last row in elemWDR array for this element
    !     enumerator ::  ewdi_N_pair              !% Number of width-depth pairs (rows in elemWDR) for this element
    !     enumerator ::  ewdi_lastplusone !% must be last enum item
    ! end enum
    ! integer, target :: Ncol_elemWDI =  ewdi_lastplusone-1

  
    ! !%-------------------------------------------------------------------------
    ! !% define the column indexes for elemWDR(:,:)
    ! !% for width-depth pairs
    ! !%-------------------------------------------------------------------------

    ! !% HACK: This is experimental for width-depth pairs.
    ! !% We expect to have a row for each pair, so parsing
    ! !% the data will require use of the elemWDI array.

    ! enum, bind(c)
    !     enumerator ::  ewdr_Width = 1               !% Width at a given depth
    !     enumerator ::  ewdr_Depth                   !% Depth at a given width
    !     enumerator ::  ewdr_lastplusone !% must be last enum item
    ! end enum
    ! !% note, this must be changed to whatever the last enum element is!
    ! integer, target :: Ncol_elemWDR =  ewdr_lastplusone-1

!%
!%==========================================================================
!% SYSTEM CONTROL MONITORING AND ACTION ELEMENTS
!%==========================================================================
!%     
    !%-------------------------------------------------------------------------
    !% Define the column indexes for monitorI(:,:) array that stores
    !% monitoring point data that might be on other images
    !%-------------------------------------------------------------------------
    enum, bind(c)
        enumerator :: mi_idx = 1       !% unique ID for this monitoring element
        enumerator :: mi_image         !% image where the M element resides
        enumerator :: mi_elem_idx      !% element index on the image of the M point
        enumerator :: mi_linknodesimType  !% = 1 if link, 0 if node, -1 if simulation
        enumerator :: mi_linknode_idx  !% EPA SWMM link or node index for monitoring point 
        enumerator :: mi_lastplusone   !% must be last enum item
    end enum  
    integer, target :: Ncol_MonitoringPointI = mi_lastplusone - 1
    
    !%-------------------------------------------------------------------------
    !% Define the column indexes for monitorR(:,:) array that stores
    !% monitoring data that might be on other images
    !% NOTE if any other columns are added, the col must be
    !% updated with the corresponding elemR columns in util_allocate_monitor()
    !%-------------------------------------------------------------------------

    !{r_DEPTH, r_HEAD, r_VOLUME, r_INFLOW, r_FLOW, r_STATUS,
    !            r_SETTING, r_TIMEOPEN, r_TIMECLOSED, r_TIME, r_DATE,
    !            r_CLOCKTIME, r_DAYOFYEAR, r_DAY, r_MONTH};
    enum, bind(c)
        enumerator :: mr_Depth = 1    !% depth on control/monitoring element
        enumerator :: mr_Head     
        enumerator :: mr_Volume
        enumerator :: mr_Inflow
        enumerator :: mr_Flow
        enumerator :: mr_Setting      !% pump on/off status and link setting
        enumerator :: mr_TimeLastSet  !% last time (seconds) the setting was changed
        enumerator :: mr_lastplusone  !% must be last enum item
    end enum
    integer, target :: Ncol_MonitoringPointR = mr_lastplusone -1


    !%-------------------------------------------------------------------------
    !% Define the column indexes for actionI(:,:) array that stores
    !% control action point data that might be on other images
    !%-------------------------------------------------------------------------
    enum, bind(c)
        enumerator :: ai_idx = 1       !% unique ID for this action element
        enumerator :: ai_image         !% image where the action element resides
        enumerator :: ai_elem_idx      !% element index on the image of the action point
        enumerator :: ai_link_idx      !% EPA SWMM link index for action point
        enumerator :: ai_hasChanged    !% 1 if setting was changed, 0 if not
        enumerator :: ai_lastplusone   !% must be last enum item
    end enum  
    integer, target :: Ncol_ActionPointI = ai_lastplusone - 1

    !%-------------------------------------------------------------------------
    !% Define the column indexes for actionR(:,:) array that stores
    !% monitoring data that might be on other images
    !% NOTE if any other columns are added, the col must be
    !% updated with the corresponding elemR columns in util_allocate_action()
    !%-------------------------------------------------------------------------
    enum, bind(c)
        enumerator :: ar_dummy = 1         !% NOT SURE IF WE WILL NEED THIS STRUCTURE
        enumerator :: ar_lastplusone
    end enum
    integer, target :: Ncol_ActionPointR = ar_lastplusone -1


    ! !%-------------------------------------------------------------------------
    ! !% Define the column indexes for conmonYN(:,:) array that stores
    ! !% control and monitoring data that might be on other images
    ! !%-------------------------------------------------------------------------
    ! enum, bind(c)
    !     enumerator :: mpYN_lastplusone !% must be last enum item
    ! end enum
    ! integer, target :: Ncol_MonitoringPointYN = mpYN_lastplusone - 1

!%
!%==========================================================================
!% INTER-IMAGE BOUNDARY/GHOST ELEMENTS
!%==========================================================================
!%     
    !%-------------------------------------------------------------------------
    !% Define the column indexes for elemB%I/elemGI(:,:) arrays
    !% These arrays are used to store/transfer inter image data
    !%-------------------------------------------------------------------------
    enum, bind(c)
         enumerator :: ebgi_idx = 1                   !% row index of elemB%I/elemGI array 
         enumerator :: ebgi_elem_Lidx                 !% local element index (static)
         enumerator :: ebgi_elem_Gidx                 !% global element index  (static)
         enumerator :: ebgi_Mface_uL                  !% map to upstream face local index  (static)
         enumerator :: ebgi_Mface_dL                  !% map to downstream face local index  (static)
         enumerator :: ebgi_lastplusone !% must be last enum item
    end enum
    integer, target :: Ncol_elemBGI = ebgi_lastplusone-1

    !%-------------------------------------------------------------------------
    !% Define the column indexes for elemB%R/elemGR(:,:) arrays
    !% These arrays are used to store/transfer inter image data
    !%-------------------------------------------------------------------------
    enum, bind(c)
        enumerator ::  ebgr_Area = 1                  !% cross-sectional flow area (latest) boundary/ghost element 
        enumerator ::  ebgr_Topwidth                  !% topwidth of flow at free surfac boundary/ghost element
        enumerator ::  ebgr_HydDepth                  !% hydraulic depth of flow boundary/ghost element
        enumerator ::  ebgr_Head                      !% piezometric head (latest) -- water surface elevation in open channel boundary/ghost element
        enumerator ::  ebgr_Flowrate                  !% flowrate (latest) boundary/ghost element
        enumerator ::  ebgr_Preissmann_Number         !% preissmann number boundary/ghost element
        enumerator ::  ebgr_Volume                    !% volume at boundary/ghost element
        enumerator ::  ebgr_InterpWeight_dG           !% interpolation Weight, downstream, for geometry boundary/ghost element
        enumerator ::  ebgr_InterpWeight_uG           !% interpolation Weight, upstream, for geometry boundary/ghost element 
        enumerator ::  ebgr_InterpWeight_dH           !% interpolation Weight, downstream for head boundary/ghost element
        enumerator ::  ebgr_InterpWeight_uH           !% interpolation Weight, upstream for head boundary/ghost element 
        enumerator ::  ebgr_InterpWeight_dQ           !% interpolation Weight, downstream, for flowrate boundary/ghost element
        enumerator ::  ebgr_InterpWeight_uQ           !% interpolation Weight, upstream, for flowrate boundary/ghost element
        enumerator ::  ebgr_InterpWeight_dP           !% interpolation Weight, downstream, for preissman number boundary/ghost element
        enumerator ::  ebgr_InterpWeight_uP           !% interpolation Weight, upstream, for preissman number boundary/ghost element
        enumerator ::  ebgr_lastplusone               !% must be last enum item boundary/ghost element
    end enum
    !% note, this must be changed to whatever the last enum element is!
    integer, target :: Ncol_elemBGR =  ebgr_lastplusone-1


!%
!%==========================================================================
!% FACES
!%==========================================================================
!%  
    !%-------------------------------------------------------------------------
    !% Define the column indexes for faceI(:,:) arrays
    !% These are the full arrays of face integer data
    !%-------------------------------------------------------------------------

    enum, bind(c)
        enumerator ::  fi_Lidx = 1                  !% local array index (row)
        enumerator ::  fi_Gidx                      !% global (unique) index
        enumerator ::  fi_BCtype                    !% KEY type of BC on face
        enumerator ::  fi_jump_type                 !% KEY Type of hydraulic jump
        enumerator ::  fi_Melem_uL                  !% map to element upstream (local index)
        enumerator ::  fi_Melem_dL                  !% map to element downstream (local index)
        enumerator ::  fi_GhostElem_uL              !% map to upstream ghost element
        enumerator ::  fi_GhostElem_dL              !% map to downstream ghost element
        enumerator ::  fi_BoundaryElem_uL           !% map to upstream boundary/ghost element in the boundary/ghost array
        enumerator ::  fi_BoundaryElem_dL           !% map to dwonstream boundary/ghost element in the boundary/ghost array
        enumerator ::  fi_Connected_image           !% image number a shared face connected to
        enumerator ::  fi_node_idx_BIPquick         !% if the face is originated from a node, then the BQ idx
        enumerator ::  fi_link_idx_BIPquick         !% face connected to a BQ link element 
        enumerator ::  fi_node_idx_SWMM             !% if the face is originated from a node, then the SWMM idx
        enumerator ::  fi_link_idx_SWMM             !% face connected to a SWMM link element 
        !% HACK: THESE MIGHT NEED TO BE RESTORED
        ! enumerator ::  fi_Melem_uG                 !% map to element upstream (global index)
        ! enumerator ::  fi_Melem_dG                 !% map to element upstream (global index)
        ! enumerator ::  fi_eHeqType_u               !% type of H solution on element upstream
        ! enumerator ::  fi_eHeqType_d               !% type of H solution on element downstream
        ! enumerator ::  fi_eQeqType_u               !% type of Q solution on element upstream
        ! enumerator ::  fi_eQeqType_d               !% type of Q solution on element downstream
        enumerator :: fi_lastplusone !% must be last enum item
    end enum
    !% note, this must be changed to whatever the last enum element is!
    integer, target :: Ncol_faceI =  fi_lastplusone-1

    !%-------------------------------------------------------------------------
    !% Define the column indexes for faceR(:,:) arrays
    !% These are the full arrays of face mapping data
    !%-------------------------------------------------------------------------
    enum, bind(c)
        enumerator :: fr_Area_d = 1             !% cross-sectional area on downstream side of face
        enumerator :: fr_Area_u                 !% cross-sectional area on upstream side of face
        enumerator :: fr_Flowrate               !% flowrate through face (latest)
        enumerator :: fr_Flowrate_N0            !% flowrate through face (time N)    enumerator :: fr_Head_d  !% Piezometric head on downstream side of face
        enumerator :: fr_Flowrate_Conservative  !% the effective flow rate over the time step N to N+1
        !enumerator :: fr_Flowrate_Max           !% maximum flowrate based on upstream element
        enumerator :: fr_Head_u                 !% piezometric head on upstream side of face
        enumerator :: fr_Head_d                 !% piezometric head on downstream side of face
        enumerator :: fr_Zbottom                !% zbottom of faces
        enumerator :: fr_HydDepth_d             !% hydraulic Depth on downstream side of face
        enumerator :: fr_HydDepth_u             !% hydraulic Depth on upstream side of face
        enumerator :: fr_Topwidth_d             !% topwidth on downstream side of face
        enumerator :: fr_Topwidth_u             !% topwidth on upstream side of face
        enumerator :: fr_Velocity_d             !% velocity on downstream side of face
        enumerator :: fr_Velocity_u             !% velocity on upstream side of face
        enumerator :: fr_Preissmann_Number      !% preissmann number at face

        !% HACK: THE FOLLOWING MAY NEED TO BE RESTORED
        ! enumerator :: fr_Zbottom_u             !% Bottom elevation on upstream side of face
        ! enumerator :: fr_Zbottom_d             !% Bottom elevation on downstream side of face
        ! enumerator :: fr_X                     !% Linear X location in system
        enumerator :: fr_lastplusone !% must be last enum item
    end enum
    !% note, this must be changed to whatever the last enum element is!
    integer, target :: Ncol_faceR =  fr_lastplusone-1

    !%-------------------------------------------------------------------------
    !% Define the column indexes for faceYN(:,:) arrays
    !% These are the full arrays of face logical data
    !%-------------------------------------------------------------------------
    enum, bind(c)
        enumerator :: fYN_isAC_adjacent = 1
        enumerator :: fYN_isInteriorFace
        enumerator :: fYN_isSharedFace
        enumerator :: fYN_isUpGhost
        enumerator :: fYN_isDnGhost
        enumerator :: fYN_isnull
        enumerator :: fYN_isPSsurcharged
        enumerator :: fYN_isDownstreamJbFace
        enumerator :: fYN_isFaceOut
        !% HACK: The following might not be needed
        enumerator :: fYN_isDiag_adjacent
        ! enumerator :: fYN_isETM_adjacent
        ! enumerator :: fYN_isBCface
        enumerator :: fYN_lastplusone !% must be last enum item
    end enum
    integer, target :: Ncol_faceYN =  fYN_lastplusone-1

!%
!%==========================================================================
!% PACKED FACES
!%==========================================================================
!%  
    !%-------------------------------------------------------------------------
    !% Define the column indexes for faceP(:,:) and facePS(:,:) arrays
    !% These are for the packed array of face data
    !%-------------------------------------------------------------------------
    enum, bind(c)
        enumerator :: fp_all = 1                !% all faces execpt boundary, null, and shared faces
        enumerator :: fp_AC                     !% face with adjacent AC element
        enumerator :: fp_Diag                   !% face with adjacent diagnostic element
        enumerator :: fp_JumpDn                 !% face with hydraulic jump from nominal downstream to upstream
        enumerator :: fp_JumpUp                 !% face with hydraulic jump from nominal upstream to downstream
        enumerator :: fp_BCup
        enumerator :: fp_BCdn
        enumerator :: fp_J1                     !% faces that are dead-ends of link without inflow BC
        enumerator :: fp_J1_BCup                !% faces that are either J1 or BCup
        enumerator :: fp_Output_Faces           !% faces that are selected for output
        enumerator :: fp_lastplusone !% must be last enum item
    end enum
    integer, target :: Ncol_faceP =  fp_lastplusone-1

!%
!%==========================================================================
!% PROFILER
!%==========================================================================
!% 
    !% row indexes for profiler data
    enum, bind(c)
        enumerator :: pfr_thisstart = 1
        enumerator :: pfr_thisend
        enumerator :: pfr_cumulative
        enumerator :: pfr_lastplusone !% must be last enum item
    end enum
    integer, target :: Nrow_pf = pfr_lastplusone-1

    !% column indexes for profiler_data. Each is the name of a procedure preceded by pfc_
    enum, bind(c)
        enumerator :: pfc_initialize_all = 1
        enumerator :: pfc_init_partitioning
        enumerator :: pfc_init_BIPquick
        enumerator :: pfc_init_network_define_toplevel
        enumerator :: pfc_init_bc
        enumerator :: pfc_init_IC_setup
        enumerator :: pfc_init_IC_from_linkdata
        enumerator :: pfc_init_IC_get_depth_from_linkdata
        enumerator :: pfc_init_IC_get_flow_roughness_from_linkdata
        enumerator :: pfc_init_IC_get_elemtype_from_linkdata
        enumerator :: pfc_init_IC_get_geometry_from_linkdata
        enumerator :: pfc_init_IC_get_channel_geometry
        enumerator :: pfc_init_IC_get_conduit_geometry
        enumerator :: pfc_init_IC_get_weir_geometry
        enumerator :: pfc_init_IC_get_orifice_geometry
        enumerator :: pfc_init_IC_get_channel_conduit_velocity
        enumerator :: pfc_init_IC_from_nodedata
        enumerator :: pfc_init_IC_get_junction_data
        enumerator :: pfc_geo_assign_JB
        enumerator :: pfc_update_auxiliary_variables
        enumerator :: pfc_init_IC_set_SmallVolumes
        enumerator :: pfc_init_IC_diagnostic_interpolation_weights
        enumerator :: pfc_face_interpolation
        enumerator :: pfc_diagnostic_toplevel
        enumerator :: pfc_lastplusone  !% must be last enum item
    end enum
    integer, target :: Ncol_pf = pfc_lastplusone-1

!%
!%==========================================================================
!% OUTPUT ARRAYS
!%==========================================================================
!%  
    !% data types (columns) in the OutElemFixedI
    enum, bind(c)
        enumerator :: oefi_elem_Gidx = 1
        enumerator :: oefi_link_Gidx_SWMM
        enumerator :: oefi_node_Gidx_SWMM
        enumerator :: oefi_lastplusone !% must be the last enum item
    end enum
    integer, target :: Ncol_oefi = oefi_lastplusone-1

    !% data types (columns) in the OutFaceFixedI
    enum, bind(c)
        enumerator :: offi_face_Gidx = 1
        enumerator :: offi_node_Gidx_SWMM
        enumerator :: offi_lastplusone !% must be the last enum item
    end enum
    integer, target :: Ncol_offi = offi_lastplusone-1

!%
!%==========================================================================
!% SUBCATCHMENTS
!%==========================================================================
!%  
    !%-------------------------------------------------------------------------
    !% Define the column indexes for subcatchR(:,:) arrays
    !% These are arrays with setting%SWMMinput%N_subcatch rows.
    !%-------------------------------------------------------------------------
    enum, bind(c)
        enumerator :: sr_RunoffRate_baseline=1    !% hydrology step runoff rate from EPASWMM
        enumerator :: sr_lastplusone            !% must be the last enum item
    end enum
    integer, target :: Ncol_subcatchR = sr_lastplusone-1

    !%-------------------------------------------------------------------------
    !% Define the column indexes for subcatchI(:,:) arrays
    !% These are arrays with setting%SWMMinput%N_subcatch rows.
    !%-------------------------------------------------------------------------
    enum, bind(c)
        enumerator :: si_runoff_nodeIdx = 1   !% node index for runoff
        enumerator :: si_runoff_elemIdx       !% runoff element for this subcatchment  
        enumerator :: si_runoff_P_image       !% coarray image that holds element for runoff
        enumerator :: si_lastplusone          !% must be the last enum item
    end enum
    integer, target :: Ncol_subcatchI = si_lastplusone-1

    !%-------------------------------------------------------------------------
    !% Define the column indexes for subcatchYN(:,:) arrays
    !% These are arrays with setting%SWMMinput%N_subcatch rows.
    !%-------------------------------------------------------------------------
    enum, bind(c)
        enumerator :: sYN_hasRunoff            !% TRUE if subcatchment has runoff to an element
        enumerator :: sYN_lastplusone          !% must be the last enum item
    end enum
    integer, target :: Ncol_subcatchYN = sYN_lastplusone-1

!%
!%==========================================================================
!% CURVE DATA
!%==========================================================================
!%  
    !% data types (columns) in the table
    !% define column indexes for storage curve types
    enum, bind(c)
        enumerator :: curve_storage_depth = 1
        enumerator :: curve_storage_area
        enumerator :: curve_storage_volume
        enumerator :: curve_storage_lastplusone !% must be the last enum item
    end enum
    integer, parameter :: Ncol_storage_curve = curve_storage_lastplusone-1

    !% define column indexes for pump curve types
    enum, bind(c)
        enumerator :: curve_pump_Xvar = 1    !% this can be volume, head or depth used for interpolation
        enumerator :: curve_pump_flowrate
        enumerator :: curve_pump_lastplusone !% must be the last enum item
    end enum

    integer, parameter :: Ncol_pump_curve = curve_pump_lastplusone-1
    
    !% define column indexes for outlet rating curve types
    enum, bind(c)
        enumerator :: curve_outlet_depth = 1
        enumerator :: curve_outlet_flowrate
        enumerator :: curve_outlet_lastplusone !% must be the last enum item
    end enum

    integer, parameter :: Ncol_outlet_curve = curve_outlet_lastplusone-1

    !% determine the largest number of columns for table data structure
    integer, target :: Ncol_curve = max(&
                            Ncol_storage_curve, &
                            Ncol_pump_curve, &
                            Ncol_outlet_curve)

!%
!%==========================================================================
!% TRANSECT ARRAYS
!%==========================================================================
!%  
    !% transect integer array indexes
    enum, bind(c)
        enumerator :: ti_idx = 1
        enumerator :: ti_lastplusone 
    end enum    

    integer, parameter :: Ncol_transectI = ti_lastplusone-1

    !% transect real array indexes
    enum, bind(c)
        enumerator :: tr_depthFull = 1     ! depth when full (yFull in EPA-SWMM)
        enumerator :: tr_areaFull          ! area when full (aFull in EPA_SWMM)
        enumerator :: tr_hydRadiusFull     ! hydradius when full (hFull in EPA-SWMM)
        enumerator :: tr_widthMax          ! max width (wMax in EPA-SWMM)
        enumerator :: tr_depthAtBreadthMax ! depth at max width (ywMax in EPA-SWMM)
        enumerator :: tr_sectionFactor     ! section factor at max flow (sMax in EPA-SWMM)
        enumerator :: tr_areaAtMaxFlow     ! area at max flow (aMax in EPA-SWMM)
        enumerator :: tr_lengthFactor      ! floodplain / channel length (lengthFactor in EPA-SWMM)
        enumerator :: tr_ManningsN         ! Mannings n (roughness in EPA-SWMM)
        enumerator :: tr_widthFull         ! not in EPA-SWMM
        enumerator :: tr_areaBelowBreadthMax ! not in EPA-SWMM
        enumerator :: tr_lastplusone
    end enum

    integer, parameter :: Ncol_transectR = tr_lastplusone-1

    !% transect table real array indexes
    enum, bind(c)
        enumerator :: tt_depth = 1    ! depth derived from uniform distribution in EPA-SWMM
        enumerator :: tt_area         ! stores EPA-SWMM Transect.areaTbl
        enumerator :: tt_hydradius    ! stores EPA-SWMM Transect.hradTbl
        enumerator :: tt_width        ! stores EPA-SWMM Transect.widthTbl
        enumerator :: tt_lastplusone
    end enum
    
    integer, parameter :: Ncol_transectTable = tt_lastplusone-1

    !% uniformTableI column indexes
    enum, bind(c)
        enumerator :: uti_idx = 1           ! counter of uniformTableI
        enumerator :: uti_BChead_idx        ! index in the BChead array where uti is associated with a BC
        enumerator :: uti_elem_idx          ! element index
        enumerator :: uti_lastplusone
    end enum

    integer, parameter :: Ncol_uniformTableI = uti_lastplusone - 1

    !% uniformTableR column indexes
    enum, bind(c)
        enumerator :: utr_SFmax =1             !% maximum section factor, i.e max (A R_h^(2/3)
        enumerator :: utr_QcritMax             !% maximum flowrate for critical depth, i.e., max(A sqrt(gD))
        enumerator :: utr_DepthMax             !% max depth at cross-section
        enumerator :: utr_AreaMax              !% max area at cross-sectoin
        enumerator :: utr_lastplusone
    end enum

    integer, parameter :: Ncol_uniformTableR = utr_lastplusone - 1

    !% uniformTablDataR integer array indexes
    enum, bind(c)
        enumerator :: utd_SF_uniform = 1            ! uniform distribution of section factor
        enumerator :: utd_SF_depth_nonuniform       ! depth column corresponding to section factor value
        enumerator :: utd_SF_area_nonuniform        ! area column corresponding to section factor value  
        enumerator :: utd_Qcrit_uniform             ! uniform distribution of critical flow
        enumerator :: utd_Qcrit_depth_nonuniform    ! depth column corresponding to Qcritical value
        enumerator :: utd_Qcrit_area_nonuniform     ! area column corresponding to Qcritical value
        enumerator :: utd_lastplusone
    end enum
  
    integer, parameter :: Ncol_uniformTableDataR = utd_lastplusone - 1
!%
!%==========================================================================
!% END OF MODULE
!%==========================================================================
!%
end module define_indexes<|MERGE_RESOLUTION|>--- conflicted
+++ resolved
@@ -547,59 +547,34 @@
     !%-------------------------------------------------------------------------
 
     enum, bind(c)
-<<<<<<< HEAD
         !% --- open channels
         enumerator :: epg_CC_rectangular = 1          !% CC rectangular channels 
         enumerator :: epg_CC_trapezoidal              !% CC trapezoidal channels 
         enumerator :: epg_CC_triangular               !% CC triangular channels 
         enumerator :: epg_CC_parabolic                !% CC parabolic channels 
+        enumerator :: epg_CC_power_function           !% CC power function channels
         enumerator :: epg_CC_irregular                !% CC irregular channels 
         !% --- closed conduits
         enumerator :: epg_CC_rectangular_closed       !% CC rectangular conduits
+        enumerator :: epg_CC_rectangular_round        !% CC rectangular-round conduits
         enumerator :: epg_CC_rectangular_triangular   !% CC rectangular-triangular conduit
         enumerator :: epg_CC_circular                 !% CC circular conduits 
         enumerator :: epg_CC_semi_circular            !% CC semi-circular conduits
         enumerator :: epg_CC_filled_circular          !% CC filled circular conduits
+        enumerator :: epg_CC_arch                     !% CC arch conduits
         enumerator :: epg_CC_basket_handle            !% CC basket-handle conduits
         enumerator :: epg_CC_catenary                 !% CC catenary conduits 
         enumerator :: epg_CC_egg_shaped               !% CC egg shaped conduits 
         enumerator :: epg_CC_gothic                   !% CC gothic conduits
         enumerator :: epg_CC_horse_shoe               !% CC horse shoe conduits 
+        enumerator :: epg_CC_horiz_ellipse            !% CC horizontal ellipse conduits
         enumerator :: epg_CC_mod_basket               !% CC modified basked conduits
         enumerator :: epg_CC_semi_elliptical          !% CC semi-elliptical conduits
+        enumerator :: epg_CC_vert_ellipse             !% CC vertical elliptical conduits
+        !% --- junctions
         enumerator :: epg_JM_functionalStorage        !% JM functional geometry relationship 
         enumerator :: epg_JM_tabularStorage           !% JM tabular geometry relationship 
         enumerator :: epg_JM_impliedStorage           !% JM with artificial storage
-=======
-        enumerator :: epg_CC_rectangular_nonsurcharged = 1          !% CC rectangular channels that are not surcharged
-        enumerator :: epg_CC_rectangular_closed_nonsurcharged       !% CC rectangular conduits that are not surcharged
-        enumerator :: epg_CC_rectangular_triangular_nonsurcharged   !% CC rectangular_triangular that are not surcharged
-        enumerator :: epg_CC_rectangular_round_nonsurcharged        !% CC tectangular round that are not surcharged
-        enumerator :: epg_CC_trapezoidal_nonsurcharged              !% CC trapezoidal channels that are not surcharged
-        enumerator :: epg_CC_triangular_nonsurcharged               !% CC triangular channels that are not surcharged
-        enumerator :: epg_CC_irregular_nonsurcharged                !% CC irregular channels that are not surcharged
-        enumerator :: epg_CC_circular_nonsurcharged                 !% CC circular conduits that are not surcharged
-        enumerator :: epg_CC_parabolic_nonsurcharged                !% CC parabolic channels that are not surcharged
-        enumerator :: epg_CC_basket_handle_nonsurcharged            !% CC basket handle conduits that are not surcharged
-        enumerator :: epg_CC_horse_shoe_nonsurcharged               !% CC horse shoe conduits that are not surcharged
-        enumerator :: epg_CC_catenary_nonsurcharged                 !% CC catenary conduits that are not surcharged
-        enumerator :: epg_CC_gothic_nonsurcharged                   !% CC gothic conduits that are not surcharged
-        enumerator :: epg_CC_arch_nonsurcharged                     !% CC arch conduits that are not surcharged
-        enumerator :: epg_CC_filled_circular_nonsurcharged          !% CC filled circular conduits that are not surcharged
-        enumerator :: epg_CC_semi_circular_nonsurcharged            !% CC semi circular conduits that are not surcharged
-        enumerator :: epg_CC_semi_elliptical_nonsurcharged          !% CC semi elliptical conduits that are not surcharged
-        enumerator :: epg_CC_horiz_ellipse_nonsurcharged            !% CC horizontal ellipse conduits that are not surcharged
-        enumerator :: epg_CC_vert_ellipse_nonsurcharged             !% CC vertical ellipse conduits that are not surcharged
-        enumerator :: epg_CC_egg_shaped_nonsurcharged               !% CC egg shaped conduits that are not surcharged
-        enumerator :: epg_CC_mod_basket_nonsurcharged               !% CC modifiec basket conduits that are not surcharged
-        enumerator :: epg_JM_functionalStorage_nonsurcharged        !% JM functional geometry relationship nonsurcharges
-        enumerator :: epg_JM_tabularStorage_nonsurcharged           !% JM tabular geometry relationship nonsurcharges
-        enumerator :: epg_JM_impliedStorage_nonsurcharged           !% JM with artificial storage
-        enumerator :: epg_JB_rectangular                            !% all rectangular junction branches
-        enumerator :: epg_JB_trapezoidal                            !% all trapezoidal junction branches
-        enumerator :: epg_JB_triangular                             !% all triangular junction branches
-        enumerator :: epg_JB_circular                               !% all circular junction branches
->>>>>>> 3cabe4af
         enumerator :: epg_lastplusone !% must be last enum item
     end enum
     integer, target :: Ncol_elemPGalltm =  epg_lastplusone-1
