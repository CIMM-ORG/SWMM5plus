module define_indexes
    !%==========================================================================
    !% SWMM5+ release, version 1.0.0
    !% 20230608
    !% Hydraulics engine that links with EPA SWMM-C
    !% June 8, 2023
    !%
    !% Description:
    !% Indexes for 2D arrays that hold most of the data in SWMM5+
    !%
    !% Methods:
    !% This sets up all the columns that are in the elem* and face* arrays.
    !% Each array is associated with an integer value Ncol_xxxx,
    !% e.g., Ncol_elemI that provides the number of columns in the array.
    !% Keep in mind that we cannot use pointer at parameters and enumerated
    !% types (in Fortran, a pointer must be a variable). Thus, it will be
    !% useful to also define a set of integer vectors that simply store
    !% the number of columns of each array.
    !%
    !% Note that indexes marked with KEY must have values in the range 1...undefinedKey
    !% as enumerated in the define_keys module
    !%==========================================================================

    use define_globals

    implicit none
!%
!%==========================================================================
!% LINKS
!%==========================================================================
!%
    !%-------------------------------------------------------------------------
    !% Define the column indexes for link%I(:,:) arrays
    !% These are the for the full arrays of integer data
    !%-------------------------------------------------------------------------
    enum, bind(c)
        enumerator :: li_idx = 1
        enumerator :: li_link_type           ! KEY type of links (i.e. conduit, orifice, weir, etc.)   
        enumerator :: li_link_sub_type       ! KEY link subtype (i.e. vnotch weir, side orifice, etc.)
        enumerator :: li_link_direction      ! link direction
        enumerator :: li_geometry            ! KEY link geometry type
        enumerator :: li_barrels             ! KEY link # of barrels
        enumerator :: li_culvertCode         ! KEY culvert code for conduit
        enumerator :: li_N_element           ! Number of elements in this link
        enumerator :: li_Mnode_u             ! map to upstream node connecting to link
        enumerator :: li_Mnode_d             ! map to downstram node connecting to link
        enumerator :: li_assigned            ! given 1 when link is assigned
        enumerator :: li_InitialDepthType    ! NOT WORKING: KEY UniformDepth, LinearlyVaryingDepth, IncreasingDepth, FixedHead
        enumerator :: li_length_adjusted     ! 1 = length was not adjusted, 2 = one side was adjusted, 3 = both side was adjusted
        enumerator :: li_P_image             ! image number assigned from BIPquick
        enumerator :: li_parent_link         ! A map to the corresponding SWMM link after a BIPquick link-split
        enumerator :: li_weir_EndContractions ! (0,1) to indicate contraction
        enumerator :: li_RoadSurface         ! roadsurface type for roadway weir
        enumerator :: li_curve_id            ! curve id if the link is associated with any curve
        enumerator :: li_lateralInflowNode   ! downstream node from which the lateral inflow is coming from
        enumerator :: li_lateralInflowBCidx  ! The idx position in the BC%flowX(idx,:) array for lateral inflow
        enumerator :: li_first_elem_idx
        enumerator :: li_last_elem_idx
        enumerator :: li_transect_idx         ! transect index if the link is associated with an irregular geometry transect
        enumerator :: li_lastplusone !% must be last enum item
    end enum
    integer, target :: Ncol_linkI = li_lastplusone-1

    !%-------------------------------------------------------------------------
    !% Define the column indexes for link%R(:,:) arrays
    !% These are the for the full arrays of real data
    !%-------------------------------------------------------------------------
    enum, bind(c)
        enumerator :: lr_Length = 1
        enumerator :: lr_AdjustedLength ! length adjustment if multi-link junction is present
        enumerator :: lr_Air_Volume
        enumerator :: lr_InletOffset    ! Every links should have a inlet and oulet offset
        enumerator :: lr_OutletOffset   ! to make it consistent with SWMM.
        enumerator :: lr_FullArea
        enumerator :: lr_FullHydRadius
        enumerator :: lr_BottomDepth 
        enumerator :: lr_BottomRadius  
        enumerator :: lr_BreadthScale
        enumerator :: lr_TopWidth
        enumerator :: lr_ElementLength
        enumerator :: lr_Slope
        enumerator :: lr_LeftSlope
        enumerator :: lr_RightSlope
        enumerator :: lr_Roughness
        enumerator :: lr_Kentry_MinorLoss           !% K factor for entry minor loss
        enumerator :: lr_Kexit_MinorLoss            !% K factor for exit minor loss
        enumerator :: lr_Kconduit_MinorLoss         !% K factor over the body of the conduit
        enumerator :: lr_SeepRate                   !% seepage rate (converted to m/s)
        enumerator :: lr_FlowrateInitial
        enumerator :: lr_FlowrateLimit           ! user.inp file Qmax (0 is does not apply)
        enumerator :: lr_ForceMain_Coef
        enumerator :: lr_InitialUpstreamDepth
        enumerator :: lr_InitialDnstreamDepth
        enumerator :: lr_ParabolaValue
        enumerator :: lr_SideSlope             ! for weirs only
        enumerator :: lr_DischargeCoeff1       ! discharge coefficient for triangular weir part or orifice element
        enumerator :: lr_DischargeCoeff2       ! discharge coefficient for rectangular weir part
        enumerator :: lr_RoadWidth             ! road width for roadway weir
        enumerator :: lr_initSetting           ! initial pump speed setting 
        enumerator :: lr_yOn                   ! startup depth for pumps   
        enumerator :: lr_yOff                  ! shutoff depth for pumps   
        enumerator :: lr_FullDepth             ! vertical opening of pipe, weir, orifice
        enumerator :: lr_Setting               !% the 0 to 1 open/close setting of EPA-SWMM
        enumerator :: lr_TargetSetting         !% target setting of a control action
        enumerator :: lr_TimeLastSet           !% the time (in seconds) the link setting was last changed
        enumerator :: lr_InflowVolumeFraction    !% fraction of inflow delivered to this link
        enumerator :: lr_ZbottomUp             ! Z bottom of upstream node
        enumerator :: lr_ZbottomDn             ! Z bottom of downstream node
        enumerator :: lr_lastplusone !% must be last enum item
    end enum
    integer, target :: Ncol_linkR = lr_lastplusone-1

    !%-------------------------------------------------------------------------
    !% Define the column indexes for link%YN(:,:) arrays
    !% These are the for the full arrays of logical
    !%-------------------------------------------------------------------------
    enum, bind(c)
        enumerator :: lYN_weir_CanSurcharge = 1
        enumerator :: lYN_is_nj2_connection
        enumerator :: lYN_isOutput
        enumerator :: lYN_isPhantomLink
        enumerator :: lYN_hasFlapGate
        enumerator :: lYN_isUpSurcharge
        enumerator :: lYN_isDnSurcharge
        enumerator :: lYN_isSurcharged
        enumerator :: lYN_hasLateralInflow
        enumerator :: lYN_airPocketDetected
        enumerator :: lYN_temp1
        enumerator :: lYN_lastplusone !% must be last enum item
    end enum
    integer, target :: Ncol_linkYN  = lYN_lastplusone-1

!%
!%==========================================================================
!% NODES
!%==========================================================================
!%    
    !%-------------------------------------------------------------------------
    !% Define the column indexes for node%I(:,:) arrays
    !% These are the for the full arrays of integer data
    !%-------------------------------------------------------------------------
    enum, bind(c)
        enumerator :: ni_idx = 1
        enumerator :: ni_node_type     ! KEY
        enumerator :: ni_N_link_u      ! number of upstream links at this node
        enumerator :: ni_N_link_d      ! number of downstram links at this node
        enumerator :: ni_curve_ID      ! ID for nodal storage surface area curve
        enumerator :: ni_assigned      ! given 1 when node has been assigned to face/elem,
        enumerator :: ni_P_image       ! image number assigned from BIPquick
        enumerator :: ni_P_is_boundary ! 0=this node has nothing to do with image communication; >0=this node is a partition boundary
        enumerator :: ni_elem_idx      !% this is the element of an nJM node, upstream element of BCdn, downstream element of BCup
        enumerator :: ni_face_idx      !% for nJ2, BCup, BCdn, nJ1, this is the face associated with the node, not defined for nJM
        enumerator :: ni_pattern_resolution ! minimum resolution of patterns associated with node BC
        enumerator :: ni_routeTo       !% subcatchment indx that node outfall is routed to
        enumerator :: ni_routeFrom     !% subcatchment indx with outlet to this node
        enumerator :: ni_lateralInflowBCidx !% BC idx on this image for this node lateral inflow
        enumerator :: ni_SWMMoutfallIdx !% Outfall index in EPA SWMM for an outfall node
        enumerator :: ni_lastplusone !% must be last enum item
    end enum
    integer, parameter :: ni_idx_base1 = ni_lastplusone-1

    !% --- column indexes for multi-branch nodes
    integer, parameter :: ni_Mlink_u1   = ni_idx_base1+1 ! map to link of upstream branch 1
    integer, parameter :: ni_Mlink_u2   = ni_idx_base1+2 
    integer, parameter :: ni_Mlink_u3   = ni_idx_base1+3
    integer, parameter :: ni_Mlink_u4   = ni_idx_base1+4               !% ADDBRANCH
    integer, parameter :: ni_Mlink_u5   = ni_idx_base1+5               !% ADDBRANCH

    integer, parameter :: ni_idx_base2  = ni_idx_base1 + max_branch_per_node/2

    integer, parameter :: ni_Mlink_d1   = ni_idx_base2+1
    integer, parameter :: ni_Mlink_d2   = ni_idx_base2+2
    integer, parameter :: ni_Mlink_d3   = ni_idx_base2+3
    integer, parameter :: ni_Mlink_d4   = ni_idx_base2+4               !% ADDBRANCH
    integer, parameter :: ni_Mlink_d5   = ni_idx_base2+5               !% ADDBRANCH

    !% --- start of the multi-branch connections, needed in partitioning
    integer, parameter :: ni_MlinkStart = ni_Mlink_u1

    !% --- end of the multi-branch connections -- update for change in # of branches
    integer, parameter :: ni_MlinkEnd   = ni_Mlink_d5                  !% ADDBRANCH

    !% --- storage for link index for upstream and downstream links
    integer, dimension(max_branch_per_node/2) :: ni_MlinkUp = nullvalueI
    integer, dimension(max_branch_per_node/2) :: ni_MlinkDn = nullvalueI

    integer, target :: Ncol_nodeI = ni_idx_base2 + max_branch_per_node/2

    !%-------------------------------------------------------------------------
    !% Define the column indexes for node%R(:,:) arrays
    !% These are the for the full arrays of real data
    !%-------------------------------------------------------------------------
    enum, bind(c)
        enumerator :: nr_Zbottom = 1
        enumerator :: nr_InitialDepth
        enumerator :: nr_FullDepth
        enumerator :: nr_StorageConstant
        enumerator :: nr_StorageCoeff
        enumerator :: nr_StorageExponent
        enumerator :: nr_StorageFevap
        enumerator :: nr_PondedArea
        enumerator :: nr_OverflowHeightAboveCrown
        enumerator :: nr_MaxInflow
        enumerator :: nr_Eta
        enumerator :: nr_Depth
        enumerator :: nr_head
        enumerator :: nr_Volume
        enumerator :: nr_Flooding
        ! enumerator :: nr_UpLinksFullVolume
        enumerator :: nr_JB_Kfactor
        enumerator :: nr_lastplusone !% must be last enum item
    end enum
    integer, parameter :: nr_idx_base1 = nr_lastplusone-1

    integer, target :: Ncol_nodeR = nr_idx_base1

    !%-------------------------------------------------------------------------
    !% Define the column indexes for node%YN(:,:) arrays
    !% These are the for the full arrays of logical
    !%-------------------------------------------------------------------------
    enum, bind(c)
        enumerator :: nYN_has_inflow = 1
        enumerator :: nYN_has_extInflow
        enumerator :: nYN_has_dwfInflow
        enumerator :: nYN_has_storage
        enumerator :: nYN_isOutput
        enumerator :: nYN_is_phantom_node
        enumerator :: nYN_hasFlapGate
        enumerator :: nYN_isLinkFlow !% inflow is forced to link
        enumerator :: nYN_lastplusone !% must be last enum item
    end enum
    integer, target :: Ncol_nodeYN  = nYN_lastplusone-1
!%
!%==========================================================================
!% BOUNDARY CONDITIONS
!%==========================================================================
!%  
    !% --- Column indexes for BC%xR(:,:) where x is head or flow
    enum, bind(c)
        enumerator :: br_value = 1    !% interpolated value for BC at this time step
        enumerator :: br_timeInterval !% time interval for latest forcing data
        enumerator :: br_Temp01       !% temporary array
        enumerator :: br_lastplusone  !% must be last enum item
    end enum

    !% --- Column indexes for BC%xI(:,:) where x is head or flow
    enum, bind(c)
        enumerator :: bi_idx = 1
        enumerator :: bi_P_image       !% image on which BC appears
        enumerator :: bi_node_idx      !% node for BC from EPA SWMM
        enumerator :: bi_face_idx      !% Index of face nBCup/dn nodes
        enumerator :: bi_elem_idx      !% Index of element associated node (e.g., nJM elem or upstream of nJ2)
        enumerator :: bi_category      !% KEY
        enumerator :: bi_subcategory   !% KEY
        enumerator :: bi_BasePatType   !% KEY SWMM key for base pattern type of inflow
        enumerator :: bi_TimeSeriesIdx !% SWMM ts index number
        enumerator :: bi_fetch         !% 1 if BC%xR_timeseries needs to be fetched, 0 otherwise
        enumerator :: bi_TS_duplicate  !% 0 if first use of TS, provide N_flow # of earlier call to TS if duplicate.
        enumerator :: bi_TS_upper_idx  !% index of the current level in the timeseries storage
        enumerator :: bi_UTidx         !% index in uniform table array associated with this BC.
        enumerator :: bi_lastplusone   !% must be last enum item
    end enum

    !% --- Column indexes for BC%xYN(:,:)
    enum, bind(c)
        enumerator :: bYN_read_input_series = 1
        enumerator :: bYN_hasFlapGate
        enumerator :: bYN_isLinkFlow  !% true if node inflow is distributed to link
        enumerator :: bYN_lastplusone !% must be last enum item
    end enum

    !%--- Column indexes (3rd index) for BC%xTimeseries(:,:,:) where X is flow or head
    enum, bind(c)
        enumerator :: brts_time = 1
        enumerator :: brts_value
        enumerator :: brts_lastplusone !% must be last enum item
    end enum

    !% --- HACK - we will probably want to create a different set of indexes for BC%flowI and BC%headI tables
    !%     For instance, BC%flowI tables will probably need addititonal information to distribute flowrates
    !%     over link elements.
    integer, parameter :: N_flowI = bi_lastplusone-1
    integer, parameter :: N_headI = bi_lastplusone-1
    integer, parameter :: N_flowYN = bYN_lastplusone-1
    integer, parameter :: N_headYN = bYN_lastplusone-1
    integer, parameter :: N_flowR  = br_lastplusone-1
    integer, parameter :: N_headR  = br_lastplusone-1
    integer, parameter :: N_flowR_TS = brts_lastplusone - 1
    integer, parameter :: N_headR_TS = brts_lastplusone - 1 
!%
!%==========================================================================
!% ELEMENTS
!%==========================================================================
!%  
    !%-------------------------------------------------------------------------
    !% Define the column indexes for elemI(:,:) array
    !% These are for the full array of all integers
    !%-------------------------------------------------------------------------
    enum, bind(c)
         enumerator :: ei_Lidx = 1                  !% local element index (static)
         enumerator :: ei_Gidx                      !% global element index  (static)
         enumerator :: ei_elementType               !% KEY general element type  (static)
         enumerator :: ei_geometryType              !% KEY cross-sectional geometry type  (static)
         enumerator :: ei_barrels                   !% Integer number of barrels
         enumerator :: ei_HeqType                   !% KEY type of head equation (static)
         enumerator :: ei_lateralInflowNode         !% SWMM node from which the element will get lateral inflow
         enumerator :: ei_lateralInflowBCidx        !% BC(idx) for the lateral inflow  
         enumerator :: ei_link_Gidx_SWMM            !% link index from global SWMM network  (static)
         enumerator :: ei_link_Gidx_BIPquick        !% link index from global BIPquick network  (static)
         enumerator :: ei_link_pos                  !% position (elem from upstream = 1 to downstream = n) in link
         enumerator :: ei_Mface_uL                  !% map to upstream face local index  (static)
         enumerator :: ei_Mface_dL                  !% map to downstream face local index  (static)
         enumerator :: ei_node_Gidx_SWMM            !% node index from global SWMM network  (static)
         enumerator :: ei_node_Gidx_BIPquick        !% node index from global BIPquick network  (static)
         enumerator :: ei_adjacent_JM_idx           !% if the link elem connected to a JM, then the JM idx
         enumerator :: ei_QeqType                   !% KEY type of flow equation (static)     
         enumerator :: ei_Temp01                    !% temporary array
         enumerator :: ei_Temp02
         enumerator :: ei_Temp03
         enumerator :: ei_tmType                    !% KEY time march type (dynamic)
         enumerator :: ei_BoundaryArray_idx         !% if a boundary cell, then position in the elemB array
         enumerator :: ei_link_transect_idx         !% index of the link transect in link array
         enumerator :: ei_transect_idx              !% index of transect in transect array
         enumerator :: ei_lastplusone !% must be last enum item
    end enum
    integer, target :: Ncol_elemI = ei_lastplusone-1

    !%-------------------------------------------------------------------------
    !% Define the column indexes for elemR(:,:) array
    !% These are for the full arrays of all reals
    !%-------------------------------------------------------------------------
    enum, bind(c)
        enumerator :: er_Area = 1                   !% cross-sectional flow area (latest) based on geometry
        enumerator :: er_Area_N0                    !% cross-sectional flow area (time N)
        enumerator :: er_Area_N1                    !% cross-sectional flow area (time N-1)
        enumerator :: er_AreaBelowBreadthMax        !% area below the max breadth in a conduit (static)
        enumerator :: er_AreaVelocity               !% effective area used for computing velocity
        enumerator :: er_AoverAfull                 !% ratio of are to full area -- used for tabular geometry
        enumerator :: er_Air_Pressure_Head    !% Entrapped air pressure head
        enumerator :: er_BottomSlope                !% bottom slope of the element
        enumerator :: er_BreadthMax                 !% maximum breadth of conduit (static)
        enumerator :: er_Depth                      !% actual maximum depth of open-channel flow
        enumerator :: er_DepthAtBreadthMax          !% depth below the point of maximum breadth
        enumerator :: er_dHdA                       !% geometric change in elevation with area (used in AC only)
        enumerator :: er_DeltaQ                     !% change in flowrate due to junction
        enumerator :: er_dSlotArea                  !% change in slot volume
        enumerator :: er_dSlotDepth                 !% change in slot depth
        enumerator :: er_dSlotVolume                !% change in slot volume
        enumerator :: er_EllDepth                        !% the ell (lower case L) modified hydraulic depth
        enumerator :: er_EnergyHead                 !% total energy head of an element (H + v^2/2g)
        enumerator :: er_Flowrate                   !% flowrate (latest)
        enumerator :: er_FlowrateLimit               !% max flowrate from user.inp file (0 is no limit)
        enumerator :: er_Flowrate_N0                !% flowrate (time N)
        enumerator :: er_Flowrate_N1                !% flowrate (time N-1)
        enumerator :: er_FlowrateLateral            !% lateral inflow BC
        enumerator :: er_FlowrateStore              !% temporary storage used for adjacent AC and ETM elements
        enumerator :: er_FroudeNumber               !% froude number of flow
        enumerator :: er_FullArea                   !% cross-sectional area of a full conduit (static)
        enumerator :: er_FullDepth                  !% maximum possible flow depth in full conduit (static)
        enumerator :: er_FullHydRadius              !% hydraulic radius of full conduit (static)
        enumerator :: er_FullPerimeter              !% wetted perimeter of full conduit or channel (static)
        enumerator :: er_FullTopwidth               !% Topwidth of full conduit or channel
        enumerator :: er_FullVolume                 !% Volume of a full conduit or channel (static)
        enumerator :: er_GammaC                     !% gamma continuity source term for AC solver
        enumerator :: er_GammaM                     !% gamma momentum source term for ALL solver
        enumerator :: er_Head                       !% piezometric head (latest) -- water surface elevation in open channel
        enumerator :: er_Head_N0                    !% piezometric head (time N)
        enumerator :: er_HeadLastAC                 !% piezometric head at start of last AC step
        enumerator :: er_HeadStore                  !% temporary storage used for adjacent AC and ETM elements
        enumerator :: er_HydRadius                  !% hydraulic radius of flow
        enumerator :: er_InterpWeight_uG            !% interpolation Weight, upstream, for geometry
        enumerator :: er_InterpWeight_dG            !% interpolation Weight, downstream, for geometry
        enumerator :: er_InterpWeight_uH            !% interpolation Weight, upstream for head
        enumerator :: er_InterpWeight_dH            !% interpolation Weight, downstream for head
        enumerator :: er_InterpWeight_uQ            !% interpolation Weight, upstream, for flowrate
        enumerator :: er_InterpWeight_dQ            !% interpolation Weight, downstream, for flowrate
        enumerator :: er_InterpWeight_uP            !% interpolation Weight, upstream, for Preissmann number
        enumerator :: er_InterpWeight_dP            !% interpolation Weight, downstream, for Preissmann number
        enumerator :: er_Ksource                    !% k source term for AC solver
        enumerator :: er_KJunction_MinorLoss        !% K factor for entry/exit minor loss at junction
        enumerator :: er_Kconduit_MinorLoss         !% K factor over the body of the conduit
        enumerator :: er_Length                     !% length of element (static)
        enumerator :: er_ones                       !% vector of ones (useful with sign function)
        enumerator :: er_Perimeter                  !% Wetted perimeter of flow
        enumerator :: er_Preissmann_Celerity        !% celerity due to Preissmann Slot
        enumerator :: er_Preissmann_Number          !% Preissmann number
        enumerator :: er_Preissmann_Number_N0       !% preissmann number at previous time step
        enumerator :: er_Preissmann_Number_initial  !% Initial Preissmann number before surcharge
        enumerator :: er_Pressurized_Air            !% 0 for no air, 1 for pressurized air
        enumerator :: er_ManningsN                  !% baseline Mannings N roughness value for friction model
        enumerator :: er_SedimentDepth
        enumerator :: er_SeepRate                   !% Local seepage rate in m/s
        enumerator :: er_Setting                    !% percent open setting for a link element, on (1) or off (0) for pump
        enumerator :: er_SlotWidth                  !% slot width
        enumerator :: er_SlotDepth                  !% slot depth
        enumerator :: er_SlotDepth_N0
        enumerator :: er_SlotArea                   !% slot area
        enumerator :: er_SlotHydRadius              !% slot hydraulic radius 
        enumerator :: er_SlotVolume                 !% slot volume 
        enumerator :: er_SlotVolume_N0              !% old slot volume      
        enumerator :: er_SmallVolume                !% the value of a "small volume" for this element
        enumerator :: er_SmallVolume_CMvelocity     !% velocity by Chezy-Manning for a small volume
        enumerator :: er_SmallVolume_ManningsN      !% roughness used for computing Chezzy-Manning on small volume
        enumerator :: er_SmallVolumeRatio           !% blending ad hoc and solved velocity for small volume.
        enumerator :: er_SourceContinuity           !% source term for continuity equation
        enumerator :: er_SourceMomentum             !% source term for momentum equation
        enumerator :: er_Surcharge_Time             !% time a CC element is surcharged
        enumerator :: er_TargetSetting              !% target percent open setting for a link element in the next time step
        enumerator :: er_Temp01                     !% temporary array (use and set to null in a single procedure)
        enumerator :: er_Temp02                     !% temporary array (use and set to null in a single procedure)
        enumerator :: er_Temp03                     !% temporary array (use and set to null in a single procedure)
        enumerator :: er_Temp04                     !% temporary array (use and set to null in a single procedure)
        enumerator :: er_TimeLastSet                !% last time the er_Setting was changed
        enumerator :: er_Topwidth                   !% topwidth of flow at free surface
        enumerator :: er_Velocity                   !% velocity (latest)
        enumerator :: er_Velocity_N0                !% velocity time N
        enumerator :: er_Velocity_N1                !% velocity time N-1
        enumerator :: er_VelocityLastAC             !% velocity at start of last AC step
        enumerator :: er_Volume                     !% volume (latest)
        enumerator :: er_Volume_N0                  !% volume (time N)
        enumerator :: er_Volume_N1                  !% volume (time N-1)
        enumerator :: er_VolumeConservation         !% cumulative volume conservation
        enumerator :: er_VolumeLastAC               !% volume at start of last AC step
        enumerator :: er_VolumeOverFlow             !% volume lost for overflow in this time step.  20220124brh
        enumerator :: er_VolumeOverFlowTotal        !% total volume lost to overflow       20220124brh 
        enumerator :: er_VolumeArtificialInflow     !% artificial inflow in transition to zero depth in this step
        enumerator :: er_VolumeArtificialInflowTotal
        enumerator :: er_VolumePonded               !% volume ponding this time step
        enumerator :: er_VolumePondedTotal          !% Volume ponded total
        enumerator :: er_VolumeStore                !% temporary storage used for adjacent AC and ETM elements
        enumerator :: er_InflowVolumeFraction       !% metric to distribute lateral inflow across channel/conduit elements
        enumerator :: er_WaveSpeed                  !% wave speed in element
        enumerator :: er_YoverYfull                 !% ratio of depth to full depth for tabular geometry
        enumerator :: er_Zbottom                    !% bottom elevation of element (static)
        enumerator :: er_ZbreadthMax                !% elevation at maximum breadth
        enumerator :: er_Zcrown                     !% inside crown elevation of closed conduit (static)
        enumerator :: er_lastplusone !% must be last enum item
    end enum
    integer, target :: Ncol_elemR = er_lastplusone-1

    !%-------------------------------------------------------------------------
    !% Define the column indexes for elemYN(:,:) arrays
    !% These are the for the full arrays of logical
    !%-------------------------------------------------------------------------

    enum, bind(c)
        enumerator :: eYN_canSurcharge = 1              !% TRUE for element that can surcharge, FALSE where it cannot (static)
        enumerator :: eYN_hasSubcatchRunOff             !% TRUE if element connected to one or more subcatchments for Runoff
        enumerator :: eYN_hasAirPocket
        enumerator :: eYN_hasFlapGate                   !% TRUE if 1-way flap gate is present
        enumerator :: eYN_hasLateralInflow              !% TRUE if lateral inflow exists on this element
        enumerator :: eYN_isBoundary_up                 !% TRUE if the element is connected to a shared face upstream thus a boundary element of a partition
        enumerator :: eYN_isBoundary_dn                 !% TRUE if the element is connected to a shared face downstream thus a boundary element of a partition
        enumerator :: eYN_isCulvert                     !% TRUE if CC element is inlet, outlet or culvert barrel
        enumerator :: eYN_isDummy
        enumerator :: eYN_is_CCadjacent_JBorDiag           !% TRUE if element is adjacent to CC and is not CC
        enumerator :: eYN_is_DiagAdjacent               !% TRUE if element is adjacent to a diagnostic element
        enumerator :: eYN_is_JunctionAdjacent           !% TRUE if element is adjacent to a JM
        enumerator :: eYN_isElementDownstreamOfJB       !% TRUE if the element is immediate downstream of JB
        enumerator :: eYN_isElementUpstreamOfJB
        enumerator :: eYN_isForceMain                   !% TRUE if this is a force main element
        enumerator :: eYN_isOutput                      !% TRUE if the element is an output element
        enumerator :: eYN_isPSsurcharged                !% TRUE if Preissmann slot is present for this cell
        enumerator :: eYN_isSmallDepth                  !% TRUE is use small volume algorithm
        enumerator :: eYN_isSurcharged                  !% TRUE is a surcharged closed conduit, FALSE if non-surcharged
        enumerator :: eYN_isSurchargeHeadAdjusted       !% TRUE if surcharge head is V-shape adjusted. 
        enumerator :: eYN_isZeroDepth                   !% TRUE if volume qualifies as "near zero"
        enumerator :: eYN_Temp01                        !% temporary logical space
        enumerator :: eYN_lastplusone !% must be last enum item
    end enum
    integer, target :: Ncol_elemYN = eYN_lastplusone-1

!%
!%==========================================================================
!% PACKED ELEMENTS
!%==========================================================================
!%  
    !%-------------------------------------------------------------------------
    !% Define the column indexes for elemP(:,:) array
    !% These are the for the packed arrays general elements
    !%-------------------------------------------------------------------------
    enum, bind(c)
        enumerator :: ep_CC = 1                        !% all CC elements
        enumerator :: ep_CCDiag                     !% all CC or Diag elements
        enumerator :: ep_CCJB                       !% all CC or JB elements
        enumerator :: ep_CCJM                       !% all CC or JM elements
        enumerator :: ep_CCJBDiag                   !% all CC, JB, or Diagnostic elements
        enumerator :: ep_CCDiagJM                   !% all CC ,JM or Diagnostic elements
        enumerator :: ep_CC_H                   !% all CC elements that are time-marched for H
        enumerator :: ep_CC_Q                   !% all CC elements that are time-marched for Q
        enumerator :: ep_CCJM_H                 !% CC and JM elements that are time-marching for H
        enumerator :: ep_Culvert_Inlet              !% all CC elements that are also culvert inlets
        enumerator :: ep_Diag                       !% diagnostic elements (static)
        enumerator :: ep_Diag_notJBadjacent                 !% diagnostic elements not adjacent to JB (static)
        enumerator :: ep_Diag_JBadjacent            !% diagnostic elements adjacent to JB element (static)
        enumerator :: ep_JM                         !% all JM elements
        enumerator :: ep_JB                         !% any valid JB branch
        enumerator :: ep_JB_Downstream               !% all the downstream JB elements 
        enumerator :: ep_JB_Upstream               !% all the downstream JB elements 
        enumerator :: ep_JB_Diag_Adjacent            !% all JB adjacent to Diag elements
        enumerator :: ep_JB_CC_Adjacent              !% all JB adjacent to CC elements
        enumerator :: ep_JB_Upstream_CC_Adjacent     !% all JB upstream branches adjacent to CC elements
        enumerator :: ep_JB_Downstream_CC_Adjacent   !% all JB downstream branches adjacent to CC elements
        enumerator :: ep_SmallDepth_CC
        enumerator :: ep_SmallDepth_JM    
        enumerator :: ep_ZeroDepth_CC
        enumerator :: ep_ZeroDepth_JB
        enumerator :: ep_ZeroDepth_JM
        enumerator :: ep_BClat                      !% all elements with lateral BC      
        enumerator :: ep_CC_DownstreamOfJunction  !% all CC element downstream of a JB 
        enumerator :: ep_CC_UpstreamOfJunction    !% all CC elements upstream of a JB
        enumerator :: ep_Diag_DownstreamOfJunction !% all Diag element downstream of a JB
        enumerator :: ep_Diag_UpstreamOfJunction    !% all Diag elements upstream of a JB
        enumerator :: ep_CC_Open_Elements           !% all CC elements that are open channel
        enumerator :: ep_CC_Closed_Elements         !% all closed CC elements 
        enumerator :: ep_JB_Closed_Elements         !% all closed JB elements 
        enumerator :: ep_JB_Open_Elements           !% all open-channel JB elements  
        enumerator :: ep_Output_Elements            !% all output elements -- local index   
        enumerator :: ep_CC_NOTsmalldepth           !% all Conduits that have time-marching without small or zero depth
        enumerator :: ep_CC_NOTzerodepth            !% all Conduits that have time-marching and are above zero depth
        enumerator :: ep_CCJM_NOTsmalldepth         !% alternate elements for CFL computation 
        enumerator :: ep_CCJM_NOTzerodepth
        enumerator :: ep_CC_Transect                !% all channel elements with irregular transect
        enumerator :: ep_FM_HW_all                  !% all Hazen-Williams Force Main elements
        enumerator :: ep_FM_HW_PSsurcharged      !% all Hazen-Williams Force Main elements Preissmann Slot method that are surcharged
        enumerator :: ep_FM_dw_PSsurcharged      !% all Darcy-Weisbach Force Main elements Preissmann Slot method that are surcharged
        enumerator :: ep_FM_dw_PSnonSurcharged     !% all Darcy-Weisbach Force Main elements with Preissmann Slot that are not surcharged
        enumerator :: ep_lastplusone !% must be last enum item
    end enum
    integer, target :: Ncol_elemP = ep_lastplusone-1

!%
!%==========================================================================
!% PACKED GEOMETRY ELEMENTS
!%==========================================================================
!%      
    !%-------------------------------------------------------------------------
    !% Define the column indexes for elemPGetm(:,:) arrays
    !% These are the packed arrays of geometry
    !% Note the same columns are used in the three different arrays
    !%-------------------------------------------------------------------------

    enum, bind(c)
        !% --- open channels
        enumerator :: epg_CC_rectangular = 1          !% CC rectangular channels 
        enumerator :: epg_CC_trapezoidal              !% CC trapezoidal channels 
        enumerator :: epg_CC_triangular               !% CC triangular channels 
        enumerator :: epg_CC_parabolic                !% CC parabolic channels 
        enumerator :: epg_CC_power_function           !% CC power function channels
        enumerator :: epg_CC_irregular                !% CC irregular channels 
        !% --- closed conduits
        enumerator :: epg_CC_rectangular_closed       !% CC rectangular conduits
        enumerator :: epg_CC_rectangular_round        !% CC rectangular-round conduits
        enumerator :: epg_CC_rectangular_triangular   !% CC rectangular-triangular conduit
        enumerator :: epg_CC_circular                 !% CC circular conduits 
        enumerator :: epg_CC_semi_circular            !% CC semi-circular conduits
        enumerator :: epg_CC_filled_circular          !% CC filled circular conduits
        enumerator :: epg_CC_arch                     !% CC arch conduits
        enumerator :: epg_CC_basket_handle            !% CC basket-handle conduits
        enumerator :: epg_CC_catenary                 !% CC catenary conduits 
        enumerator :: epg_CC_egg_shaped               !% CC egg shaped conduits 
        enumerator :: epg_CC_gothic                   !% CC gothic conduits
        enumerator :: epg_CC_horse_shoe               !% CC horse shoe conduits 
        enumerator :: epg_CC_horiz_ellipse            !% CC horizontal ellipse conduits
        enumerator :: epg_CC_mod_basket               !% CC modified basked conduits
        enumerator :: epg_CC_semi_elliptical          !% CC semi-elliptical conduits
        enumerator :: epg_CC_vert_ellipse             !% CC vertical elliptical conduits

        !% --- junctions
        enumerator :: epg_JM_functionalStorage        !% JM functional geometry relationship 
        enumerator :: epg_JM_tabularStorage           !% JM tabular geometry relationship 
        enumerator :: epg_JM_impliedStorage           !% JM with artificial storage
        enumerator :: epg_JM_noStorage                !% JM with no storage
        enumerator :: epg_lastplusone !% must be last enum item
    end enum
    !integer, target :: Ncol_elemPGalltm =  epg_lastplusone-1
    integer, target :: Ncol_elemPGetm   =  epg_lastplusone-1
    !integer, target :: Ncol_elemPGac    =  epg_lastplusone-1

!%
!%==========================================================================
!% SPECIAL FEATURE ELEMENTS
!%==========================================================================
!%  
    !%-------------------------------------------------------------------------
    !% Define the column indexes for elemSI(:,:) arrays
    !% These are the full arrays of special integer data
    !% NOTE: each esi type should ONLY write to rows for elements of the
    !% correct type, otherwise it could be ovewriting data for a
    !% different special element type. This idea is important when initializing
    !% esi values!
    !%-------------------------------------------------------------------------

    !% --- CULVERT
    enum, bind(c)
        !% define the column indexes for the elemSi(:,:)  culvert
        enumerator :: esi_Conduit_Culvert_Code  =1        !% culvert code number
        enumerator :: esi_Conduit_Culvert_EquationForm    !% first column of table H-2 in SWMM hydraulics manual
        enumerator :: esi_Conduit_Culvert_Part            !% type key for inlet, outlet in/out
        enumerator :: esi_Conduit_Culvert_OutletID        !% element # for outlet (only stored for inlet)
        enumerator :: esi_Conduit_ForceMain_Method        !% type key HazenWilliams or DarcyWeisbach
        enumerator :: esi_Conduit_lastplusone     !% must be last enum item
    end enum
    integer, parameter :: Ncol_elemSI_Conduit = esi_Conduit_lastplusone-1
    

    !% --- JUNCTION
    enum, bind(c)
        !% --- define the column indexes for elemSI(:,:) junction branch elements
        !%     Note that esi_JunctionMain, esi_JunctionBranch, and (if needed) esi_Storage will
        !%     share the same column sets.
        enumerator ::  esi_JM_Type       = 1             !% KEY junction main type
        enumerator ::  esi_JM_Curve_ID                   !% id of the junction storage cure if exists
        enumerator ::  esi_JM_Total_Branches             !% total number of branches connected to the junction main
        enumerator ::  esi_JM_OverflowType               !% NoOverflow, Ponding, OverflowWeir
        enumerator ::  esi_JM_HeadLimit                  !% assigned 1 if upper limit on head, -1 if lower limit, 0 if none
        enumerator ::  esi_JB_Exists                   !% assigned 1 if branch exists
        enumerator ::  esi_JB_CC_adjacent              !% assigned 1 if CC is adjacent element
        enumerator ::  esi_JB_Diag_adjacent            !% assigned 1 if Diagnostic is adjacent element
        enumerator ::  esi_JB_CanModifyQ               !% assigned 1 if junction mass residual can modifyQ
        enumerator ::  esi_JB_Link_Connection          !% the link index connected to that junction branch
        enumerator ::  esi_JB_Main_Index               !% elem idx of the junction main for this branch
        enumerator ::  esi_JB_IsUpstream               !% 1 if this is an upstream branch, 0 if downstream
        enumerator ::  esi_JB_lastplusone !% must be last enum item
    end enum
    integer, parameter :: Ncol_elemSI_junction = esi_JB_lastplusone-1

    enum, bind(c)
        !% --- define the column indexes for elemSi(:,:) weir elements
        enumerator :: esi_Weir_EndContractions = 1      !% number of endcontractions of the weir
        enumerator :: esi_Weir_FlowDirection            !% weir flow direction (-1, +1)
        enumerator :: esi_Weir_SpecificType             !% KEY specific weir type
        enumerator :: esi_Weir_GeometryType             !% KEY specific weir geometry type
        enumerator :: esi_Weir_RoadSurface              !% road surface type for roadway weir
        enumerator :: esi_Weir_lastplusone !% must be last enum item
    end enum

    integer, parameter :: Ncol_elemSI_weir = esi_Weir_lastplusone-1

    enum, bind(c)
        !% --- define the column indexes for elemSi(:,:) orifice elements
        enumerator :: esi_Orifice_FlowDirection = 1     !% orifice flow direction (-1, +1)
        enumerator :: esi_Orifice_SpecificType          !% KEY specific orifice type
        enumerator :: esi_Orifice_GeometryType          !% KEY specific orifice geometry type
        enumerator :: esi_Orifice_lastplusone !% must be last enum item
    end enum
    integer, parameter :: Ncol_elemSI_orifice = esi_Orifice_lastplusone-1

    enum, bind(c)
        !% --- define the column indexes for elemSi(:,:) outlet elements
        enumerator :: esi_Outlet_FlowDirection = 1     !% outlet flow direction (-1, +1)
        enumerator :: esi_Outlet_SpecificType          !% KEY specific outlet type
        enumerator :: esi_Outlet_CurveID               !% outlet curve id
        enumerator :: esi_Outlet_hasFlapGate           !% 1 if true, 0 if false
        enumerator :: esi_Outlet_lastplusone !% must be last enum item
    end enum
    integer, parameter :: Ncol_elemSI_outlet = esi_Orifice_lastplusone-1

    enum, bind(c)
        !% --- define the column indexes for elemSi(:,:) outlet elements
        enumerator :: esi_Pump_FlowDirection = 1     !% pump flow direction (-1, +1)
        enumerator :: esi_Pump_SpecificType          !% KEY specific pump type
        enumerator :: esi_Pump_CurveID               !% pump curve id
        enumerator :: esi_Pump_IsControlled          !% 1 for external control, 0 for upstream control
        enumerator :: esi_Pump_lastplusone !% must be last enum item
    end enum
    integer, parameter :: Ncol_elemSI_Pump = esi_Pump_lastplusone-1

    !% --- determine the largest number of columns for a special set
    integer, target :: Ncol_elemSI = max(&
                            Ncol_elemSI_Conduit,    &
                            Ncol_elemSI_Junction, &
                            Ncol_elemSI_Orifice, &
                            Ncol_elemSI_Outlet, &
                            Ncol_elemSI_Pump,  &
                            Ncol_elemSI_Weir &                            
                            )

    !%-------------------------------------------------------------------------
    !% Define the column indexes for elemSr(:,:) arrays
    !% These are the full arrays if special real data
    !% Note that different types of special elements (diagnostic, branches)
    !% share the same columns since a row can only have one type of element.
    !%-------------------------------------------------------------------------

    !% --- Conduit data 
    enum, bind(c)
        enumerator :: esr_Conduit_Culvert_K =1      !% see Appendix H-1 in SWMM5 Hydraulics                
        enumerator :: esr_Conduit_Culvert_M 
        enumerator :: esr_Conduit_Culvert_C
        enumerator :: esr_Conduit_Culvert_Y
        enumerator :: esr_Conduit_Culvert_SCF
        enumerator :: esr_Conduit_ForceMain_Coef                  !% Hazen-Williams C or Darcy-Weisbach epsilon
        enumerator :: esr_Conduit_ForceMain_FrictionFactor         !% Darcy-Weisbach friction factor
        enumerator :: esr_Conduit_lastplusone             !% must be last enum item
    end enum
    integer, parameter :: Ncol_elemSR_Conduit = esr_Conduit_lastplusone-1
   
    !% --- JUNCTION MAIN and STORAGE
    enum, bind(c)
        enumerator ::  esr_JM_Air_HeadGauge = 1
        enumerator ::  esr_JM_Air_HeadGauge_N0
        enumerator ::  esr_JM_Air_MassInflowRate
        enumerator ::  esr_JM_Air_MassOutflowRate
        enumerator ::  esr_JM_Air_Mass
        enumerator ::  esr_JM_Air_Mass_N0
        enumerator ::  esr_JM_ExternalPondedArea
        enumerator ::  esr_JM_ExternalPondedDepth
        enumerator ::  esr_JM_ExternalPondedHead
        enumerator ::  esr_JM_ExternalPondedHeadDiff
        enumerator ::  esr_JM_PondedVolumeTotal
        enumerator ::  esr_JM_MinHeadForOverflowPonding
        enumerator ::  esr_JM_OverflowHeightAboveCrown
        enumerator ::  esr_JM_OverflowOrifice_Length
        enumerator ::  esr_JM_OverflowOrifice_Height
        enumerator ::  esr_JM_OverflowPondingRate
        enumerator ::  esr_JM_OverflowDepth
        enumerator ::  esr_JM_Present_PlanArea
        enumerator ::  esr_JM_StorageRate
<<<<<<< HEAD
        enumerator ::  esr_JM_Air_Absolute_Head
        enumerator ::  esr_JM_Air_Absolute_Head_N0
        enumerator ::  esr_JM_Air_HeadGauge
        enumerator ::  esr_JM_Air_HeadGauge_N0
        enumerator ::  esr_JM_Air_Density
        enumerator ::  esr_JM_Air_MassInflowRate
        enumerator ::  esr_JM_Air_Mass
        enumerator ::  esr_JM_Air_Mass_N0
        enumerator ::  esr_JM_Air_MassOutflowRate
=======
        enumerator ::  esr_JM_Absolute_Head
        enumerator ::  esr_JM_Absolute_Head_N0
>>>>>>> 40aaecf3
        enumerator ::  esr_JB_Kfactor
        enumerator ::  esr_JB_fa !% constant factor in dQdH
        enumerator ::  esr_JB_fb !% linear factor in dQdH
        enumerator ::  esr_JB_dQdH !% rate of change of Q with H in JM
        enumerator ::  esr_Storage_Constant
        enumerator ::  esr_Storage_Coefficient
        enumerator ::  esr_Storage_Exponent
        enumerator ::  esr_Storage_Plan_Area
        enumerator ::  esr_Storage_FractionEvap   !% --- fraction of area over which evaporation acts
        enumerator ::  esr_Storage_lastplusone !% must be last enum item
    end enum
    integer, parameter :: Ncol_elemSR_Junction = esr_Storage_lastplusone-1

    !% --- ORIFICE
    enum, bind(c)
        enumerator ::  esr_Orifice_CriticalDepth = 1        !% critical depth bellow which the orifice acts like an weir
        enumerator ::  esr_Orifice_CriticalHead             !% critical head for weir flow through an orifice
        enumerator ::  esr_Orifice_FractionCriticalDepth    !% critical depth fracttion to distinct between weir and orifice flow
        enumerator ::  esr_Orifice_DischargeCoeff           !% discharge coefficient orifice
        enumerator ::  esr_Orifice_dQdHe                    !% rate of change of flowrate with change in effective head
        enumerator ::  esr_Orifice_FullDepth                !% original orifice opening
        enumerator ::  esr_Orifice_FullArea                 !% original orifice opening area
        enumerator ::  esr_Orifice_EffectiveFullDepth       !% effective full depth after control intervention
        enumerator ::  esr_Orifice_EffectiveFullArea        !% effective full depth after control intervention
        enumerator ::  esr_Orifice_EffectiveHeadDelta       !% effective head delta across orifice
        enumerator ::  esr_Orifice_NominalDownstreamHead    !% nominal downstream head for orifice
        enumerator ::  esr_Orifice_Orate                    !% orifice time to operate (close the gate)
        enumerator ::  esr_Orifice_RectangularBreadth       !% rectangular orifice breadth
        enumerator ::  esr_Orifice_Zcrown                   !% orifice "crown" elevation - highest edge of orifice
        enumerator ::  esr_Orifice_Zcrest                   !% orifice "crest" elevation - lowest edge of orifice
        enumerator ::  esr_Orifice_lastplusone !% must be last enum item
    end enum
    integer, parameter :: Ncol_elemSR_Orifice = esr_Orifice_lastplusone-1

    !% --- OUTLET
    enum, bind(c)
        enumerator ::  esr_Outlet_DischargeCoeff = 1       !% discharge coefficient outlet
        enumerator ::  esr_Outlet_EffectiveHeadDelta       !% effective head delta across outlet
        enumerator ::  esr_Outlet_NominalDownstreamHead    !% nominal downstream head for outlet
        enumerator ::  esr_Outlet_Exponent                 !% exponent for outlet dishcharge relation
        enumerator ::  esr_Outlet_Coefficient              !% power for outlet dishcharge relation
        enumerator ::  esr_Outlet_Zcrest                   !% outlet "crest" elevation - lowest edge of outlet
        enumerator ::  esr_Outlet_dQdHe
        enumerator ::  esr_Outlet_lastplusone !% must be last enum item
    end enum
    integer, parameter :: Ncol_elemSR_Outlet = esr_Outlet_lastplusone-1

    !% --- PUMP
    enum, bind(c)
        enumerator ::  esr_Pump_EffectiveHeadDelta = 1     !% effective head delta across pump
        enumerator ::  esr_Pump_NominalDownstreamHead      !% nominal downstream head for pump
        enumerator ::  esr_Pump_yOn                        !% pump startup depth
        enumerator ::  esr_Pump_yOff                       !% pump shutoff depth
        enumerator ::  esr_Pump_xMin                       !% minimum pt. on pump curve 
        enumerator ::  esr_Pump_xMax                       !% maximum pt. on pump curve
        enumerator ::  esr_Pump_dQdHp                      !% rate of change of Q with pump head
        enumerator ::  esr_Pump_Zcrest
        enumerator ::  esr_Pump_Rampup_Time                !% Time interval for pump startup 
        enumerator ::  esr_Pump_MinShutoffTime             !% Minimum shutoff time before pump can restart
        enumerator ::  esr_Pump_TimeSinceStartOrShutdown   !% Time since last change in status
        enumerator ::  esr_Pump_lastplusone                !% must be last enum item
    end enum
    integer, parameter :: Ncol_elemSR_Pump = esr_Pump_lastplusone-1

    !% --- WEIR
    enum, bind(c)
        enumerator ::  esr_Weir_Rectangular = 1         !% discharge coefficient for the rectangular portion
        enumerator ::  esr_Weir_Triangular              !% discharge coefficient for triangular weir part
        enumerator ::  esr_Weir_FullDepth               !% original weir opening
        enumerator ::  esr_Weir_FullArea                !% original weir opening area
        enumerator ::  esr_Weir_dQdHe                   !% reate of change of flowrate with change in effective head
        enumerator ::  esr_Weir_EffectiveFullDepth      !% effective full depth after control intervention
        enumerator ::  esr_Weir_EffectiveHeadDelta      !% effective head delta across weir
        enumerator ::  esr_Weir_NominalDownstreamHead   !% nominal downstream head
        enumerator ::  esr_Weir_RectangularBreadth      !% rectangular weir breadth
        enumerator ::  esr_Weir_TrapezoidalBreadth      !% trapezoidal weir breadth
        enumerator ::  esr_Weir_TrapezoidalLeftSlope    !% trapezoidal weir left slope
        enumerator ::  esr_Weir_TrapezoidalRightSlope   !% trapezoidal weir right slope
        enumerator ::  esr_Weir_TriangularSideSlope     !% triangular weir side slope
        enumerator ::  esr_Wier_RoadWidth               !% road width for roadway weir
        enumerator ::  esr_Weir_Zcrown                  !% weir crown elevation
        enumerator ::  esr_Weir_Zcrest                  !% weir crest elevation
        enumerator ::  esr_Weir_lastplusone !% must be last enum item
    end enum
    integer, parameter :: Ncol_elemSR_Weir = esr_Weir_lastplusone-1


    !% determine the largest number of columns for a special set
    integer, target :: Ncol_elemSR = max(&
                            Ncol_elemSR_Conduit,        &
                            Ncol_elemSR_Junction,        &
                            Ncol_elemSR_Orifice,        &
                            Ncol_elemSR_Outlet,         &
                            Ncol_elemSR_Pump,           &
                            Ncol_elemSR_Weir           &
                            ) 

    !% HACK: Ncol_elemSR must be updated when other special elements
    !% (i.e. orifice, pump, storage etc.) are added

!%
!%==========================================================================
!% SPECIAL GEOMETRY ELEMENTS
!%==========================================================================
!%                              
    !%-------------------------------------------------------------------------
    !% Define the column indexes for the elemSGR(:,:) arrays
    !% These are the full arrays of special, geometry, real data
    !%-------------------------------------------------------------------------

    !% ===== OPEN CHANNELS ======

    !% --- Define the column indexes for elemGSR(:,:) for irregular channel
    enum, bind(c)
        enumerator ::  esgr_Irregular_lastplusone = 1    !% dummy -- no data at this point
    end enum   
    integer, parameter :: Ncol_elemSGR_Irregular =  esgr_Irregular_lastplusone-1  

    !% --- Define the column indexes for elemGSR(:,:) for parabolic channel
    enum, bind(c)
        enumerator ::  esgr_Parabolic_Breadth = 1    !% breadth for parabolic geometry
        enumerator ::  esgr_Parabolic_Radius
        enumerator ::  esgr_Parabolic_lastplusone !% must be last enum item
    end enum    
    integer, parameter :: Ncol_elemSGR_Parabolic =  esgr_Parabolic_lastplusone-1    
    
    !% --- Define the column indexes for elemGSR(:,:) for powerfunction channel
    enum, bind(c)
        enumerator ::  esgr_PowerFunction_Breadth = 1    
        enumerator ::  esgr_PowerFunction_Radius
        enumerator ::  esgr_PowerFunction_lastplusone !% must be last enum item
    end enum    
    integer, parameter :: Ncol_elemSGR_PowerFunction =  esgr_PowerFunction_lastplusone-1     

    !% --- Define the column indexes for elemGSR(:,:) for rectangular pipe or channel
    enum, bind(c)
        enumerator ::  esgr_Rectangular_Breadth = 1    !% breadth for rectangular geometry
        enumerator ::  esgr_Rectangular_lastplusone !% must be last enum item
    end enum
    integer, parameter :: Ncol_elemSGR_Rectangular =  esgr_Rectangular_lastplusone-1

    !% --- Define the column indexes for elemGSR(:,:) for triangular channel
    enum, bind(c)
        enumerator ::  esgr_Triangular_Slope = 1    !% side-slope for triangular geometry
        enumerator ::  esgr_Triangular_TopBreadth  !% top breadth of triangular geometry
        enumerator ::  esgr_Triangular_lastplusone !% must be last enum item
    end enum
    integer, parameter :: Ncol_elemSGR_Triangular =  esgr_Triangular_lastplusone-1

    !% --- Define the column indexes for elemGSR(:,:) for trapezoidal pipe or channel
    enum, bind(c)
        enumerator ::  esgr_Trapezoidal_Breadth = 1    !% bottom breadth for trapezoidal geometry
        enumerator ::  esgr_Trapezoidal_LeftSlope      !% left slope for trapezoidal geometry
        enumerator ::  esgr_Trapezoidal_RightSlope     !% right slope for trapezoidal geometry
        enumerator ::  esgr_Trapezoidal_lastplusone !% must be last enum item
    end enum
    integer, parameter :: Ncol_elemSGR_Trapezoidal =  esgr_Trapezoidal_lastplusone-1

    !% ===== CLOSED CONDUITS =====

    !% --- Define the column indexes for elemGSR(:,:) for Arch shaped conduits
    enum, bind(c)
        enumerator ::  esgr_Arch_SoverSfull=1       !% S/Sfull for basket handle geometry
        enumerator ::  esgr_Arch_lastplusone      !% must be last enum item
    end enum
    integer, parameter :: Ncol_elemSGR_Arch = esgr_Arch_lastplusone-1

    !% --- Define the column indexes for elemGSR(:,:) for basket_handle_conduit
    enum, bind(c)
        enumerator ::  esgr_Basket_Handle_lastplusone = 1      !% must be last enum item
    end enum
    integer, parameter :: Ncol_elemSGR_Basket_Handle = esgr_Basket_Handle_lastplusone-1

    !% --- Define the column indexes for elemGSR(:,:) for Catenary shaped conduits
    enum, bind(c)
        enumerator ::  esgr_Catenary_SoverSfull = 1       !% S/Sfull for basket handle geometry
        enumerator ::  esgr_Catenary_lastplusone      !% must be last enum item
    end enum
    integer, parameter :: Ncol_elemSGR_Catenary = esgr_Catenary_lastplusone-1
   
    !% --- Define the column indexes for elemGSR(:,:) for circular conduit 
    enum, bind(c)
        enumerator ::  esgr_Circular_Diameter =1         !% diameter for circular geometry
        enumerator ::  esgr_Circular_Radius            !% radius for circular geometry
        enumerator ::  esgr_Circular_lastplusone !% must be last enum item
    end enum
    integer, parameter :: Ncol_elemSGR_Circular =  esgr_Circular_lastplusone-1

    !% --- Define the column indexes for elemGSR(:,:) for custom closed conduit
    enum, bind(c)
        enumerator ::  esgr_Custom_lastplusone = 1 !% must be last enum item
    end enum
    integer, parameter :: Ncol_elemSGR_Custom =  esgr_Custom_lastplusone-1

    !% --- Define the column indexes for elemGSR(:,:) for Egg_Shaped_conduit
    enum, bind(c)
         enumerator ::  esgr_Egg_Shaped_lastplusone = 1      !% must be last enum item
    end enum
    integer, parameter :: Ncol_elemSGR_Egg_Shaped = esgr_Egg_Shaped_lastplusone-1

    !% --- Define the column indexes for elemGSR(:,:) for filled circular pipe or channel
    enum, bind(c)
        enumerator ::  esgr_Filled_Circular_TotalPipeDiameter = 1   !% diameter for entire pipe (filled + flow)
        enumerator ::  esgr_Filled_Circular_TotalPipeArea       !% pipe cross-section area including filled area
        enumerator ::  esgr_Filled_Circular_TotalPipePerimeter  !% pipe perimeter including filled area
        enumerator ::  esgr_Filled_Circular_TotalPipeHydRadius  !% pipe hydradius including filled area
        enumerator ::  esgr_Filled_Circular_bottomArea          !% filled area of filled circular geometry
        enumerator ::  esgr_Filled_Circular_bottomPerimeter     !% filled wetted perimeter of filled circular geometry
        enumerator ::  esgr_Filled_Circular_bottomTopwidth      !% filled top-width of filled circular geometry
        enumerator ::  esgr_Filled_Circular_lastplusone     !% must be last enum item
    end enum
    integer, parameter :: Ncol_elemSGR_Filled_Circular =  esgr_Filled_Circular_lastplusone-1

    !% --- Define the column indexes for elemGSR(:,:) for Gothic shaped conduits
    enum, bind(c)
        enumerator ::  esgr_Gothic_SoverSfull = 1       !% S/Sfull for basket handle geometry
        enumerator ::  esgr_Gothic_lastplusone      !% must be last enum item
    end enum
    integer, parameter :: Ncol_elemSGR_Gothic = esgr_Gothic_lastplusone-1

    !% --- Define the column indexes for elemGSR(:,:) for Horizontal ellipse shaped conduits
    enum, bind(c)
        enumerator ::  esgr_Horiz_Ellipse_SoverSfull = 1       !% S/Sfull for basket handle geometry
        enumerator ::  esgr_Horiz_Ellipse_lastplusone      !% must be last enum item
    end enum
    integer, parameter :: Ncol_elemSGR_Horiz_Ellipse = esgr_Horiz_Ellipse_lastplusone-1

    !% --- Define the column indexes for elemGSR(:,:) for Horse Shoe shaped conduits
    enum, bind(c)
        enumerator ::  esgr_Horse_Shoe_lastplusone = 1     !% must be last enum item
    end enum
    integer, parameter :: Ncol_elemSGR_Horse_Shoe = esgr_Horse_Shoe_lastplusone-1

    !% --- Define the column indexes for elemGSR(:,:) for mod_basket conduit
    enum, bind(c)
        enumerator ::  esgr_Mod_Basket_Ytop =1            !% height of top circular arc
        enumerator ::  esgr_Mod_Basket_Rtop             !% radius of top circular arc
        enumerator ::  esgr_Mod_Basket_Atop             !% area of top circular arc
        enumerator ::  esgr_Mod_Basket_ThetaTop         !% angle of top circular arc
        enumerator ::  esgr_Mod_Basket_lastplusone      !% must be last enum item
    end enum
    integer, parameter :: Ncol_elemSGR_Mod_Basket = esgr_Mod_Basket_lastplusone-1

    !% --- Define the column indexes for elemGSR(:,:) for Rectangular closedchannel
    enum, bind(c)
        enumerator ::  esgr_Rectangular_Closed_lastplusone = 1       !% must be last enum item
    end enum
    integer, parameter :: Ncol_elemSGR_Rectangular_Closed =  esgr_Rectangular_Closed_lastplusone-1

    !% --- Define the column indexes for elemGSR(:,:) for Rectangular round channel
    enum, bind(c)
        enumerator ::  esgr_Rectangular_Round_Ybot = 1           !% depth of bottom circular section
        enumerator ::  esgr_Rectangular_Round_Rbot              !% radius of the circular section
        enumerator ::  esgr_Rectangular_Round_Abot              !% area of the circular section
        enumerator ::  esgr_Rectangular_Round_ThetaBot          !% angle of the circular section
        enumerator ::  esgr_Rectangular_Round_lastplusone       !% must be last enum item
    end enum
    integer, parameter :: Ncol_elemSGR_Rectangular_Round =  esgr_Rectangular_Round_lastplusone-1

    !% --- Define the column indexes for elemGSR(:,:) for rectangular triangular channel
    enum, bind(c)
        enumerator ::  esgr_Rectangular_Triangular_BottomDepth = 1     !% depth of the triangular section
        enumerator ::  esgr_Rectangular_Triangular_BottomArea      !% area of the triangular section
        enumerator ::  esgr_Rectangular_Triangular_BottomSlope     !% side slope of the triangular section
        enumerator ::  esgr_Rectangular_Triangular_lastplusone     !% must be last enum item
    end enum
    integer, parameter :: Ncol_elemSGR_Rectangular_Triangular =  esgr_Rectangular_Triangular_lastplusone-1

    !% --- Define the column indexes for elemGSR(:,:) for Semi-Circular shaped conduits
    enum, bind(c)
        enumerator ::  esgr_Semi_Circular_SoverSfull  = 1     !% S/Sfull for basket handle geometry
        enumerator ::  esgr_Semi_Circular_lastplusone      !% must be last enum item
    end enum
    integer, parameter :: Ncol_elemSGR_Semi_Circular = esgr_Semi_Circular_lastplusone-1

    !% --- Define the column indexes for elemGSR(:,:) for Semi-Circular shaped conduits
    enum, bind(c)
        enumerator ::  esgr_Semi_Elliptical_SoverSfull = 1       !% S/Sfull for basket handle geometry
        enumerator ::  esgr_Semi_Elliptical_lastplusone      !% must be last enum item
    end enum
    integer, parameter :: Ncol_elemSGR_Semi_Elliptical = esgr_Semi_Elliptical_lastplusone-1


    !% --- Define the column indexes for elemGSR(:,:) for Vertical ellipse shaped conduits
    enum, bind(c)
        enumerator ::  esgr_Vert_Ellipse_SoverSfull = 1       !% S/Sfull for basket handle geometry
        enumerator ::  esgr_Vert_Ellipse_lastplusone      !% must be last enum item
    end enum
    integer, parameter :: Ncol_elemSGR_Vert_Ellipse = esgr_Vert_Ellipse_lastplusone-1

    !% --- Define the column indexes for elemSGR(:,:) for other geometry
    !%     HACK -- NEED ANY OTHER GEOMETRY HERE


    !% determine the largest number of columns for a special set
    integer, target :: Ncol_elemSGR = max(&
                            Ncol_elemSGR_Irregular,              &
                            Ncol_elemSGR_Parabolic,              &
                            Ncol_elemSGR_PowerFunction,          &
                            Ncol_elemSGR_Rectangular,            &
                            Ncol_elemSGR_Trapezoidal,            &
                            Ncol_elemSGR_Arch,                   &
                            Ncol_elemSGR_Basket_Handle,          &
                            Ncol_elemSGR_Catenary,               &
                            Ncol_elemSGR_Circular,               &
                            Ncol_elemSGR_Custom,                 &
                            Ncol_elemSGR_Egg_Shaped,             &
                            Ncol_elemSGR_Filled_Circular,        &
                            Ncol_elemSGR_Gothic,                 &
                            Ncol_elemSGR_Horiz_Ellipse,          &
                            Ncol_elemSGR_Horse_Shoe,             &
                            Ncol_elemSGR_Mod_Basket,             &
                            Ncol_elemSGR_Rectangular_Closed,     &
                            Ncol_elemSGR_Rectangular_Round,      &
                            Ncol_elemSGR_Rectangular_Triangular, &
                            Ncol_elemSGR_Semi_Circular,          &
                            Ncol_elemSGR_Semi_Elliptical,        &
                            Ncol_elemSGR_Vert_Ellipse)

    !% --- HACK: Ncol_elemSR must be updated when other geometry types
    !%     (i.e. triangular, circular etc.) are added for channel or
    !%     conduit elements
!%
!%==========================================================================
!% SYSTEM CONTROL MONITORING AND ACTION ELEMENTS
!%==========================================================================
!%     
    !%-------------------------------------------------------------------------
    !% Define the column indexes for monitorI(:,:) array that stores
    !% monitoring point data that might be on other images
    !%-------------------------------------------------------------------------
    enum, bind(c)
        enumerator :: mi_idx = 1       !% unique ID for this monitoring element
        enumerator :: mi_image         !% image where the M element resides
        enumerator :: mi_elem_idx      !% element index on the image of the M point
        enumerator :: mi_linknodesimType  !% = 1 if link, 0 if node, -1 if simulation
        enumerator :: mi_linknode_idx  !% EPA SWMM link or node index for monitoring point 
        enumerator :: mi_lastplusone   !% must be last enum item
    end enum  
    integer, target :: Ncol_MonitoringPointI = mi_lastplusone - 1
    
    !%-------------------------------------------------------------------------
    !% Define the column indexes for monitorR(:,:) array that stores
    !% monitoring data that might be on other images
    !% NOTE if any other columns are added, the col must be
    !% updated with the corresponding elemR columns in util_allocate_monitor()
    !%-------------------------------------------------------------------------

    !{r_DEPTH, r_HEAD, r_VOLUME, r_INFLOW, r_FLOW, r_STATUS,
    !            r_SETTING, r_TIMEOPEN, r_TIMECLOSED, r_TIME, r_DATE,
    !            r_CLOCKTIME, r_DAYOFYEAR, r_DAY, r_MONTH};
    enum, bind(c)
        enumerator :: mr_Depth = 1    !% depth on control/monitoring element
        enumerator :: mr_Head     
        enumerator :: mr_Volume
        enumerator :: mr_Inflow
        enumerator :: mr_Flow
        enumerator :: mr_Setting      !% pump on/off status and link setting
        enumerator :: mr_TimeLastSet  !% last time (seconds) the setting was changed
        enumerator :: mr_lastplusone  !% must be last enum item
    end enum
    integer, target :: Ncol_MonitoringPointR = mr_lastplusone -1

    !%-------------------------------------------------------------------------
    !% Define the column indexes for actionI(:,:) array that stores
    !% control action point data that might be on other images
    !%-------------------------------------------------------------------------
    enum, bind(c)
        enumerator :: ai_idx = 1       !% unique ID for this action element
        enumerator :: ai_image         !% image where the action element resides
        enumerator :: ai_elem_idx      !% element index on the image of the action point
        enumerator :: ai_link_idx      !% EPA SWMM link index for action point
        enumerator :: ai_hasChanged    !% 1 if setting was changed, 0 if not
        enumerator :: ai_lastplusone   !% must be last enum item
    end enum  
    integer, target :: Ncol_ActionPointI = ai_lastplusone - 1

    !%-------------------------------------------------------------------------
    !% Define the column indexes for actionR(:,:) array that stores
    !% monitoring data that might be on other images
    !% NOTE if any other columns are added, the col must be
    !% updated with the corresponding elemR columns in util_allocate_action()
    !%-------------------------------------------------------------------------
    enum, bind(c)
        enumerator :: ar_dummy = 1         !% NOT SURE IF WE WILL NEED THIS STRUCTURE
        enumerator :: ar_lastplusone
    end enum
    integer, target :: Ncol_ActionPointR = ar_lastplusone -1

    !%-------------------------------------------------------------------------
    !% Define column indexes for elemIsNan used for checking for NaN
    !% in elemR if setting%Debug%checkIsNanTF = .true.
    !%-------------------------------------------------------------------------
    enum, bind(c)
        enumerator :: eIsNan_Area = 1
        enumerator :: eIsNan_Depth
        enumerator :: eIsNan_EllDepth
        enumerator :: eIsNan_Flowrate
        enumerator :: eIsNan_FlowrateLateral
        enumerator :: eIsNan_FroudeNumber
        enumerator :: eIsNan_Head
        enumerator :: eIsNan_HydRadius
        enumerator :: eIsNan_InterpWeight_uG
        enumerator :: eIsNan_InterpWeight_dG
        enumerator :: eIsNan_InterpWeight_uH
        enumerator :: eIsNan_InterpWeight_dH
        enumerator :: eIsNan_InterpWeight_uQ
        enumerator :: eIsNan_InterpWeight_dQ
        enumerator :: eIsNan_InterpWeight_uP
        enumerator :: eIsNan_InterpWeight_dP
        enumerator :: eIsNan_Perimeter
        enumerator :: eIsNan_SlotDepth
        enumerator :: eIsNan_SlotArea
        enumerator :: eIsNan_SlotVolume
        enumerator :: eIsNan_SourceContinuity
        enumerator :: eIsNan_SourceMomentum
        enumerator :: eIsNan_Velocity
        enumerator :: eIsNan_Volume
        enumerator :: eIsNan_WaveSpeed
        enumerator :: eIsNan_lastplusone
    end enum
    integer, target :: Ncol_elemIsNan = eIsNan_lastplusone-1

    !%-------------------------------------------------------------------------
    !% Define column indexes for faceIsNan used for checking for Nan
    !% in faceR if setting%Debug%checkIsNanTF = .true.
    !%-------------------------------------------------------------------------
    enum, bind(c)
        enumerator :: fIsNan_Area_d = 1
        enumerator :: fIsNan_Area_u
        enumerator :: fIsNan_Depth_d
        enumerator :: fIsNan_Depth_u
        enumerator :: fIsNan_Flowrate
        enumerator :: fIsNan_Flowrate_Conservative
        enumerator :: fIsNan_Head_u
        enumerator :: fIsNan_Head_d
        enumerator :: fIsNan_Velocity_d
        enumerator :: fIsNan_Velocity_u
        enumerator :: fIsNan_Preissmann_Number
        enumerator :: fIsNan_lastplusone
    end enum
    integer, target :: Ncol_faceIsNan = fIsNan_lastplusone - 1
!%
!%==========================================================================
!% INTER-IMAGE BOUNDARY/GHOST ELEMENTS
!%==========================================================================
!%     
    !%-------------------------------------------------------------------------
    !% Define the column indexes for elemB%I/elemGI(:,:) arrays
    !% These arrays are used to store/transfer inter image data
    !%-------------------------------------------------------------------------
    enum, bind(c)
         enumerator :: ebgi_idx = 1                   !% row index of elemB%I/elemGI array 
         enumerator :: ebgi_elem_Lidx                 !% local element index (static)
         enumerator :: ebgi_elem_Gidx                 !% global element index  (static)
         enumerator :: ebgi_Mface_uL                  !% map to upstream face local index  (static)
         enumerator :: ebgi_Mface_dL                  !% map to downstream face local index  (static)
         enumerator :: ebgi_lastplusone !% must be last enum item
    end enum
    integer, target :: Ncol_elemBGI = ebgi_lastplusone-1

!%
!%==========================================================================
!% FACES
!%==========================================================================
!%  
    !%-------------------------------------------------------------------------
    !% Define the column indexes for faceI(:,:) arrays
    !% These are the full arrays of face integer data
    !%-------------------------------------------------------------------------

    enum, bind(c)
        enumerator ::  fi_Lidx = 1                  !% local array index (row)
        enumerator ::  fi_Gidx                      !% global (unique) index
        enumerator ::  fi_BCtype                    !% KEY type of BC on face
        enumerator ::  fi_barrels                   !% number of barrels for the face
        enumerator ::  fi_jump_type                 !% KEY Type of hydraulic jump
        enumerator ::  fi_Melem_uL                  !% map to element upstream (local index)
        enumerator ::  fi_Melem_dL                  !% map to element downstream (local index)
        enumerator ::  fi_GhostElem_uL              !% map to upstream ghost element
        enumerator ::  fi_GhostElem_dL              !% map to downstream ghost element
        enumerator ::  fi_BoundaryElem_uL           !% map to upstream boundary/ghost element in the boundary/ghost array
        enumerator ::  fi_BoundaryElem_dL           !% map to dwonstream boundary/ghost element in the boundary/ghost array
        enumerator ::  fi_Connected_image           !% image number a shared face connected to
        enumerator ::  fi_Identical_Lidx            !% local face index of the identical face in the other connected image
        enumerator ::  fi_node_idx_BIPquick         !% if the face is originated from a node, then the BQ idx
        enumerator ::  fi_link_idx_BIPquick         !% face connected to a BQ link element 
        enumerator ::  fi_node_idx_SWMM             !% if the face is originated from a node, then the SWMM idx
        enumerator ::  fi_link_idx_SWMM             !% face connected to a SWMM link element 
        enumerator :: fi_lastplusone !% must be last enum item
    end enum
    integer, target :: Ncol_faceI =  fi_lastplusone-1

    !%-------------------------------------------------------------------------
    !% Define the column indexes for faceR(:,:) arrays
    !% These are the full arrays of face mapping data
    !%-------------------------------------------------------------------------
    enum, bind(c)
        enumerator :: fr_Area_d = 1             !% cross-sectional area on downstream side of face
        enumerator :: fr_Area_u                 !% cross-sectional area on upstream side of face
        enumerator :: fr_Depth_d 
        enumerator :: fr_Depth_u
        enumerator :: fr_DeltaQ                 !% change in flowrate from adjacent JB
        enumerator :: fr_Flowrate               !% flowrate through face (latest)
        enumerator :: fr_Flowrate_N0            !% flowrate through face (time N)    enumerator :: fr_Head_d  !% Piezometric head on downstream side of face
        enumerator :: fr_Flowrate_Conservative  !% the effective flow rate over the time step N to N+1
        enumerator :: fr_FlowrateMaxDownstream            !% maximum flowrate based on upstream volume/timestep
        enumerator :: fr_FlowrateMaxUpstream            !% minimum flowrate (negative maximum) based on downstream volume/timestep
        enumerator :: fr_FroudeNumber_d            !% EXPERIMENTAL 20230428 NOT USED
        enumerator :: fr_FroudeNumber_u            !% EXPERIMENTAL 20230428 NOT USED
        enumerator :: fr_GammaM                 !% gamma momentum source term
        enumerator :: fr_Head_u                 !% piezometric head on upstream side of face
        enumerator :: fr_Head_d                 !% piezometric head on downstream side of face
        enumerator :: fr_Head_Adjacent          !% head of adjacent upstream or downstream element for JB faces
        enumerator :: fr_EnergyHead_Adjacent        !% total energy of adjacent upstram or downstram element for JB faces
        enumerator :: fr_Topwidth_Adjacent      !% topwidth of adjacent upstream or downstream element
        enumerator :: fr_Length_Adjacent        !% length of adjacent upstream or downstream element
        enumerator :: fr_Zcrest_Adjacent
        enumerator :: fr_dQdH_Adjacent          !% dQdH of JB-adjacent diagnostic element
        enumerator :: fr_Velocity_Adjacent      !% velocity of an adjacent CC element
        enumerator :: fr_Froude_Adjacent        !% Froude number of adjacent element
        enumerator :: fr_Depth_Adjacent         !% Depth of adjacent element
        enumerator :: fr_KJunction_MinorLoss    !% K factor for entrance/exit loss from element adjacent to nJM
        enumerator :: fr_psiL2                  !% head loss term for juction computation
        enumerator :: fr_Zbottom                !% zbottom of faces
        enumerator :: fr_Velocity_d             !% velocity on downstream side of face
        enumerator :: fr_Velocity_u             !% velocity on upstream side of face
        enumerator :: fr_Preissmann_Number      !% preissmann number at face
        enumerator :: fr_Temp01    !% 
        enumerator :: fr_Temp02    !% only needed for debugging
        enumerator :: fr_Zcrown_u
        enumerator :: fr_Zcrown_d
        enumerator :: fr_lastplusone !% must be last enum item
    end enum
    integer, target :: Ncol_faceR =  fr_lastplusone-1

    !%-------------------------------------------------------------------------
    !% Define the column indexes for faceYN(:,:) arrays
    !% These are the full arrays of face logical data
    !%-------------------------------------------------------------------------
    enum, bind(c)
        enumerator :: fYN_isInteriorFace = 1
        enumerator :: fYN_isSharedFace
        enumerator :: fYN_isSharedFaceDiverged
        enumerator :: fYN_isUpGhost
        enumerator :: fYN_isDnGhost
        enumerator :: fYN_isnull
        enumerator :: fYN_isPSsurcharged
        enumerator :: fYN_isAirflowBlocked
        enumerator :: fYN_isDownstreamJBFace
        enumerator :: fYN_isUpstreamJBFace
        enumerator :: fYN_isFaceOut
        enumerator :: fYN_isDiag_adjacent_all
        enumerator :: fYN_isDiag_adjacent_interior
        enumerator :: fYN_isCC_adjacent_all
        enumerator :: fYN_isJB_QfrozenByDiag
        enumerator :: fYN_lastplusone !% must be last enum item
    end enum
    integer, target :: Ncol_faceYN =  fYN_lastplusone-1
!%
!%==========================================================================
!% PACKED FACES
!%==========================================================================
!%  
    !%-------------------------------------------------------------------------
    !% Define the column indexes for faceP(:,:) and facePS(:,:) arrays
    !% These are for the packed array of face data
    !%-------------------------------------------------------------------------
    enum, bind(c)
        !% ==========================================
        !% --- STATIC columns defined for both interior and shared face arrays (...IorS)
        enumerator :: fp_noBC_IorS = 1              !% faces except boundary and null,
        enumerator :: fp_CC_both_IorS               !% faces with CC on both sides.
        enumerator :: fp_Diag_IorS                  !% faces with adjacent diagnostic element
        enumerator :: fp_JB_IorS                    !% faces with adjacent JB
        
        !%--- DYNAMIC  defined for both interior and shared face arrays (...IorS)
        enumerator :: fp_CC_downstream_is_zero_IorS !% CC on both sides and downstream (only) is zero depth
        enumerator :: fp_CC_upstream_is_zero_IorS   !% CC on both sides and upstream (only) is zero depth
        enumerator :: fp_CC_bothsides_are_zero_IorS !% CC on both sides and both sides are zero depth
        enumerator :: fp_JB_downstream_is_zero_IorS !% JB on one side and downstream (only) is zero depth
        enumerator :: fp_JB_upstream_is_zero_IorS   !% JB on one sides and upstream (only) is zero depth
        enumerator :: fp_JB_bothsides_are_zero_IorS !% JB on one side and both sides are zero depth
        enumerator :: fp_JumpDn_IorS                 !% face with hydraulic jump from nominal downstream to upstream
        enumerator :: fp_JumpUp_IorS                 !% face with hydraulic jump from nominal upstream to downstream

        !% ==========================================
        !% --- STATIC packed maps that cannot be used with up/down element mapping and are only used with faceP array
        enumerator :: fp_Diag_all               !% any face with adjacent Diag. -- cannot be used with interp  
        enumerator :: fp_JB_all                 !% any face with adjacent JB -- cannot be used with interp
        enumerator :: fp_JBorDiag_all              !% any face that adjacent oto JB or CC
        enumerator :: fp_notJB_all              !% any face not adjacent to JB

        !% --- STATIC columns that are (by definition) not shared
        enumerator :: fp_J1                     !% faces that are dead-ends of link without inflow BC
        enumerator :: fp_J1_BCup                !% faces that are either J1 or BCup
        enumerator :: fp_BCup
        enumerator :: fp_BCdn
        
        enumerator :: fp_Output_Faces           !% faces that are selected for output

        enumerator :: fp_lastplusone !% must be last enum item
    end enum
    integer, target :: Ncol_faceP =  fp_lastplusone-1
!%
!%==========================================================================
!% JUNCTION DATA STRUCTURE
!%==========================================================================
!%  
    ! !% Note that the jDataR and jDataI arrays are NOT global, but only
    ! !%     available in the junction_elements module

    ! !% --- local indexes for jDataR storage
    ! enum, bind(c)
    !     enumerator :: jr_Area = 1
    !     enumerator :: jr_a
    !     enumerator :: jr_c
    !     enumerator :: jr_beta
    !     enumerator :: jr_Ebranch
    !     enumerator :: jr_Gamma
    !     enumerator :: jr_K
    !     enumerator :: jr_Length
    !     enumerator :: jr_Q 
    !     enumerator :: jr_DeltaQ
    !     enumerator :: jr_residQ
    !     enumerator :: jr_LambdaA
    !     enumerator :: jr_LambdaB
    !     enumerator :: jr_LambdaC
    !     enumerator :: jr_lastplusone
    ! end enum
    ! integer, parameter :: NCol_jDataR = jr_lastplusone-1

    ! !% local indexes for jDataI storage
    ! enum, bind(c)
    !     enumerator :: ji_kidx=1 
    !     enumerator :: ji_lastplusone 
    ! end enum 
    ! integer, parameter :: Ncol_jDataI = ji_lastplusone-1



    ! !% --- local indexes for jBranchR
    ! enum, bind(c)
    !     enumerator :: jbr_a = 1
    !     enumerator :: jbr_beta
    !     enumerator :: jbr_DX
    !     enumerator :: jbr_Edelta
    !     enumerator :: jbr_flowsign
    !     enumerator :: jbr_Lambda
    !     enumerator :: jbr_psiL2
    !     enumerator :: jbr_Qinit
    !     enumerator :: jbr_Q
    !     enumerator :: jbr_Qdelta
    !     enumerator :: jbr_Qresid
    !     enumerator :: jbr_Sm
    !     enumerator :: jbr_Y
    !     enumerator :: jbr_lastplusone 
    ! end enum
    ! integer, parameter :: NCol_jBranchR = jbr_lastplusone-1

    ! !% --- local indexes for jBranchI
    ! enum, bind(c)
    !     enumerator :: jbi_kidx = 1
    !     enumerator :: jbi_lastplusone 
    ! end enum
    ! integer, parameter :: NCol_jBranchI = jbi_lastplusone-1


    ! !% --- local indexes for jMainR
    ! enum, bind(c)
    !     enumerator :: jmr_AreaPlan = 1
    !     enumerator :: jmr_B
    !     enumerator :: jmr_cJ
    !     enumerator :: jmr_DX
    !     enumerator :: jmr_Hstart
    !     enumerator :: jmr_Hdelta
    !     enumerator :: jmr_Hresid
    !     enumerator :: jmr_Qlat
    !     enumerator :: jmr_Sc
    !     enumerator :: jmr_lastplusone 
    ! end enum
    ! integer, parameter :: NCol_jMainR = jmr_lastplusone-1

    ! !% --- local indexes for jMainI
    ! enum, bind(c)
    !     enumerator :: jmi_kidx = 1
    !     enumerator :: jmi_Jtype
    !     enumerator :: jmi_lastplusone 
    ! end enum
    ! integer, parameter :: NCol_jMainI = jmi_lastplusone-1


!%
!%==========================================================================
!% PROFILER
!%==========================================================================
!% 
    !% --- Used for profiling the time in various sections of the code

    !% --- row indexes for profiler data
    enum, bind(c)
        enumerator :: pfr_thisstart = 1
        enumerator :: pfr_thisend
        enumerator :: pfr_cumulative
        enumerator :: pfr_lastplusone !% must be last enum item
    end enum
    integer, target :: Nrow_pf = pfr_lastplusone-1

    !% --- column indexes for profiler_data. Each is the name of a procedure preceded by pfc_
    enum, bind(c)
        enumerator :: pfc_initialize_all = 1
        enumerator :: pfc_init_partitioning
        enumerator :: pfc_init_BIPquick
        enumerator :: pfc_init_network_define_toplevel
        enumerator :: pfc_init_bc
        enumerator :: pfc_init_IC_setup
        enumerator :: pfc_init_IC_from_linkdata
        enumerator :: pfc_init_IC_get_depth_from_linkdata
        enumerator :: pfc_init_IC_get_flow_roughness_from_linkdata
        enumerator :: pfc_init_IC_get_elemtype_from_linkdata
        enumerator :: pfc_init_IC_get_geometry_from_linkdata
        enumerator :: pfc_init_IC_get_channel_geometry
        enumerator :: pfc_init_IC_get_conduit_geometry
        enumerator :: pfc_init_IC_get_weir_geometry
        enumerator :: pfc_init_IC_get_orifice_geometry
        enumerator :: pfc_init_IC_get_channel_conduit_velocity
        enumerator :: pfc_init_IC_from_nodedata
        enumerator :: pfc_init_IC_get_junction_data
        enumerator :: pfc_geo_assign_JB_from_head
        enumerator :: pfc_update_auxiliary_variables
        enumerator :: pfc_init_IC_set_SmallVolumes
        enumerator :: pfc_init_IC_diagnostic_interpolation_weights
        enumerator :: pfc_face_interpolation
        enumerator :: pfc_diagnostic_toplevel
        enumerator :: pfc_lastplusone  !% must be last enum item
    end enum
    integer, target :: Ncol_pf = pfc_lastplusone-1
!%
!%==========================================================================
!% OUTPUT ARRAYS
!%==========================================================================
!%  
    !% --- data types (columns) in the OutElemFixedI
    enum, bind(c)
        enumerator :: oefi_elem_Gidx = 1
        enumerator :: oefi_link_Gidx_SWMM
        enumerator :: oefi_node_Gidx_SWMM
        enumerator :: oefi_lastplusone !% must be the last enum item
    end enum
    integer, target :: Ncol_oefi = oefi_lastplusone-1

    !% --- data types (columns) in the OutFaceFixedI
    enum, bind(c)
        enumerator :: offi_face_Gidx = 1
        enumerator :: offi_node_Gidx_SWMM
        enumerator :: offi_lastplusone !% must be the last enum item
    end enum
    integer, target :: Ncol_offi = offi_lastplusone-1
!%
!%==========================================================================
!% SUBCATCHMENTS
!%==========================================================================
!%  
    !%-------------------------------------------------------------------------
    !% Define the column indexes for subcatchR(:,:) arrays
    !% These are arrays with setting%SWMMinput%N_subcatch rows.
    !%-------------------------------------------------------------------------
    enum, bind(c)
        enumerator :: sr_RunOffRate_baseline=1    !% hydrology step runoff rate from EPASWMM
        enumerator :: sr_lastplusone            !% must be the last enum item
    end enum
    integer, target :: Ncol_subcatchR = sr_lastplusone-1

    !% --- additional sr columns that are of length N_subcatch_runon
    integer, allocatable, target :: sr_RunOn_Volume(:)

    !%-------------------------------------------------------------------------
    !% Define the column indexes for subcatchI(:,:) arrays
    !% These are arrays with setting%SWMMinput%N_subcatch rows.
    !%-------------------------------------------------------------------------
    enum, bind(c)
        enumerator :: si_runoff_nodeIdx = 1   !% node index for runoff
        enumerator :: si_runoff_elemIdx       !% runoff element for this subcatchment  
        enumerator :: si_runoff_P_image       !% coarray image that holds element for runoff
        enumerator :: si_RunOn_count          !% Number of runons to this subcatchment
        enumerator :: si_lastplusone          !% must be the last enum item
    end enum
    integer, target :: Ncol_subcatchI = si_lastplusone-1


    !% --- additional si columns that are of length N_subcatch_runon
    integer, allocatable, target :: si_RunOn_nodeIdx(:)
    integer, allocatable, target :: si_RunOn_SWMMoutfallIdx(:)
    integer, allocatable, target :: si_RunOn_faceIdx(:)
    integer, allocatable, target :: si_RunOn_P_image(:)

    
    !%-------------------------------------------------------------------------
    !% Define the column indexes for subcatchYN(:,:) arrays
    !% These are arrays with setting%SWMMinput%N_subcatch rows.
    !%-------------------------------------------------------------------------
    enum, bind(c)
        enumerator :: sYN_hasRunOff = 1        !% TRUE if subcatchment has runoff to an element
        enumerator :: sYN_hasRunOn             !% TRUE if at least one runon to subcatchment
        enumerator :: sYN_lastplusone          !% must be the last enum item
    end enum
    integer, target :: Ncol_subcatchYN = sYN_lastplusone-1
!%
!%==========================================================================
!% CURVE DATA
!%==========================================================================
!%  
    !% --- data types (columns) in the table
    !%     define column indexes reading curve data
    enum, bind(c)
        enumerator :: curve_read_col_1 = 1
        enumerator :: curve_read_col_2
        enumerator :: curve_read_lastplusone !% must be the last enum item
    end enum
    integer, parameter :: Ncol_read_curve = curve_read_lastplusone-1

    !% --- data types (columns) in the table
    !%     define column indexes for storage curve types
    enum, bind(c)
        enumerator :: curve_storage_depth = 1
        enumerator :: curve_storage_area
        enumerator :: curve_storage_volume
        enumerator :: curve_storage_lastplusone !% must be the last enum item
    end enum
    integer, parameter :: Ncol_storage_curve = curve_storage_lastplusone-1

    !% --- define column indexes for pump curve types
    enum, bind(c)
        enumerator :: curve_pump_Xvar = 1    !% this can be volume, head or depth used for interpolation
        enumerator :: curve_pump_flowrate
        enumerator :: curve_pump_lastplusone !% must be the last enum item
    end enum

    integer, parameter :: Ncol_pump_curve = curve_pump_lastplusone-1
    
    !% --- define column indexes for outlet rating curve types
    enum, bind(c)
        enumerator :: curve_outlet_depth = 1
        enumerator :: curve_outlet_flowrate
        enumerator :: curve_outlet_lastplusone !% must be the last enum item
    end enum

    integer, parameter :: Ncol_outlet_curve = curve_outlet_lastplusone-1

    !% --- determine the largest number of columns for table data structure
    integer, target :: Ncol_curve = max(&
                            Ncol_read_curve,    &
                            Ncol_storage_curve, &
                            Ncol_pump_curve,    &
                            Ncol_outlet_curve)

!%
!%==========================================================================
!% TRANSECT ARRAYS
!%==========================================================================
!%  
    !% --- transect integer array indexes
    enum, bind(c)
        enumerator :: ti_idx = 1
        enumerator :: ti_lastplusone 
    end enum    

    integer, parameter :: Ncol_transectI = ti_lastplusone-1

    !% --- transect real array indexes
    enum, bind(c)
        enumerator :: tr_depthFull = 1     ! depth when full (yFull in EPA-SWMM)
        enumerator :: tr_areaFull          ! area when full (aFull in EPA_SWMM)
        enumerator :: tr_hydRadiusFull     ! hydradius when full (hFull in EPA-SWMM)
        enumerator :: tr_widthMax          ! max width (wMax in EPA-SWMM)
        enumerator :: tr_depthAtBreadthMax ! depth at max width (ywMax in EPA-SWMM)
        enumerator :: tr_sectionFactor     ! section factor at max flow (sMax in EPA-SWMM)
        enumerator :: tr_areaAtMaxFlow     ! area at max flow (aMax in EPA-SWMM)
        enumerator :: tr_lengthFactor      ! floodplain / channel length (lengthFactor in EPA-SWMM)
        enumerator :: tr_ManningsN         ! Mannings n (roughness in EPA-SWMM)
        enumerator :: tr_widthFull         ! not in EPA-SWMM - width at full depth
        enumerator :: tr_areaBelowBreadthMax ! not in EPA-SWMM
        enumerator :: tr_lastplusone
    end enum

    integer, parameter :: Ncol_transectR = tr_lastplusone-1

    !% --- transect table real array indexes
    enum, bind(c)
        enumerator :: tt_depth = 1    ! depth derived from uniform distribution in EPA-SWMM
        enumerator :: tt_area         ! stores EPA-SWMM Transect.areaTbl
        enumerator :: tt_hydradius    ! stores EPA-SWMM Transect.hradTbl
        enumerator :: tt_width        ! stores EPA-SWMM Transect.widthTbl
        enumerator :: tt_lastplusone
    end enum
    
    integer, parameter :: Ncol_transectTable = tt_lastplusone-1
!%
!%==========================================================================
!% UNIFORM TABLE ARRAYS (for individual elements)
!%==========================================================================
!%  
    !% --- uniformTableI column indexes
    enum, bind(c)
        enumerator :: uti_idx = 1           ! counter of uniformTableI
        enumerator :: uti_BChead_idx        ! index in the BChead array where uti is associated with a BC
        enumerator :: uti_elem_idx          ! element index
        enumerator :: uti_lastplusone
    end enum

    integer, parameter :: Ncol_uniformTableI = uti_lastplusone - 1

    !% --- uniformTableR column indexes
    enum, bind(c)
        enumerator :: utr_SFmax =1             !% maximum section factor, i.e max (A R_h^(2/3)
        enumerator :: utr_QcritMax             !% maximum flowrate for critical depth, i.e., max(A sqrt(gD))
        enumerator :: utr_DepthMax             !% max depth at cross-section
        enumerator :: utr_AreaMax              !% max area at cross-sectoin
        enumerator :: utr_lastplusone
    end enum

    integer, parameter :: Ncol_uniformTableR = utr_lastplusone - 1

    !% --- uniformTablDataR integer array indexes
    !%     These are tables where uniformly-distributed value is NOT depth
    !%     but is instead Section Factor or Q critical
    enum, bind(c)
        enumerator :: utd_SF_uniform = 1            ! uniform distribution of section factor
        enumerator :: utd_SF_depth_nonuniform       ! depth column corresponding to section factor value
        enumerator :: utd_SF_area_nonuniform        ! area column corresponding to section factor value  
        enumerator :: utd_Qcrit_uniform             ! uniform distribution of critical flow
        enumerator :: utd_Qcrit_depth_nonuniform    ! depth column corresponding to Qcritical value
        enumerator :: utd_Qcrit_area_nonuniform     ! area column corresponding to Qcritical value
        enumerator :: utd_lastplusone
    end enum
  
    integer, parameter :: Ncol_uniformTableDataR = utd_lastplusone - 1

!%
!%==========================================================================
!% Arrays for entrapped air tracking
!%==========================================================================
!%  
    !% --- conduitElemMapsI(:,:,:) 3-d array
    !%     this 3D array saves the maps of  
    !%     elements and faces in a conduit
    enum, bind(c)
        enumerator :: cmi_elem_idx = 1
        enumerator :: cmi_elem_up_face
        enumerator :: cmi_elem_dn_face
        enumerator :: cmi_airpocket_type
        enumerator :: cmi_airpocket_idx
        enumerator :: cmi_lastplusone
    end enum

    integer, target :: Ncol_elemAirI = cmi_lastplusone - 1

    !% --- airI(:,:,:) 3-d array columns
    !%     saves the airpocket integer data 
    enum, bind(c)
        enumerator :: airI_idx = 1
        enumerator :: airI_elem_start
        enumerator :: airI_face_up
        enumerator :: airI_elem_end
        enumerator :: airI_face_dn
        enumerator :: airI_type
        enumerator :: airI_Up_JM_idx
        enumerator :: airI_Dn_JM_idx
        enumerator :: airI_lastplusone
    end enum

    integer, target :: Ncol_airI = airI_lastplusone - 1

    !% --- airR(:,:,:) 3-d array columns
    !%     saves the airpocket real data 
    enum, bind(c)
        enumerator :: airR_volume = 1
        enumerator :: airR_volume_N0
        enumerator :: airR_inflow
        enumerator :: airR_outflow
        enumerator :: airR_flowrate
        enumerator :: airR_mass_flowrate
        enumerator :: airR_dvdt
        enumerator :: airR_density
        enumerator :: airR_density_N0
        enumerator :: airR_mass
        enumerator :: airR_mass_N0
        enumerator :: airR_absolute_head
        enumerator :: airR_absolute_head_N0
        enumerator :: airR_gauge_head
        enumerator :: airR_temp01
        enumerator :: airR_lastplusone
    end enum
    integer, target :: Ncol_AirR = airR_lastplusone - 1

    !% --- airYN(:,:,:) 3-d array columns
    !%     saves the airpocket logical data 
    enum, bind(c)
        enumerator :: airYN_air_pocket_detected = 1
        enumerator :: airYN_air_pocket_collapsed 
        enumerator :: airYN_new_air_pocket
        enumerator :: airYN_air_vented_through_UpJM
        enumerator :: airYN_air_vented_through_DnJM
        enumerator :: airYN_lastplusone
    end enum
    integer, target :: Ncol_airYN = airYN_lastplusone - 1
    
!%
!%==========================================================================
!% END OF MODULE
!%==========================================================================
end module define_indexes<|MERGE_RESOLUTION|>--- conflicted
+++ resolved
@@ -717,7 +717,6 @@
         enumerator ::  esr_JM_OverflowDepth
         enumerator ::  esr_JM_Present_PlanArea
         enumerator ::  esr_JM_StorageRate
-<<<<<<< HEAD
         enumerator ::  esr_JM_Air_Absolute_Head
         enumerator ::  esr_JM_Air_Absolute_Head_N0
         enumerator ::  esr_JM_Air_HeadGauge
@@ -727,10 +726,6 @@
         enumerator ::  esr_JM_Air_Mass
         enumerator ::  esr_JM_Air_Mass_N0
         enumerator ::  esr_JM_Air_MassOutflowRate
-=======
-        enumerator ::  esr_JM_Absolute_Head
-        enumerator ::  esr_JM_Absolute_Head_N0
->>>>>>> 40aaecf3
         enumerator ::  esr_JB_Kfactor
         enumerator ::  esr_JB_fa !% constant factor in dQdH
         enumerator ::  esr_JB_fb !% linear factor in dQdH
