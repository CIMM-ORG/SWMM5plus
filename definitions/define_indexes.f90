! module define_indexes
!
! The following is based on the ontology outlined in Google Sheet
! https://docs.google.com/spreadsheets/d/126yXPLGS9F-jz6I9kuMcW_up87TurdYftQiwQTvJWSU/edit#gid=0
! This sets up all the columns that are in the elem* and face* arrays.
! Each array is associated with an integer value Ncol_xxxx,
! e.g., Ncol_elemI that provides the number of columns in the array.
! Keep in mind that we cannot use pointer at parameters and enumerated
! types (in Fortran, a pointer must be a variable). Thus, it will be
! useful to also define a set of integer vectors that simply store
! the number of columns of each array.
!
! Ben R. Hodges
! 20200411
!

module define_indexes

    use define_globals
    !use iso_c_binding

    implicit none
    !
    !==========================================================================
    !==========================================================================
    !
    !%-------------------------------------------------------------------------
    !%  FIRST INDEXES (DO NOT CHANGE) -----------------------------------------
    !% In theory, we can use different first index values for the arrays.
    !% This was initially used in debugging, but it seemed the gfortran compiler
    !% had some behaviors with non-unity starting points that I couldn't figure out.
    !%-------------------------------------------------------------------------
    integer, parameter :: first_face_index  = 1
    integer, parameter :: first_elem_index  = 1


    !%-------------------------------------------------------------------------
    enum, bind(c)
        enumerator :: Junction_main = 1
        enumerator :: Junction_branch_1_in
        enumerator :: Junction_branch_2_out
        enumerator :: Junction_branch_3_in
        enumerator :: Junction_branch_4_out
        enumerator :: Junction_branch_5_in
        enumerator :: Junction_branch_6_out
        enumerator :: Junction_branch_lastplusone !% must be last enum item
    end enum
    integer, target :: Nelem_in_Junction = Junction_branch_lastplusone-1

    !%-------------------------------------------------------------------------
    !% Define the column indexes for link%I(:,:) arrays
    !% These are the for the full arrays of integer data
    !%-------------------------------------------------------------------------
    enum, bind(c)
        enumerator :: li_idx = 1
        enumerator :: li_link_type
        enumerator :: li_weir_type           ! type of weir link
        enumerator :: li_orif_type           ! type of orifice link
        enumerator :: li_pump_type           ! type of pump link
        enumerator :: li_geometry
        enumerator :: li_roughness_type
        enumerator :: li_N_element           ! Number of elements in this link
        enumerator :: li_Mnode_u             ! map to upstream node connecting to link
        enumerator :: li_Mnode_d             ! map to downstram node connecting to link
        enumerator :: li_assigned            ! given 1 when link is assigned
        enumerator :: li_InitialDepthType    ! Uniform, LinearlyVarying, ExponentialDecay
        enumerator :: li_length_adjusted     ! 1 = length was not adjusted, 2 = one side was adjusted, 3 = both side was adjusted
        enumerator :: li_P_image             ! image number assigned from BIPquick
        enumerator :: li_parent_link         ! A map to the corresponding SWMM link after a BIPquick link-split
        enumerator :: li_num_phantom_links   ! Number of phantom links associated 
        enumerator :: li_weir_EndContrations
        enumerator :: li_first_elem_idx
        enumerator :: li_last_elem_idx
        enumerator :: li_lastplusone !% must be last enum item
    end enum
    integer, target :: Ncol_linkI = li_lastplusone-1

    !%-------------------------------------------------------------------------
    !% Define the column indexes for node%I(:,:) arrays
    !% These are the for the full arrays of integer data
    !%-------------------------------------------------------------------------
    enum, bind(c)
        enumerator :: ni_idx = 1
        enumerator :: ni_node_type
        enumerator :: ni_N_link_u      ! number of upstream links at this node
        enumerator :: ni_N_link_d      ! number of downstram links at this node
        enumerator :: ni_curve_type    ! ID for nodal storage surface area curve type. 1 for functional and 2 for tabular
        enumerator :: ni_assigned      ! given 1 when node has been assigned to face/elem,
        enumerator :: ni_P_image       ! image number assigned from BIPquick
        enumerator :: ni_P_is_boundary ! 0=this node has nothing to do with image communication; >0=this node is a partition boundary
        ! if node is BCup or BCdn, ni_elemface_idx is the index of its associated BC face
        ! if node is nJm or nJ2, ni_elemface_idx is the index of the associated element
        enumerator :: ni_elemface_idx
        enumerator :: ni_pattern_resolution ! minimum resolution of patterns associated with node BC
        enumerator :: ni_lastplusone !% must be last enum item
    end enum
    integer, parameter :: ni_idx_base1 = ni_lastplusone-1

    !% column indexes for multi-branch nodes
    integer, parameter :: ni_Mlink_u1   = ni_idx_base1+1 ! map to link of upstream branch 1
    integer, parameter :: ni_Mlink_u2   = ni_idx_base1+2 ! map to link up dowstream branch 1
    integer, parameter :: ni_Mlink_u3   = ni_idx_base1+3

    integer, parameter :: ni_idx_base2  = ni_idx_base1 + max_branch_per_node/2

    integer, parameter :: ni_Mlink_d1   = ni_idx_base2+1
    integer, parameter :: ni_Mlink_d2   = ni_idx_base2+2
    integer, parameter :: ni_Mlink_d3   = ni_idx_base2+3

    !% storage for link index for upstream and downstream links
    integer, dimension(max_branch_per_node/2) :: ni_MlinkUp = nullvalueI
    integer, dimension(max_branch_per_node/2) :: ni_MlinkDn = nullvalueI

    integer, target :: Ncol_nodeI = ni_idx_base2 + max_branch_per_node/2

    !%-------------------------------------------------------------------------
    !% Define the column indexes for node%R(:,:) arrays
    !% These are the for the full arrays of real data
    !%-------------------------------------------------------------------------
    enum, bind(c)
        enumerator :: nr_Zbottom = 1
        enumerator :: nr_InitialDepth
        enumerator :: nr_FullDepth
        enumerator :: nr_StorageConstant
        enumerator :: nr_StorageCoeff
        enumerator :: nr_StorageExponent
        enumerator :: nr_PondedArea
        enumerator :: nr_SurchargeDepth
        enumerator :: nr_MaxInflow
        enumerator :: nr_Eta
        enumerator :: nr_Depth
        enumerator :: nr_head
        enumerator :: nr_Volume
        enumerator :: nr_Flooding
        enumerator :: nr_JunctionBranch_Kfactor
        enumerator :: nr_lastplusone !% must be last enum item
    end enum
    integer, parameter :: nr_idx_base1 = nr_lastplusone-1

    !% column index for real data on multiple branches of a node
    integer, parameter :: nr_ElementLength_u1 = nr_idx_base1 + 1 ! used for subdividing junctions
    integer, parameter :: nr_ElementLength_u2 = nr_idx_base1 + 2 ! used for subdividing junctions
    integer, parameter :: nr_ElementLength_u3 = nr_idx_base1 + 3 ! used for subdividing junctions

    integer, parameter :: nr_idx_base2 = nr_idx_base1 + max_branch_per_node/2
    integer, parameter :: nr_ElementLength_d1 = nr_idx_base2 + 1 ! used for subdividing junctions
    integer, parameter :: nr_ElementLength_d2 = nr_idx_base2 + 2 ! used for subdividing junctions
    integer, parameter :: nr_ElementLength_d3 = nr_idx_base2 + 3 ! used for subdividing junctions

    !% storage of node indexes for multi-branch data
    integer, dimension(max_branch_per_node/2) :: nr_ElementLengthUp = nullvalueI
    integer, dimension(max_branch_per_node/2) :: nr_ElementLengthDn = nullvalueI

    integer, target :: Ncol_nodeR = nr_idx_base2 + max_branch_per_node/2

    !%-------------------------------------------------------------------------
    !% Define the column indexes for node%YN(:,:) arrays
    !% These are the for the full arrays of logical
    !%-------------------------------------------------------------------------
    enum, bind(c)
        enumerator :: nYN_has_inflow = 1
        enumerator :: nYN_has_extInflow
        enumerator :: nYN_has_dwfInflow
        enumerator :: nYN_lastplusone !% must be last enum item
    end enum
    integer, target :: Ncol_nodeYN  = nYN_lastplusone-1

    !%-------------------------------------------------------------------------
    !% Define the column indexes for link%R(:,:) arrays
    !% These are the for the full arrays of real data
    !%-------------------------------------------------------------------------
    enum, bind(c)
        enumerator :: lr_Length = 1
        enumerator :: lr_AdjustedLength ! lenght adjustment if multi-link junction is present
        enumerator :: lr_InletOffset    ! Every links should have a inlet and oulet offset
        enumerator :: lr_OutletOffset   ! to make it consistent with SWMM.
        enumerator :: lr_BreadthScale
        enumerator :: lr_TopWidth
        enumerator :: lr_ElementLength
        enumerator :: lr_Slope
        enumerator :: lr_LeftSlope
        enumerator :: lr_RightSlope
        enumerator :: lr_Roughness
        enumerator :: lr_InitialFlowrate
        enumerator :: lr_InitialDepth
        enumerator :: lr_InitialUpstreamDepth
        enumerator :: lr_InitialDnstreamDepth
        enumerator :: lr_ParabolaValue
        enumerator :: lr_SideSlope             ! for weirs only
        enumerator :: lr_DischargeCoeff1       ! discharge coefficient for triangular weir part or orifice element
        enumerator :: lr_DischargeCoeff2       ! discharge coefficient for rectangular weir part
        enumerator :: lr_FullDepth             ! vertical opening of pipe, weir, orifice
        enumerator :: lr_Flowrate
        enumerator :: lr_Depth
        enumerator :: lr_DepthUp
        enumerator :: lr_DepthDn
        enumerator :: lr_Volume
        enumerator :: lr_Velocity
        enumerator :: lr_Capacity
        enumerator :: lr_lastplusone !% must be last enum item
    end enum
    !% note, this must be changed to whatever the last enum element is
    integer, target :: Ncol_linkR = lr_lastplusone-1

    !% Column indexes for BC%xI(:,:)
    enum, bind(c)
        enumerator :: bi_idx = 1
        enumerator :: bi_node_idx
        enumerator :: bi_face_idx    ! Index of face nBCup nodes
        enumerator :: bi_elem_idx    ! Index of element associated with either nJ2 or nJm node with lateral inflow
        enumerator :: bi_category
        enumerator :: bi_subcategory
        enumerator :: bi_fetch       ! 1 if BC%xR_timeseries needs to be fetched, 0 otherwise
        enumerator :: bi_lastplusone !% must be last enum item
    end enum
    !% HACK - we will probably want to create a different set of indexes for BC%flowI and BC%headI tables
    !% For instance, BC%flowI tables will probably need addititonal information to distribute flowrates
    !% over link elements.
    integer, parameter :: N_flowI = bi_lastplusone-1
    integer, parameter :: N_headI = bi_lastplusone-1

    !% Column indexes for BC_xR_timeseries(:,:,:)
    enum, bind(c)
        enumerator :: br_time = 1
        enumerator :: br_value
        enumerator :: br_lastplusone !% must be last enum item
    end enum
    ! HACK - we will probably want to change the dimensions of BC%flowR and BC%headR real tables
    integer, parameter :: N_headR = br_lastplusone-1
    integer, parameter :: N_flowR = br_lastplusone-1

    !%-------------------------------------------------------------------------
    !% Define the column indexes for link%YN(:,:) arrays
    !% These are the for the full arrays of logical
    !%-------------------------------------------------------------------------
    enum, bind(c)
        enumerator :: lYN_CanSurcharge = 1
        enumerator :: lYN_temp1
        enumerator :: lYN_lastplusone !% must be last enum item
    end enum
    integer, target :: Ncol_linkYN  = lYN_lastplusone-1

    !%-------------------------------------------------------------------------
    !% Define the column indexes for elemI(:,:) array
    !% These are for the full array of all integers
    !%-------------------------------------------------------------------------
    enum, bind(c)
         enumerator :: ei_Lidx = 1                  !% local element index (static)
         enumerator :: ei_Gidx                      !% global element index  (static)
         enumerator :: ei_elementType               !% general element type  (static)
         enumerator :: ei_geometryType              !% cross-sectional geometry type  (static)
         enumerator :: ei_HeqType                   !% type of head equation (static)
         enumerator :: ei_link_Gidx_SWMM            !% link index from global SWMM network  (static)
         enumerator :: ei_link_Gidx_BIPquick        !% link index from global BIPquick network  (static)
         enumerator :: ei_link_pos                  !% position (elem from upstream = 1 to downstream = n) in link
         enumerator :: ei_Mface_uL                  !% map to upstream face local index  (static)
         enumerator :: ei_Mface_dL                  !% map to downstream face local index  (static)
         enumerator :: ei_node_Gidx_SWMM            !% node index from global SWMM network  (static)
         enumerator :: ei_node_Gidx_BIPquick        !% node index from global BIPquick network  (static)
         enumerator :: ei_QeqType                   !% type of flow equation (static)
         enumerator :: ei_specificType              !% specific element type (static)
         enumerator :: ei_Temp01                    !% temporary array
         enumerator :: ei_tmType                    !% time march type (dynamic)
         enumerator :: ei_lastplusone !% must be last enum item
    end enum
    integer, target :: Ncol_elemI = ei_lastplusone-1

    !%-------------------------------------------------------------------------
    !% Define the column indexes for elemR(:,:) array
    !% These are for the full arrays of all reals
    !%-------------------------------------------------------------------------
    enum, bind(c)
        enumerator :: er_Area = 1                   !% cross-sectional flow area (latest)
        enumerator :: er_Area_N0                    !% cross-sectional flow area (time N)
        enumerator :: er_Area_N1                    !% cross-sectional flow area (time N-1)
        enumerator :: er_AreaBelowBreadthMax        !% area below the max breadth in a conduit (static)
        enumerator :: er_BreadthMax                 !% maximum breadth of conduit (static)
        enumerator :: er_Depth                      !% actual maximum depth of open-channel flow
        enumerator :: er_dHdA                       !% geometric change in elevation with area
        enumerator :: er_ell                        !% the ell (lower case L)  length scale in AC solver
        enumerator :: er_Flowrate                   !% flowrate (latest)
        enumerator :: er_Flowrate_N0                !% flowrate (time N)
        enumerator :: er_Flowrate_N1                !% flowrate (time N-1)
        enumerator :: er_FlowrateLateral            !% lateral inflow BC
        enumerator :: er_FlowrateStore              !% temporary storage used for adjacent AC and ETM elements
        enumerator :: er_FroudeNumber               !% froude number of flow
        enumerator :: er_FullArea                   !% cross-sectional area of a full conduit (static)
        enumerator :: er_FullDepth                  !% maximum possible flow depth in full conduit (static)
        enumerator :: er_FullHydDepth               !% hydraulic (average) depth of full conduit (static)
        enumerator :: er_FullPerimeter              !% wetted perimeter of full conduit (static)
        enumerator :: er_FullVolume                 !% Volume of a full conduit (static)
        enumerator :: er_GammaC                     !% gamma continuity source term for AC solver
        enumerator :: er_GammaM                     !% gamma momentum source term for AC solver
        enumerator :: er_Head                       !% piezometric head (latest) -- water surface elevation in open channel
        enumerator :: er_Head_N0                    !% piezometric head (time N)
        enumerator :: er_HeadLastAC                 !% piezometric head at start of last AC step
        enumerator :: er_HeadStore                  !% temporary storage used for adjacent AC and ETM elements
        enumerator :: er_HydDepth                   !% hydraulic depth of flow
        enumerator :: er_HydRadius                  !% hydraulic radius of flow
        enumerator :: er_InterpWeight_uG            !% interpolation Weight, upstream, for geometry
        enumerator :: er_InterpWeight_dG            !% interpolation Weight, downstream, for geometry
        enumerator :: er_InterpWeight_uH            !% interpolation Weight, upstream for head
        enumerator :: er_InterpWeight_dH            !% interpolation Weight, downstream for head
        enumerator :: er_InterpWeight_uQ            !% interpolation Weight, upstream, for flowrate
        enumerator :: er_InterpWeight_dQ            !% interpolation Weight, downstream, for flowrate
        enumerator :: er_Ksource                    !% k source term for AC solver
        enumerator :: er_Length                     !% length of element (static)
        enumerator :: er_ones                       !% vector of ones (useful with sign function)
        enumerator :: er_Perimeter                  !% Wetted perimeter of flow
        enumerator :: er_Preissmann_Celerity        !% celerity due to Preissmann Slot
        enumerator :: er_Roughness                  !% baseline roughness value for friction model
        enumerator :: er_SlotVolume                 !% slot volume
        enumerator :: er_SlotWidth                  !% slot width
        enumerator :: er_SlotDepth                  !% slot depth
        enumerator :: er_SlotArea                   !% slot area
        enumerator :: er_SlotHydRadius              !% slot hydraulic radius        
        enumerator :: er_SmallVolume                !% the value of a "small volume" for this element
        enumerator :: er_SmallVolume_CMvelocity     !% velocity by Chezy-Manning for a small volume
        enumerator :: er_SmallVolume_HeadSlope      !% head slope between faces for computing Chezy-Manning on small volume
        enumerator :: er_SmallVolume_ManningsN      !% roughness used for computing Chezzy-Manning on small volume
        enumerator :: er_SmallVolumeRatio           !% blending ad hoc and solved velocity for small volume.
        enumerator :: er_SourceContinuity           !% source term for continuity equation
        enumerator :: er_SourceMomentum             !% source term for momentum equation
        enumerator :: er_Temp01                     !% temporary array (use and set to null in a single procedure)
        enumerator :: er_Topwidth                   !% topwidth of flow at free surface
        enumerator :: er_Velocity                   !% velocity (latest)
        enumerator :: er_Velocity_N0                !% velocity time N
        enumerator :: er_Velocity_N1                !% velocity time N-1
        enumerator :: er_VelocityLastAC             !% velocity at start of last AC step
        enumerator :: er_Volume                     !% volume (latest)
        enumerator :: er_Volume_N0                  !% volume (time N)
        enumerator :: er_Volume_N1                  !% volume (time N-1)
        enumerator :: er_VolumeLastAC               !% volume at start of last AC step
        enumerator :: er_VolumeStore                !% temporary storage used for adjacent AC and ETM elements
        enumerator :: er_WaveSpeed                  !% wave speed in element
        enumerator :: er_Zbottom                    !% bottom elevation of element (static)
        enumerator :: er_ZbreadthMax                !% elevation at maximum breadth
        enumerator :: er_Zcrown                     !% inside crown elevation of closed conduit (static)
        enumerator :: er_lastplusone !% must be last enum item
    end enum
    integer, target :: Ncol_elemR = er_lastplusone-1

    !%-------------------------------------------------------------------------
    !% Define the column indexes for elemP(:,:) array
    !% These are the for the packed arrays general elements
    !%-------------------------------------------------------------------------
    enum, bind(c)
        enumerator :: ep_AC = 1                     !% all AC elements
        enumerator :: ep_ALLtm                      !% all ETM, AC elements
        enumerator :: ep_CC_AC                      !% all CC elements that are AC
        enumerator :: ep_CC_AC_surcharged           !% all CC elements that are AC
        enumerator :: ep_CC_ALLtm                   !% all CC elements that are ETM or AC
        enumerator :: ep_CC_ALLtm_surcharged        !% all CC elements that are AC and surcharged
        enumerator :: ep_CC_ETM                     !% all CC elements that are ETM
        enumerator :: ep_CC_ETM_surcharged          !% CC elements that are ETM and surcharged
        enumerator :: ep_CC_H_ETM                   !% all CC elements that are ETM for H
        enumerator :: ep_CC_Q_AC                    !% all CC elements that are AC for Q
        enumerator :: ep_CC_Q_ETM                   !% all CC elements that are ETM for Q
        enumerator :: ep_CCJB_AC_surcharged         !% all CC and JB elements that are AC
        enumerator :: ep_CCJB_ALLtm                 !% all CC and JB elements that ar any TM
        enumerator :: ep_CCJB_AC                    !% all CC and JB elements that are AC
        enumerator :: ep_CCJB_ALLtm_surcharged      !% all CC and JB elements that are AC and surcharged
        enumerator :: ep_CCJB_eETM_i_fAC            !% Any CC or JB element that is ETM and has an AC face.
        enumerator :: ep_CCJB_ETM                   !% CC and JB elements that are ETM
        enumerator :: ep_CCJB_ETM_surcharged        !% CC and JB elements that are ETM and surcharged
        enumerator :: ep_CCJM_H_AC_open             !% CC and JM elements that are AC for H and open channel
        enumerator :: ep_CCJM_H_ETM                 !% CC and JM elements that are ETM for H
        enumerator :: ep_Diag                       !% diagnostic elements (static)
        enumerator :: ep_ETM                        !% all ETM elements
        enumerator :: ep_JM_AC                      !% junction mains using AC method
        enumerator :: ep_JM_ALLtm                   !% Junction mains with any time march (static)
        enumerator :: ep_JM_ETM                     !% junction mains using ETM method
        enumerator :: ep_JB_AC                      !% junction branches using AC method
        enumerator :: ep_JB_ALLtm                   !% Junction branches with any time march (static)
        enumerator :: ep_JB_ETM                     !% junction branches using ETM method
        enumerator :: ep_NonSurcharged_AC           !% all surcharged with AC
        enumerator :: ep_NonSurcharged_ALLtm        !% all time march nonsurcharged
        enumerator :: ep_NonSurcharged_ETM          !% all surcharged with ETM
        enumerator :: ep_smallvolume_AC             !% small volume cells with AC
        enumerator :: ep_smallvolume_ALLtm          !% small volume with any time march
        enumerator :: ep_smallvolume_ETM            !% small volume cells with ETM
        enumerator :: ep_Surcharged_AC              !% all surcharged with AC
        enumerator :: ep_Surcharged_ALLtm           !% all time march surcharged
        enumerator :: ep_Surcharged_ETM             !% all surcharged with ETM
        enumerator :: ep_CCJM_H_AC_surcharged       !% all CCJM surcharged for H and AC solution
        enumerator :: ep_CCJM_H_AC                  !% all CCJM solved for head with AC
        enumerator :: ep_CCJB_eAC_i_fETM            !% all AC next to ETM
        enumerator :: ep_BClat                      !% all elements with lateral BC
        enumerator :: ep_JB_DownStreamJB            !% all the downstream JB elements 
        enumerator :: ep_CC_DownstreamJbAdjacent    !% all CC element downstream of a JB 
        enumerator :: ep_Closed_Elements            !% all closed elements        
        enumerator :: ep_lastplusone !% must be last enum item
    end enum
    integer, target :: Ncol_elemP = ep_lastplusone-1

    !%-------------------------------------------------------------------------
    !% Define the column indexes for elemPGalltm(:,:), elemPGetm(:,:),
    !% and elemPGac(:,:) arrays
    !% These are the packed arrays of geometry
    !%-------------------------------------------------------------------------

    enum, bind(c)
        enumerator :: epg_CCJM_rectangular_nonsurcharged = 1 !% CC and JM rectangular channels that are not surcharged
        enumerator :: epg_CCJM_trapezoidal_nonsurcharged     !% CC and JM trapezoidal channels that are not surcharged
        enumerator :: epg_CCJM_circular_nonsurcharged        !% CC and JM circular conduits that are not surcharged
        enumerator :: epg_JB_rectangular                     !% all rectangular junction branches
        enumerator :: epg_JB_trapezoidal                     !% all trapezoidal junction branches
        enumerator :: epg_JB_circular                        !% all circular junction branches
        enumerator :: epg_lastplusone !% must be last enum item
        end enum
    integer, target :: Ncol_elemPGalltm =  epg_lastplusone-1
    integer, target :: Ncol_elemPGetm   =  epg_lastplusone-1
    integer, target :: Ncol_elemPGac    =  epg_lastplusone-1

    !%-------------------------------------------------------------------------
    !% Define the column indexes for elemYN(:,:) arrays
    !% These are the for the full arrays of logical
    !%-------------------------------------------------------------------------

    enum, bind(c)
        enumerator :: eYN_canSurcharge = 1              !% TRUE for element that can surcharge, FALSE where it cannot (static)
        enumerator :: eYN_isAdhocFlowrate               !% TRUE is use of ad hoc flowrate algorithm
        enumerator :: eYN_isSmallVolume                 !% TRUE is use small volume algorithm
        enumerator :: eYN_isSurcharged                  !% TRUE is a surcharged conduit, FALSE is open channel flow
        enumerator :: eYN_isNearZeroVolume              !% TRUE if volume qualifies as "near zero"
        enumerator :: eYN_isDownstreamJB                !% TRUE if the element is downstream JB
        enumerator :: eYN_isElementDownstreamOfJB       !% TRUE if the element is immediate downstream of JB
        enumerator :: eYN_isDummy
        enumerator :: eYN_lastplusone !% must be last enum item
    end enum
    integer, target :: Ncol_elemYN = eYN_lastplusone-1

    !%-------------------------------------------------------------------------
    !% Define the column indexes for elemSI(:,:) arrays
    !% These are the full arrays if special integer data
    !%-------------------------------------------------------------------------

    enum, bind(c)
        !% define the column indexes for elemSI(:,:) junction elements
        enumerator ::  esi_JunctionBranch_Exists            = 1    !% assigned 1 if branch exists
        enumerator ::  esi_JunctionBranch_Link_Connection          !% the link index connected to that junction branch
        enumerator ::  esi_JunctionBranch_lastplusone !% must be last enum item
    end enum
    !% note, this must be changed to whatever the last enum element is
    integer, parameter :: Ncol_elemSI_junction = esi_JunctionBranch_lastplusone-1

    enum, bind(c)
<<<<<<< HEAD
        !% define the column indexes for elemSi(:,:) weir elements
        enumerator :: esi_Weir_EndContractions = 1      !% number of endcontractions of the weir
        enumerator :: esi_Weir_FlowDirection            !% weir flow direction
        enumerator :: esi_Weir_SpecificType             !% specific weir type
        enumerator :: esi_Weir_lastplusone !% must be last enum item
=======
        !% define the column indexes for elemSI(:,:) weir elements
        enumerator :: eSi_Weir_EndContractions = 1      !% number of endcontractions of the weir
        enumerator :: eSi_Weir_FlowDirection            !% weir flow direction
        enumerator :: eSi_Weir_SpecificType             !% specific weir type
        enumerator :: eSi_Orifice_FlowDirection         !% orifice flow direction
        enumerator :: eSi_Orifice_SpecificType          !% specifc weir type
>>>>>>> 9ad9b303
    end enum
    integer, parameter :: Ncol_elemSI_weir = esi_Weir_lastplusone-1

    enum, bind(c)
        !% define the column indexes for elemSi(:,:) orifice elements
        enumerator :: esi_Orifice_FlowDirection = 1     !% orifice flow direction
        enumerator :: esi_Orifice_SpecificType          !% specifc weir type
        enumerator :: esi_Orifice_lastplusone !% must be last enum item
    end enum
    integer, parameter :: Ncol_elemSI_orifice = esi_Orifice_lastplusone-1

    !% determine the largest number of columns for a special set
    integer, target :: Ncol_elemSI = max(&
                            Ncol_elemSI_junction, &
                            Ncol_elemSI_orifice, &
                            Ncol_elemSI_weir)
    !%-------------------------------------------------------------------------
    !% Define the column indexes for elemSr(:,:) arrays
    !% These are the full arrays if special real data
    !% Note that different types of special elements (diagnostic, branches)
    !% share the same columns since a row can only have one type of element.
    !%-------------------------------------------------------------------------

    !% define the column indexes for elemSr(:,:) for geometry that has not yet been confirmed and assigned:
    enum, bind(c)
<<<<<<< HEAD
        enumerator ::  esr_JunctionBranch_Kfactor = 1
        enumerator ::  esr_JunctionBranch_lastplusone !% must be last enum item
=======
        enumerator ::  eSr_Weir_DischargeCoeff1 = 1     !% discharge coefficient for triangular weir
        enumerator ::  eSr_Weir_DischargeCoeff2         !% discharge coefficient for rectangular weir part
        enumerator ::  eSr_Weir_EffectiveFullDepth      !% effective full depth after control intervention
        enumerator ::  eSr_Weir_EffectiveHeadDelta      !% effective head delta across weir
        enumerator ::  eSr_Weir_NominalDownstreamHead   !% nominal downstream head
        enumerator ::  eSr_Weir_RectangularBreadth      !% rectangular weir breadth
        enumerator ::  eSr_Weir_TrapezoidalBreadth      !% trapezoidal weir breadth
        enumerator ::  eSr_Weir_TrapezoidalLeftSlope    !% trapezoidal weir left slope
        enumerator ::  eSr_Weir_TrapezoidalRightSlope   !% trapezoidal weir right slope
        enumerator ::  eSr_Weir_TriangularSideSlope     !% triangular weir side slope
        enumerator ::  eSr_Weir_Zcrown                  !% weir crown elevation
        enumerator ::  eSr_Weir_Zcrest                  !% weir crest elevation
>>>>>>> 9ad9b303
    end enum
    integer, parameter :: Ncol_elemSR_JunctionBranch = esr_JunctionBranch_lastplusone-1

    enum, bind(c)
<<<<<<< HEAD
        enumerator ::  esr_Weir_DischargeCoeff1 = 1     !% discharge coefficient for triangular weir
        enumerator ::  esr_Weir_DischargeCoeff2         !% discharge coefficient for rectangular weir part
        enumerator ::  esr_Weir_EffectiveFullDepth      !% effective full depth after control intervention
        enumerator ::  esr_Weir_EffectiveHeadDelta      !% effective head delta across weir
        enumerator ::  esr_Weir_NominalDownstreamHead   !% nominal downstream head
        enumerator ::  esr_Weir_RectangularBreadth      !% rectangular weir breadth
        enumerator ::  esr_Weir_TrapezoidalBreadth      !% trapezoidal weir breadth
        enumerator ::  esr_Weir_TrapezoidalLeftSlope    !% trapezoidal weir left slope
        enumerator ::  esr_Weir_TrapezoidalRightSlope   !% trapezoidal weir right slope
        enumerator ::  esr_Weir_TriangularSideSlope     !% triangular weir side slope
        enumerator ::  esr_Weir_Zcrest                  !% weir crest elevation
        enumerator ::  esr_Weir_lastplusone !% must be last enum item
=======
        enumerator ::  eSr_Orifice_DischargeCoeff = 1       !% discharge coefficient orifice
        enumerator ::  eSr_Orifice_EffectiveFullDepth       !% effective full depth after control intervention
        enumerator ::  eSr_Orifice_EffectiveHeadDelta       !% effective head delta across orifice
        enumerator ::  eSr_Orifice_NominalDownstreamHead    !% nominal downstream head for orifice
        enumerator ::  eSr_Orifice_RectangularBreadth       !% rectangular orifice breadth
        enumerator ::  eSr_Orifice_CircularRadius           !% radius for circular orifice
        enumerator ::  eSr_Orifice_Zcrown                   !% orifice "crown" elevation - highest edge of orifice
        enumerator ::  eSr_Orifice_Zcrest                   !% orifice "crest" elevation - lowest edge of orifice
>>>>>>> 9ad9b303
    end enum
    integer, parameter :: Ncol_elemSR_Weir = esr_Weir_lastplusone-1

    enum, bind(c)
        enumerator ::  esr_Orifice_DischargeCoeff = 1       !% discharge coefficient orifice
        enumerator ::  esr_Orifice_EffectiveFullDepth       !% effective full depth after control intervention
        enumerator ::  esr_Orifice_EffectiveHeadDelta       !% effective head delta across orifice
        enumerator ::  esr_Orifice_NominalDownstreamHead    !% nominal downstream head for orifice
        enumerator ::  esr_Orifice_RectangularBreadth       !% rectangular orifice breadth
        enumerator ::  esr_Orifice_Zcrest                   !% orifice "crest" elevation - lowest edge of orifice.
        enumerator ::  esr_Orifice_lastplusone !% must be last enum item
    end enum
    integer, parameter :: Ncol_elemSR_Orifice = esr_Orifice_lastplusone-1

    ! enum, bind(c)
    !     enumerator ::  esr_conduit_SlotVolume = 1         !% slot volume
    !     enumerator ::  esr_conduit_SlotWidth              !% slot width
    !     enumerator ::  esr_conduit_SlotDepth              !% slot depth
    !     enumerator ::  esr_conduit_SlotArea               !% slot area
    !     enumerator ::  esr_conduit_SlotHydRadius          !% slot hydraulic radius
    !     enumerator ::  esr_conduit_lastplusone !% must be last enum item
    ! end enum
    ! integer, parameter :: Ncol_elemSR_Conduit = esr_conduit_lastplusone-1

    !% NEED OTHER SPECIAL ELEMENTS HERE

    !% determine the largest number of columns for a special set
    integer, target :: Ncol_elemSR = max(&
                            Ncol_elemSR_JunctionBranch, &
                            Ncol_elemSR_Weir, &
                            Ncol_elemSR_Orifice) !, &
                            ! Ncol_elemSR_Conduit)

    !% HACK: Ncol_elemSR must be updated when other special elements
    !% (i.e. orifice, pump, storage etc.) are added

    !%-------------------------------------------------------------------------
    !% Define the column indexes for the elemSGR(:,:) arrays
    !% These are the full arrays of special, geometry, real data
    !%-------------------------------------------------------------------------

    !% Define the column indexes for elemGSR(:,:) for rectangular pipe or channel
    enum, bind(c)
         enumerator ::  esgr_Rectangular_Breadth = 1    !% breadth for rectangular geometry
         enumerator ::  esgr_Rectangular_lastplusone !% must be last enum item
    end enum
    integer, parameter :: Ncol_elemSGR_Rectangular =  esgr_Rectangular_lastplusone-1

    !% Define the column indexes for elemGSR(:,:) for trapezoidal pipe or channel
    enum, bind(c)
         enumerator ::  esgr_Trapezoidal_Breadth = 1    !% bottom breadth for trapezoidal geometry
         enumerator ::  esgr_Trapezoidal_LeftSlope      !% left slope for trapezoidal geometry
         enumerator ::  esgr_Trapezoidal_RightSlope     !% right slope for trapezoidal geometry
         enumerator ::  esgr_Trapezoidal_lastplusone !% must be last enum item
    end enum
    !% note, this must be changed to whatever the last enum element is!
    integer, parameter :: Ncol_elemSGR_Trapezoidal =  esgr_Trapezoidal_lastplusone-1

    !% Define the column indexes for elemGSR(:,:) for circular pipe or channel
    enum, bind(c)
         enumerator ::  esgr_Circular_Diameter = 1    !% diameter for circular geometry
         enumerator ::  esgr_Circular_Radius          !% radius for circular geometry
         enumerator ::  esgr_Circular_YoverYfull      !% Y/Yfull for circular geometry
         enumerator ::  esgr_Circular_AoverAfull      !% A/Afull for circular geometry
         enumerator ::  esgr_Circular_lastplusone !% must be last enum item
    end enum
    !% note, this must be changed to whatever the last enum element is!
    integer, parameter :: Ncol_elemSGR_Circular =  esgr_Circular_lastplusone-1

    !% Define the column indexes for elemSGR(:,:) for other geometry

    !% NEED OTHER GEOMETRY HERE

    !% determine the largest number of columns for a special set
    integer, target :: Ncol_elemSGR = max(&
                            Ncol_elemSGR_Rectangular, &
                            Ncol_elemSGR_Trapezoidal, &
                            Ncol_elemSGR_Circular)

    !% HACK: Ncol_elemSR must be updated when other geometry types
    !% (i.e. triangular, circular etc.) are added for channel or
    !% conduit elements

    !%-------------------------------------------------------------------------
    !% define the column indexes for elemWDR(:,:)
    !% for width-depth pairs
    !%-------------------------------------------------------------------------

    !% HACK We are trying to reduce the amount of data stored as width-depth pairs.
    !% This is still experimental and under development.

    !% The elemWDI has one row for each element that has a width-depth pair,
    !% and we provide an index to the elemI/elemR/elemYN arrays that contain
    !% other data about this element (e.g., Mannings n). Note that we are
    !% planning elemWDR will have more rows than elemWDI because we
    !% need a row for each width-depth pair. We will probably need to modify
    !% this to create a fast approach.

    !% define the column indexes for elemWDI(:,:) for width-depth pairs
    enum, bind(c)
        enumerator ::  ewdi_Melem_Lidx = 1      !% Map to local idx of element
        enumerator ::  ewdi_elemWDRidx_F        !% Location of first row in elemWDR array for this element
        enumerator ::  ewdi_elemWDRidx_L        !% Location of last row in elemWDR array for this element
        enumerator ::  ewdi_N_pair              !% Number of width-depth pairs (rows in elemWDR) for this element
        enumerator ::  ewdi_lastplusone !% must be last enum item
    end enum
    integer, target :: Ncol_elemWDI =  ewdi_lastplusone-1

    !%-------------------------------------------------------------------------
    !% define the column indexes for elemWDR(:,:)
    !% for width-depth pairs
    !%-------------------------------------------------------------------------

    !% HACK: This is experimental for width-depth pairs.
    !% We expect to have a row for each pair, so parsing
    !% the data will require use of the elemWDI array.

    enum, bind(c)
        enumerator ::  ewdr_Width = 1               !% Width at a given depth
        enumerator ::  ewdr_Depth                   !% Depth at a given width
        enumerator ::  ewdr_lastplusone !% must be last enum item
    end enum
    !% note, this must be changed to whatever the last enum element is!
    integer, target :: Ncol_elemWDR =  ewdr_lastplusone-1

    !%-------------------------------------------------------------------------
    !% Define the column indexes for faceI(:,:) arrays
    !% These are the full arrays of face integer data
    !%-------------------------------------------------------------------------

    enum, bind(c)
        enumerator ::  fi_Lidx = 1                  !% local array index (row)
        enumerator ::  fi_Gidx                      !% global (unique) index
        enumerator ::  fi_BCtype                    !% type of BC on face
        enumerator ::  fi_jump_type                 !% Type of hydraulic jump
        enumerator ::  fi_Melem_uL                  !% map to element upstream (local index)
        enumerator ::  fi_Melem_dL                  !% map to element downstream (local index)
        enumerator ::  fi_GhostElem_uL              !% map to upstream ghost element
        enumerator ::  fi_GhostElem_dL              !% map to downstream ghost element
        enumerator ::  fi_Connected_image           !% image number a shared face connected to
        enumerator ::  fi_node_idx                  !% if the face is originated from a node, then the idx
        enumerator ::  fi_link_idx                  !% face connected to a link element 
        !% HACK: THESE MIGHT NEED TO BE RESTORED
        ! enumerator ::  fi_Melem_uG                 !% map to element upstream (global index)
        ! enumerator ::  fi_Melem_dG                 !% map to element upstream (global index)
        ! enumerator ::  fi_eHeqType_u               !% type of H solution on element upstream
        ! enumerator ::  fi_eHeqType_d               !% type of H solution on element downstream
        ! enumerator ::  fi_eQeqType_u               !% type of Q solution on element upstream
        ! enumerator ::  fi_eQeqType_d               !% type of Q solution on element downstream
        enumerator :: fi_lastplusone !% must be last enum item
    end enum
    !% note, this must be changed to whatever the last enum element is!
    integer, target :: Ncol_faceI =  fi_lastplusone-1

    !%-------------------------------------------------------------------------
    !% Define the column indexes for faceM(:,:) arrays
    !% These are for the full arrays of face mapping data
    !%-------------------------------------------------------------------------
    enum, bind(c)
        enumerator :: fm_all = 1
        enumerator :: fm_dummy
        enumerator :: fm_lastplusone !% must be last enum item
    end enum
    !% note, this must be changed to whatever the last enum element is!
    integer, target :: Ncol_faceM =  fm_lastplusone-1

    !%-------------------------------------------------------------------------
    !% Define the column indexes for faceR(:,:) arrays
    !% These are the full arrays of face mapping data
    !%-------------------------------------------------------------------------
    enum, bind(c)
        enumerator :: fr_Area_d = 1             !% cross-sectional area on downstream side of face
        enumerator :: fr_Area_u                 !% cross-sectional area on upstream side of face
        enumerator :: fr_Flowrate               !% flowrate through face (latest)
        enumerator :: fr_Flowrate_N0            !% flowrate through face (time N)    enumerator :: fr_Head_d  !% Piezometric head on downstream side of face
        enumerator :: fr_Head_u                 !% piezometric head on upstream side of face
        enumerator :: fr_Head_d                 !% piezometric head on downstream side of face
        enumerator :: fr_Zbottom                !% zbottom of faces
        enumerator :: fr_HydDepth_d             !% hydraulic Depth on downstream side of face
        enumerator :: fr_HydDepth_u             !% hydraulic Depth on upstream side of face
        enumerator :: fr_Topwidth_d             !% topwidth on downstream side of face
        enumerator :: fr_Topwidth_u             !% topwidth on upstream side of face
        enumerator :: fr_Velocity_d             !% velocity on downstream side of face
        enumerator :: fr_Velocity_u             !% velocity on upstream side of face

        !% HACK: THE FOLLOWING MAY NEED TO BE RESTORED
        ! enumerator :: fr_Zbottom_u             !% Bottom elevation on upstream side of face
        ! enumerator :: fr_Zbottom_d             !% Bottom elevation on downstream side of face
        ! enumerator :: fr_X                     !% Linear X location in system
        enumerator :: fr_lastplusone !% must be last enum item
    end enum
    !% note, this must be changed to whatever the last enum element is!
    integer, target :: Ncol_faceR =  fr_lastplusone-1

    !%-------------------------------------------------------------------------
    !% Define the column indexes for faceP(:,:) arrays
    !% These are for the packed array of face data
    !%-------------------------------------------------------------------------
    enum, bind(c)
        enumerator :: fp_all = 1                !% all faces execpt boundary, null, and shared faces
        enumerator :: fp_AC                     !% face with adjacent AC element
        enumerator :: fp_Diag                   !% face with adjacent diagnostic element
        enumerator :: fp_JumpDn                 !% face with hydraulic jump from nominal downstream to upstream
        enumerator :: fp_JumpUp                 !% face with hydraulic jump from nominal upstream to downstream
        enumerator :: fp_BCup
        enumerator :: fp_BCdn
        enumerator :: fp_lastplusone !% must be last enum item
    end enum
    integer, target :: Ncol_faceP =  fp_lastplusone-1

    !%-------------------------------------------------------------------------
    !% Define the column indexes for faceYN(:,:) arrays
    !% These are the full arrays of face logical data
    !%-------------------------------------------------------------------------
    enum, bind(c)
        enumerator :: fYN_isAC_adjacent = 1
        enumerator :: fYN_isInteriorFace
        enumerator :: fYN_isSharedFace
        enumerator :: fYN_isUpGhost
        enumerator :: fYN_isDnGhost
        enumerator :: fYN_isnull
        enumerator :: fYN_isDownstreamJbFace
        !% HACK: The following might not be needed
        ! enumerator :: fYN_isDiag_adjacent
        ! enumerator :: fYN_isETM_adjacent
        ! enumerator :: fYN_isBCface
        enumerator :: fYN_lastplusone !% must be last enum item
    end enum
    integer, target :: Ncol_faceYN =  fYN_lastplusone-1

    !% row indexes for profiler data
    enum, bind(c)
        enumerator :: pfr_thisstart = 1
        enumerator :: pfr_thisend
        enumerator :: pfr_cumulative
        enumerator :: pfr_lastplusone !% must be last enum item
    end enum
    integer, target :: Nrow_pf = pfr_lastplusone-1

    !% column indexes for profiler_data. Each is the name of a procedure preceded by pfc_
    enum, bind(c)
        enumerator :: pfc_initialize_all = 1
        enumerator :: pfc_init_partitioning
        enumerator :: pfc_init_network_define_toplevel
        enumerator :: pfc_init_bc
        enumerator :: pfc_init_IC_setup
        enumerator :: pfc_init_IC_from_linkdata
        enumerator :: pfc_init_IC_get_depth_from_linkdata
        enumerator :: pfc_init_IC_get_flow_roughness_from_linkdata
        enumerator :: pfc_init_IC_get_elemtype_from_linkdata
        enumerator :: pfc_init_IC_get_geometry_from_linkdata
        enumerator :: pfc_init_IC_get_channel_geometry
        enumerator :: pfc_init_IC_get_conduit_geometry
        enumerator :: pfc_init_IC_get_weir_geometry
        enumerator :: pfc_init_IC_get_orifice_geometry
        enumerator :: pfc_init_IC_get_channel_conduit_velocity
        enumerator :: pfc_init_IC_from_nodedata
        enumerator :: pfc_init_IC_get_junction_data
        enumerator :: pfc_geo_assign_JB
        enumerator :: pfc_update_auxiliary_variables
        enumerator :: pfc_init_IC_set_SmallVolumes
        enumerator :: pfc_init_IC_diagnostic_interpolation_weights
        enumerator :: pfc_face_interpolation
        enumerator :: pfc_diagnostic_toplevel
        enumerator :: pfc_lastplusone  !% must be last enum item
    end enum
    integer, target :: Ncol_pf = pfc_lastplusone-1

    !
    !==========================================================================
    ! definitions
    !==========================================================================
    !

    !
    !==========================================================================
    ! END OF MODULE
    !==========================================================================
    !
end module define_indexes<|MERGE_RESOLUTION|>--- conflicted
+++ resolved
@@ -445,21 +445,13 @@
     integer, parameter :: Ncol_elemSI_junction = esi_JunctionBranch_lastplusone-1
 
     enum, bind(c)
-<<<<<<< HEAD
         !% define the column indexes for elemSi(:,:) weir elements
         enumerator :: esi_Weir_EndContractions = 1      !% number of endcontractions of the weir
         enumerator :: esi_Weir_FlowDirection            !% weir flow direction
         enumerator :: esi_Weir_SpecificType             !% specific weir type
         enumerator :: esi_Weir_lastplusone !% must be last enum item
-=======
-        !% define the column indexes for elemSI(:,:) weir elements
-        enumerator :: eSi_Weir_EndContractions = 1      !% number of endcontractions of the weir
-        enumerator :: eSi_Weir_FlowDirection            !% weir flow direction
-        enumerator :: eSi_Weir_SpecificType             !% specific weir type
-        enumerator :: eSi_Orifice_FlowDirection         !% orifice flow direction
-        enumerator :: eSi_Orifice_SpecificType          !% specifc weir type
->>>>>>> 9ad9b303
-    end enum
+    end enum
+
     integer, parameter :: Ncol_elemSI_weir = esi_Weir_lastplusone-1
 
     enum, bind(c)
@@ -484,28 +476,13 @@
 
     !% define the column indexes for elemSr(:,:) for geometry that has not yet been confirmed and assigned:
     enum, bind(c)
-<<<<<<< HEAD
         enumerator ::  esr_JunctionBranch_Kfactor = 1
         enumerator ::  esr_JunctionBranch_lastplusone !% must be last enum item
-=======
-        enumerator ::  eSr_Weir_DischargeCoeff1 = 1     !% discharge coefficient for triangular weir
-        enumerator ::  eSr_Weir_DischargeCoeff2         !% discharge coefficient for rectangular weir part
-        enumerator ::  eSr_Weir_EffectiveFullDepth      !% effective full depth after control intervention
-        enumerator ::  eSr_Weir_EffectiveHeadDelta      !% effective head delta across weir
-        enumerator ::  eSr_Weir_NominalDownstreamHead   !% nominal downstream head
-        enumerator ::  eSr_Weir_RectangularBreadth      !% rectangular weir breadth
-        enumerator ::  eSr_Weir_TrapezoidalBreadth      !% trapezoidal weir breadth
-        enumerator ::  eSr_Weir_TrapezoidalLeftSlope    !% trapezoidal weir left slope
-        enumerator ::  eSr_Weir_TrapezoidalRightSlope   !% trapezoidal weir right slope
-        enumerator ::  eSr_Weir_TriangularSideSlope     !% triangular weir side slope
-        enumerator ::  eSr_Weir_Zcrown                  !% weir crown elevation
-        enumerator ::  eSr_Weir_Zcrest                  !% weir crest elevation
->>>>>>> 9ad9b303
-    end enum
+    end enum
+
     integer, parameter :: Ncol_elemSR_JunctionBranch = esr_JunctionBranch_lastplusone-1
 
     enum, bind(c)
-<<<<<<< HEAD
         enumerator ::  esr_Weir_DischargeCoeff1 = 1     !% discharge coefficient for triangular weir
         enumerator ::  esr_Weir_DischargeCoeff2         !% discharge coefficient for rectangular weir part
         enumerator ::  esr_Weir_EffectiveFullDepth      !% effective full depth after control intervention
@@ -516,18 +493,9 @@
         enumerator ::  esr_Weir_TrapezoidalLeftSlope    !% trapezoidal weir left slope
         enumerator ::  esr_Weir_TrapezoidalRightSlope   !% trapezoidal weir right slope
         enumerator ::  esr_Weir_TriangularSideSlope     !% triangular weir side slope
+        enumerator ::  esr_Weir_Zcrown                  !% weir crown elevation
         enumerator ::  esr_Weir_Zcrest                  !% weir crest elevation
         enumerator ::  esr_Weir_lastplusone !% must be last enum item
-=======
-        enumerator ::  eSr_Orifice_DischargeCoeff = 1       !% discharge coefficient orifice
-        enumerator ::  eSr_Orifice_EffectiveFullDepth       !% effective full depth after control intervention
-        enumerator ::  eSr_Orifice_EffectiveHeadDelta       !% effective head delta across orifice
-        enumerator ::  eSr_Orifice_NominalDownstreamHead    !% nominal downstream head for orifice
-        enumerator ::  eSr_Orifice_RectangularBreadth       !% rectangular orifice breadth
-        enumerator ::  eSr_Orifice_CircularRadius           !% radius for circular orifice
-        enumerator ::  eSr_Orifice_Zcrown                   !% orifice "crown" elevation - highest edge of orifice
-        enumerator ::  eSr_Orifice_Zcrest                   !% orifice "crest" elevation - lowest edge of orifice
->>>>>>> 9ad9b303
     end enum
     integer, parameter :: Ncol_elemSR_Weir = esr_Weir_lastplusone-1
 
@@ -537,7 +505,8 @@
         enumerator ::  esr_Orifice_EffectiveHeadDelta       !% effective head delta across orifice
         enumerator ::  esr_Orifice_NominalDownstreamHead    !% nominal downstream head for orifice
         enumerator ::  esr_Orifice_RectangularBreadth       !% rectangular orifice breadth
-        enumerator ::  esr_Orifice_Zcrest                   !% orifice "crest" elevation - lowest edge of orifice.
+        enumerator ::  esr_Orifice_Zcrown                   !% orifice "crown" elevation - highest edge of orifice
+        enumerator ::  esr_Orifice_Zcrest                   !% orifice "crest" elevation - lowest edge of orifice
         enumerator ::  esr_Orifice_lastplusone !% must be last enum item
     end enum
     integer, parameter :: Ncol_elemSR_Orifice = esr_Orifice_lastplusone-1
