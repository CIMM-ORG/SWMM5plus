! module define_indexes
!
! The following is based on the ontology outlined in Google Sheet
! https://docs.google.com/spreadsheets/d/126yXPLGS9F-jz6I9kuMcW_up87TurdYftQiwQTvJWSU/edit#gid=0
! This sets up all the columns that are in the elem* and face* arrays.
! Each array is associated with an integer value Ncol_xxxx,
! e.g., Ncol_elemI that provides the number of columns in the array.
! Keep in mind that we cannot use pointer at parameters and enumerated
! types (in Fortran, a pointer must be a variable). Thus, it will be
! useful to also define a set of integer vectors that simply store
! the number of columns of each array.
!
! Ben R. Hodges
! 20200411
!

module define_indexes

    use define_globals
    !use iso_c_binding

    implicit none
    !
    !==========================================================================
    !==========================================================================
    !
    !%-------------------------------------------------------------------------
    !%  FIRST INDEXES -- removed brh20211211
    !% In theory, we can use different first index values for the arrays.
    !% This was initially used in debugging, but it seemed the gfortran compiler
    !% had some behaviors with non-unity starting points that I couldn't figure out.
    !%
    !%-------------------------------------------------------------------------
    !rm integer, parameter :: first_face_index  = 1
    !rm integer, parameter :: first_elem_index  = 1


    !%-------------------------------------------------------------------------
    ! enum, bind(c)
    !     enumerator :: Junction_main = 1
    !     enumerator :: Junction_branch_1_in
    !     enumerator :: Junction_branch_2_out
    !     enumerator :: Junction_branch_3_in
    !     enumerator :: Junction_branch_4_out
    !     enumerator :: Junction_branch_5_in
    !     enumerator :: Junction_branch_6_out
    !     enumerator :: Junction_branch_lastplusone !% must be last enum item
    ! end enum
    ! integer, target :: Nelem_in_Junction = Junction_branch_lastplusone-1

    !%-------------------------------------------------------------------------
    !% Define the column indexes for link%I(:,:) arrays
    !% These are the for the full arrays of integer data
    !%-------------------------------------------------------------------------
    enum, bind(c)
        enumerator :: li_idx = 1
<<<<<<< HEAD
        enumerator :: li_link_type           ! type of links (i.e. conduit, orifice, weir, etc.)   
        enumerator :: li_link_sub_type       ! link subtype (i.e. vnotch weir, side orifice, etc.)
        enumerator :: li_link_direction      ! link direction
=======
        enumerator :: li_link_type
        enumerator :: li_weir_type           ! type of weir link
        enumerator :: li_orif_type           ! type of orifice link
        enumerator :: li_pump_type           ! type of pump link
        enumerator :: li_outlet_type         ! type of outlet link
>>>>>>> fcb17dc3
        enumerator :: li_geometry
        enumerator :: li_roughness_type
        enumerator :: li_N_element           ! Number of elements in this link
        enumerator :: li_Mnode_u             ! map to upstream node connecting to link
        enumerator :: li_Mnode_d             ! map to downstram node connecting to link
        enumerator :: li_assigned            ! given 1 when link is assigned
        enumerator :: li_InitialDepthType    ! Uniform, LinearlyVarying, ExponentialDecay
        enumerator :: li_length_adjusted     ! 1 = length was not adjusted, 2 = one side was adjusted, 3 = both side was adjusted
        enumerator :: li_P_image             ! image number assigned from BIPquick
        enumerator :: li_parent_link         ! A map to the corresponding SWMM link after a BIPquick link-split
        enumerator :: li_num_phantom_links   ! Number of phantom links associated 
        enumerator :: li_weir_EndContrations
        enumerator :: li_curve_id            ! cure id if the link is associated with any curve
        enumerator :: li_first_elem_idx
        enumerator :: li_last_elem_idx
        enumerator :: li_lastplusone !% must be last enum item
    end enum
    integer, target :: Ncol_linkI = li_lastplusone-1

    !%-------------------------------------------------------------------------
    !% Define the column indexes for node%I(:,:) arrays
    !% These are the for the full arrays of integer data
    !%-------------------------------------------------------------------------
    enum, bind(c)
        enumerator :: ni_idx = 1
        enumerator :: ni_node_type
        enumerator :: ni_N_link_u      ! number of upstream links at this node
        enumerator :: ni_N_link_d      ! number of downstram links at this node
        enumerator :: ni_curve_ID      ! ID for nodal storage surface area curve
        enumerator :: ni_assigned      ! given 1 when node has been assigned to face/elem,
        enumerator :: ni_P_image       ! image number assigned from BIPquick
        enumerator :: ni_P_is_boundary ! 0=this node has nothing to do with image communication; >0=this node is a partition boundary
        ! if node is BCup or BCdn, ni_elemface_idx is the index of its associated BC face
        ! if node is nJm or nJ2, ni_elemface_idx is the index of the associated element
        enumerator :: ni_elemface_idx
        enumerator :: ni_face_idx      !% for nJ2, this is the face associated with the node
        enumerator :: ni_pattern_resolution ! minimum resolution of patterns associated with node BC
        enumerator :: ni_lastplusone !% must be last enum item
    end enum
    integer, parameter :: ni_idx_base1 = ni_lastplusone-1

    !% column indexes for multi-branch nodes
    integer, parameter :: ni_Mlink_u1   = ni_idx_base1+1 ! map to link of upstream branch 1
    integer, parameter :: ni_Mlink_u2   = ni_idx_base1+2 ! map to link up dowstream branch 1
    integer, parameter :: ni_Mlink_u3   = ni_idx_base1+3
    integer, parameter :: ni_Mlink_u4   = ni_idx_base1+4               !% ADDBRANCH
    integer, parameter :: ni_Mlink_u5   = ni_idx_base1+5               !% ADDBRANCH

    integer, parameter :: ni_idx_base2  = ni_idx_base1 + max_branch_per_node/2

    integer, parameter :: ni_Mlink_d1   = ni_idx_base2+1
    integer, parameter :: ni_Mlink_d2   = ni_idx_base2+2
    integer, parameter :: ni_Mlink_d3   = ni_idx_base2+3
    integer, parameter :: ni_Mlink_d4   = ni_idx_base2+4               !% ADDBRANCH
    integer, parameter :: ni_Mlink_d5   = ni_idx_base2+5               !% ADDBRANCH

    !% start of the multi-branch connections, needed in partitioning
    integer, parameter :: ni_MlinkStart = ni_Mlink_u1

    !% end of the multi-branch connections -- update for change in # of branches
    !integer, parameter :: ni_MlinkEnd   = ni_Mlink_d3                 !% ADDBRANCH
    !integer, parameter :: ni_MlinkEnd   = ni_Mlink_d4                  !% ADDBRANCH
    integer, parameter :: ni_MlinkEnd   = ni_Mlink_d5                  !% ADDBRANCH

    !% storage for link index for upstream and downstream links
    integer, dimension(max_branch_per_node/2) :: ni_MlinkUp = nullvalueI
    integer, dimension(max_branch_per_node/2) :: ni_MlinkDn = nullvalueI

    integer, target :: Ncol_nodeI = ni_idx_base2 + max_branch_per_node/2

    !%-------------------------------------------------------------------------
    !% Define the column indexes for node%R(:,:) arrays
    !% These are the for the full arrays of real data
    !%-------------------------------------------------------------------------
    enum, bind(c)
        enumerator :: nr_Zbottom = 1
        enumerator :: nr_InitialDepth
        enumerator :: nr_FullDepth
        enumerator :: nr_StorageConstant
        enumerator :: nr_StorageCoeff
        enumerator :: nr_StorageExponent
        enumerator :: nr_PondedArea
        enumerator :: nr_SurchargeDepth
        enumerator :: nr_MaxInflow
        enumerator :: nr_Eta
        enumerator :: nr_Depth
        enumerator :: nr_head
        enumerator :: nr_Volume
        enumerator :: nr_Flooding
        enumerator :: nr_JunctionBranch_Kfactor
        enumerator :: nr_lastplusone !% must be last enum item
    end enum
    integer, parameter :: nr_idx_base1 = nr_lastplusone-1

    !% brh20211219 -- removed as obsolete?
    ! !% column index for real data on multiple branches of a node
    ! integer, parameter :: nr_ElementLength_u1 = nr_idx_base1 + 1 ! used for subdividing junctions
    ! integer, parameter :: nr_ElementLength_u2 = nr_idx_base1 + 2 ! used for subdividing junctions
    ! integer, parameter :: nr_ElementLength_u3 = nr_idx_base1 + 3 ! used for subdividing junctions
    ! !integer, parameter :: nr_ElementLength_u4 = nr_idx_base1 + 4 ! used for subdividing junctions  

    ! integer, parameter :: nr_idx_base2 = nr_idx_base1 + max_branch_per_node/2
    ! integer, parameter :: nr_ElementLength_d1 = nr_idx_base2 + 1 ! used for subdividing junctions
    ! integer, parameter :: nr_ElementLength_d2 = nr_idx_base2 + 2 ! used for subdividing junctions
    ! integer, parameter :: nr_ElementLength_d3 = nr_idx_base2 + 3 ! used for subdividing junctions
    ! !integer, parameter :: nr_ElementLength_d4 = nr_idx_base2 + 4 ! used for subdividing junctions  

    ! !% storage of node indexes for multi-branch data
    ! integer, dimension(max_branch_per_node/2) :: nr_ElementLengthUp = nullvalueI
    ! integer, dimension(max_branch_per_node/2) :: nr_ElementLengthDn = nullvalueI

    !integer, target :: Ncol_nodeR = nr_idx_base2 + max_branch_per_node/2

    integer, target :: Ncol_nodeR = nr_idx_base1

    !%-------------------------------------------------------------------------
    !% Define the column indexes for node%YN(:,:) arrays
    !% These are the for the full arrays of logical
    !%-------------------------------------------------------------------------
    enum, bind(c)
        enumerator :: nYN_has_inflow = 1
        enumerator :: nYN_has_extInflow
        enumerator :: nYN_has_dwfInflow
        enumerator :: nYN_has_storage
        enumerator :: nYN_isOutput
        enumerator :: nYN_is_phantom_node
        enumerator :: nYN_lastplusone !% must be last enum item
    end enum
    integer, target :: Ncol_nodeYN  = nYN_lastplusone-1

    !%-------------------------------------------------------------------------
    !% Define the column indexes for link%R(:,:) arrays
    !% These are the for the full arrays of real data
    !%-------------------------------------------------------------------------
    enum, bind(c)
        enumerator :: lr_Length = 1
        enumerator :: lr_AdjustedLength ! lenght adjustment if multi-link junction is present
        enumerator :: lr_InletOffset    ! Every links should have a inlet and oulet offset
        enumerator :: lr_OutletOffset   ! to make it consistent with SWMM.
        enumerator :: lr_BreadthScale
        enumerator :: lr_TopWidth
        enumerator :: lr_ElementLength
        enumerator :: lr_Slope
        enumerator :: lr_LeftSlope
        enumerator :: lr_RightSlope
        enumerator :: lr_Roughness
        enumerator :: lr_InitialFlowrate
        enumerator :: lr_InitialDepth
        enumerator :: lr_InitialUpstreamDepth
        enumerator :: lr_InitialDnstreamDepth
        enumerator :: lr_ParabolaValue
        enumerator :: lr_SideSlope             ! for weirs only
        enumerator :: lr_DischargeCoeff1       ! discharge coefficient for triangular weir part or orifice element
        enumerator :: lr_DischargeCoeff2       ! discharge coefficient for rectangular weir part
        enumerator :: lr_initSetting           ! initial link setting
        enumerator :: lr_yOn                   ! startup depth for pumps
        enumerator :: lr_yOff                  ! shutoff depth for pumps    
        enumerator :: lr_FullDepth             ! vertical opening of pipe, weir, orifice
        enumerator :: lr_Flowrate
        enumerator :: lr_Depth
        enumerator :: lr_DepthUp
        enumerator :: lr_DepthDn
        enumerator :: lr_Volume
        enumerator :: lr_Velocity
        enumerator :: lr_Capacity
        enumerator :: lr_ZbottomUp
        enumerator :: lr_ZbottomDn
        enumerator :: lr_lastplusone !% must be last enum item
    end enum
    !% note, this must be changed to whatever the last enum element is
    integer, target :: Ncol_linkR = lr_lastplusone-1

    !% Column indexes for BC%xI(:,:)
    enum, bind(c)
        enumerator :: bi_idx = 1
        enumerator :: bi_node_idx
        enumerator :: bi_face_idx    ! Index of face nBCup nodes
        enumerator :: bi_elem_idx    ! Index of element associated with either nJ2 or nJm node with lateral inflow
        enumerator :: bi_category
        enumerator :: bi_subcategory
        enumerator :: bi_fetch       ! 1 if BC%xR_timeseries needs to be fetched, 0 otherwise
        enumerator :: bi_lastplusone !% must be last enum item
    end enum

    !% Column indexes for BC%xYN(:,:)
    enum, bind(c)
        enumerator :: bYN_read_input_file = 1
        enumerator :: bYN_lastplusone !% must be last enum item
    end enum

    !% HACK - we will probably want to create a different set of indexes for BC%flowI and BC%headI tables
    !% For instance, BC%flowI tables will probably need addititonal information to distribute flowrates
    !% over link elements.
    integer, parameter :: N_flowI = bi_lastplusone-1
    integer, parameter :: N_headI = bi_lastplusone-1
    integer, parameter :: N_flowYN = bYN_lastplusone-1
    integer, parameter :: N_headYN = bYN_lastplusone-1

    !% Column indexes for BC_xR_timeseries(:,:,:)
    enum, bind(c)
        enumerator :: br_time = 1
        enumerator :: br_value
        enumerator :: br_lastplusone !% must be last enum item
    end enum
    ! HACK - we will probably want to change the dimensions of BC%flowR and BC%headR real tables
    integer, parameter :: N_headR = br_lastplusone-1
    integer, parameter :: N_flowR = br_lastplusone-1

    !%-------------------------------------------------------------------------
    !% Define the column indexes for link%YN(:,:) arrays
    !% These are the for the full arrays of logical
    !%-------------------------------------------------------------------------
    enum, bind(c)
        enumerator :: lYN_CanSurcharge = 1
        enumerator :: lYN_isOutput
        enumerator :: lYN_isPhantomLink
        enumerator :: lYN_temp1
        enumerator :: lYN_lastplusone !% must be last enum item
    end enum
    integer, target :: Ncol_linkYN  = lYN_lastplusone-1

    !%-------------------------------------------------------------------------
    !% Define the column indexes for elemI(:,:) array
    !% These are for the full array of all integers
    !%-------------------------------------------------------------------------
    enum, bind(c)
         enumerator :: ei_Lidx = 1                  !% local element index (static)
         enumerator :: ei_Gidx                      !% global element index  (static)
         enumerator :: ei_elementType               !% general element type  (static)
         enumerator :: ei_geometryType              !% cross-sectional geometry type  (static)
         enumerator :: ei_HeqType                   !% type of head equation (static)
         enumerator :: ei_link_Gidx_SWMM            !% link index from global SWMM network  (static)
         enumerator :: ei_link_Gidx_BIPquick        !% link index from global BIPquick network  (static)
         enumerator :: ei_link_pos                  !% position (elem from upstream = 1 to downstream = n) in link
         enumerator :: ei_Mface_uL                  !% map to upstream face local index  (static)
         enumerator :: ei_Mface_dL                  !% map to downstream face local index  (static)
         enumerator :: ei_node_Gidx_SWMM            !% node index from global SWMM network  (static)
         enumerator :: ei_node_Gidx_BIPquick        !% node index from global BIPquick network  (static)
         enumerator :: ei_QeqType                   !% type of flow equation (static)
         enumerator :: ei_specificType              !% specific element type (static)
         !% brh20211210s
         !enumerator :: ei_Subcatch_TableIdx         !% index in subcatchment table for linking to subcatchments to this element 
         !enumerator :: ei_Nsubcatch                 !% number of subcatchments feeding an element
         !% brh20211210e         
         enumerator :: ei_Temp01                    !% temporary array
         enumerator :: ei_tmType                    !% time march type (dynamic)
         enumerator :: ei_BoundaryArray_idx         !% if a boundary cell, then position in the elemB array
         enumerator :: ei_lastplusone !% must be last enum item
    end enum
    integer, target :: Ncol_elemI = ei_lastplusone-1

    !%-------------------------------------------------------------------------
    !% Define the column indexes for elemR(:,:) array
    !% These are for the full arrays of all reals
    !%-------------------------------------------------------------------------
    enum, bind(c)
        enumerator :: er_Area = 1                   !% cross-sectional flow area (latest)
        enumerator :: er_Area_N0                    !% cross-sectional flow area (time N)
        enumerator :: er_Area_N1                    !% cross-sectional flow area (time N-1)
        enumerator :: er_AreaBelowBreadthMax        !% area below the max breadth in a conduit (static)
        enumerator :: er_BottomSlope                !% bottom slope of the element
        enumerator :: er_BreadthMax                 !% maximum breadth of conduit (static)
        enumerator :: er_Depth                      !% actual maximum depth of open-channel flow
        enumerator :: er_dHdA                       !% geometric change in elevation with area (used in AC only)
        enumerator :: er_ell                        !% the ell (lower case L) modified hydraulic depth
<<<<<<< HEAD
        enumerator :: er_ell_max                    !% ell of  full pipe
=======
>>>>>>> fcb17dc3
        enumerator :: er_Flowrate                   !% flowrate (latest)
        enumerator :: er_Flowrate_N0                !% flowrate (time N)
        enumerator :: er_Flowrate_N1                !% flowrate (time N-1)
        enumerator :: er_FlowrateLateral            !% lateral inflow BC
        enumerator :: er_FlowrateStore              !% temporary storage used for adjacent AC and ETM elements
        enumerator :: er_FroudeNumber               !% froude number of flow
        enumerator :: er_FullArea                   !% cross-sectional area of a full conduit (static)
        enumerator :: er_FullDepth                  !% maximum possible flow depth in full conduit (static)
        enumerator :: er_FullHydDepth               !% hydraulic (average) depth of full conduit (static)
        enumerator :: er_FullPerimeter              !% wetted perimeter of full conduit (static)
        enumerator :: er_FullVolume                 !% Volume of a full conduit (static)
        enumerator :: er_GammaC                     !% gamma continuity source term for AC solver
        enumerator :: er_GammaM                     !% gamma momentum source term for AC solver
        enumerator :: er_Head                       !% piezometric head (latest) -- water surface elevation in open channel
        enumerator :: er_Head_N0                    !% piezometric head (time N)
        !enumerator :: er_HeadAvg                    !% average of head on faces of an element.
        enumerator :: er_HeadLastAC                 !% piezometric head at start of last AC step
        enumerator :: er_HeadStore                  !% temporary storage used for adjacent AC and ETM elements
        enumerator :: er_HydDepth                   !% hydraulic depth of flow
        enumerator :: er_HydRadius                  !% hydraulic radius of flow
        enumerator :: er_InterpWeight_uG            !% interpolation Weight, upstream, for geometry
        enumerator :: er_InterpWeight_dG            !% interpolation Weight, downstream, for geometry
        enumerator :: er_InterpWeight_uH            !% interpolation Weight, upstream for head
        enumerator :: er_InterpWeight_dH            !% interpolation Weight, downstream for head
        enumerator :: er_InterpWeight_uQ            !% interpolation Weight, upstream, for flowrate
        enumerator :: er_InterpWeight_dQ            !% interpolation Weight, downstream, for flowrate
        enumerator :: er_InterpWeight_uP            !% interpolation Weight, upstream, for Preissmann number
        enumerator :: er_InterpWeight_dP            !% interpolation Weight, downstream, for Preissmann number
        enumerator :: er_Ksource                    !% k source term for AC solver
        enumerator :: er_Length                     !% length of element (static)
        enumerator :: er_ones                       !% vector of ones (useful with sign function)
        enumerator :: er_Perimeter                  !% Wetted perimeter of flow
        enumerator :: er_Preissmann_Celerity        !% celerity due to Preissmann Slot
<<<<<<< HEAD
        enumerator :: er_Preissmann_Number          !% Preissmann number
        enumerator :: er_Roughness                  !% baseline roughness value for friction model
        enumerator :: er_Setting                    !% percent open setting for a link element
        enumerator :: er_SlotWidth                  !% slot width
        enumerator :: er_SlotDepth                  !% slot depth
        enumerator :: er_SlotArea                   !% slot area
        enumerator :: er_SlotHydRadius              !% slot hydraulic radius 
        enumerator :: er_SlotVolume                 !% slot volume       
=======
        enumerator :: er_Roughness                  !% baseline roughness value for friction model
        enumerator :: er_TotalSlotVolume            !% slot volume
        enumerator :: er_dSlotVolume                !% change in slot volume
        enumerator :: er_SlotWidth                  !% slot width
        enumerator :: er_SlotDepth                  !% slot depth
        enumerator :: er_SlotArea                   !% slot area
        enumerator :: er_SlotHydRadius              !% slot hydraulic radius        
>>>>>>> fcb17dc3
        enumerator :: er_SmallVolume                !% the value of a "small volume" for this element
        enumerator :: er_SmallVolume_CMvelocity     !% velocity by Chezy-Manning for a small volume
        enumerator :: er_SmallVolume_ManningsN      !% roughness used for computing Chezzy-Manning on small volume
        enumerator :: er_SmallVolumeRatio           !% blending ad hoc and solved velocity for small volume.
        enumerator :: er_SourceContinuity           !% source term for continuity equation
        enumerator :: er_SourceMomentum             !% source term for momentum equation
        enumerator :: er_TargetSetting              !% target percent open setting for a link element in the next time step
        enumerator :: er_Temp01                     !% temporary array (use and set to null in a single procedure)
        enumerator :: er_Temp02                     !% temporary array (use and set to null in a single procedure)
        enumerator :: er_Temp03                     !% temporary array (use and set to null in a single procedure)
        enumerator :: er_Temp04                     !% temporary array (use and set to null in a single procedure)
        enumerator :: er_Topwidth                   !% topwidth of flow at free surface
        enumerator :: er_Velocity                   !% velocity (latest)
        enumerator :: er_Velocity_N0                !% velocity time N
        enumerator :: er_Velocity_N1                !% velocity time N-1
        enumerator :: er_VelocityLastAC             !% velocity at start of last AC step
        enumerator :: er_Volume                     !% volume (latest)
        enumerator :: er_Volume_N0                  !% volume (time N)
        enumerator :: er_Volume_N1                  !% volume (time N-1)
        enumerator :: er_VolumeLastAC               !% volume at start of last AC step
        enumerator :: er_VolumeOverFlow             !% volume lost for overflow in this time step.  20220124brh
        enumerator :: er_VolumeOverFlowTotal        !% total volume lost to overflow       20220124brh 
        enumerator :: er_VolumeStore                !% temporary storage used for adjacent AC and ETM elements
        enumerator :: er_WaveSpeed                  !% wave speed in element
        enumerator :: er_Zbottom                    !% bottom elevation of element (static)
        enumerator :: er_ZbreadthMax                !% elevation at maximum breadth
        enumerator :: er_Zcrown                     !% inside crown elevation of closed conduit (static)
        enumerator :: er_VolumeConservation         !% cumulative volume conservation
        enumerator :: er_lastplusone !% must be last enum item
    end enum
    integer, target :: Ncol_elemR = er_lastplusone-1

    !%-------------------------------------------------------------------------
    !% Define the column indexes for elemP(:,:) array
    !% These are the for the packed arrays general elements
    !%-------------------------------------------------------------------------
    enum, bind(c)
        enumerator :: ep_AC = 1                     !% all AC elements
        enumerator :: ep_ALLtm                      !% all ETM, AC elements
        enumerator :: ep_CC_AC                      !% all CC elements that are AC
        enumerator :: ep_CC_AC_surcharged           !% all CC elements that are AC
        enumerator :: ep_CC_ALLtm                   !% all CC elements that are ETM or AC
        enumerator :: ep_CC_ALLtm_surcharged        !% all CC elements that are AC and surcharged
        enumerator :: ep_CC_ETM                     !% all CC elements that are ETM
        enumerator :: ep_CC_ETM_surcharged          !% CC elements that are ETM and surcharged
        enumerator :: ep_CC_H_ETM                   !% all CC elements that are ETM for H
        enumerator :: ep_CC_Q_AC                    !% all CC elements that are AC for Q
        enumerator :: ep_CC_Q_ETM                   !% all CC elements that are ETM for Q
        enumerator :: ep_CCJB_AC_surcharged         !% all CC and JB elements that are AC
        enumerator :: ep_CCJB_ALLtm                 !% all CC and JB elements that ar any TM
        enumerator :: ep_CCJB_AC                    !% all CC and JB elements that are AC
        enumerator :: ep_CCJB_ALLtm_surcharged      !% all CC and JB elements that are AC and surcharged
        enumerator :: ep_CCJB_eETM_i_fAC            !% Any CC or JB element that is ETM and has an AC face.
        enumerator :: ep_CCJB_ETM                   !% CC and JB elements that are ETM
        enumerator :: ep_CCJB_ETM_surcharged        !% CC and JB elements that are ETM and surcharged
        enumerator :: ep_CCJM_H_AC_open             !% CC and JM elements that are AC for H and open channel
        enumerator :: ep_CCJM_H_ETM                 !% CC and JM elements that are ETM for H
        enumerator :: ep_Diag                       !% diagnostic elements (static)
        enumerator :: ep_ETM                        !% all ETM elements
        enumerator :: ep_JM                         !% all JM elements
        enumerator :: ep_JM_AC                      !% junction mains using AC method
        enumerator :: ep_JM_ALLtm                   !% Junction mains with any time march (static)
        enumerator :: ep_JM_ETM                     !% junction mains using ETM method
        enumerator :: ep_JB_AC                      !% junction branches using AC method
        enumerator :: ep_JB_ALLtm                   !% Junction branches with any time march (static)
        enumerator :: ep_JB_ETM                     !% junction branches using ETM method
        enumerator :: ep_NonSurcharged_AC           !% all surcharged with AC
        enumerator :: ep_NonSurcharged_ALLtm        !% all time march nonsurcharged
        enumerator :: ep_NonSurcharged_ETM          !% all surcharged with ETM
        !enumerator :: ep_SmallDepth_CC_ALLtm_posSlope !% small depth conduit cells with any time march and positive bottom slope
        !enumerator :: ep_SmallDepth_CC_ALLtm_negSlope !% small depth conduit cells with any time march and negative (adverse) bottom slope
        enumerator :: ep_SmallDepth_CC_ALLtm
        enumerator :: ep_SmallDepth_CC_ETM
        enumerator :: ep_SmallDepth_CC_AC
        enumerator :: ep_SmallDepth_JM_ALLtm  !% 20220122brh
        enumerator :: ep_SmallDepth_JM_ETM    !% 20220122brh
        enumerator :: ep_SmallDepth_JM_AC     !% 20220122brh
        enumerator :: ep_ZeroDepth_CC_ALLtm         !% zero depth with any time march
        enumerator :: ep_ZeroDepth_CC_ETM
        enumerator :: ep_ZeroDepth_CC_AC
        enumerator :: ep_ZeroDepth_JM_ALLtm         !% zero depth JM
        enumerator :: ep_ZeroDepth_JM_ETM
        enumerator :: ep_ZeroDepth_JM_AC
        enumerator :: ep_Surcharged_AC              !% all surcharged with AC
        enumerator :: ep_Surcharged_ALLtm           !% all time march surcharged
        enumerator :: ep_Surcharged_ETM             !% all surcharged with ETM
        enumerator :: ep_CCJM_H_AC_surcharged       !% all CCJM surcharged for H and AC solution
        enumerator :: ep_CCJM_H_AC                  !% all CCJM solved for head with AC
        enumerator :: ep_CCJB_eAC_i_fETM            !% all AC next to ETM
        enumerator :: ep_BClat                      !% all elements with lateral BC
        enumerator :: ep_JB_DownStreamJB            !% all the downstream JB elements 
        enumerator :: ep_CC_DownstreamJbAdjacent    !% all CC element downstream of a JB 
        enumerator :: ep_Closed_Elements            !% all closed elements    
        enumerator :: ep_Output_Elements            !% all output elements -- local index   
        enumerator :: ep_CC_Q_NOTsmalldepth        !% all Q conduits used for CFL computation 
        enumerator :: ep_lastplusone !% must be last enum item
    end enum
    integer, target :: Ncol_elemP = ep_lastplusone-1

    !%-------------------------------------------------------------------------
    !% Define the column indexes for elemPGalltm(:,:), elemPGetm(:,:),
    !% and elemPGac(:,:) arrays
    !% These are the packed arrays of geometry
    !%-------------------------------------------------------------------------

    enum, bind(c)
        enumerator :: epg_CC_rectangular_nonsurcharged = 1 !% CC rectangular channels that are not surcharged
        enumerator :: epg_CC_trapezoidal_nonsurcharged     !% CC trapezoidal channels that are not surcharged
        enumerator :: epg_CC_triangular_nonsurcharged      !% CC triangular channels that are not surcharged
        enumerator :: epg_CC_circular_nonsurcharged        !% CC circular conduits that are not surcharged
        enumerator :: epg_JM_functionalStorage_nonsurcharged        !% JM functional geometry relationship nonsurcharges
        enumerator :: epg_JM_tabularStorage_nonsurcharged           !% JM tabular geometry relationship nonsurcharges
        enumerator :: epg_JM_impliedStorage_nonsurcharged        !% JM with artificial storage
        enumerator :: epg_JB_rectangular                     !% all rectangular junction branches
        enumerator :: epg_JB_trapezoidal                     !% all trapezoidal junction branches
        enumerator :: epg_JB_triangular                      !% all triangular junction branches
        enumerator :: epg_JB_circular                        !% all circular junction branches
        enumerator :: epg_lastplusone !% must be last enum item
        end enum
    integer, target :: Ncol_elemPGalltm =  epg_lastplusone-1
    integer, target :: Ncol_elemPGetm   =  epg_lastplusone-1
    integer, target :: Ncol_elemPGac    =  epg_lastplusone-1

    !%-------------------------------------------------------------------------
    !% Define the column indexes for elemYN(:,:) arrays
    !% These are the for the full arrays of logical
    !%-------------------------------------------------------------------------

    enum, bind(c)
        enumerator :: eYN_canSurcharge = 1              !% TRUE for element that can surcharge, FALSE where it cannot (static)
        enumerator :: eYN_isSmallDepth                  !% TRUE is use small volume algorithm
        enumerator :: eYN_isSurcharged                  !% TRUE is a surcharged conduit, FALSE is open channel flow
        enumerator :: eYN_isZeroDepth                   !% TRUE if volume qualifies as "near zero"
        enumerator :: eYN_isDownstreamJB                !% TRUE if the element is downstream JB
        enumerator :: eYN_isElementDownstreamOfJB       !% TRUE if the element is immediate downstream of JB
        enumerator :: eYN_isOutput                      !% TRUE if the element is an output element
        !% brh20211210s
        enumerator :: eYN_hasSubcatchRunOff             !% TRUE if element connected to one or more subcatchments for Runoff
        !% brh20211210e
        enumerator :: eYN_isDummy
        !% ss20220125
        enumerator :: eYN_isBoundary                    !% TRUE if the element is connected to a shared face thus a boundary element of a partition
        enumerator :: eYN_lastplusone !% must be last enum item
    end enum
    integer, target :: Ncol_elemYN = eYN_lastplusone-1

    !%-------------------------------------------------------------------------
    !% Define the column indexes for elemSI(:,:) arrays
    !% These are the full arrays if special integer data
    !%-------------------------------------------------------------------------

    enum, bind(c)
        !% define the column indexes for elemSI(:,:) junction branch elements
        enumerator ::  esi_JunctionMain_Type       = 1             !% junction main type
        enumerator ::  esi_JunctionMain_Curve_ID                   !% id of the junction storage cure if exists
        enumerator ::  esi_JunctionBranch_Exists                   !% assigned 1 if branch exists
        enumerator ::  esi_JunctionBranch_Link_Connection          !% the link index connected to that junction branch
        enumerator ::  esi_JunctionBranch_lastplusone !% must be last enum item
    end enum
    !% note, this must be changed to whatever the last enum element is
    integer, parameter :: Ncol_elemSI_junction = esi_JunctionBranch_lastplusone-1

    enum, bind(c)
        !% define the column indexes for elemSi(:,:) weir elements
        enumerator :: esi_Weir_EndContractions = 1      !% number of endcontractions of the weir
        enumerator :: esi_Weir_FlowDirection            !% weir flow direction
        enumerator :: esi_Weir_SpecificType             !% specific weir type
        enumerator :: esi_Weir_lastplusone !% must be last enum item
    end enum

    integer, parameter :: Ncol_elemSI_weir = esi_Weir_lastplusone-1

    enum, bind(c)
        !% define the column indexes for elemSi(:,:) orifice elements
        enumerator :: esi_Orifice_FlowDirection = 1     !% orifice flow direction
        enumerator :: esi_Orifice_SpecificType          !% specifc orifice type
        enumerator :: esi_Orifice_lastplusone !% must be last enum item
    end enum
    integer, parameter :: Ncol_elemSI_orifice = esi_Orifice_lastplusone-1

    enum, bind(c)
        !% define the column indexes for elemSi(:,:) outlet elements
        enumerator :: esi_Outlet_FlowDirection = 1     !% outlet flow direction
        enumerator :: esi_Outlet_SpecificType          !% specifc outlet type
        enumerator :: esi_Outlet_CurveID               !% outlet curve id
        enumerator :: esi_Outlet_lastplusone !% must be last enum item
    end enum
    integer, parameter :: Ncol_elemSI_outlet = esi_Orifice_lastplusone-1
<<<<<<< HEAD

    enum, bind(c)
        !% define the column indexes for elemSi(:,:) outlet elements
        enumerator :: esi_Pump_FlowDirection = 1     !% pump flow direction
        enumerator :: esi_Pump_SpecificType          !% specifc pump type
        enumerator :: esi_Pump_CurveID               !% pump curve id
        enumerator :: esi_Pump_lastplusone !% must be last enum item
    end enum
    integer, parameter :: Ncol_elemSI_Pump = esi_Pump_lastplusone-1
=======
>>>>>>> fcb17dc3

    !% determine the largest number of columns for a special set
    integer, target :: Ncol_elemSI = max(&
                            Ncol_elemSI_junction, &
                            Ncol_elemSI_orifice, &
                            Ncol_elemSI_weir, &
<<<<<<< HEAD
                            Ncol_elemSI_outlet, &
                            Ncol_elemSI_Pump)
=======
                            Ncol_elemSI_outlet)
>>>>>>> fcb17dc3
    !%-------------------------------------------------------------------------
    !% Define the column indexes for elemSr(:,:) arrays
    !% These are the full arrays if special real data
    !% Note that different types of special elements (diagnostic, branches)
    !% share the same columns since a row can only have one type of element.
    !%-------------------------------------------------------------------------

    !% define the column indexes for elemSr(:,:) for geometry that has not yet been confirmed and assigned:
    enum, bind(c)
        enumerator ::  esr_JunctionBranch_Kfactor = 1
        enumerator ::  esr_JunctionBranch_lastplusone !% must be last enum item
    end enum

    integer, parameter :: Ncol_elemSR_JunctionBranch = esr_JunctionBranch_lastplusone-1

    !% define the column indexes for elemSr(:,:) for geometry that has not yet been confirmed and assigned:
    enum, bind(c)
        enumerator ::  esr_Storage_Constant = 1
        enumerator ::  esr_Storage_Coefficient
        enumerator ::  esr_Storage_Exponent
        enumerator ::  esr_Storage_Plane_Area
        enumerator ::  esr_Storage_lastplusone !% must be last enum item
    end enum

    integer, parameter :: Ncol_elemSR_Storage = esr_Storage_lastplusone-1

    enum, bind(c)
        enumerator ::  esr_Weir_Rectangular = 1         !% discharge coefficient for the rectangular portion
        enumerator ::  esr_Weir_Triangular              !% discharge coefficient for triangular weir part
        enumerator ::  esr_Weir_EffectiveFullDepth      !% effective full depth after control intervention
        enumerator ::  esr_Weir_EffectiveHeadDelta      !% effective head delta across weir
        enumerator ::  esr_Weir_NominalDownstreamHead   !% nominal downstream head
        enumerator ::  esr_Weir_RectangularBreadth      !% rectangular weir breadth
        enumerator ::  esr_Weir_TrapezoidalBreadth      !% trapezoidal weir breadth
        enumerator ::  esr_Weir_TrapezoidalLeftSlope    !% trapezoidal weir left slope
        enumerator ::  esr_Weir_TrapezoidalRightSlope   !% trapezoidal weir right slope
        enumerator ::  esr_Weir_TriangularSideSlope     !% triangular weir side slope
        enumerator ::  esr_Weir_Zcrown                  !% weir crown elevation
        enumerator ::  esr_Weir_Zcrest                  !% weir crest elevation
        enumerator ::  esr_Weir_lastplusone !% must be last enum item
    end enum
    integer, parameter :: Ncol_elemSR_Weir = esr_Weir_lastplusone-1

    enum, bind(c)
        enumerator ::  esr_Orifice_DischargeCoeff = 1       !% discharge coefficient orifice
        enumerator ::  esr_Orifice_EffectiveFullDepth       !% effective full depth after control intervention
        enumerator ::  esr_Orifice_EffectiveHeadDelta       !% effective head delta across orifice
        enumerator ::  esr_Orifice_NominalDownstreamHead    !% nominal downstream head for orifice
        enumerator ::  esr_Orifice_RectangularBreadth       !% rectangular orifice breadth
        enumerator ::  esr_Orifice_Zcrown                   !% orifice "crown" elevation - highest edge of orifice
        enumerator ::  esr_Orifice_Zcrest                   !% orifice "crest" elevation - lowest edge of orifice
        enumerator ::  esr_Orifice_lastplusone !% must be last enum item
    end enum
    integer, parameter :: Ncol_elemSR_Orifice = esr_Orifice_lastplusone-1

    enum, bind(c)
        enumerator ::  esr_Outlet_DischargeCoeff = 1       !% discharge coefficient outlet
        enumerator ::  esr_Outlet_EffectiveHeadDelta       !% effective head delta across outlet
        enumerator ::  esr_Outlet_NominalDownstreamHead    !% nominal downstream head for outlet
        enumerator ::  esr_Outlet_Exponent                 !% exponent for outlet dishcharge relation
        enumerator ::  esr_Outlet_Coefficient              !% power for outlet dishcharge relation
        enumerator ::  esr_Outlet_Zcrest                   !% outlet "crest" elevation - lowest edge of outlet
        enumerator ::  esr_Outlet_lastplusone !% must be last enum item
    end enum
<<<<<<< HEAD
    integer, parameter :: Ncol_elemSR_Outlet = esr_Outlet_lastplusone-1

    enum, bind(c)
        enumerator ::  esr_Pump_EffectiveHeadDelta = 1     !% effective head delta across outlet
        enumerator ::  esr_Pump_NominalDownstreamHead      !% nominal downstream head for outlet
        enumerator ::  esr_Pump_yOn                        !% pump startup depth
        enumerator ::  esr_Pump_yOff                       !% pump shutoff depth
        enumerator ::  esr_pump_lastplusone                !% must be last enum item
    end enum
    integer, parameter :: Ncol_elemSR_Pump = esr_pump_lastplusone-1
=======
    integer, parameter :: Ncol_elemSR_Ooutlet = esr_Outlet_lastplusone-1
>>>>>>> fcb17dc3

    !% NEED OTHER SPECIAL ELEMENTS HERE

    !% determine the largest number of columns for a special set
    integer, target :: Ncol_elemSR = max(&
                            Ncol_elemSR_JunctionBranch, &
                            Ncol_elemSR_Storage,        &
                            Ncol_elemSR_Weir,           &
                            Ncol_elemSR_Orifice,        &
<<<<<<< HEAD
                            Ncol_elemSR_Outlet,         &
                            Ncol_elemSR_Pump) !, &
=======
                            Ncol_elemSR_Ooutlet) !, &
>>>>>>> fcb17dc3
                            ! Ncol_elemSR_Conduit)

    !% HACK: Ncol_elemSR must be updated when other special elements
    !% (i.e. orifice, pump, storage etc.) are added

    !%-------------------------------------------------------------------------
    !% Define the column indexes for the elemSGR(:,:) arrays
    !% These are the full arrays of special, geometry, real data
    !%-------------------------------------------------------------------------

    !% Define the column indexes for elemGSR(:,:) for rectangular pipe or channel
    enum, bind(c)
         enumerator ::  esgr_Rectangular_Breadth = 1    !% breadth for rectangular geometry
         enumerator ::  esgr_Rectangular_lastplusone !% must be last enum item
    end enum
    integer, parameter :: Ncol_elemSGR_Rectangular =  esgr_Rectangular_lastplusone-1

    !% Define the column indexes for elemGSR(:,:) for triangular channel
    enum, bind(c)
         enumerator ::  esgr_Triangular_Slope = 1    !% side-slope for triangular geometry
         enumerator ::  esgr_Triangular_TopBreadth  !% top breadth of triangular geometry
         enumerator ::  esgr_Triangular_lastplusone !% must be last enum item
    end enum
    integer, parameter :: Ncol_elemSGR_Triangular =  esgr_Triangular_lastplusone-1

    !% Define the column indexes for elemGSR(:,:) for trapezoidal pipe or channel
    enum, bind(c)
         enumerator ::  esgr_Trapezoidal_Breadth = 1    !% bottom breadth for trapezoidal geometry
         enumerator ::  esgr_Trapezoidal_LeftSlope      !% left slope for trapezoidal geometry
         enumerator ::  esgr_Trapezoidal_RightSlope     !% right slope for trapezoidal geometry
         enumerator ::  esgr_Trapezoidal_lastplusone !% must be last enum item
    end enum
    !% note, this must be changed to whatever the last enum element is!
    integer, parameter :: Ncol_elemSGR_Trapezoidal =  esgr_Trapezoidal_lastplusone-1

    !% Define the column indexes for elemGSR(:,:) for circular pipe or channel
    enum, bind(c)
         enumerator ::  esgr_Circular_Diameter = 1    !% diameter for circular geometry
         enumerator ::  esgr_Circular_Radius          !% radius for circular geometry
         enumerator ::  esgr_Circular_YoverYfull      !% Y/Yfull for circular geometry
         enumerator ::  esgr_Circular_AoverAfull      !% A/Afull for circular geometry
         enumerator ::  esgr_Circular_lastplusone !% must be last enum item
    end enum
    !% note, this must be changed to whatever the last enum element is!
    integer, parameter :: Ncol_elemSGR_Circular =  esgr_Circular_lastplusone-1

    !% Define the column indexes for elemSGR(:,:) for other geometry

    !% NEED OTHER GEOMETRY HERE

    !% determine the largest number of columns for a special set
    integer, target :: Ncol_elemSGR = max(&
                            Ncol_elemSGR_Rectangular, &
                            Ncol_elemSGR_Trapezoidal, &
                            Ncol_elemSGR_Circular)

    !% HACK: Ncol_elemSR must be updated when other geometry types
    !% (i.e. triangular, circular etc.) are added for channel or
    !% conduit elements

    !%-------------------------------------------------------------------------
    !% define the column indexes for elemWDR(:,:)
    !% for width-depth pairs
    !%-------------------------------------------------------------------------

    !% HACK We are trying to reduce the amount of data stored as width-depth pairs.
    !% This is still experimental and under development.

    !% The elemWDI has one row for each element that has a width-depth pair,
    !% and we provide an index to the elemI/elemR/elemYN arrays that contain
    !% other data about this element (e.g., Mannings n). Note that we are
    !% planning elemWDR will have more rows than elemWDI because we
    !% need a row for each width-depth pair. We will probably need to modify
    !% this to create a fast approach.

    !% define the column indexes for elemWDI(:,:) for width-depth pairs
    enum, bind(c)
        enumerator ::  ewdi_Melem_Lidx = 1      !% Map to local idx of element
        enumerator ::  ewdi_elemWDRidx_F        !% Location of first row in elemWDR array for this element
        enumerator ::  ewdi_elemWDRidx_L        !% Location of last row in elemWDR array for this element
        enumerator ::  ewdi_N_pair              !% Number of width-depth pairs (rows in elemWDR) for this element
        enumerator ::  ewdi_lastplusone !% must be last enum item
    end enum
    integer, target :: Ncol_elemWDI =  ewdi_lastplusone-1

    !%-------------------------------------------------------------------------
    !% define the column indexes for elemWDR(:,:)
    !% for width-depth pairs
    !%-------------------------------------------------------------------------

    !% HACK: This is experimental for width-depth pairs.
    !% We expect to have a row for each pair, so parsing
    !% the data will require use of the elemWDI array.

    enum, bind(c)
        enumerator ::  ewdr_Width = 1               !% Width at a given depth
        enumerator ::  ewdr_Depth                   !% Depth at a given width
        enumerator ::  ewdr_lastplusone !% must be last enum item
<<<<<<< HEAD
    end enum
    !% note, this must be changed to whatever the last enum element is!
    integer, target :: Ncol_elemWDR =  ewdr_lastplusone-1

    !%-------------------------------------------------------------------------
    !% Define the column indexes for elemB%I/elemGI(:,:) arrays
    !% These arrays are used to store/transfer inter image data
    !%-------------------------------------------------------------------------
    enum, bind(c)
         enumerator :: ebgi_idx = 1                   !% row index of elemB%I/elemGI array 
         enumerator :: ebgi_elem_Lidx                 !% local element index (static)
         enumerator :: ebgi_elem_Gidx                 !% global element index  (static)
         enumerator :: ebgi_Mface_uL                  !% map to upstream face local index  (static)
         enumerator :: ebgi_Mface_dL                  !% map to downstream face local index  (static)
         enumerator :: ebgi_lastplusone !% must be last enum item
    end enum
    integer, target :: Ncol_elemBGI = ebgi_lastplusone-1

    !%-------------------------------------------------------------------------
    !% Define the column indexes for elemB%R/elemGR(:,:) arrays
    !% These arrays are used to store/transfer inter image data
    !%-------------------------------------------------------------------------
    enum, bind(c)
        enumerator ::  ebgr_Area = 1                  !% cross-sectional flow area (latest) boundary/ghost element 
        enumerator ::  ebgr_Topwidth                  !% topwidth of flow at free surfac boundary/ghost element
        enumerator ::  ebgr_HydDepth                  !% hydraulic depth of flow boundary/ghost element
        enumerator ::  ebgr_Head                      !% piezometric head (latest) -- water surface elevation in open channel boundary/ghost element
        enumerator ::  ebgr_Flowrate                  !% flowrate (latest) boundary/ghost element
        enumerator ::  ebgr_Preissmann_Number         !% preissmann number boundary/ghost element
        enumerator ::  ebgr_InterpWeight_dG           !% interpolation Weight, downstream, for geometry boundary/ghost element
        enumerator ::  ebgr_InterpWeight_uG           !% interpolation Weight, upstream, for geometry boundary/ghost element 
        enumerator ::  ebgr_InterpWeight_dH           !% interpolation Weight, downstream for head boundary/ghost element
        enumerator ::  ebgr_InterpWeight_uH           !% interpolation Weight, upstream for head boundary/ghost element 
        enumerator ::  ebgr_InterpWeight_dQ           !% interpolation Weight, downstream, for flowrate boundary/ghost element
        enumerator ::  ebgr_InterpWeight_uQ           !% interpolation Weight, upstream, for flowrate boundary/ghost element
        enumerator ::  ebgr_InterpWeight_dP           !% interpolation Weight, downstream, for preissman number boundary/ghost element
        enumerator ::  ebgr_InterpWeight_uP           !% interpolation Weight, upstream, for preissman number boundary/ghost element
        enumerator ::  ebgr_lastplusone               !% must be last enum item boundary/ghost element
    end enum
    !% note, this must be changed to whatever the last enum element is!
=======
    end enum
    !% note, this must be changed to whatever the last enum element is!
    integer, target :: Ncol_elemWDR =  ewdr_lastplusone-1

    !%-------------------------------------------------------------------------
    !% Define the column indexes for elemB%I/elemGI(:,:) arrays
    !% These arrays are used to store/transfer inter image data
    !%-------------------------------------------------------------------------
    enum, bind(c)
         enumerator :: ebgi_idx = 1                   !% row index of elemB%I/elemGI array 
         enumerator :: ebgi_elem_Lidx                 !% local element index (static)
         enumerator :: ebgi_elem_Gidx                 !% global element index  (static)
         enumerator :: ebgi_Mface_uL                  !% map to upstream face local index  (static)
         enumerator :: ebgi_Mface_dL                  !% map to downstream face local index  (static)
         enumerator :: ebgi_lastplusone !% must be last enum item
    end enum
    integer, target :: Ncol_elemBGI = ebgi_lastplusone-1

    !%-------------------------------------------------------------------------
    !% Define the column indexes for elemB%R/elemGR(:,:) arrays
    !% These arrays are used to store/transfer inter image data
    !%-------------------------------------------------------------------------
    enum, bind(c)
        enumerator ::  ebgr_Area = 1                  !% cross-sectional flow area (latest) boundary/ghost element 
        enumerator ::  ebgr_Topwidth                  !% topwidth of flow at free surfac boundary/ghost element
        enumerator ::  ebgr_HydDepth                  !% hydraulic depth of flow boundary/ghost element
        enumerator ::  ebgr_Head                      !% piezometric head (latest) -- water surface elevation in open channel boundary/ghost element
        enumerator ::  ebgr_Flowrate                  !% flowrate (latest) boundary/ghost element
        enumerator ::  ebgr_InterpWeight_dG           !% interpolation Weight, downstream, for geometry boundary/ghost element
        enumerator ::  ebgr_InterpWeight_uG           !% interpolation Weight, upstream, for geometry boundary/ghost element 
        enumerator ::  ebgr_InterpWeight_dH           !% interpolation Weight, downstream for head boundary/ghost element
        enumerator ::  ebgr_InterpWeight_uH           !% interpolation Weight, upstream for head boundary/ghost element 
        enumerator ::  ebgr_InterpWeight_dQ           !% interpolation Weight, downstream, for flowrate boundary/ghost element
        enumerator ::  ebgr_InterpWeight_uQ           !% interpolation Weight, upstream, for flowrate boundary/ghost element
        enumerator ::  ebgr_lastplusone               !% must be last enum item boundary/ghost element
    end enum
    !% note, this must be changed to whatever the last enum element is!
>>>>>>> fcb17dc3
    integer, target :: Ncol_elemBGR =  ebgr_lastplusone-1

    !%-------------------------------------------------------------------------
    !% Define the column indexes for faceI(:,:) arrays
    !% These are the full arrays of face integer data
    !%-------------------------------------------------------------------------

    enum, bind(c)
        enumerator ::  fi_Lidx = 1                  !% local array index (row)
        enumerator ::  fi_Gidx                      !% global (unique) index
        enumerator ::  fi_BCtype                    !% type of BC on face
        enumerator ::  fi_jump_type                 !% Type of hydraulic jump
        enumerator ::  fi_Melem_uL                  !% map to element upstream (local index)
        enumerator ::  fi_Melem_dL                  !% map to element downstream (local index)
        enumerator ::  fi_GhostElem_uL              !% map to upstream ghost element
        enumerator ::  fi_GhostElem_dL              !% map to downstream ghost element
        enumerator ::  fi_BoundaryElem_uL           !% map to upstream boundary/ghost element in the boundary/ghost array
        enumerator ::  fi_BoundaryElem_dL           !% map to dwonstream boundary/ghost element in the boundary/ghost array
        enumerator ::  fi_Connected_image           !% image number a shared face connected to
        enumerator ::  fi_node_idx_BIPquick         !% if the face is originated from a node, then the BQ idx
        enumerator ::  fi_link_idx_BIPquick         !% face connected to a BQ link element 
        enumerator ::  fi_node_idx_SWMM             !% if the face is originated from a node, then the SWMM idx
        enumerator ::  fi_link_idx_SWMM             !% face connected to a SWMM link element 
        !% HACK: THESE MIGHT NEED TO BE RESTORED
        ! enumerator ::  fi_Melem_uG                 !% map to element upstream (global index)
        ! enumerator ::  fi_Melem_dG                 !% map to element upstream (global index)
        ! enumerator ::  fi_eHeqType_u               !% type of H solution on element upstream
        ! enumerator ::  fi_eHeqType_d               !% type of H solution on element downstream
        ! enumerator ::  fi_eQeqType_u               !% type of Q solution on element upstream
        ! enumerator ::  fi_eQeqType_d               !% type of Q solution on element downstream
        enumerator :: fi_lastplusone !% must be last enum item
    end enum
    !% note, this must be changed to whatever the last enum element is!
    integer, target :: Ncol_faceI =  fi_lastplusone-1

    ! !%-------------------------------------------------------------------------
    ! !% Define the column indexes for faceM(:,:) arrays
    ! !% These are for the full arrays of face mapping data
    ! !%-------------------------------------------------------------------------
    ! enum, bind(c)
    !     enumerator :: fm_all = 1
    !     enumerator :: fm_dummy
    !     enumerator :: fm_lastplusone !% must be last enum item
    ! end enum
    ! !% note, this must be changed to whatever the last enum element is!
    ! integer, target :: Ncol_faceM =  fm_lastplusone-1

    !%-------------------------------------------------------------------------
    !% Define the column indexes for faceR(:,:) arrays
    !% These are the full arrays of face mapping data
    !%-------------------------------------------------------------------------
    enum, bind(c)
        enumerator :: fr_Area_d = 1             !% cross-sectional area on downstream side of face
        enumerator :: fr_Area_u                 !% cross-sectional area on upstream side of face
        enumerator :: fr_Flowrate               !% flowrate through face (latest)
        enumerator :: fr_Flowrate_N0            !% flowrate through face (time N)    enumerator :: fr_Head_d  !% Piezometric head on downstream side of face
        enumerator :: fr_Flowrate_Conservative  !% the effective flow rate over the time step N to N+1
        enumerator :: fr_Flowrate_Max           !% maximum flowrate based on upstream element
        enumerator :: fr_Head_u                 !% piezometric head on upstream side of face
        enumerator :: fr_Head_d                 !% piezometric head on downstream side of face
        enumerator :: fr_Zbottom                !% zbottom of faces
        enumerator :: fr_HydDepth_d             !% hydraulic Depth on downstream side of face
        enumerator :: fr_HydDepth_u             !% hydraulic Depth on upstream side of face
        enumerator :: fr_Topwidth_d             !% topwidth on downstream side of face
        enumerator :: fr_Topwidth_u             !% topwidth on upstream side of face
        enumerator :: fr_Velocity_d             !% velocity on downstream side of face
        enumerator :: fr_Velocity_u             !% velocity on upstream side of face
        enumerator :: fr_Preissmann_Number      !% preissmann number at face

        !% HACK: THE FOLLOWING MAY NEED TO BE RESTORED
        ! enumerator :: fr_Zbottom_u             !% Bottom elevation on upstream side of face
        ! enumerator :: fr_Zbottom_d             !% Bottom elevation on downstream side of face
        ! enumerator :: fr_X                     !% Linear X location in system
        enumerator :: fr_lastplusone !% must be last enum item
    end enum
    !% note, this must be changed to whatever the last enum element is!
    integer, target :: Ncol_faceR =  fr_lastplusone-1

    !%-------------------------------------------------------------------------
    !% Define the column indexes for faceP(:,:) and facePS(:,:) arrays
    !% These are for the packed array of face data
    !%-------------------------------------------------------------------------
    enum, bind(c)
        enumerator :: fp_all = 1                !% all faces execpt boundary, null, and shared faces
        enumerator :: fp_AC                     !% face with adjacent AC element
        enumerator :: fp_Diag                   !% face with adjacent diagnostic element
        enumerator :: fp_JumpDn                 !% face with hydraulic jump from nominal downstream to upstream
        enumerator :: fp_JumpUp                 !% face with hydraulic jump from nominal upstream to downstream
        enumerator :: fp_BCup
        enumerator :: fp_BCdn
        enumerator :: fp_J1                     !% faces that are dead-ends of link without inflow BC
        enumerator :: fp_J1_BCup                !% faces that are either J1 or BCup
        enumerator :: fp_Output_Faces           !% faces that are selected for output
        enumerator :: fp_lastplusone !% must be last enum item
    end enum
    integer, target :: Ncol_faceP =  fp_lastplusone-1

    !%-------------------------------------------------------------------------
    !% Define the column indexes for faceYN(:,:) arrays
    !% These are the full arrays of face logical data
    !%-------------------------------------------------------------------------
    enum, bind(c)
        enumerator :: fYN_isAC_adjacent = 1
        enumerator :: fYN_isInteriorFace
        enumerator :: fYN_isSharedFace
        enumerator :: fYN_isUpGhost
        enumerator :: fYN_isDnGhost
        enumerator :: fYN_isnull
        enumerator :: fYN_isDownstreamJbFace
        enumerator :: fYN_isFaceOut
        !% HACK: The following might not be needed
        ! enumerator :: fYN_isDiag_adjacent
        ! enumerator :: fYN_isETM_adjacent
        ! enumerator :: fYN_isBCface
        enumerator :: fYN_lastplusone !% must be last enum item
    end enum
    integer, target :: Ncol_faceYN =  fYN_lastplusone-1

    !% row indexes for profiler data
    enum, bind(c)
        enumerator :: pfr_thisstart = 1
        enumerator :: pfr_thisend
        enumerator :: pfr_cumulative
        enumerator :: pfr_lastplusone !% must be last enum item
    end enum
    integer, target :: Nrow_pf = pfr_lastplusone-1

    !% column indexes for profiler_data. Each is the name of a procedure preceded by pfc_
    enum, bind(c)
        enumerator :: pfc_initialize_all = 1
        enumerator :: pfc_init_partitioning
        enumerator :: pfc_init_BIPquick
        enumerator :: pfc_init_network_define_toplevel
        enumerator :: pfc_init_bc
        enumerator :: pfc_init_IC_setup
        enumerator :: pfc_init_IC_from_linkdata
        enumerator :: pfc_init_IC_get_depth_from_linkdata
        enumerator :: pfc_init_IC_get_flow_roughness_from_linkdata
        enumerator :: pfc_init_IC_get_elemtype_from_linkdata
        enumerator :: pfc_init_IC_get_geometry_from_linkdata
        enumerator :: pfc_init_IC_get_channel_geometry
        enumerator :: pfc_init_IC_get_conduit_geometry
        enumerator :: pfc_init_IC_get_weir_geometry
        enumerator :: pfc_init_IC_get_orifice_geometry
        enumerator :: pfc_init_IC_get_channel_conduit_velocity
        enumerator :: pfc_init_IC_from_nodedata
        enumerator :: pfc_init_IC_get_junction_data
        enumerator :: pfc_geo_assign_JB
        enumerator :: pfc_update_auxiliary_variables
        enumerator :: pfc_init_IC_set_SmallVolumes
        enumerator :: pfc_init_IC_diagnostic_interpolation_weights
        enumerator :: pfc_face_interpolation
        enumerator :: pfc_diagnostic_toplevel
        enumerator :: pfc_lastplusone  !% must be last enum item
    end enum
    integer, target :: Ncol_pf = pfc_lastplusone-1

    !% data types (columns) in the OutElemFixedI
    enum, bind(c)
        enumerator :: oefi_elem_Gidx = 1
        enumerator :: oefi_link_Gidx_SWMM
        enumerator :: oefi_node_Gidx_SWMM
        enumerator :: oefi_lastplusone !% must be the last enum item
    end enum
    integer, target :: Ncol_oefi = oefi_lastplusone-1

    !% data types (columns) in the OutFaceFixedI
    enum, bind(c)
        enumerator :: offi_face_Gidx = 1
        enumerator :: offi_node_Gidx_SWMM
        enumerator :: offi_lastplusone !% must be the last enum item
    end enum
    integer, target :: Ncol_offi = offi_lastplusone-1


    !%-------------------------------------------------------------------------
    !% Define the column indexes for subcatchR(:,:) arrays
    !% These are arrays with SWMM_N_subcatch rows.
    !%-------------------------------------------------------------------------
    enum, bind(c)
        enumerator :: sr_RunoffRate_baseline=1    !% hydrology step runoff rate from EPASWMM
        enumerator :: sr_lastplusone            !% must be the last enum item
    end enum
    integer, target :: Ncol_subcatchR = sr_lastplusone-1

    !%-------------------------------------------------------------------------
    !% Define the column indexes for subcatchI(:,:) arrays
    !% These are arrays with SWMM_N_subcatch rows.
    !%-------------------------------------------------------------------------
    enum, bind(c)
        enumerator :: si_runoff_nodeIdx = 1   !% node index for runoff
        enumerator :: si_runoff_elemIdx       !% runoff element for this subcatchment  
        enumerator :: si_runoff_P_image       !% coarray image that holds element for runoff
        enumerator :: si_lastplusone          !% must be the last enum item
    end enum
    integer, target :: Ncol_subcatchI = si_lastplusone-1

    !%-------------------------------------------------------------------------
    !% Define the column indexes for subcatchYN(:,:) arrays
    !% These are arrays with SWMM_N_subcatch rows.
    !%-------------------------------------------------------------------------
    enum, bind(c)
        enumerator :: sYN_hasRunoff            !% TRUE if subcatchment has runoff to an element
        enumerator :: sYN_lastplusone          !% must be the last enum item
    end enum
    integer, target :: Ncol_subcatchYN = sYN_lastplusone-1


    !% data types (columns) in the table
    !% define column indexes for storage curve types
    enum, bind(c)
        enumerator :: curve_storage_depth = 1
        enumerator :: curve_storage_area
        enumerator :: curve_storage_volume
        enumerator :: curve_storage_lastplusone !% must be the last enum item
    end enum
    integer, parameter :: Ncol_storage_curve = curve_storage_lastplusone-1

    !% define column indexes for pump curve types
    enum, bind(c)
        enumerator :: curve_pump_depth = 1
        enumerator :: curve_pump_flowrate
        enumerator :: curve_pump_lastplusone !% must be the last enum item
    end enum

    integer, parameter :: Ncol_pump_curve = curve_pump_lastplusone-1
    
    !% define column indexes for outlet rating curve types
    enum, bind(c)
        enumerator :: curve_outlet_depth = 1
        enumerator :: curve_outlet_flowrate
        enumerator :: curve_outlet_lastplusone !% must be the last enum item
    end enum

    integer, parameter :: Ncol_outlet_curve = curve_outlet_lastplusone-1

    !% determine the largest number of columns for table data structure
    integer, target :: Ncol_curve = max(&
                            Ncol_storage_curve, &
                            Ncol_pump_curve, &
                            Ncol_outlet_curve)
    !
    !==========================================================================
    ! definitions
    !==========================================================================
    !

    !
    !==========================================================================
    ! END OF MODULE
    !==========================================================================
    !
end module define_indexes<|MERGE_RESOLUTION|>--- conflicted
+++ resolved
@@ -54,17 +54,9 @@
     !%-------------------------------------------------------------------------
     enum, bind(c)
         enumerator :: li_idx = 1
-<<<<<<< HEAD
         enumerator :: li_link_type           ! type of links (i.e. conduit, orifice, weir, etc.)   
         enumerator :: li_link_sub_type       ! link subtype (i.e. vnotch weir, side orifice, etc.)
         enumerator :: li_link_direction      ! link direction
-=======
-        enumerator :: li_link_type
-        enumerator :: li_weir_type           ! type of weir link
-        enumerator :: li_orif_type           ! type of orifice link
-        enumerator :: li_pump_type           ! type of pump link
-        enumerator :: li_outlet_type         ! type of outlet link
->>>>>>> fcb17dc3
         enumerator :: li_geometry
         enumerator :: li_roughness_type
         enumerator :: li_N_element           ! Number of elements in this link
@@ -330,10 +322,7 @@
         enumerator :: er_Depth                      !% actual maximum depth of open-channel flow
         enumerator :: er_dHdA                       !% geometric change in elevation with area (used in AC only)
         enumerator :: er_ell                        !% the ell (lower case L) modified hydraulic depth
-<<<<<<< HEAD
         enumerator :: er_ell_max                    !% ell of  full pipe
-=======
->>>>>>> fcb17dc3
         enumerator :: er_Flowrate                   !% flowrate (latest)
         enumerator :: er_Flowrate_N0                !% flowrate (time N)
         enumerator :: er_Flowrate_N1                !% flowrate (time N-1)
@@ -367,24 +356,16 @@
         enumerator :: er_ones                       !% vector of ones (useful with sign function)
         enumerator :: er_Perimeter                  !% Wetted perimeter of flow
         enumerator :: er_Preissmann_Celerity        !% celerity due to Preissmann Slot
-<<<<<<< HEAD
         enumerator :: er_Preissmann_Number          !% Preissmann number
         enumerator :: er_Roughness                  !% baseline roughness value for friction model
         enumerator :: er_Setting                    !% percent open setting for a link element
+        enumerator :: er_TotalSlotVolume            !% slot volume
+        enumerator :: er_dSlotVolume                !% change in slot volume
         enumerator :: er_SlotWidth                  !% slot width
         enumerator :: er_SlotDepth                  !% slot depth
         enumerator :: er_SlotArea                   !% slot area
         enumerator :: er_SlotHydRadius              !% slot hydraulic radius 
         enumerator :: er_SlotVolume                 !% slot volume       
-=======
-        enumerator :: er_Roughness                  !% baseline roughness value for friction model
-        enumerator :: er_TotalSlotVolume            !% slot volume
-        enumerator :: er_dSlotVolume                !% change in slot volume
-        enumerator :: er_SlotWidth                  !% slot width
-        enumerator :: er_SlotDepth                  !% slot depth
-        enumerator :: er_SlotArea                   !% slot area
-        enumerator :: er_SlotHydRadius              !% slot hydraulic radius        
->>>>>>> fcb17dc3
         enumerator :: er_SmallVolume                !% the value of a "small volume" for this element
         enumerator :: er_SmallVolume_CMvelocity     !% velocity by Chezy-Manning for a small volume
         enumerator :: er_SmallVolume_ManningsN      !% roughness used for computing Chezzy-Manning on small volume
@@ -573,7 +554,6 @@
         enumerator :: esi_Outlet_lastplusone !% must be last enum item
     end enum
     integer, parameter :: Ncol_elemSI_outlet = esi_Orifice_lastplusone-1
-<<<<<<< HEAD
 
     enum, bind(c)
         !% define the column indexes for elemSi(:,:) outlet elements
@@ -583,20 +563,14 @@
         enumerator :: esi_Pump_lastplusone !% must be last enum item
     end enum
     integer, parameter :: Ncol_elemSI_Pump = esi_Pump_lastplusone-1
-=======
->>>>>>> fcb17dc3
 
     !% determine the largest number of columns for a special set
     integer, target :: Ncol_elemSI = max(&
                             Ncol_elemSI_junction, &
                             Ncol_elemSI_orifice, &
                             Ncol_elemSI_weir, &
-<<<<<<< HEAD
                             Ncol_elemSI_outlet, &
                             Ncol_elemSI_Pump)
-=======
-                            Ncol_elemSI_outlet)
->>>>>>> fcb17dc3
     !%-------------------------------------------------------------------------
     !% Define the column indexes for elemSr(:,:) arrays
     !% These are the full arrays if special real data
@@ -661,7 +635,6 @@
         enumerator ::  esr_Outlet_Zcrest                   !% outlet "crest" elevation - lowest edge of outlet
         enumerator ::  esr_Outlet_lastplusone !% must be last enum item
     end enum
-<<<<<<< HEAD
     integer, parameter :: Ncol_elemSR_Outlet = esr_Outlet_lastplusone-1
 
     enum, bind(c)
@@ -672,9 +645,6 @@
         enumerator ::  esr_pump_lastplusone                !% must be last enum item
     end enum
     integer, parameter :: Ncol_elemSR_Pump = esr_pump_lastplusone-1
-=======
-    integer, parameter :: Ncol_elemSR_Ooutlet = esr_Outlet_lastplusone-1
->>>>>>> fcb17dc3
 
     !% NEED OTHER SPECIAL ELEMENTS HERE
 
@@ -684,12 +654,8 @@
                             Ncol_elemSR_Storage,        &
                             Ncol_elemSR_Weir,           &
                             Ncol_elemSR_Orifice,        &
-<<<<<<< HEAD
                             Ncol_elemSR_Outlet,         &
                             Ncol_elemSR_Pump) !, &
-=======
-                            Ncol_elemSR_Ooutlet) !, &
->>>>>>> fcb17dc3
                             ! Ncol_elemSR_Conduit)
 
     !% HACK: Ncol_elemSR must be updated when other special elements
@@ -788,7 +754,6 @@
         enumerator ::  ewdr_Width = 1               !% Width at a given depth
         enumerator ::  ewdr_Depth                   !% Depth at a given width
         enumerator ::  ewdr_lastplusone !% must be last enum item
-<<<<<<< HEAD
     end enum
     !% note, this must be changed to whatever the last enum element is!
     integer, target :: Ncol_elemWDR =  ewdr_lastplusone-1
@@ -829,45 +794,6 @@
         enumerator ::  ebgr_lastplusone               !% must be last enum item boundary/ghost element
     end enum
     !% note, this must be changed to whatever the last enum element is!
-=======
-    end enum
-    !% note, this must be changed to whatever the last enum element is!
-    integer, target :: Ncol_elemWDR =  ewdr_lastplusone-1
-
-    !%-------------------------------------------------------------------------
-    !% Define the column indexes for elemB%I/elemGI(:,:) arrays
-    !% These arrays are used to store/transfer inter image data
-    !%-------------------------------------------------------------------------
-    enum, bind(c)
-         enumerator :: ebgi_idx = 1                   !% row index of elemB%I/elemGI array 
-         enumerator :: ebgi_elem_Lidx                 !% local element index (static)
-         enumerator :: ebgi_elem_Gidx                 !% global element index  (static)
-         enumerator :: ebgi_Mface_uL                  !% map to upstream face local index  (static)
-         enumerator :: ebgi_Mface_dL                  !% map to downstream face local index  (static)
-         enumerator :: ebgi_lastplusone !% must be last enum item
-    end enum
-    integer, target :: Ncol_elemBGI = ebgi_lastplusone-1
-
-    !%-------------------------------------------------------------------------
-    !% Define the column indexes for elemB%R/elemGR(:,:) arrays
-    !% These arrays are used to store/transfer inter image data
-    !%-------------------------------------------------------------------------
-    enum, bind(c)
-        enumerator ::  ebgr_Area = 1                  !% cross-sectional flow area (latest) boundary/ghost element 
-        enumerator ::  ebgr_Topwidth                  !% topwidth of flow at free surfac boundary/ghost element
-        enumerator ::  ebgr_HydDepth                  !% hydraulic depth of flow boundary/ghost element
-        enumerator ::  ebgr_Head                      !% piezometric head (latest) -- water surface elevation in open channel boundary/ghost element
-        enumerator ::  ebgr_Flowrate                  !% flowrate (latest) boundary/ghost element
-        enumerator ::  ebgr_InterpWeight_dG           !% interpolation Weight, downstream, for geometry boundary/ghost element
-        enumerator ::  ebgr_InterpWeight_uG           !% interpolation Weight, upstream, for geometry boundary/ghost element 
-        enumerator ::  ebgr_InterpWeight_dH           !% interpolation Weight, downstream for head boundary/ghost element
-        enumerator ::  ebgr_InterpWeight_uH           !% interpolation Weight, upstream for head boundary/ghost element 
-        enumerator ::  ebgr_InterpWeight_dQ           !% interpolation Weight, downstream, for flowrate boundary/ghost element
-        enumerator ::  ebgr_InterpWeight_uQ           !% interpolation Weight, upstream, for flowrate boundary/ghost element
-        enumerator ::  ebgr_lastplusone               !% must be last enum item boundary/ghost element
-    end enum
-    !% note, this must be changed to whatever the last enum element is!
->>>>>>> fcb17dc3
     integer, target :: Ncol_elemBGR =  ebgr_lastplusone-1
 
     !%-------------------------------------------------------------------------
