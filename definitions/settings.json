--- conflicted
+++ resolved
@@ -53,12 +53,8 @@
         }
     },
     "BC" : {
-<<<<<<< HEAD
-        "slots" : 10
-=======
         "slots" : 10,
         "disableInterpolation": false
->>>>>>> 33f01b42
     },
     "Constant" : {
         "gravity" : 9.81
@@ -116,16 +112,13 @@
         "reportStartTime" : 0.0,
         "reportDt" : 100.0,
         "reportStep" : 0,
-<<<<<<< HEAD
         "slots" : 20,
         "links_file" : "",
-        "nodes_file" : ""
-=======
+        "nodes_file" : "",
         "CommandLine" : {
             "quiet" : false,
             "interval" : 100
         },
->>>>>>> 33f01b42
     },
     "Partitioning" : {
         "PartitioningMethod" : "bquick"
