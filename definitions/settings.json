--- conflicted
+++ resolved
@@ -100,11 +100,7 @@
         "PropertiesFile" : "" // HACK - TODO file for properties of specific links
     },
     "Partitioning" : {
-<<<<<<< HEAD
-        "PartitioningMethod" : "BQuick"   
-=======
-        "PartitioningMethod" : "BLink"
->>>>>>> ec73f9bb
+        "PartitioningMethod" : "BQuick"
     },
     "Simulation" : {
         "useHydrology" : true,
