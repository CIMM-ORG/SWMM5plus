{
    "ACmethod" : {
        "dtau" : 1.0,
        "Anomaly" : {
            "DensityLowCutoff" : 1e-10,
            "FullPipeFactor" : 1.0,
            "OpenPipeFactor" : 1.0,
            "UseDensityCorrection" : false,
            "DensityHighCutoff" : 0.1
        },
        "ImplicitCoef" : {
            "a1" : 1.5,
            "a2" : -2.0,
            "a3" : 0.5
        },
        "CFL" : {
            "CFLmax" : 2.0,
            "CFLsmall" : 0.05
        },
        "Celerity" : {
            "RC" : 1.0
        },
        "Convergence" : {
            "Habsolute" : 1e-5,
            "Hrelative" : 1e-2,
            "Qabsolute" : 1e-5,
            "Qrelative" : 1e-2
        },
        "Iter" : {
            "Firststep" : 100,
            "Max" : 100,
            "Min" : 3
        },
        "Switch" : {
            "Area" : 0.9,
            "Buffer" : 0.05,
            "Depth" : 0.9
        }
    },
    "Adjust" : {
        "Flowrate" : {
            "Apply" : true,
            "approach" : "vshape",
            "Coef" : 1.0
        },
        "Head" : {
            "Apply" : true,
            "approach" : "vshape_surcharge_only",
            "Coef" : 1.0
        },
        "WidthDepth" :{
            "Apply" : true
        }
    },
    "BC" : {
        "BCSlots" : 10
    },
    "Constant" : {
        "gravity" : 9.81
    },
    "Discretization" : {
        "NominalElemLength" : 50.00,
        "LinkShortingFactor" : 0.33
    },
    "Eps" : {
        "FroudeJump" : 0.1,
        "InflowDepthIncreaseFroudeLimit" : 0.1
    },
    "FaceInterp" : {
        "DownJBFaceInterp" : "static",
    },
    "Junction" : {
        "kFactor" : 0.7
    },
    "Limiter" : {
        "BC" : {
            "approach" : "FroudeNumber",
            "FroudeInflowMaximum" : 1.5,
            "UseInflowLimiter" : true
        },
        "Channel" : {
            "LargeDepthFactor" : 10.0
        },
        "Flowrate" : {
            "FaceVolumeTransport" : 0.5,
            "UseFaceVolumeTransport" : true
        },
        "InterpWeight" : {
            "Maximum" : 1e6,
            "Minimum" : 1e-6
        },
        "Velocity" : {
            "Maximum" : 10.0,
            "UseLimitMax" : true
        },
        "ArraySize" : {
            "TemporalInflows" : 10,
            "TotalInflows" : 50
        },
        "Dt"     : {
            "Minimum"       :  1e-6,
            "UseLimitMin"   :  true,
        } 
    },
    "Link" : {
        "DefaultInitDepthType" : "Linear", // uniform, linear, exponential
        "PropertiesFile" : "" // HACK - TODO file for properties of specific links
    },
    "Partitioning" : {
        "PartitioningMethod" : "BQuick"
    },
    "Simulation" : {
        "useHydrology" : true,
        "useHydraulics" : true
    },
    "SmallVolume" : {
        "DepthCutoff" : 0.01,
        "ManningsN" : 0.01,
        "MinimumArea" : 0.005,
        "MinimumHydRadius" : 0.009,
        "MinimumPerimeter" : 0.52,
        "MinimumTopwidth" : 0.5,
        "UseSmallVolumes" : true
    },
    "Solver" : {
        "MomentumSourceMethod" : "T00",
        "PreissmanSlot" : false,
        "SolverSelect" : "ETM",
        "SwitchFractionDn" : 0.8,
        "SwitchFractionUp" : 0.9
    },
    "TestCase" : {
        "UseTestCase" : false,
        "TestName" : "testcase"
    },
    "Time" : {
        "DateTimeStamp" : 0.0,
        "EndTime" : 0.0,
        "StartTime" : 0.0,
        "Hydrology" : {
            "Dt" : 50.0,
            "timeNow" : 0.0,
            "timeNext" : 1.0,
            "timeFinal" : 1.0,
            "stepNow"  : 0,
            "stepNext"  : 1,
            "stepFinal" : 10000
        },
        "Hydraulics" : {
            "Dt" : 100.0,
            "timeNow" : 0.0,
            "timeNext" : 1.0,
            "timeFinal" : 1.0,
            "stepNow"  : 0,
            "stepNext"  : 1,
            "stepFinal" : 1
        }
    },
    "Weir" : {
        "Transverse" : {
            "WeirExponent" : 1.5,
            "WeirContractionFactor" : 0.1,
            "SideFlowWeirCrestExponent" : 1.0,
            "VillemonteCorrectionExponent" : 0.385
        },
        "SideFlow" : {
            "WeirExponent" : 1.67,
            "WeirContractionFactor" : 0.1,
            "SideFlowWeirCrestExponent" : 0.83,
            "VillemonteCorrectionExponent" : 0.385
        },
        "VNotch" : {
            "WeirExponent" : 2.5,
            "WeirContractionFactor" : 1.0,
            "SideFlowWeirCrestExponent" : 1.0,
            "VillemonteCorrectionExponent" : 0.385
        },
        "Trapezoidal" : {
            "WeirExponent" : 1.5,
            "WeirContractionFactor" : 1.0,
            "SideFlowWeirCrestExponent" : 1.0,
            "VillemonteCorrectionExponent" : 0.385
        }
    },
    "VariableDT" : {
        "Apply" : true,
        "CFL_hi_max" : 0.7,
        "CFL_target" : 0.5,
        "CFL_lo_max" : 0.3,
        "decreaseFactor" : 0.8,
        "increaseFactor" : 1.2,
        "NstepsForCheck" : 10,
        "LastCheckStep"  : 0
    },
    "ZeroValue" : {
        "Area" : 1e-6,
        "Depth" : 1e-4,
        "Topwidth" : 1e-4,
        "UseZeroValues" : true,
        "Volume" : 1e-6
    },
    "Debug" : {
        "Tests" : true,
        "File" : {
            "adjust" : false,
            "boundary_conditions" : false,
            "c_library" : false,
            "define_globals" : false,
            "define_indexes" : false,
            "define_keys" : false,
            "define_settings" : false,
            "define_types" : false,
            "diagnostic_elements" : false,
            "face" : false,
            "finalization" : false,
            "geometry" : false,
            "discretization"  : false,
            "initial_condition" : false,
            "initialization" : false,
            "interface" : false,
            "jump" : false,
            "lowlevel_rk2" : false,
            "network_define" : false,
            "orifice_elements" : false,
            "pack_mask_arrays" : false,
            "partitioning" : false,
            "pump_elements" : false,
            "rectangular_channel" : false,
            "trapezoidal_channel" : false,
            "runge_kutta2" : false,
            "timeloop" : false,
            "update" : false,
            "utility" : false,
            "utility_allocate" : false,
            "utility_deallocate" : false,
            "utility_array" : false,
            "utility_datetime" : false,
            "utility_interpolate" : false,
            "utility_output" : false,
            "utility_string" : false,
            "weir_elements" : false,
	    "output" : false
        },
        "FileGroup" : {
            "all" : true,
            "definitions" : false,
            "finalization" : false,
            "geometry" : false,
            "initialization" : false,
            "interface" : false,
            "timeloop" : false,
            "utility" : false
        }
    },
    "Output" : {
        "report" : false,
<<<<<<< HEAD
        "report_time" : 3600,
=======
        "report_time" : 600,
>>>>>>> 054cd855
        "report_tol"  : 2
    },
    "Warning"  : false,
    "Verbose" : true
}<|MERGE_RESOLUTION|>--- conflicted
+++ resolved
@@ -254,11 +254,7 @@
     },
     "Output" : {
         "report" : false,
-<<<<<<< HEAD
-        "report_time" : 3600,
-=======
         "report_time" : 600,
->>>>>>> 054cd855
         "report_tol"  : 2
     },
     "Warning"  : false,
