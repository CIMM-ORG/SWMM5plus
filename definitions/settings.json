--- conflicted
+++ resolved
@@ -114,15 +114,11 @@
         "reportStep" : 0,
         "slots" : 20,
         "links_file" : "",
-<<<<<<< HEAD
-        "nodes_file" : "",
+        "nodes_file" : "node_input.csv",
         "CommandLine" : {
             "quiet" : false,
             "interval" : 100
         },
-=======
-        "nodes_file" : "node_input.csv"
->>>>>>> d8993112
     },
     "Partitioning" : {
         "PartitioningMethod" : "bquick"
