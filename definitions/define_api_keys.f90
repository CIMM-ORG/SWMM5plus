--- conflicted
+++ resolved
@@ -576,17 +576,6 @@
         enumerator :: api_linkf_sub_type     ! 78
         enumerator :: api_linkf_typeBreak    ! 79  ! must be end of ...linkf... special types
         ! --- xsect attributes for linkf
-<<<<<<< HEAD
-        enumerator :: api_linkf_xsect_type   ! 75
-        enumerator :: api_linkf_geometry     ! 76
-        enumerator :: api_linkf_xsect_wMax   ! 77
-        enumerator :: api_linkf_xsect_yBot   ! 78
-        enumerator :: api_linkf_xsect_rBot
-        enumerator :: api_linkf_xsect_yFull  ! 79
-        enumerator :: api_linkf_transectidx  ! 80
-        enumerator :: api_linkf_forcemain_coef ! 81
-        enumerator :: api_linkf_end          ! 82  ! must be end of the ...linkf... xsect attributes
-=======
         enumerator :: api_linkf_xsect_type   ! 80
         enumerator :: api_linkf_geometry     ! 81
         enumerator :: api_linkf_xsect_wMax   ! 82
@@ -598,7 +587,6 @@
         enumerator :: api_linkf_transectidx  ! 89
         enumerator :: api_linkf_forcemain_coef ! 89
         enumerator :: api_linkf_end          ! 90  ! must be end of the ...linkf... xsect attributes
->>>>>>> ee8e17c7
         !% --- transect data
         enumerator :: api_transectf_start   ! 91
         enumerator :: api_transectf_ID      ! 92
