module define_settings

    use json_module
    use define_keys
    use define_globals
    use utility_string, only: util_lower_case

    implicit none
    public

    !% -------------------------------------------------------------------------------
    !% Notes:
    !%    Settings are stored in the setting object which is public.
    !%    Settings can be defined in three ways:
    !%        1) via flags
    !%        2) via JSON file
    !%        3) via default values
    !%
    !%    If the settings are not defined via JSON file, default values
    !%    should be defined in the declaration of the derived type
    !%    associated to the setting. Settings flags (e.g., verbose -v)
    !%    overwrite any value defined via default or JSON values.
    !% -------------------------------------------------------------------------------
!%
!%==========================================================================
!% PUBLIC TYPES
!%==========================================================================
!%
    !%===================================================================
    !% Third Level Types
    !%===================================================================

    !% setting%ACmethod%Anomaly
    type ACmethodAnomalyType
        ! density anomaly correction to handle residual (or non-convergence) of the AC
        logical :: UseDensityCorrection = .false.
        ! Note: setting the lowcutoff to zero can cause small truncation error velocities
        ! to cause waves that buildup over time into a sloshing flow. The lowcutoff avoid this
        real(8) :: DensityHighCutoff = 0.1
        real(8) :: DensityLowCutoff = 1e-10
        ! fraction of residual that is corrected - generally should be 1.0
        real(8) :: FullPipeFactor = 1.0
        ! fraction of residual that is corrected - generally should be 1.0
        real(8) :: OpenPipeFactor = 1.0
    end type ACmethodAnomalyType

    !% setting%ACmethod%ImplicitCoef
    !% coefficients of the implicit stencil
    type ACmethodImplicitCoefType
        real(8) :: a1 = +threehalfR
        real(8) :: a2 = -twoR
        real(8) :: a3 = +onehalfR
    end type ACmethodImplicitCoefType

    !% setting%ACmethod%CFL
    type ACmethodCFLType
        ! maximum cfl for the AC dtau -- may be higher than 1.0)
        real(8) :: CFLmax = 2.0
        ! small maximum cfl when reset to larger dtau
        real(8) :: CFLsmall = 0.05
    end type ACmethodCFLType

    !% setting%ACmethod%Celerity
    type ACmethodCelerityType
        ! celerity ratio of AC wave speed to gravity wave speed (1.0 works)
        real(8) :: RC = 1.0
    end type ACmethodCelerityType

    !% setting%ACmethod%Convergence
    type ACmethodConvergenceType
        ! AC convergence change in absolute L2 norm when cutting off AC
        real(8) :: Habsolute = 1e-5
        ! AC convergence relative change in L2 norm when cutting off AC
        real(8) :: Hrelative = 1e-2
        ! AC convergence change in absolute L2 norm when cutting off AC
        real(8) :: Qabsolute = 1e-5
        ! AC convergence relative change in L2 norm when cutting off AC
        real(8) :: Qrelative = 1e-2
    end type ACmethodConvergenceType

    !% setting%ACmethod%Iter
    type ACmethodIterType
        ! allows more iterations in first time step
        integer :: Firststep = 100
        ! cutoff for AC iterations without convergence
        integer :: Max = 100
        ! reset by code so that itermin * dtau >  dt
        integer :: Min = 3    
    end type ACmethodIterType

    !% setting%ACmethod%Switch
    type ACmethodSwitchType
        ! switch to AC solver if area/areaMax >  0.9
        real(8) :: Area = 0.9
        ! 5% buffer for the switch
        real(8) :: Buffer = 0.05
        ! switch to AC solver if depth/depthMax >  0.9
        real(8) :: Depth = 0.9
    end type ACmethodSwitchType

    !% setting%Adjust%Flowrate
    type AdjustFlowrateType
        logical :: ApplyYN = .true.
        integer :: Approach = vshape
        real(8) :: Coef = 1.0
    end type AdjustFlowrateType

    !% setting%Adjust%Head
    type AdjustHeadType
        logical :: ApplyYN = .true.
        integer :: Approach = vshape_surcharge_only
        real(8) :: Coef = 1.0
    end type AdjustHeadType

    ! !% setting%Adjust%WidthDepth
    ! type AdjustWidthDepthType
    !     logical :: ApplyYN = .true.
    ! end type AdjustWidthDepthType

    !% setting%Output%CommandLine
    type CommandLineType
        logical :: quietYN = .false.
        integer :: interval = 1 !% steps between output
    end type CommandLineType

    !% setting%Time%CPU
    type CPUTimeType
        real (8) :: EpochStartSeconds = 0.0
        real (8) :: EpochNowSeconds  = 0.0
        real (8) :: EpochFinishSeconds  = 0.0
    end type CPUTimeType

    !% setting%Output%DataLink
    type DataOutType
        logical :: isAreaOut         = .true.
        logical :: isDepthOut        = .true.
        logical :: isFlowrateOut     = .true.
        logical :: isFroudeNumberOut = .false.
        logical :: isHeadOut         = .true.
        logical :: isHydRadiusOut    = .false.
        logical :: isPerimeterOut    = .false.
        logical :: isSlotWidthOut    = .false.
        logical :: isSlotDepthOut    = .false.
        logical :: isTopWidthOut     = .false.
        logical :: isVelocityOut     = .true.
        logical :: isVolumeOut       = .true.
        logical :: isWaveSpeedOut    = .false.
    end type DataOutType

    !% setting%Limiter%ArraySize
    type LimiterArraySizeType
        integer :: TemporalInflows = 10
        integer :: TotalInflows = 50
    end type LimiterArraySizeType

    !% setting%Limiter%BC
    type LimiterBCType
        logical :: UseInflowLimiterYN = .true.
        integer :: Approach = FroudeNumber
        ! max value of Fr at inflow
        real(8) :: FroudeInflowMaximum = 1.5
    end type LimiterBCType

    !% setting%Limiter%Channel
    type LimiterChannelType
        real(8) :: LargeDepthFactor = 10.0
    end type LimiterChannelType

    !% setting%Limiter%Dt
    type LimiterDtType
        logical :: UseLimitMinYN = .true.
        real(8) :: Minimum     = 1e-6
    end type LimiterDtType

    !% setting%Limiter%Flowrate
    type LimiterFlowrateType
        logical :: UseFaceVolumeTransportYN = .true.
        ! Fraction of usptream volume that can be
        ! transported in on time step
        real(8) :: FaceVolumeTransport = 0.5
    end type LimiterFlowrateType

    !% setting%Limiter%InterpWeight
    type LimiterInterpWeightType
        real(8) :: Maximum = 1e6
        real(8) :: Minimum = 1e-6
    end type LimiterInterpWeightType

    !% setting%Limiter%Velocity
    type LimiterVelocityType
        logical :: UseLimitMaxYN = .true.
        real(8) :: Maximum = 10.0 ! m/s
    end type LimiterVelocityType

    !% setting%Time%Real
    type RealTimeType
        integer (kind=8):: ClockStart = 0
        integer (kind=8):: ClockLoopStart= 0
        integer (kind=8):: ClockNow  = 0
        integer (kind=8):: ClockCountRate = 0
    end type RealTimeType

    !% setting%Output%Report
    type ReportType
        logical :: useSWMMinpYN = .true.
        logical :: provideYN = .true.
        logical :: suppress_MultiLevel_Output = .false.
        real(8) :: StartTime = 0.0
        real(8) :: TimeInterval = 300.0
        integer :: ThisStep
        integer :: TimeUnits = InHours
    end type ReportType

    !% setting%Time% ...Hydraulics, Hydrology, Dry
    !% these is initialized in define_settings_defaults
    type TimeStepType
       real(8) :: Dt
       real(8) :: LastTime
       real(8) :: NextTime
       integer :: Step
    end type TimeStepType

    !% setting%File%UnitNumber
    type UnitNumberType
        integer :: inp_file
        integer :: out_file
        integer :: rpt_file
        integer :: setting_file
        !integer :: links_input_file
        !integer :: nodes_input_file
        ! integer :: debug_setup_linkR_file
        ! integer :: debug_setup_linkI_file
        ! integer :: debug_setup_nodeR_file
        ! integer :: debug_setup_nodeI_file
        ! integer :: debug_setup_nodeYN_file
        ! !integer :: outputML_combined_file
        integer :: outputML_filename_file
        integer :: outputML_control_file

        !     integer :: debug_output_linkR_file
        !     integer :: debug_output_linkI_file
        !     integer :: debug_output_nodeR_file
        !     integer :: debug_output_nodeI_file
        !     integer :: debug_output_nodeYN_file
        !     integer :: debug_output_elemR_file
        !     integer :: debug_output_faceR_file
        !    integer :: swmm5_output_linkR_file
        !    integer :: swmm5_output_linkI_file
        !    integer :: swmm5_output_nodeR_file
        !    integer :: swmm5_output_nodeI_file
    end type

    !% setting%Weir% ...Transverse, SideFlow, VNotch, Trapezoidal
    type WeirConstantType
        real(8) :: WeirExponent
        real(8) :: WeirContractionFactor
        real(8) :: SideFlowWeirCrestExponent
        real(8) :: VillemonteCorrectionExponent
    endtype WeirConstantType

    ! setting%Debug%File
    type DebugFileYNType
        logical :: adjust              = .false.
        logical :: BIPquick            = .false.
        logical :: boundary_conditions = .false.
        logical :: c_library           = .false.
        logical :: define_globals      = .false.
        logical :: define_indexes      = .false.
        logical :: define_keys         = .false.
        logical :: define_settings     = .false.
        logical :: define_types        = .false.
        logical :: diagnostic_elements = .false.
        logical :: discretization      = .false.
        logical :: face                = .false.
        logical :: finalization        = .false.
        logical :: geometry            = .false.
        logical :: initial_condition   = .false.
        logical :: initialization      = .false.
        logical :: interface           = .false.
        logical :: jump                = .false.
        logical :: lowlevel_rk2        = .false.
        logical :: network_define      = .false.
        logical :: orifice_elements    = .false.
        logical :: output              = .false.
        logical :: pack_mask_arrays    = .false.
        logical :: partitioning        = .false.
        logical :: pump_elements       = .false.
        logical :: rectangular_channel = .false.
        logical :: trapezoidal_channel = .false.
        logical :: runge_kutta2        = .false.
        logical :: timeloop            = .false.
        logical :: update              = .false.
        logical :: utility             = .false.
        logical :: utility_allocate    = .false.
        logical :: utility_deallocate  = .false.
        logical :: utility_array       = .false.
        logical :: utility_datetime    = .false.
        logical :: utility_interpolate = .false.
        logical :: utility_output      = .false.
        logical :: utility_string      = .false.
        logical :: weir_elements       = .false.
    end type DebugFileYNType

    ! setting%Debug%FileGroup
    type DebugFileGroupYNType
        logical :: all              = .false.
        logical :: definitions      = .false.
        logical :: finalization     = .false.
        logical :: geometry         = .false.
        logical :: initialization   = .false.
        logical :: interface        = .false.
        logical :: output           = .false.
        logical :: timeloop         = .false.
        logical :: utility          = .false.
    end type DebugFileGroupYNType

    !%===================================================================
    ! Second Level Types
    !%===================================================================

    ! setting%ACmethodType
    type ACmethodType
        real(8) :: dtau = 1.0
        type(ACmethodAnomalyType)      :: Anomaly
        type(ACmethodImplicitCoefType) :: ImplicitCoef
        type(ACmethodCFLType)          :: CFL
        type(ACmethodCelerityType)     :: Celerity
        type(ACmethodConvergenceType)  :: Convergence
        type(ACmethodIterType)         :: Iter
        type(ACmethodSwitchType)       :: Switch
    end type ACmethodType

    ! setting%Adjust
    type AdjustType
        type(AdjustFlowrateType)   :: Flowrate
        type(AdjustHeadType)       :: Head
        !type(AdjustWidthDepthType) :: WidthDepth
    end type AdjustType

    ! setting%BC
    type BCPropertiesType
        integer :: TimeSlotsStored        = 10
        logical :: disableInterpolationYN = .false.
    end type BCPropertiesType

    ! setting%CaseName
    type CaseNameType
        character(256) ::    Long = 'default_CaseName'
        character(16)  ::    Short = 'default'
        character(31)  ::    withTimeStamp
    end type CaseNameType

    ! setting%Constant
    type ConstantType
        real(8) :: gravity = 9.81 ! m^2/s
    end type ConstantType

    !% setting%Debug
    type DebugType
        type(DebugFileYNType) :: File
        type(DebugFileGroupYNType) :: FileGroup
        logical :: SetupYN
        logical :: OutputYN
    end type DebugType

    !% setting%Discretization
    type DiscretizationType
        real(8) :: LinkShortingFactor  = 0.33
        real(8) :: MinElemLengthFactor = 0.50
        integer :: MinElemLengthMethod = ElemLengthAdjust
        real(8) :: NominalElemLength   = 10.0
    end type DiscretizationType

    ! setting%Eps
    type EpsilonType
        !% +- small non-dimensional range for hyd jump discrimination
        real(8) :: FroudeJump = 0.1
        !% Fractional increase in depth under froude limitation
        real(8) :: InflowDepthIncreaseFroudeLimit = 0.1
    end type EpsilonType

    !% setting%FaceInterp
    type FaceInterpType
        integer :: DownJBFaceInterp = dynamic
    end type FaceInterpType

    !% setting%File
    type FileType
        logical              :: UseCommandLineFoldersYN  = .true.
        logical              :: force_folder_creationYN = .true.
        !% standard files and folders
        character(len=256)   :: base_folder = ""
        character(len=256)   :: library_folder = ""
        character(len=256)   :: output_folder= "" !
        character(len=256)   :: output_timestamp_subfolder = ""
        character(len=256)   :: output_temp_subfolder = "temp"
        character(len=256)   :: project_folder = "" ! project path
        character(len=256)   :: setting_file = "" ! path to settings JSON file
        character(len=256)   :: input_kernel = "" ! main part of input file name
        character(len=256)   :: output_kernel= "" ! main part ouf output file name
        character(len=256)   :: inp_file = "" ! path to SWMM input (.inp) file
        character(len=256)   :: rpt_file = "" ! path to SWMM report (.rpt) file
        character(len=256)   :: out_file = "" ! path to SWMM output (.out) file
        
        !% for multi-level output
        character(len=256)   :: outputML_Link_kernel = "link"
        character(len=256)   :: outputML_Node_kernel = "node"
        character(len=256)   :: outputML_combinedfile_kernel = "combined_output" !% filenames that combine across images
        character(len=256)   :: outputML_filename_file = 'output_filenames.txt'  !% list of interim filenames used in combined output
        character(len=256)   :: outputML_control_file = 'control.unf'  !% global parameters that control the processing of combined output
        integer              :: outputML_Ncombined_file_written = 0
        integer              :: outputML_total_timelevels_written = 0

        !% file handling
        integer              :: last_unit = 1000 !% starting point for assigning unit numbers
        type(UnitNumberType) :: UnitNumber

        !% for csv dump output
        ! character(len=256) :: debug_setup_link_folder = ""
        ! character(len=256) :: debug_setup_node_folder = ""
        ! character(len=256) :: debug_output_link_folder = ""
        ! character(len=256) :: debug_output_node_folder = ""
        ! character(len=256) :: debug_output_elemR_folder = ""
        ! character(len=256) :: debug_output_faceR_folder = ""
        ! character(len=256) :: debug_output_summary_folder = ""
        ! character(len=256) :: swmm5_output_link_folder = ""
        ! character(len=256) :: swmm5_output_node_folder = ""
        ! character(len=256) :: links_input_file = "links_input.csv"
        ! character(len=256) :: nodes_input_file = "nodes_input.csv"
        ! character(len=256) :: debug_setup_linkR_file = "linkR.csv"
        ! character(len=256) :: debug_setup_linkI_file = "linkI.csv"
        ! character(len=256) :: debug_setup_nodeR_file = "nodeR.csv"
        ! character(len=256) :: debug_setup_nodeI_file = "nodeI.csv"
        ! character(len=256) :: debug_setup_nodeYN_file = "nodeYN.csv"
        
        !logical :: links_input_file_exist = .false.
        !logical :: nodes_input_file_exist = .false.
    end type FileType

    ! setting%Junction
    type JunctionType
        logical :: isDynamicYN    = .false.
        real(8) :: CFLlimit     = 0.5   !% limiter on CFL to control dynamic junction
        integer :: FunStorageN  = 10    !% number of curve entries for functional storage   
        real(8) :: HeadCoef     = 1.0   !% junction branch head coef for diagnostic junction (must be > 0)
        real(8) :: kFactor      = 0.0   !% default entrance/exit losses at junction branch (use 0.0 as needs debugging)
    end type JunctionType

    ! setting%Limiter
    type LimiterType
        type(LimiterBCType)           :: BC
        type(LimiterChannelType)      :: Channel
        type(LimiterFlowrateType)     :: Flowrate
        type(LimiterInterpWeightType) :: InterpWeight
        type(LimiterVelocityType)     :: Velocity
        type(LimiterArraySizeType)    :: ArraySize
        type(LimiterDtType)           :: Dt
    end type LimiterType

    type LinkType
        integer ::        DefaultInitDepthType = LinearlyVarying ! uniform, linear, exponential
        ! HACK - TODO file for properties of specific links
    end type LinkType

    !% setting%Orifice
    type OrificeType
        real(8) :: SharpCrestedWeirCoefficient
        real(8) :: TransverseWeirExponent
        real(8) :: VillemonteCorrectionExponent
    end type OrificeType

    !% setting%Output
    type OutputType
        logical :: UseFileNameFile = .false.
        logical :: OutputElementsExist = .false.
        logical :: OutputFacesExist = .false.
        logical :: Verbose = .true.
        logical :: Warning = .true.
        integer :: LastLevel = 0
        integer :: MaxExpectedLevels = 0
        integer :: StoredLevels = 100        
        integer :: StoredFileNames = 2
        type(CommandLineType) :: CommandLine
        type(DataOutType) :: DataOut
        type(ReportType) :: Report
    end type OutputType

    !% setting%Partitioning
    type PartitioningType
        integer :: PartitioningMethod = BQuick
    endtype PartitioningType

    !% setting%PreissmannSlot
    type PreissmannSlotType
        integer :: PreissmannSlotMethod = VariableSlot
        real(8) :: CelerityFactor = 1.0
        real(8) :: DesiredTimeStep = 0.01
    end type PreissmannSlotType

    !% setting%Profile
    type ProfileType
        logical :: useYN = .false.
        !logical :: Tests = .false.
        !type(ProfileFileYNType) :: File
        !type(ProfileFileGroupYNType) :: FileGroup
        !logical :: Input
        !logical :: Output
    end type ProfileType

    !% setting%Simulation
    type SimulationType
        logical :: useHydrology = .true.
        logical :: useHydraulics = .true.
    end type SimulationType

    ! setting%SmallVolume
    type SmallVolumeType
        ! Dont using small volumes for weir case.
        ! Needed to be changed later SmallVolumeType
        logical :: UseSmallVolumesYN = .true.
        real(8) :: DepthCutoff = 0.01 ! m
        real(8) :: ManningsN = 0.01
        real(8) :: MinimumArea = 0.005 ! m^2
        real(8) :: MinimumHydRadius = 0.009 ! m
        real(8) :: MinimumPerimeter = 0.52 ! m
        real(8) :: MinimumTopwidth = 0.5 ! m
    end type SmallVolumeType

    ! setting%Solver
    type SolverType
        logical :: PreissmannSlot = .true.
        logical :: QinterpWithLocalHeadGradient = .true.
        integer :: MomentumSourceMethod = T00
        integer :: SolverSelect = ETM
        real(8) :: SwitchFractionDn = 0.8
        real(8) :: SwitchFractionUp = 0.9
        real(8), dimension(2) :: crk2 = [0.5, 1.0]
    end type SolverType

    type TestCaseType
        logical       :: UseTestCaseYN = .false.
        character(64) :: TestName
    end type TestCaseType

    type SWMMinputType
        real(8) :: ReportStartTimeEpoch = nullvalueR
        real(8) :: ReportTimeInterval = nullvalueR
        real(8) :: StartEpoch = nullvalueR
        real(8) :: EndEpoch = nullvalueR
        real(8) :: WetStep = nullvalueR
        real(8) :: DryStep = nullvalueR
        real(8) :: RouteStep = nullvalueR
        real(8) :: TotalDuration = nullvalueR
    end type SWMMinputType    

    ! setting%Time
    type TimeType
        logical            :: useSWMMinpYN = .true.
        logical            :: matchHydrologyStep = .true.
        real(8)            :: DtTol = 1e-1   !% tolerance when comparing Now time and accumulation of time steps.
        character(14)      :: DateTimeStamp
        integer            :: Step  !% count of the number of steps (either hydrology, hydraulics, or combined)
        real(8)            :: Start
        real(8)            :: Now
        real(8)            :: End
        real(8)            :: StartEpoch = nullvalueR
        real(8)            :: EndEpoch   = nullvalueR
        type(TimeStepType) :: Hydraulics
        type(TimeStepType) :: Hydrology
        type(RealTimeType) :: Real
        type(CPUTimeType)  :: CPU
    end type TimeType

    !% setting%Weir
    type WeirType
        type(WeirConstantType) :: Transverse
        type(WeirConstantType) :: SideFlow
        type(WeirConstantType) :: VNotch
        type(WeirConstantType) :: Trapezoidal
    end type WeirType

    !% setting%VariableDT
    type VariableDTType
        logical :: ApplyYN = .true.
        real(8) :: CFL_hi_max = 0.7
        real(8) :: CFL_target = 0.45
        real(8) :: CFL_lo_max = 0.3
        real(8) :: decreaseFactor = 0.8  
        real(8) :: increaseFactor = 1.2 
        integer :: NstepsForCheck = 10
        integer :: LastCheckStep = 0
    end type VariableDTType

    ! setting%ZeroValue
    ! Note that zerovalue.depth = zerovalue.area/zerovalue.topwidth
    type ZerovalueType
        logical :: UseZeroValues = .true.
        real(8) :: Area = 1.0e-6 ! m^2
        real(8) :: Depth = 1.0e-4 ! m
        real(8) :: Topwidth = 1.0e-2 ! m
        real(8) :: Volume = 1.0e-4 ! m^3
    end type ZerovalueType

    !%===================================================================
    !% First Level Type (setting)
    !%===================================================================

    type settingType
        logical                  :: JSON_FoundFileYN = .false.
        logical                  :: JSON_CheckAllInputYN = .true.
        type(ACmethodType)       :: ACmethod
        type(AdjustType)         :: Adjust
        type(BCPropertiesType)   :: BC
        type(CaseNameType)       :: CaseName  ! name of case
        type(ConstantType)       :: Constant ! Constants
        type(DebugType)          :: Debug
        type(DiscretizationType) :: Discretization
        type(EpsilonType)        :: Eps ! epsilons used to provide bandwidth for comparisons
        type(FaceInterpType)     :: FaceInterp ! Temporary: setting for face interpolation in downstream JB
        type(FileType)           :: File
        type(JunctionType)       :: Junction
        type(LimiterType)        :: Limiter ! maximum and minimum limiters
        type(LinkType)           :: Link
        type(OrificeType)        :: Orifice
        type(OutputType)         :: Output
        type(PartitioningType)   :: Partitioning
        type(PreissmannSlotType) :: PreissmannSlot
        type(ProfileType)        :: Profile
        type(SimulationType)     :: Simulation
        type(SmallVolumeType)    :: SmallVolume ! controls for small volumes
        type(SolverType)         :: Solver ! switch for solver
        type(SWMMinputType)      :: SWMMinput ! storage of SWMM *.inp data
        type(TestCaseType)       :: TestCase
        type(TimeType)           :: Time ! controls of time step
        type(VariableDTType)     :: VariableDT
        type(WeirType)           :: Weir
        type(ZeroValueType)      :: ZeroValue ! finite values to represent small or negative values
    end type settingType

    type(settingType), target :: setting

contains
!%
!%==========================================================================
!% PUBLIC
!%==========================================================================
!%
    subroutine define_settings_default()
        !% -----------------------------------------------------------------
        !% Description:
        !% For settings that where subtypes cannot be initialized in the
        !% define_settings structure (which occurs when a type is used for
        !% more than one setting, e.g. WeirConstantType) the default values 
        !% are provided below
        !% -----------------------------------------------------------------

    setting%Time%Hydraulics%Dt = 10.0
    setting%Time%Hydrology%Dt = 600.0

    setting%Weir%Transverse%WeirExponent = 1.5
    setting%Weir%Transverse%WeirContractionFactor = 0.1
    setting%Weir%Transverse%SideFlowWeirCrestExponent = 1.0
    setting%Weir%Transverse%VillemonteCorrectionExponent = 0.385

    setting%Weir%SideFlow%WeirExponent = 167
    setting%Weir%SideFlow%WeirContractionFactor = 0.1
    setting%Weir%SideFlow%SideFlowWeirCrestExponent = 0.83
    setting%Weir%SideFlow%VillemonteCorrectionExponent = 0.385

    setting%Weir%Vnotch%WeirExponent = 2.5
    setting%Weir%Vnotch%WeirContractionFactor = 1.0
    setting%Weir%Vnotch%SideFlowWeirCrestExponent = 1.0
    setting%Weir%Vnotch%VillemonteCorrectionExponent = 0.385

    setting%Weir%Trapezoidal%WeirExponent = 1.5
    setting%Weir%Trapezoidal%WeirContractionFactor = 1.0
    setting%Weir%Trapezoidal%SideFlowWeirCrestExponent = 1.0
    setting%Weir%Trapezoidal%VillemonteCorrectionExponent = 0.385

    end subroutine define_settings_default
!%
!%==========================================================================
!%==========================================================================
!%
    subroutine define_settings_load()
        !%------------------------------------------------------------------
        !% Description:
        !%    Loads setting values from external JSON file.
        !%------------------------------------------------------------------
            character(kind=json_CK, len=:), allocatable :: c
            real(8) :: real_value
            integer :: integer_value
            logical :: logical_value
            logical :: found
            logical, pointer :: jsoncheck
            type(json_file) :: json
            character(64) :: subroutine_name = 'def_load_settings'
        !%------------------------------------------------------------------
        !% Preliminaries
            if (setting%Debug%File%define_settings) &
                write(*,"(A,i5,A)") '*** enter ' // trim(subroutine_name) // " [Processor ", this_image(), "]"
        !%------------------------------------------------------------------
        !% load the hard-coded default values
        call define_settings_default()

        !% exit if there is no setting.json file
        if (.not. setting%JSON_FoundFileYN) return

        !% set up and read the json file       
        call json%initialize()
        call json%load(filename = trim(setting%File%setting_file))

        !% get the default setting for checking the json file
        jsoncheck => setting%JSON_CheckAllInputYN

        !% look to see if the JSON file was found
        call json%get('JSON_FoundFileYN', logical_value, found)
        if (found) then 
            !% the file is found even if the variable is false!
            setting%JSON_FoundFileYN = .true.
        else
            write(*,"(A)") "Error - json file - setting " // 'JSON_FoundFileYN not found'
            write(*,"(A)") "...This should be first item in json file."
            write(*,"(A)") "...There may be a formatting problem in the json file,"
            write(*,"(A)") "...or this line may be missing. The most common cause "
            write(*,"(A)") "...is the input JSON filename had a typographical error"
            write(*,"(A)") "...in its name or path."
            stop 970984
        end if

        !% get the level of input checking
        call json%get('JSON_CheckAllInputYN', logical_value, found)
        if (found) setting%JSON_CheckAllInputYN= logical_value

        if (jsoncheck) then 
            write(*,"(A)") "All required input from JSON file will be checked"
            write(*,"(A)") "to see if it is present. If you would like to "
            write(*,"(A)") "accept the defaults for missing items, please"
            write(*,"(A)") "change the JSON_CheckAllInputYN to false."
        end if

    !% ACmethod. =====================================================================
        !% --- ACmethod
        !%                       ACmethod.dtau
        call json%get('ACmethod.dtau', real_value, found)
        if (found) setting%ACmethod%dtau = real_value
        if ((.not. found) .and. (jsoncheck)) stop "Error - json file - setting "// 'ACmethod.dtau not found'

        !% --- ACmethod.Anomaly
        !%                       Anomaly.UseDensityCorrectionn
        call json%get('ACmethod.Anomaly.UseDensityCorrection', logical_value, found)
        if (found) setting%ACmethod%Anomaly%UseDensityCorrection = logical_value
        if ((.not. found) .and. (jsoncheck)) stop "Error - json file - setting " // 'ACmethod.Anomaly.UseDensityCorrection not found'
  
        !%                       Anomaly.DensityLowCutoff
        call json%get('ACmethod.Anomaly.DensityLowCutoff', real_value, found)
        if (found) setting%ACmethod%Anomaly%DensityLowCutoff = real_value
        if ((.not. found) .and. (jsoncheck)) stop "Error - json file - setting " // 'ACmethod.Anomaly.DensityLowCutoff not found'

        !%                       Anomaly.DensityHighCutoff              
        call json%get('ACmethod.Anomaly.DensityHighCutoff', real_value, found)
        if (found) setting%ACmethod%Anomaly%DensityHighCutoff = real_value
        if ((.not. found) .and. (jsoncheck)) stop "Error - json file - setting " // 'ACmethod.Anomaly.DensityHighCutoff not found'
       
        !%                       Anomaly.FullPipeFactor
        call json%get('ACmethod.Anomaly.FullPipeFactor', real_value, found)
        if (found) setting%ACmethod%Anomaly%FullPipeFactor = real_value
        if ((.not. found) .and. (jsoncheck)) stop "Error - json file - setting " // 'ACmethod.Anomaly.FullPipeFactor not found'
        
        !%                       Anomaly.OpenPipeFactor
        call json%get('ACmethod.Anomaly.OpenPipeFactor', real_value, found)
        if (found) setting%ACmethod%Anomaly%OpenPipeFactor = real_value
        if ((.not. found) .and. (jsoncheck)) stop "Error - json file - setting " // 'ACmethod.Anomaly.OpenPipeFactor not found'
     
        !% --- ACmethod.ImplicitCoef 
        !%                       ImplicitCoef.a1
        call json%get('ACmethod.ImplicitCoef.a1', real_value, found)
        if (found) setting%ACmethod%ImplicitCoef%a1 = real_value
        if ((.not. found) .and. (jsoncheck)) stop "Error - json file - setting " // 'ACmethod.ImplicitCoef.a1 not found'
        
        !%                       ImplicitCoef.a2
        call json%get('ACmethod.ImplicitCoef.a2', real_value, found)
        if (found) setting%ACmethod%ImplicitCoef%a2 = real_value
        if ((.not. found) .and. (jsoncheck)) stop "Error - json file - setting " // 'ACmethod.ImplicitCoef.a2 not found'
        
        !%                       ImplicitCoef.a3
        call json%get('ACmethod.ImplicitCoef.a3', real_value, found)
        if (found) setting%ACmethod%ImplicitCoef%a3 = real_value
        if ((.not. found) .and. (jsoncheck)) stop "Error - json file - setting " // 'ACmethod.ImplicitCoef.a3 not found'

        !% --- ACmethod.CFL
        !%                       CFL.CFLmax
        call json%get('ACmethod.CFL.CFLmax', real_value, found)
        if (found) setting%ACmethod%CFL%CFLmax = real_value
        if ((.not. found) .and. (jsoncheck)) stop "Error - json file - setting " // 'ACmethod.CFL.CFLmax not found'
        
        !%                       CFL.CFLsmall
        call json%get('ACmethod.CFL.CFLsmall', real_value, found)
        if (found) setting%ACmethod%CFL%CFLsmall = real_value
        if ((.not. found) .and. (jsoncheck)) stop "Error - json file - setting " // 'ACmethod.CFL.CFLsmall not found'

        !% --- ACmethod.Celerity
        !%                       Celerity.RC
        call json%get('ACmethod.Celerity.RC', real_value, found)
        if (found) setting%ACmethod%Celerity%RC = real_value
        if ((.not. found) .and. (jsoncheck)) stop "Error - json file - setting " // 'ACmethod.Celerity.RC not found'

        !% --- ACmethod.Convergence
        !%                       Convergence.Habsolute
        call json%get('ACmethod.Convergence.Habsolute', real_value, found)
        if (found) setting%ACmethod%Convergence%Habsolute = real_value
        if ((.not. found) .and. (jsoncheck)) stop "Error - json file - setting " // 'ACmethod.Convergence.Habsolute not found'
        
        !%                       Convergence.Hrelative
        call json%get('ACmethod.Convergence.Hrelative', real_value, found)
        if (found) setting%ACmethod%Convergence%Hrelative = real_value
        if ((.not. found) .and. (jsoncheck)) stop "Error - json file - setting " // 'ACmethod.Convergence.Hrelative not found'
        
        !%                       Convergence.Qabsolute
        call json%get('ACmethod.Convergence.Qabsolute', real_value, found)
        if (found) setting%ACmethod%Convergence%Qabsolute = real_value
        if ((.not. found) .and. (jsoncheck)) stop "Error - json file - setting " // 'ACmethod.Convergence.Qabsolute not found'
        
        !%                       Convergence.Qrelative
        call json%get('ACmethod.Convergence.Qrelative', real_value, found)
        if (found) setting%ACmethod%Convergence%Qrelative = real_value
        if ((.not. found) .and. (jsoncheck)) stop "Error - json file - setting " // 'ACmethod.Convergence.Qrelative not found'

        !% --- ACmethod.Iter
        !%                       Iter.Firststep
        call json%get('ACmethod.Iter.Firststep', integer_value, found)
        if (found) setting%ACmethod%Iter%Firststep = integer_value
        if ((.not. found) .and. (jsoncheck)) stop "Error - json file - setting " // 'ACmethod.Iter.Firststep not found'
        
        !%                       Iter.Max
        call json%get('ACmethod.Iter.Max', integer_value, found)
        if (found) setting%ACmethod%Iter%Max = integer_value
        if ((.not. found) .and. (jsoncheck)) stop "Error - json file - setting " // 'ACmethod.Iter.Max not found'
        
        !%                       Iter.Min
        call json%get('ACmethod.Iter.Min', integer_value, found)
        if (found) setting%ACmethod%Iter%Min = integer_value
        if ((.not. found) .and. (jsoncheck)) stop "Error - json file - setting " // 'ACmethod.Iter.Min not found'

        !% --- ACmethod.Switch 
        !%                       Switch.Area
        call json%get('ACmethod.Switch.Area', real_value, found)
        if (found) setting%ACmethod%Switch%Area = real_value
        if ((.not. found) .and. (jsoncheck)) stop "Error - json file - setting " // 'ACmethod.Switch.Area not found'
        
        !%                       Switch.Buffer
        call json%get('ACmethod.Switch.Buffer', real_value, found)
        if (found) setting%ACmethod%Switch%Buffer = real_value
        if ((.not. found) .and. (jsoncheck)) stop "Error - json file - setting " // 'ACmethod.Switch.Buffer not found'
        
        !%                       Switch.Depth
        call json%get('ACmethod.Switch.Depth', real_value, found)
        if (found) setting%ACmethod%Switch%Depth = real_value
        if ((.not. found) .and. (jsoncheck)) stop "Error - json file - setting " // 'ACmethod.Switch.Depth not found'

    !% Adjust. =====================================================================
        !% --- Adjust.Flowrate
        !%                       Flowrate.ApplyYN
        call json%get('Adjust.Flowrate.ApplyYN', logical_value, found)
        if (found) setting%Adjust%Flowrate%ApplyYN = logical_value
        if ((.not. found) .and. (jsoncheck)) stop "Error - json file - setting " // 'Adjust.Flowrate.Apply not found'
        
        !%                       Flowrate.Approach
        call json%get('Adjust.Flowrate.Approach', c, found)
        if (found) then 
            call util_lower_case(c)
            if (c == 'vshape') then
                setting%Adjust%Flowrate%Approach = vshape
            else
                write(*,"(A)") 'Error - json file - setting.Adjust.Flowrate.Approach of ',trim(c)
                write(*,"(A)") '..is not in allowed options of:'
                write(*,"(A)") '...vshape '
                stop 98705
            end if
        end if
        if ((.not. found) .and. (jsoncheck)) stop "Error - json file - setting " // 'Adjust.Flowrate.Approach not found'
        
        !%                       Flowrate.Coef
        call json%get('Adjust.Flowrate.Coef', real_value, found)
        if (found) setting%Adjust%Flowrate%Coef = real_value
        if ((.not. found) .and. (jsoncheck)) stop "Error - json file - setting " // 'Adjust.Flowrate.Coef not found'

        !% --- Adjust head settings
        !%                       Head.ApplyYN
        call json%get('Adjust.Head.ApplyYN', logical_value, found)
        if (found) setting%Adjust%Head%ApplyYN = logical_value
        if ((.not. found) .and. (jsoncheck)) stop "Error - json file - setting " // 'Adjust.Head.Apply not found'
        
        !%                       Head.Approach
        call json%get('Adjust.Head.Approach', c, found)
        if (found) then 
            call util_lower_case(c)
            if (c == 'vshape_surcharge_only') then
                setting%Adjust%Head%approach = vshape_surcharge_only    
            else
                write(*,"(A)") 'Error - json file - settingAdjust.Head.Approach of ',trim(c)
                write(*,"(A)") '..is not in allowed options of:'
                write(*,"(A)") '...vshape_surcharge_only '
                stop 566339
            end if
        end if
        if ((.not. found) .and. (jsoncheck)) stop "Error - json file - setting " //  'Adjust.Head.Approach not found'
        
        !%                       Head.Coef
        call json%get('Adjust.Head.Coef', real_value, found)
        if (found) setting%Adjust%Head%Coef = real_value
        if ((.not. found) .and. (jsoncheck)) stop "Error - json file - setting " // 'Adjust.Head.Coef not found'

    !% BC. =====================================================================
        !%                       BC.TimeSlotsStored
        call json%get('BC.TimeSlotsStored', real_value, found)
        if (found) setting%BC%TimeSlotsStored = real_value
        if ((.not. found) .and. (jsoncheck)) stop "Error - json file - setting " // 'BC.TimeSlotsStored not found'
        
        !%                       BC.disableInterpolationYN
        call json%get('BC.disableInterpolationYN', logical_value, found)
        if (found) setting%BC%disableInterpolationYN = logical_value
        if ((.not. found) .and. (jsoncheck)) stop "Error - json file - setting " // 'BC.disableInterpolationYN not found'

    !% Case. =====================================================================
        !%                       CaseName.Long
        call json%get('CaseName.Long', c, found)
        if (found) setting%CaseName%Long = trim(c)
        if ((.not. found) .and. (jsoncheck)) stop "Error - json file - setting " // 'CaseName.Long not found' 
        
        !%                       CaseName.Short
        call json%get('CaseName.Short', c, found)
        if (found) setting%CaseName%Short = trim(c)
        if ((.not. found) .and. (jsoncheck)) stop "Error - json file - setting " // 'CaseName.Short not found'
        
        !% do not read           CaseName.withTimeStamp

    !% Constant. =====================================================================
        !%                       Constant.gravity
        call json%get('Constant.gravity', real_value, found)
        if (found) setting%Constant%gravity = real_value
        if ((.not. found) .and. (jsoncheck)) stop "Error - json file - setting " // 'Constant.gravity not found'

    !% Discretization. =====================================================================
        !% -- Nominal element length adjustment
        !%                      Discretization.LinkShortingFactor
        call json%get('Discretization.LinkShortingFactor', real_value, found)
        if (found) setting%Discretization%LinkShortingFactor = real_value
        if ((.not. found) .and. (jsoncheck)) stop "Error - json file - setting " // 'Discretization.LinkShortingFactor not found'
        
        !%                       Discretization.MinElemLengthFactor
        call json%get('Discretization.MinElemLengthFactor', real_value, found)
        if (found) setting%Discretization%MinElemLengthFactor = real_value
        if ((.not. found) .and. (jsoncheck)) stop "Error - json file - setting " // 'Discretization.MinElemLengthFactor not found'
        
        !%                       Discretization.MinElemLengthMethod
        call json%get('Discretization.MinElemLengthMethod', c, found)
        if (found) then 
            call util_lower_case(c)
            if (c == 'elemlengthadjust') then
                setting%Discretization%MinElemLengthMethod = ElemLengthAdjust
            elseif (c == 'rawelemlength') then
                setting%Discretization%MinElemLengthMethod = RawElemLength
            else
                write(*,"(A)") 'Error - json file - setting.Discretization.MinElemLengthMethod of ',trim(c)
                write(*,"(A)") '..is not in allowed options of:'
                write(*,"(A)") '...elemlengthadjust,  rawelemlength'
                stop 33986
            end if
        end if
        if ((.not. found) .and. (jsoncheck)) stop "Error - json file - setting " // 'Discretization.MinElemLengthMethod not found'
  
        !%                       Discretization.NominalElemLength
        call json%get('Discretization.NominalElemLength', real_value, found)
        if (found) setting%Discretization%NominalElemLength = real_value
        if ((.not. found) .and. (jsoncheck)) stop "Error - json file - setting " //'Discretization.NominalElemLength not found'

    !% Eps. =====================================================================
        !% --- Eps Settings
        !%                       Eps.FroudeJump
        call json%get('Eps.FroudeJump', real_value, found)
        if (found) setting%Eps%FroudeJump = real_value
        if ((.not. found) .and. (jsoncheck)) stop "Error - json file - setting " // 'Eps.FroudeJump not found'
        
        !%                       Eps.InflowDepthIncreaseFroudeLimit
        call json%get('Eps.InflowDepthIncreaseFroudeLimit', real_value, found)
        if (found) setting%Eps%InflowDepthIncreaseFroudeLimit = real_value
        if ((.not. found) .and. (jsoncheck)) stop "Error - json file - setting " // 'Eps.InflowDepthIncreaseFroudeLimit not found'

    !% FaceInterp. =====================================================================
        !%                       FaceInterp.DownJBFaceInterp
        call json%get('FaceInterp.DownJBFaceInterp', c, found)
        if (found) then 
            call util_lower_case(c)
            if (c == 'static') then
                setting%FaceInterp%DownJBFaceInterp = static
            else if (c == 'dynamic') then
                setting%FaceInterp%DownJBFaceInterp = dynamic
            else
                write(*,"(A)") 'Error - json file - setting.FaceInterp.DownJBFaceInterp of ',trim(c)
                write(*,"(A)") '..is not in allowed options of:'
                write(*,"(A)") '...static, dynamic'
                stop 993895
            end if
        end if
        if ((.not. found) .and. (jsoncheck)) stop "Error - json file - setting " // 'FaceInterp.DownJBFaceInterp not found'

    !% File. =====================================================================
        !% --- (filenames and paths should not be read)
        !%                       File.UseCommandLineFoldersYN
        call json%get('File.UseCommandLineFoldersYN', logical_value, found)
        if (found) setting%File%UseCommandLineFoldersYN = logical_value
        if ((.not. found) .and. (jsoncheck)) stop "Error - json file - setting " // 'File.UseCommandLineFoldersYN not found'

        !%                       File.force_folder_creationYN
        call json%get('File.force_folder_creationYN', logical_value, found)
        if (found) setting%File%force_folder_creationYN = logical_value
        if ((.not. found) .and. (jsoncheck)) stop "Error - json file - setting " // 'File.force_folder_creationYN not found'

        if (.not. setting%File%UseCommandLineFoldersYN) then
            !%                       File.base_folder
            call json%get('File.base_folder', c, found)
            if (found) setting%File%base_folder = trim(c)
            if ((.not. found) .and. (jsoncheck)) stop "Error - json file - setting "// 'File.base_folder not found'
        
            !%                       File.library_folder
            call json%get('File.library_folder', c, found)
            if (found) setting%File%library_folder = trim(c)
            if ((.not. found) .and. (jsoncheck)) stop "Error - json file - setting "// 'File.library_folder not found'
    
            !%                       File.output_folder
            call json%get('File.output_folder', c, found)
            if (found) setting%File%output_folder = trim(c)
            if ((.not. found) .and. (jsoncheck)) stop "Error - json file - setting "// 'File.output_folder not found'

            !%                       File.project_folder
            call json%get('File.project_folder', c, found)
            if (found) setting%File%project_folder = trim(c)
            if ((.not. found) .and. (jsoncheck)) stop "Error - json file - setting "// 'File.project_folder not found'

            !%                       File.inp_file
            call json%get('File.inp_file', c, found)
            if (found) setting%File%inp_file = trim(c)
            if ((.not. found) .and. (jsoncheck)) stop "Error - json file - setting "// 'File.inp_file not found'
        end if
        !%                       File.output_temp_subfolder
        call json%get('File.output_temp_subfolder', c, found)
        if (found) setting%File%output_temp_subfolder = trim(c)
        if ((.not. found) .and. (jsoncheck)) stop "Error - json file - setting "// 'File.output_temp_subfolder not found'

        !% do not read           File.output_temp_subfolder
        !% do not read           File.setting_file
        !% do not read           File.rpt_file
        !% do not read           File.out_file
        !% do not read           File.outputML... (any of these)
        !% do not read           File.last_unit
        !% do not read           File.UnitNumber...

    !% Junctions. =====================================================================
        !%                       Junction.isDynamicYN
        call json%get('Junction.isDynamicYN', logical_value, found)
        if (found) setting%Junction%isDynamicYN = logical_value
        if ((.not. found) .and. (jsoncheck)) stop "Error - json file - setting " // 'Limiter.Junction.isDynamicYN not found'

        !%                       Junction.CFLlimit
        call json%get('Junction.CFLlimit', real_value, found)
        if (found) setting%Junction%CFLlimit = real_value
        if ((.not. found) .and. (jsoncheck)) stop "Error - json file - setting " // 'Junction.CFLlimit not found'

        !%                       Junction.FunStorageN
        call json%get('Junction.FunStorageN', integer_value, found)
        if (found) setting%Junction%FunStorageN = integer_value
        if ((.not. found) .and. (jsoncheck)) stop "Error - json file - setting " // 'Junction.CFLlimit not found'
        
        !%                       Junction.HeadCoef
        call json%get('Junction.HeadCoef', real_value, found)
        if (found) setting%Junction%HeadCoef = real_value
        if ((.not. found) .and. (jsoncheck)) stop "Error - json file - setting " // 'Junction.HeeadCoef not found'

        !%                       Junction.kFactor
        call json%get('Junction.kFactor', real_value, found)
        if (found) setting%Junction%kFactor = real_value
        if ((.not. found) .and. (jsoncheck)) stop "Error - json file - setting " // 'Junction.kFactor not found'

   
    !% Limiter. =====================================================================
        !%                       Limiter.ArraySize.TemporalInflows
        call json%get('Limiter.ArraySize.TemporalInflows', integer_value, found)
        if (found) setting%Limiter%ArraySize%TemporalInflows = integer_value
        if ((.not. found) .and. (jsoncheck)) stop "Error - json file - setting " // 'Limiter.ArraySize.TemporalInflows not found'

        !%                       Limiter.ArraySize.TotalInflows
        call json%get('Limiter.ArraySize.TotalInflows', integer_value, found)
        if (found) setting%Limiter%ArraySize%TotalInflows = integer_value
        if ((.not. found) .and. (jsoncheck)) stop "Error - json file - setting " // 'Limiter.ArraySize.TotalInflows not found'

        !%                       Limiter.BC.UseInflowLimiterYN
        call json%get('Limiter.BC.UseInflowLimiterYN', logical_value, found)
        if (found) setting%Limiter%BC%UseInflowLimiterYN = logical_value
        if ((.not. found) .and. (jsoncheck)) stop "Error - json file - setting " // 'Limiter.BC.UseInflowLimiterYN not found'

        !%                       Limiter.BC.Approach
        call json%get('Limiter.BC.Approach', c, found)
        if (found) then 
            call util_lower_case(c)
            if (c == 'froudenumber') then
                setting%Limiter%BC%Approach = FroudeNumber
            else
                write(*,"(A)") 'Error - json file - setting.Limiter.BC.Approach of ',trim(c)
                write(*,"(A)") '..is not in allowed options of:'
                write(*,"(A)") '...froudenumber'
                stop 837735
            end if
        end if
        if ((.not. found) .and. (jsoncheck)) stop "Error - json file - setting " // 'Limiter.BC.Approach not found'
        
        !%                       Limiter.BC.FroudeInflowMaximum
        call json%get('Limiter.BC.FroudeInflowMaximum', real_value, found)
        if (found) setting%Limiter%BC%FroudeInflowMaximum = real_value
        if ((.not. found) .and. (jsoncheck)) stop "Error - json file - setting " // 'Limiter.BC.FroudeInflowMaximum not found'
        
        !%                       Limiter.Channel.LargeDepthFactor
        call json%get('Limiter.Channel.LargeDepthFactor', real_value, found)
        if (found) setting%Limiter%Channel%LargeDepthFactor = real_value
        if ((.not. found) .and. (jsoncheck)) stop "Error - json file - setting " // 'Limiter.Channel.LargeDepthFactor not found'
        
        !%                       Limiter.Dt.Minimum
        call json%get('Limiter.Dt.Minimum', real_value, found)
        if (found) setting%Limiter%Dt%Minimum = real_value
        if ((.not. found) .and. (jsoncheck)) stop "Error - json file - setting " // 'Limiter.Dt.Minimum not found'
        
        !%                       Limiter.Dt.UseLimitMinYN
        call json%get('Limiter.Dt.UseLimitMinYN', logical_value, found)
        if (found) setting%Limiter%Dt%UseLimitMinYN = logical_value
        if ((.not. found) .and. (jsoncheck)) stop "Error - json file - setting " // 'Limiter.Dt.UseLimitMinYN not found'

        !%                       Limiter.Flowrate.FaceVolumeTransport
        call json%get('Limiter.Flowrate.FaceVolumeTransport', real_value, found)
        if (found) setting%Limiter%Flowrate%FaceVolumeTransport = real_value
        if ((.not. found) .and. (jsoncheck)) stop "Error - json file - setting " // 'Limiter.Flowrate.FaceVolumeTransport not found'
        
        !%                       Limiter.Flowrate.UseFaceVolumeTransportYN
        call json%get('Limiter.Flowrate.UseFaceVolumeTransportYN', logical_value, found)
        if (found) setting%Limiter%Flowrate%UseFaceVolumeTransportYN = logical_value
        if ((.not. found) .and. (jsoncheck)) stop "Error - json file - setting " // 'Limiter.Flowrate.UseFaceVolumeTransportYN not found'

        !%                       Limiter.InterpWeight.Maximum
        call json%get('Limiter.InterpWeight.Maximum', real_value, found)
        if (found) setting%Limiter%InterpWeight%Maximum = real_value
        if ((.not. found) .and. (jsoncheck)) stop "Error - json file - setting " // 'Limiter.InterpWeight.Maximum not found'
        
        !%                       Limiter.InterpWeight.Minimum
        call json%get('Limiter.InterpWeight.Minimum', real_value, found)
        if (found) setting%Limiter%InterpWeight%Minimum = real_value
        if ((.not. found) .and. (jsoncheck)) stop "Error - json file - setting " // 'Limiter.InterpWeight.Minimum not found'

        !%                       Limiter.Velocity.Maximum
        call json%get('Limiter.Velocity.Maximum', real_value, found)
        if (found) setting%Limiter%Velocity%Maximum = real_value
        if ((.not. found) .and. (jsoncheck)) stop "Error - json file - setting " // 'Limiter.Velocity.Maximum not found'
        
        !%                       Limiter.Velocity.UseLimitMaxYN
        call json%get('Limiter.Velocity.UseLimitMaxYN', logical_value, found)
        if (found) setting%Limiter%Velocity%UseLimitMaxYN = logical_value
        if ((.not. found) .and. (jsoncheck)) stop "Error - json file - setting " // 'Limiter.Velocity.UseLimitMaxYN not found'


    !% Link. =====================================================================
        !%                      Link.DefaultInitDepthType       
        call json%get('Link.DefaultInitDepthType', c, found)
        if (found) then            
            call util_lower_case(c)
            if (c == 'linear') then
                setting%Link%DefaultInitDepthType = LinearlyVarying
            else if (c == 'uniform') then
                setting%Link%DefaultInitDepthType = Uniform
            else if (c == 'exponential') then
                setting%Link%DefaultInitDepthType = ExponentialDecay
            else
                write(*,"(A)") 'Error - json file - setting.Link.DefaultInitDepthType of ',trim(c)
                write(*,"(A)") '..is not in allowed options of:'
                write(*,"(A)") '... linear, uniform, exponential'
                stop 93775
            end if
        end if
        if ((.not. found) .and. (jsoncheck)) stop "Error - json file - setting " // 'Link.DefaultInitDepthType not found'

    !% Orifice. =====================================================================
        !%                       SharpCrestedWeirCoefficeint
        call json%get('Orifice.SharpCrestedWeirCoefficient', real_value, found)
        if (found) setting%Orifice%SharpCrestedWeirCoefficient = real_value
        if ((.not. found) .and. (jsoncheck)) stop "Error - setting " // 'Orifice.SharpCrestedWeirCoefficient not found'
        
        !%                       TransverseWeirExponent
        call json%get('Orifice.TransverseWeirExponent', real_value, found)
        if (found) setting%Orifice%TransverseWeirExponent = real_value
        if ((.not. found) .and. (jsoncheck)) stop "Error - setting " // 'Orifice.TransverseWeirExponent not found'
        
        !%                       VillemonteCorrectionExponent
        call json%get('Orifice.VillemonteCorrectionExponent', real_value, found)
        if (found) setting%Orifice%VillemonteCorrectionExponent = real_value
        if ((.not. found) .and. (jsoncheck)) stop "Error - setting " // 'Orifice.VillemonteCorrectionExponent not found'

    !% Output. =====================================================================
        !%                       Output.UseFileNameFile
        call json%get('Output.UseFileNameFile', logical_value, found)
        if (found)setting%Output%UseFileNameFile = logical_value
        if ((.not. found) .and. (jsoncheck)) stop "Error - json file - setting " // 'Output.UseFileNameFile not found'
       
        !% do not read           OutputElementsExist
        !% do not read           OutputFacesExist

        !%                       Output.Verbose
        call json%get('Output.Verbose', logical_value, found)
        if (found) setting%Output%Verbose = logical_value
        if ((.not. found) .and. (jsoncheck)) stop "Error - json file - setting " // 'Output.Verbose not found'

        !%                       Output.Warning
        call json%get('Output.Warning', logical_value, found)
        if (found) setting%Output%Warning = logical_value
        if ((.not. found) .and. (jsoncheck)) stop "Error - json file - setting " // 'Output.Warning not found'
        
        !% do not read           Output.LastLeve
        !% do not read           Output.MaxExpectedLevels

        !%                       Output.StoredLevels
        call json%get('Output.StoredLevels', integer_value, found)
        if (found) setting%Output%StoredLevels = integer_value
        if ((.not. found) .and. (jsoncheck)) stop "Error - json file - setting " // 'Output.StoredLevels not found'

        !%                       Output.StoredFileNames
        call json%get('Output.StoredFileNames', integer_value, found)
        if (found) setting%Output%StoredFileNames = integer_value
        if ((.not. found) .and. (jsoncheck)) stop "Error - json file - setting " // 'Output.StoredFileNames not found'

        !% --- Output.CommandLine
        !%                       CommandLine.quietYN
        call json%get('Output.CommandLine.quietYN', logical_value, found)
        if (found) setting%Output%CommandLine%quietYN = logical_value
        if ((.not. found) .and. (jsoncheck)) stop "Error - json file - setting " // 'Output.CommandLine.quietYN not found'
        
        !%                       CommandLine.interval
        call json%get('Output.CommandLine.interval', integer_value, found)
        if (found) setting%Output%CommandLine%interval = integer_value
        if ((.not. found) .and. (jsoncheck)) stop "Error - json file - setting " // 'Output.CommandLine.interval not found'

        !% --- Output.DataOut
        !%                       Dataout.isAreaOut                   
        call json%get('Output.DataOut.isAreaOut', logical_value, found)
        if (found) setting%Output%DataOut%isAreaOut = logical_value
        if ((.not. found) .and. (jsoncheck)) stop "Error - json file - setting " // 'Output.DataOut.isAreaOut not found'
        
        !%                       Dataout.isDepthOut
        call json%get('Output.DataOut.isDepthOut', logical_value, found)
        if (found) setting%Output%DataOut%isDepthOut = logical_value
        if ((.not. found) .and. (jsoncheck)) stop "Error - json file - setting " // 'Output.DataOut.isDepthOut not found'
        
        !%                       Dataout.isFlowrateOut
        call json%get('Output.DataOut.isFlowrateOut', logical_value, found)
        if (found) setting%Output%DataOut%isFlowrateOut = logical_value
        if ((.not. found) .and. (jsoncheck)) stop "Error - json file - setting " // 'Output.DataOut.isFlowrateOut not found'
        
        !%                       Dataout.isFroudeNumberOut
        call json%get('Output.DataOut.isFroudeNumberOut', logical_value, found)
        if (found) setting%Output%DataOut%isFroudeNumberOut = logical_value
        if ((.not. found) .and. (jsoncheck)) stop "Error - json file - setting " // 'Output.DataOut.isFroudeNumberOut not found'
        
        !%                       Dataout.isHeadOut
        call json%get('Output.DataOut.isHeadOut', logical_value, found)
        if (found) setting%Output%DataOut%isHeadOut = logical_value
        if ((.not. found) .and. (jsoncheck)) stop "Error - json file - setting " // 'Output.DataOut.isHeadOut not found'
        
        !%                       Dataout.isHydRadiusOut
        call json%get('Output.DataOut.isHydRadiusOut', logical_value, found)
        if (found) setting%Output%DataOut%isHydRadiusOut = logical_value
        if ((.not. found) .and. (jsoncheck)) stop "Error - json file - setting " // 'Output.DataOut.isHydRadiusOut not found'
        
        !%                       Dataout.isPerimeterOut
        call json%get('Output.DataOut.isPerimeterOut', logical_value, found)
        if (found) setting%Output%DataOut%isPerimeterOut = logical_value
        if ((.not. found) .and. (jsoncheck)) stop "Error - json file - setting " // 'Output.DataOut.isPerimeterOut not found'
        
        !%                       Dataout.isSlotWidthOut
        call json%get('Output.DataOut.isSlotWidthOut', logical_value, found)
        if (found) setting%Output%DataOut%isSlotWidthOut = logical_value
        if ((.not. found) .and. (jsoncheck)) stop "Error - json file - setting " // 'Output.DataOut.isSlotWidthOut not found'
        
        !%                       Dataout.isSlotDepthOut
        call json%get('Output.DataOut.isSlotDepthOut', logical_value, found)
        if (found) setting%Output%DataOut%isSlotDepthOut = logical_value
        if ((.not. found) .and. (jsoncheck)) stop "Error - json file - setting " // 'Output.DataOut.isSlotDepthOut not found'
        
        !%                       Dataout.isTopWidthOut
        call json%get('Output.DataOut.isTopWidthOut', logical_value, found)
        if (found) setting%Output%DataOut%isTopWidthOut = logical_value
        if ((.not. found) .and. (jsoncheck)) stop "Error - json file - setting " // 'Output.DataOut.isTopWidthOut not found'
        
        !%                       Dataout.isVelocityOut
        call json%get('Output.DataOut.isVelocityOut', logical_value, found)
        if (found) setting%Output%DataOut%isVelocityOut = logical_value
        if ((.not. found) .and. (jsoncheck)) stop "Error - json file - setting " // 'Output.DataOut.isVelocityOut not found'
        
        !%                       Dataout.isVolume
        call json%get('Output.DataOut.isVolumeOut', logical_value, found)
        if (found) setting%Output%DataOut%isVolumeOut = logical_value
        if ((.not. found) .and. (jsoncheck)) stop "Error - json file - setting " // 'Output.DataOut.isVolumeOut not found'

        !%                       Dataout.isWaveSpeedOut
        call json%get('Output.DataOut.isWaveSpeedOut', logical_value, found)
        if (found) setting%Output%DataOut%isWaveSpeedOut = logical_value
        if ((.not. found) .and. (jsoncheck)) stop "Error - json file - setting " // 'Output.DataOut.isWaveSpeedOut not found'
             
        !% --- Report settings
        !%                       Report.useSWMMinpYN
        call json%get('Output.Report.useSWMMinpYN', logical_value, found)
        if (found) setting%Output%Report%useSWMMinpYN = logical_value
        if ((.not. found) .and. (jsoncheck)) stop "Error - json file - setting " // 'Output.Report.useSWMMinpYN not found'

        !%                       Report.provideYN
        call json%get('Output.Report.provideYN', logical_value, found)
        if (found) setting%Output%Report%provideYN = logical_value
        if ((.not. found) .and. (jsoncheck)) stop "Error - json file - setting " // 'Output.Report.provideYN not found'

        !%                       Report.suppress_MultiLevel_Output
        call json%get('Output.Report.suppress_MultiLevel_Output', logical_value, found)
        if (found) setting%Output%Report%suppress_MultiLevel_Output = logical_value
        if ((.not. found) .and. (jsoncheck)) stop "Error - json file - setting " // 'Output.Report.suppress_MultiLevel_Output not found'

        !%                       Report.StartTime
        call json%get('Output.Report.StartTime', real_value, found)
        if (found) setting%Output%Report.StartTime = real_value
        if ((.not. found) .and. (jsoncheck)) stop "Error - json file - setting " // 'Output.Report.StartTime not found'

        !%                       Report.TimeInterval
        call json%get('Output.Report.TimeInterval', real_value, found)
        if (found) setting%Output%Report.TimeInterval = real_value
        if ((.not. found) .and. (jsoncheck)) stop "Error - json file - setting " // 'Output.Report.TimeInterval not found'

        !% do not read           Report.ThisStep
    
        !%                       Report.TimeUnits
        call json%get('Output.Report.TimeUnits', c, found)
        if (found) then
            call util_lower_case(c)
            if (c == 'seconds') then
                setting%Output%Report%TimeUnits = InSeconds
            else if (c == 'minutes') then
                setting%Output%Report%TimeUnits = InMinutes
            else if (c == 'hours') then
                setting%Output%Report%TimeUnits = InHours
            else if (c == 'days') then
                setting%Output%Report%TimeUnits = InDays
            else
                write(*,"(A)") 'Error - json file - setting.Output.Report.TimeUnits of ',trim(c)
                write(*,"(A)") '..is not in allowed options of:'
                write(*,"(A)") '... seconds, minutes, hours, days'
                stop 386668
            end if
        end if
        if ((.not. found) .and. (jsoncheck)) stop "Error - json file - setting " // 'Output.Report.TimeUnits'

    !% Partitioning.  =====================================================================
        !%                       Partitioning.PartitioningMethod
        call json%get('Partitioning.PartitioningMethod', c, found)
        if (found) then 
            call util_lower_case(c)
            if (c == 'default') then
                setting%Partitioning%PartitioningMethod = Default
            else if (c == 'bquick') then
                setting%Partitioning%PartitioningMethod = BQuick
            else if (c == 'random') then
                setting%Partitioning%PartitioningMethod = Random
            else if (c == 'blink') then
                setting%Partitioning%PartitioningMethod = BLink
            else
                write(*,"(A)") 'Error - json file - setting.Partitioning.PartitioningMethod of ',trim(c)
                write(*,"(A)") '..is not in allowed options of:'
                write(*,"(A)") '... seconds, minutes, hours, days'
                stop 73785
            end if
        end if
        if ((.not. found) .and. (jsoncheck)) stop "Error - json file - setting " // 'Partitioning.PartitioningMethod not found'
  
    !% PreissmannSlot. =====================================================================
        !%                       PreissmannSlotMethod
        call json%get('PreissmannSlot.PreissmannSlotMethod', c, found)
        if (found) then 
            call util_lower_case(c)
            if (c == 'staticslot') then
                setting%PreissmannSlot%PreissmannSlotMethod = StaticSlot
            else if (c == 'variableslot') then
                setting%PreissmannSlot%PreissmannSlotMethod = VariableSlot
            else
                write(*,"(A)") 'Error - json file - setting.PreissmannSlot%PreissmannSlotMethod of ',trim(c)
                write(*,"(A)") '..is not in allowed options of:'
                write(*,"(A)") '... staticslot, variableslot'
                stop 22496
            end if
        end if
        if ((.not. found) .and. (jsoncheck)) stop "Error - json file - setting " // 'PreissmannSlot.PreissmannSlotMethod not found'
        
        !%                      CelerityFactor          
        call json%get('PreissmannSlot.CelerityFactor', real_value, found)
<<<<<<< HEAD
        if (found) setting%PreissmannSlot%CelerityFactor = real_value
        if ((.not. found) .and. (jsoncheck)) stop "Error - json file - setting " // 'PreissmannSlot.CelerityFactor not found'

    !% Profile. =====================================================================
        !%                       Profile.useYN
        call json%get('Profile.useYN', logical_value, found)
        if (found) setting%Profile%useYN = logical_value
        if ((.not. found) .and. (jsoncheck)) stop "Error - json file - setting " // 'Profile.useYN not found'

=======
        setting%PreissmannSlot%CelerityFactor = real_value
        if (.not. found) stop "Error - json file - setting " // 'PreissmannSlot.CelerityFactor not found'
        call json%get('PreissmannSlot.DesiredTimeStep', real_value, found)
        setting%PreissmannSlot%DesiredTimeStep = real_value
        if (.not. found) stop "Error - json file - setting " // 'PreissmannSlot.DesiredTimeStep not found'
>>>>>>> d7b0755e

    !% Simulation. =====================================================================
        !%                       useHydrology
        call json%get('Simulation.useHydrology', logical_value, found)
        if (found) setting%Simulation%useHydrology = logical_value
        if ((.not. found) .and. (jsoncheck)) stop "Error - json file - setting " // 'Simulation.useHydrology not found'
        
        !%                       useHydraulics
        call json%get('Simulation.useHydraulics', logical_value, found)
        if (found) setting%Simulation%useHydraulics = logical_value
        if ((.not. found) .and. (jsoncheck)) stop "Error - json file - setting " // 'Simulation.useHydraulics not found'
  
    !% SmallVolume. =====================================================================
        !%                       UseSmallVolumesYN
        call json%get('SmallVolume.UseSmallVolumesYN', logical_value, found)
        if (found) setting%SmallVolume%UseSmallVolumesYN = logical_value
        if ((.not. found) .and. (jsoncheck)) stop "Error - json file - setting " // 'SmallVolume.UseSmallVolumesYN not found'
        
        !%                       DepthCutoff
        call json%get('SmallVolume.DepthCutoff', real_value, found)
        if (found) setting%SmallVolume%DepthCutoff = real_value
        if ((.not. found) .and. (jsoncheck)) stop "Error - json file - setting " // 'SmallVolume.DepthCutoff not found'
        
        !%                       ManningsN
        call json%get('SmallVolume.ManningsN', real_value, found)
        if (found) setting%SmallVolume%ManningsN = real_value
        if ((.not. found) .and. (jsoncheck)) stop "Error - json file - setting " // 'SmallVolume.ManningsN not found'
        
        !%                       MinimumArea
        call json%get('SmallVolume.MinimumArea', real_value, found)
        if (found) setting%SmallVolume%MinimumArea = real_value
        if ((.not. found) .and. (jsoncheck)) stop "Error - json file - setting " // 'SmallVolume.MinimumArea not found'
       
        !%                       MinimumHydRadius
        call json%get('SmallVolume.MinimumHydRadius', real_value, found)
        if (found) setting%SmallVolume%MinimumHydRadius = real_value
        if ((.not. found) .and. (jsoncheck)) stop "Error - json file - setting " // 'SmallVolume.MinimumHydRadius not found'
        
        !%                       MinimumPerimeter
        call json%get('SmallVolume.MinimumPerimeter', real_value, found)
        if (found) setting%SmallVolume%MinimumPerimeter = real_value
        if ((.not. found) .and. (jsoncheck)) stop "Error - json file - setting " // 'SmallVolume.MinimumPerimeter not found'
        
        !%                       MinimumTopwidth
        call json%get('SmallVolume.MinimumTopwidth', real_value, found)
        if (found)  setting%SmallVolume%MinimumTopwidth = real_value
        if ((.not. found) .and. (jsoncheck)) stop "Error - json file - setting " // 'SmallVolume.MinimumTopwidth not found'
        

    !% Solver. =====================================================================
        !%                       Solver.PreissmannSlot
        call json%get('Solver.PreissmannSlot', logical_value, found)
        if (found) setting%Solver%PreissmannSlot = logical_value
        if ((.not. found) .and. (jsoncheck)) stop "Error - json file - setting " // 'Solver.PreissmannSlot not found'
     
        !%                       Solver.QinterpWithLocalHeadGradient
        call json%get('Solver.QinterpWithLocalHeadGradient', logical_value, found)
        if (found) setting%Solver%QinterpWithLocalHeadGradient = logical_value
        if ((.not. found) .and. (jsoncheck)) stop "Error - json file - setting " // 'Solver.QinterpWithLocalHeadGradient not found'
        
        !%                       Solver.MomentumSourceMethod                  
        call json%get('Solver.MomentumSourceMethod', c, found)
        if (found) then 
            call util_lower_case(c)
            if (c == 't00') then
                setting%Solver%MomentumSourceMethod = T00
            else if (c == 't10') then
                setting%Solver%MomentumSourceMethod = T10
            else if (c == 't20') then
                setting%Solver%MomentumSourceMethod = T20
            else
                write(*,"(A)") 'Error - json file - setting.Solver.MomentumSourceMethod of ',trim(c)
                write(*,"(A)") '..is not in allowed options of:'
                write(*,"(A)") '... T00, T10, T20'
                stop 110985
            end if
        end if
        if ((.not. found) .and. (jsoncheck)) stop "Error - json file - setting " // 'Solver.MomentumSourceMethod not found'

        !%                       Solver.SolverSelect
        call json%get('Solver.SolverSelect', c, found)
        call util_lower_case(c)
        if (found) then 
            if (c == 'etm') then
                setting%Solver%SolverSelect = ETM
            else if (c == 'etm_ac') then
                setting%Solver%SolverSelect = ETM_AC
            else if (c == 'ac') then
                setting%Solver%SolverSelect = AC
            else
                write(*,"(A)") 'Error - json file - setting.Solver.SolverSelect of ',trim(c)
                write(*,"(A)") '..is not in allowed options of:'
                write(*,"(A)") '... ETM, ETM_AC, AC'
                stop 937546
            end if
        end if
        if ((.not. found) .and. (jsoncheck)) stop "Error - json file - setting " // 'Solver.SolverSelect not found'

        !%                       Solver.SwitchFractionDn
        call json%get('Solver.SwitchFractionDn', real_value, found)
        if (found)  setting%Solver%SwitchFractionDn = real_value
        if ((.not. found) .and. (jsoncheck)) stop "Error - json file - setting " // 'Solver.SwitchFractionDn not found'
        
        !%                       Solver.SwitchFractionU
        call json%get('Solver.SwitchFractionUp', real_value, found)
        if (found)   setting%Solver%SwitchFractionUp = real_value
        if ((.not. found) .and. (jsoncheck)) stop "Error - json file - setting " // 'Solver.SwitchFractionUp not found'

        !% do not read           Solver.crk2

    !% TestCase.  =====================================================================
        !%                       TestCase.UseTestCaseYN
        call json%get('TestCase.UseTestCaseYN', logical_value, found)
        if (found) setting%TestCase%UseTestCaseYN = logical_value
        if ((.not. found) .and. (jsoncheck)) stop "Error - json file - setting " // 'TestCase.UseTestCaseYN not found'
        
        !%                       TestCase.TestName
        if (setting%TestCase%UseTestCaseYN) then 
            call json%get('TestCase.TestName', c, found)
            if (found) setting%TestCase%TestName = trim(c)
            if ((.not. found) .and. (jsoncheck)) stop "Error - json file - setting " // 'TestCase.TestName not found'           
        end if

    !% SWMMinput.  =====================================================================
        !% do not read           ReportStartTimeEpoch
        !% do not read           ReportTimeInterval
        !% do not read           StartEpoch
        !% do not read           EndEpoch
        !% do not read           WetStep
        !% do not read           DryStep
        !% do not read           RouteStep
        !% do not read           TotalDuratoin
        
        
    !% Time.  =====================================================================
        !%                       useSWMMinpYN
        call json%get('Time.useSWMMinpYN', logical_value, found)
        if (found) setting%Time%useSWMMinpYN = logical_value
        if ((.not. found) .and. (jsoncheck)) stop "Error - json file - setting " // 'Time.useSWMMinpYN not found'

        !%                       matchHydrologyStep
        call json%get('Time.matchHydrologyStep', logical_value, found)
        if (found) setting%Time%matchHydrologyStep = logical_value
        if ((.not. found) .and. (jsoncheck)) stop "Error - json file - setting " // 'Time.matchHydrologyStep not found'

        !%                      Time.DtTol
        call json%get('Time.DtTol', real_value, found)
        if (found) setting%Time%DtTol = real_value
        if ((.not. found) .and. (jsoncheck)) stop "Error - json file - setting " // 'Time.DtTol not found'

        !% do not read          Time.DateTimeStamp
        !% do not read          Time.Start
        !% do not read          Time.Now
        !% do not read          Time.End

        !%                      Time.StartEpoch
        call json%get('Time.StartEpoch', real_value, found)
        if (found) setting%Time%StartEpoch = real_value
        !if ((.not. found) .and. (jsoncheck)) stop "Error - json file - setting " // 'Time.StartEpoch not found'
    
        !%                      Time.EndEpoch
        call json%get('Time.EndEpoch', real_value, found)
        if (found) setting%Time%EndEpoch = real_value
        !if ((.not. found) .and. (jsoncheck)) stop "Error - json file - setting " // 'Time.EndEpoch not found'

        !%                      Time.Hydraulics.Dt
        call json%get('Time.Hydraulics.Dt', real_value, found)
        if (found) setting%Time%Hydraulics%Dt = real_value
        !if ((.not. found) .and. (jsoncheck)) stop "Error - json file - setting " // 'Time.Hydraulics.Dt not found'
    
        !% do not read          Time.Hydraulics.LastTime
        !% do not read          Time.Hydraulics.NextTime
        !% do not read          Time.Hydraulics.Step

        !%                      Time.Hydrology.Dt
        if (found) call json%get('Time.Hydrology.Dt', real_value, found)
        setting%Time%Hydrology%Dt = real_value
        !if ((.not. found) .and. (jsoncheck)) stop "Error - json file - setting " // 'Time.Hydrology.Dt not found'

        !% do not read          Time.Hydrology.LastTime
        !% do not read          Time.Hydrology.NextTime
        !% do not read          Time.Hydrology.Step

        !% do not read          Time.Real.ClockStart
        !% do not read          Time.Real.ClockLoopStart
        !% do not read          Time.Real.ClockNow
        !% do not read          Time.Real.ClockCountRate

        !% do not read          Time.CPU.EpochStartSeconds
        !% do not read          Time.CPU.EpochNowSeconds
        !% do not read          TIme.CPU.EpochFinishSeconds

    !% Weir.=====================================================================
        !%                       Transverse.WeirExponent
        call json%get('Weir.Transverse.WeirExponent', real_value, found)
        if (found) setting%Weir%Transverse%WeirExponent = real_value
        if ((.not. found) .and. (jsoncheck)) stop "Error - json file - setting " // 'Weir.Transverse.WeirExponent not found'
        
        !%                       Transverse.WeirContractionFactor
        call json%get('Weir.Transverse.WeirContractionFactor', real_value, found)
        if (found) setting%Weir%Transverse%WeirContractionFactor = real_value
        if ((.not. found) .and. (jsoncheck)) stop "Error - json file - setting " // 'Weir.Transverse.WeirContractionFactor not found'
        
        !%                       Transverse.SideFlowWeirCrestExponent
        call json%get('Weir.Transverse.SideFlowWeirCrestExponent', real_value, found)
        if (found) setting%Weir%Transverse%SideFlowWeirCrestExponent = real_value
        if ((.not. found) .and. (jsoncheck)) stop "Error - json file - setting " // 'Weir.Transverse.SideFlowWeirCrestExponent not found'
        
        !%                       Transverse.VillemonteCorrectionExponent
        call json%get('Weir.Transverse.VillemonteCorrectionExponent', real_value, found)
        if (found) setting%Weir%Transverse%VillemonteCorrectionExponent = real_value
        if ((.not. found) .and. (jsoncheck)) stop "Error - json file - setting " // 'Weir.Transverse.VillemonteCorrectionExponent not found'

        !%                       SideFlow.WeirExponent
        call json%get('Weir.SideFlow.WeirExponent', real_value, found)
        if (found) setting%Weir%SideFlow%WeirExponent = real_value
        if ((.not. found) .and. (jsoncheck)) stop "Error - json file - setting " // 'Weir.SideFlow.WeirExponent not found'
        
        !%                       SideFlow.WeirContractionFactor
        call json%get('Weir.SideFlow.WeirContractionFactor', real_value, found)
        if (found) setting%Weir%SideFlow%WeirContractionFactor = real_value
        if ((.not. found) .and. (jsoncheck)) stop "Error - json file - setting " // 'Weir.SideFlow.WeirContractionFactor not found'
        
        !%                       SideFlow.SideFlowWeirCrestExponent
        call json%get('Weir.SideFlow.SideFlowWeirCrestExponent', real_value, found)
        if (found) setting%Weir%SideFlow%SideFlowWeirCrestExponent = real_value
        if ((.not. found) .and. (jsoncheck)) stop "Error - json file - setting " // 'Weir.SideFlow.SideFlowWeirCrestExponent not found'
        
        !%                       SideFlow.VillemonteCorrectionExponent
        call json%get('Weir.SideFlow.VillemonteCorrectionExponent', real_value, found)
        if (found) setting%Weir%SideFlow%VillemonteCorrectionExponent = real_value
        if ((.not. found) .and. (jsoncheck)) stop "Error - json file - setting " // 'Weir.SideFlow.VillemonteCorrectionExponent not found'

        !%                       VNotch.WeirExponent
        call json%get('Weir.VNotch.WeirExponent', real_value, found)
        if (found) setting%Weir%VNotch%WeirExponent = real_value
        if ((.not. found) .and. (jsoncheck)) stop "Error - json file - setting " // 'Weir.VNotch.WeirExponent not found'
        
        !%                       VNotch.WeirContractionFactor
        call json%get('Weir.VNotch.WeirContractionFactor', real_value, found)
        if (found) setting%Weir%VNotch%WeirContractionFactor = real_value
        if ((.not. found) .and. (jsoncheck)) stop "Error - json file - setting " // 'Weir.VNotch.WeirContractionFactor not found'
        
        !%                       VNotch.SideFlowWeirCrestExponent
        call json%get('Weir.VNotch.SideFlowWeirCrestExponent', real_value, found)
        if (found) setting%Weir%VNotch%SideFlowWeirCrestExponent = real_value
        if ((.not. found) .and. (jsoncheck)) stop "Error - json file - setting " // 'Weir.VNotch.SideFlowWeirCrestExponent not found'
        
        !%                       VNotch.VillemonteCorrectionExponent
        call json%get('Weir.VNotch.VillemonteCorrectionExponent', real_value, found)
        setting%Weir%VNotch%VillemonteCorrectionExponent = real_value
        if ((.not. found) .and. (jsoncheck)) stop "Error - json file - setting " // 'Weir.VNotch.VillemonteCorrectionExponent not found'

        !%                       Trapezoidal.WeirExponent
        call json%get('Weir.Trapezoidal.WeirExponent', real_value, found)
        if (found) setting%Weir%Trapezoidal%WeirExponent = real_value
        if ((.not. found) .and. (jsoncheck)) stop "Error - json file - setting " // 'Weir.Trapezoidal.WeirExponent not found'
        
        !%                       Trapezoidal.WeirContractionFactor
        call json%get('Weir.Trapezoidal.WeirContractionFactor', real_value, found)
        if (found) setting%Weir%Trapezoidal%WeirContractionFactor = real_value
        if ((.not. found) .and. (jsoncheck)) stop "Error - json file - setting " // 'Weir.Trapezoidal.WeirContractionFactor not found'
        
        !%                       Trapezoidal.SideFlowWeirCrestExponent
        call json%get('Weir.Trapezoidal.SideFlowWeirCrestExponent', real_value, found)
        if (found) setting%Weir%Trapezoidal%SideFlowWeirCrestExponent = real_value
        if ((.not. found) .and. (jsoncheck)) stop "Error - json file - setting " // 'Weir.Trapezoidal.SideFlowWeirCrestExponent not found'
        
        !%                       Trapezoidal.VillemonteCorrectionExponent
        call json%get('Weir.Trapezoidal.VillemonteCorrectionExponent', real_value, found)
        if (found) setting%Weir%Trapezoidal%VillemonteCorrectionExponent = real_value
        if ((.not. found) .and. (jsoncheck)) stop "Error - json file - setting " // 'Weir.Trapezoidal.VillemonteCorrectionExponent not found'

    !% VariableDt. =====================================================================
        !%                       ApplyYN
        call json%get('VariableDT.ApplyYN', logical_value, found)
        if (found) setting%VariableDT%ApplyYN = logical_value
        if ((.not. found) .and. (jsoncheck)) stop "Error - json file - setting " // 'VariableDT.Apply not found'
        
        !%                       CFL_hi_max
        call json%get('VariableDT.CFL_hi_max', real_value, found)
        if (found) setting%VariableDT%CFL_hi_max = real_value
        if ((.not. found) .and. (jsoncheck)) stop "Error - json file - setting " // 'VariableDT.CFL_hi_max not found'
        
        !%                       CFL_target
        call json%get('VariableDT.CFL_target', real_value, found)
        if (found) setting%VariableDT%CFL_target = real_value
        if ((.not. found) .and. (jsoncheck)) stop "Error - json file - setting " // 'VariableDT.CFL_target not found'
        
        !%                       CFL_lo_max
        call json%get('VariableDT.CFL_lo_max', real_value, found)
        if (found) setting%VariableDT%CFL_lo_max = real_value
        if ((.not. found) .and. (jsoncheck)) stop "Error - json file - setting " // 'VariableDT.CFL_lo_max not found'
        
        !%                       decreaseFactor
        call json%get('VariableDT.decreaseFactor', real_value, found)
        if (found) setting%VariableDT%decreaseFactor = real_value
        if ((.not. found) .and. (jsoncheck)) stop "Error - json file - setting " // 'VariableDT.decreaseFactor not found'
        
        !%                       increaseFactor
        call json%get('VariableDT.increaseFactor', real_value, found)
        if (found) setting%VariableDT%increaseFactor = real_value
        if ((.not. found) .and. (jsoncheck)) stop "Error - json file - setting " // 'VariableDT.increaseFactor not found'
        
        !%                       NstepsForCheck
        call json%get('VariableDT.NstepsForCheck', integer_value, found)
        if (found) setting%VariableDT%NstepsForCheck = integer_value
        if ((.not. found) .and. (jsoncheck)) stop "Error - json file - setting " // 'VariableDT.NstepsForCheck not found'

        !% do not read           LastCheckStep

    !% ZeroValue.=====================================================================
        !%                       UseZeroValues
        call json%get('ZeroValue.UseZeroValues', logical_value, found)
        if (found) setting%ZeroValue%UseZeroValues = logical_value
        if ((.not. found) .and. (jsoncheck)) stop "Error - json file - setting " // 'ZeroValue.UseZeroValues not found'
        
        !%                       Area
        call json%get('ZeroValue.Area', real_value, found)
        if (found) setting%ZeroValue%Area = real_value
        if ((.not. found) .and. (jsoncheck)) stop "Error - json file - setting " // 'ZeroValue.Area not found'
        
        !%                       Depth
        call json%get('ZeroValue.Depth', real_value, found)
        if (found) setting%ZeroValue%Depth = real_value
        if ((.not. found) .and. (jsoncheck)) stop "Error - json file - setting " // 'ZeroValue.Depth not found'
        
        !%                       Topwidth
        call json%get('ZeroValue.Topwidth', real_value, found)
        if (found) setting%ZeroValue%Topwidth = real_value
        if ((.not. found) .and. (jsoncheck)) stop "Error - json file - setting " // 'ZeroValue.Topwidth not found'

        !%                       Volume
        call json%get('ZeroValue.Volume', real_value, found)
        if (found) setting%ZeroValue%Volume = real_value
        if ((.not. found) .and. (jsoncheck)) stop "Error - json file - setting " // 'ZeroValue.Volume not found'

    !% Debug.File =====================================================================
        !%                       
        call json%get('Debug.File.adjust', logical_value, found)
        if (found) setting%Debug%File%adjust = logical_value
        !if ((.not. found) .and. (jsoncheck)) stop "Error - json file - setting " // 'Debug.File.adjust not found'
        
        !%                       
        call json%get('Debug.File.BIPquick', logical_value, found)
        if (found) setting%Debug%File%BIPquick = logical_value
        !if ((.not. found) .and. (jsoncheck)) stop "Error - json file - setting " // 'Debug.File.BIPquick not found'
        
        !%                       
        call json%get('Debug.File.boundary_conditions', logical_value, found)
        if (found) setting%Debug%File%boundary_conditions = logical_value
        !if ((.not. found) .and. (jsoncheck)) stop "Error - json file - setting " // 'Debug.File.boundary_conditions not found'
        
        !%                       
        call json%get('Debug.File.c_library', logical_value, found)
        if (found) setting%Debug%File%c_library = logical_value
        !if ((.not. found) .and. (jsoncheck)) stop "Error - json file - setting " // 'Debug.File.c_library not found'
        
        !%                       
        call json%get('Debug.File.define_globals', logical_value, found)
        if (found) setting%Debug%File%define_globals = logical_value
        !if ((.not. found) .and. (jsoncheck)) stop "Error - json file - setting " // 'Debug.File.define_globals not found'
        
        !%                       
        call json%get('Debug.File.define_indexes', logical_value, found)
        if (found) setting%Debug%File%define_indexes = logical_value
        !if ((.not. found) .and. (jsoncheck)) stop "Error - json file - setting " // 'Debug.File.define_indexes not found'
        
        !%                       
        call json%get('Debug.File.define_keys', logical_value, found)
        if (found) setting%Debug%File%define_keys = logical_value
        !if ((.not. found) .and. (jsoncheck)) stop "Error - json file - setting " // 'Debug.File.define_keys not found'
        
        !%                       
        call json%get('Debug.File.define_settings', logical_value, found)
        if (found) setting%Debug%File%define_settings = logical_value
        !if ((.not. found) .and. (jsoncheck)) stop "Error - json file - setting " // 'Debug.File.define_settings not found'
        
        !%                       
        call json%get('Debug.File.define_types', logical_value, found)
        if (found) setting%Debug%File%define_types = logical_value
        !if ((.not. found) .and. (jsoncheck)) stop "Error - json file - setting " // 'Debug.File.define_types not found'
        
        !%                       
        call json%get('Debug.File.diagnostic_elements', logical_value, found)
        if (found) setting%Debug%File%diagnostic_elements = logical_value
        !if ((.not. found) .and. (jsoncheck)) stop "Error - json file - setting " // 'Debug.File.diagnostic_elements not found'
        
        !%                       
        call json%get('Debug.File.discretization', logical_value, found)
        if (found) setting%Debug%File%discretization = logical_value
        !if ((.not. found) .and. (jsoncheck)) stop "Error - json file - setting " // 'Debug.File.discretization not found'
        
        !%                       
        call json%get('Debug.File.face', logical_value, found)
        if (found) setting%Debug%File%face = logical_value
        !if ((.not. found) .and. (jsoncheck)) stop "Error - json file - setting " // 'Debug.File.face not found' 
                
        !%                       
        call json%get('Debug.File.finalization', logical_value, found)
        if (found) setting%Debug%File%finalization = logical_value
        !if ((.not. found) .and. (jsoncheck)) stop "Error - json file - setting " // 'Debug.File.finalization not found'
        
        !%                       
        call json%get('Debug.File.geometry', logical_value, found)
        if (found) setting%Debug%File%geometry = logical_value
        !if ((.not. found) .and. (jsoncheck)) stop "Error - json file - setting " // 'Debug.File.geometry not found'
        
        !%                       
        call json%get('Debug.File.initial_condition', logical_value, found)
        if (found) setting%Debug%File%initial_condition = logical_value
        !if ((.not. found) .and. (jsoncheck)) stop "Error - json file - setting " // 'Debug.File.initial_condition not found'
        
        !%                       
        call json%get('Debug.File.initialization', logical_value, found)
        if (found) setting%Debug%File%initialization = logical_value
        !if ((.not. found) .and. (jsoncheck)) stop "Error - json file - setting " // 'Debug.File.initialization not found'
        
        !%                       
        call json%get('Debug.File.interface', logical_value, found)
        if (found) setting%Debug%File%interface = logical_value
        !if ((.not. found) .and. (jsoncheck)) stop "Error - json file - setting " // 'Debug.File.interface not found'
        
        !%                       
        call json%get('Debug.File.jump', logical_value, found)
        if (found) setting%Debug%File%jump = logical_value
        !if ((.not. found) .and. (jsoncheck)) stop "Error - json file - setting " // 'Debug.File.jump not found'
        
        !%                       
        call json%get('Debug.File.lowlevel_rk2', logical_value, found)
        if (found) setting%Debug%File%lowlevel_rk2 = logical_value
        !if ((.not. found) .and. (jsoncheck)) stop "Error - json file - setting " // 'Debug.File.lowlevel_rk2 not found'
        
        !%                       
        call json%get('Debug.File.network_define', logical_value, found)
        if (found) setting%Debug%File%network_define = logical_value
        !if ((.not. found) .and. (jsoncheck)) stop "Error - json file - setting " // 'Debug.File.network_define not found'
        
        !%                       
        call json%get('Debug.File.orifice_elements', logical_value, found)
        if (found) setting%Debug%File%orifice_elements = logical_value
        !if ((.not. found) .and. (jsoncheck)) stop "Error - json file - setting " // 'Debug.File.orifice_elements not found'
        
        !%                       
        call json%get('Debug.File.output', logical_value, found)
        if (found) setting%Debug%File%output = logical_value
        !if ((.not. found) .and. (jsoncheck)) stop "Error - json file - setting " // 'Debug.File.output not found'
               
        !%                       
        call json%get('Debug.File.pack_mask_arrays', logical_value, found)
        if (found) setting%Debug%File%pack_mask_arrays = logical_value
        !if ((.not. found) .and. (jsoncheck)) stop "Error - json file - setting " // 'Debug.File.pack_mask_arrays not found'
        
        !%                       
        call json%get('Debug.File.partitioning', logical_value, found)
        if (found) setting%Debug%File%partitioning = logical_value
        !if ((.not. found) .and. (jsoncheck)) stop "Error - json file - setting " // 'Debug.File.partitioning not found'
        
        !%                       
        call json%get('Debug.File.pump_elements', logical_value, found)
        if (found) setting%Debug%File%pump_elements = logical_value
        !if ((.not. found) .and. (jsoncheck)) stop "Error - json file - setting " // 'Debug.File.pump_elements not found'
        
        !%                       
        call json%get('Debug.File.rectangular_channel', logical_value, found)
        if (found) setting%Debug%File%rectangular_channel = logical_value
        !if ((.not. found) .and. (jsoncheck)) stop "Error - json file - setting " // 'Debug.File.rectangular_channel not found'
        
        !%                       
        call json%get('Debug.File.trapezoidal_channel', logical_value, found)
        if (found) setting%Debug%File%trapezoidal_channel = logical_value
        !if ((.not. found) .and. (jsoncheck)) stop "Error - json file - setting " // 'Debug.File.trapezoidal_channel not found'
        
        !%                       
        call json%get('Debug.File.runge_kutta2', logical_value, found)
        if (found) setting%Debug%File%runge_kutta2 = logical_value
        !if ((.not. found) .and. (jsoncheck)) stop "Error - json file - setting " // 'Debug.File.runge_kutta2 not found'
        
        !%                       
        call json%get('Debug.File.timeloop', logical_value, found)
        if (found) setting%Debug%File%timeloop = logical_value
        !if ((.not. found) .and. (jsoncheck)) stop "Error - json file - setting " // 'Debug.File.timeloop not found'
        
        !%                       
        call json%get('Debug.File.update', logical_value, found)
        if (found) setting%Debug%File%update = logical_value
        !if ((.not. found) .and. (jsoncheck)) stop "Error - json file - setting " // 'Debug.File.update not found'
 
        !%                       
        call json%get('Debug.File.utility', logical_value, found)
        if (found) setting%Debug%File%utility = logical_value
        !if ((.not. found) .and. (jsoncheck)) stop "Error - json file - setting " // 'Debug.File.utility not found'
                
        !%                       
        call json%get('Debug.File.utility_allocate', logical_value, found)
        if (found) setting%Debug%File%utility_allocate = logical_value
        !if ((.not. found) .and. (jsoncheck)) stop "Error - json file - setting " // 'Debug.File.utility_allocate not found'
        
        !%                       
        call json%get('Debug.File.utility_deallocate', logical_value, found)
        if (found) setting%Debug%File%utility_deallocate = logical_value
        !if ((.not. found) .and. (jsoncheck)) stop "Error - json file - setting " // 'Debug.File.utility_deallocate not found'
        
        !%                       
        call json%get('Debug.File.utility_array', logical_value, found)
        if (found) setting%Debug%File%utility_array = logical_value
        !if ((.not. found) .and. (jsoncheck)) stop "Error - json file - setting " // 'Debug.File.utility_array not found'
        
        !%                       
        call json%get('Debug.File.utility_datetime', logical_value, found)
        if (found) setting%Debug%File%utility_datetime = logical_value
        !if ((.not. found) .and. (jsoncheck)) stop "Error - json file - setting " // 'Debug.File.utility_datetime not found'
        
        !%                       
        call json%get('Debug.File.utility_interpolate', logical_value, found)
        if (found) setting%Debug%File%utility_interpolate = logical_value
        !if ((.not. found) .and. (jsoncheck)) stop "Error - json file - setting " // 'Debug.File.utility_interpolate not found'
        
        !%                       
        call json%get('Debug.File.utility_output', logical_value, found)
        if (found) setting%Debug%File%utility_output = logical_value
        !if ((.not. found) .and. (jsoncheck)) stop "Error - json file - setting " // 'Debug.File.utility_output not found'
        
        !%                       
        call json%get('Debug.File.utility_string', logical_value, found)
        if (found) setting%Debug%File%utility_string = logical_value
        !if ((.not. found) .and. (jsoncheck)) stop "Error - json file - setting " // 'Debug.File.utility_string not found'
        
        !%                       
        call json%get('Debug.File.weir_elements', logical_value, found)
        if (found) setting%Debug%File%weir_elements = logical_value
        !if ((.not. found) .and. (jsoncheck)) stop "Error - json file - setting " // 'Debug.File.weir_elements not found'
        

    !% Debug.FileGroup =====================================================================
        !%                       
        call json%get('Debug.FileGroup.all', logical_value, found)
        if (found) setting%Debug%FileGroup%all = logical_value
        !if ((.not. found) .and. (jsoncheck)) stop "Error - json file - setting " // 'Debug.FileGroup.all not found'
        
        !%                       
        call json%get('Debug.FileGroup.definitions', logical_value, found)
        if (found) setting%Debug%FileGroup%definitions = logical_value
        !if ((.not. found) .and. (jsoncheck)) stop "Error - json file - setting " // 'Debug.FileGroup.definitions not found'
        
        !%                       
        call json%get('Debug.FileGroup.finalization', logical_value, found)
        if (found) setting%Debug%FileGroup%finalization = logical_value
        !if ((.not. found) .and. (jsoncheck)) stop "Error - json file - setting " // 'Debug.FileGroup.finalization not found'
        
        !%                       
        call json%get('Debug.FileGroup.geometry', logical_value, found)
        if (found) setting%Debug%FileGroup%geometry = logical_value
        !if ((.not. found) .and. (jsoncheck)) stop "Error - json file - setting " // 'Debug.FileGroup.geometry not found'
        
        !%                       
        call json%get('Debug.FileGroup.initialization', logical_value, found)
        if (found) setting%Debug%FileGroup%initialization = logical_value
        !if ((.not. found) .and. (jsoncheck)) stop "Error - json file - setting " // 'Debug.FileGroup.initialization not found'
        
        !%                       
        call json%get('Debug.FileGroup.interface', logical_value, found)
        if (found) setting%Debug%FileGroup%interface = logical_value
        !if ((.not. found) .and. (jsoncheck)) stop "Error - json file - setting " // 'Debug.FileGroup.interface not found'
        
        !%                       
        call json%get('Debug.FileGroup.output', logical_value, found)
        if (found) setting%Debug%FileGroup%output = logical_value
        !if ((.not. found) .and. (jsoncheck)) stop "Error - json file - setting " // 'Debug.FileGroup.output not found'
        
        !%                       
        call json%get('Debug.FileGroup.timeloop', logical_value, found)
        if (found) setting%Debug%FileGroup%timeloop = logical_value
        !if ((.not. found) .and. (jsoncheck)) stop "Error - json file - setting " // 'Debug.FileGroup.timeloop not found'
        
        !%                       
        call json%get('Debug.FileGroup.utility', logical_value, found)
        if (found) setting%Debug%FileGroup%utility = logical_value
        !if ((.not. found) .and. (jsoncheck)) stop "Error - json file - setting " // 'Debug.FileGroup.utility not found'
        
    !% Debug. =====================================================================
        !%                       'Debug.SetupYN
        call json%get('Debug.SetupYN', logical_value, found)
        if (found) setting%Debug%SetupYN = logical_value
        !if ((.not. found) .and. (jsoncheck)) stop "Error - json file - setting " // 'Debug.Setup not found'
        
        !%                       Debug.OutputYN
        call json%get('Debug.OutputYN', logical_value, found)
        if (found) setting%Debug%OutputYN = logical_value
        !if ((.not. found) .and. (jsoncheck)) stop "Error - json file - setting " // 'Debug.Output not found'

        call define_settings_update_debug()
 
     !% finished
        call json%destroy()
        if (json%failed()) stop "JSON failed to destroy"

        if (setting%Debug%File%define_settings) &
            write(*,"(A,i5,A)") '*** leave ' // trim(subroutine_name) // " [Processor ", this_image(), "]"
    end subroutine define_settings_load
!%
!%==========================================================================
!%==========================================================================
!%
    subroutine define_settings_update_debug()
        !% -----------------------------------------------------------------
        !% Description:
        !% Uses the Debug%FileGroup... = true option to turn on the debug
        !% for all the files in that group
        !% -----------------------------------------------------------------
        if (setting%Debug%FileGroup%all) then
            setting%Debug%FileGroup%definitions = .true.
            setting%Debug%FileGroup%finalization = .true.
            setting%Debug%FileGroup%geometry = .true.
            setting%Debug%FileGroup%initialization = .true.
            setting%Debug%FileGroup%interface = .true.
            setting%Debug%FileGroup%output  = .true.
            setting%Debug%FileGroup%timeloop  = .true.
            setting%Debug%FileGroup%utility = .true.
        end if
        if (setting%Debug%FileGroup%definitions) then
            setting%Debug%File%define_globals = .true.
            setting%Debug%File%define_indexes = .true.
            setting%Debug%File%define_keys = .true.
            setting%Debug%File%define_settings = .true.
            setting%Debug%File%define_types = .true.
        end if
        if (setting%Debug%FileGroup%finalization) then
            setting%Debug%File%finalization = .true.
        end if
        if (setting%Debug%FileGroup%geometry) then
            setting%Debug%File%geometry = .true.
            setting%Debug%File%rectangular_channel = .true.
            setting%Debug%File%trapezoidal_channel = .true.
        end if
        if (setting%Debug%FileGroup%initialization) then
            setting%Debug%File%discretization = .true.
            setting%Debug%File%initial_condition = .true.
            setting%Debug%File%initialization = .true.
            setting%Debug%File%network_define = .true.
            setting%Debug%File%partitioning = .true.
            setting%Debug%File%BIPquick = .true.
            setting%Debug%File%pack_mask_arrays = .true.
        end if
        if (setting%Debug%FileGroup%interface) then
            setting%Debug%File%c_library = .true.
            setting%Debug%File%interface = .true.
        end if
        if (setting%Debug%FileGroup%output) then
            setting%Debug%File%output = .true.
        end if
        if (setting%Debug%FileGroup%timeloop) then
            setting%Debug%File%adjust = .true.
            setting%Debug%File%boundary_conditions = .true.
            setting%Debug%File%diagnostic_elements = .true.
            setting%Debug%File%face = .true.
            setting%Debug%File%jump = .true.
            setting%Debug%File%lowlevel_rk2 = .true.
            setting%Debug%File%orifice_elements = .true.
            setting%Debug%File%pump_elements = .true.
            setting%Debug%File%runge_kutta2 = .true.
            setting%Debug%File%timeloop = .true.
            setting%Debug%File%update = .true.
            setting%Debug%File%weir_elements = .true.
        end if
        if (setting%Debug%FileGroup%utility) then
            setting%Debug%File%utility_allocate = .true.
            setting%Debug%File%utility_deallocate = .true.
            setting%Debug%File%utility_array = .true.
            setting%Debug%File%utility_datetime = .true.
            setting%Debug%File%utility_interpolate = .true.
            setting%Debug%File%utility_output = .true.
            setting%Debug%File%utility_string = .true.
            setting%Debug%File%utility = .true.
        end if
    end subroutine define_settings_update_debug
!%
!%==========================================================================
!%==========================================================================
!%
end module define_settings<|MERGE_RESOLUTION|>--- conflicted
+++ resolved
@@ -1401,23 +1401,19 @@
         
         !%                      CelerityFactor          
         call json%get('PreissmannSlot.CelerityFactor', real_value, found)
-<<<<<<< HEAD
         if (found) setting%PreissmannSlot%CelerityFactor = real_value
         if ((.not. found) .and. (jsoncheck)) stop "Error - json file - setting " // 'PreissmannSlot.CelerityFactor not found'
+
+        !%                      DesiredTimeStep
+        call json%get('PreissmannSlot.DesiredTimeStep', real_value, found)
+        if (found) setting%PreissmannSlot%DesiredTimeStep = real_value
+        if (.not. found) stop "Error - json file - setting " // 'PreissmannSlot.DesiredTimeStep not found'
 
     !% Profile. =====================================================================
         !%                       Profile.useYN
         call json%get('Profile.useYN', logical_value, found)
         if (found) setting%Profile%useYN = logical_value
         if ((.not. found) .and. (jsoncheck)) stop "Error - json file - setting " // 'Profile.useYN not found'
-
-=======
-        setting%PreissmannSlot%CelerityFactor = real_value
-        if (.not. found) stop "Error - json file - setting " // 'PreissmannSlot.CelerityFactor not found'
-        call json%get('PreissmannSlot.DesiredTimeStep', real_value, found)
-        setting%PreissmannSlot%DesiredTimeStep = real_value
-        if (.not. found) stop "Error - json file - setting " // 'PreissmannSlot.DesiredTimeStep not found'
->>>>>>> d7b0755e
 
     !% Simulation. =====================================================================
         !%                       useHydrology
