module define_settings

    use json_module
    use define_keys
    use define_globals
    use utility_string, only: util_lower_case

    implicit none
    public

    !% -------------------------------------------------------------------------------
    !% Notes:
    !%    Settings are stored in the setting object which is public.
    !%    Settings can be defined in three ways:
    !%        1) via flags
    !%        2) via JSON file
    !%        3) via default values
    !%
    !%    If the settings are not defined via JSON file, default values
    !%    should be defined in the declaration of the derived type
    !%    associated to the setting. Settings flags (e.g., verbose -v)
    !%    overwrite any value defined via default or JSON values.
    !% -------------------------------------------------------------------------------
!%
!%==========================================================================
!% PUBLIC TYPES
!%==========================================================================
!%
    !% ---------------------------------------------------------------
    !% Third Level Types

    !% setting%ACmethod%Anomaly
    type ACmethodAnomalyType
        ! density anomaly correction to handle residual (or non-convergence) of the AC
        logical :: UseDensityCorrection = .false.
        ! Note: setting the lowcutoff to zero can cause small truncation error velocities
        ! to cause waves that buildup over time into a sloshing flow. The lowcutoff avoid this
        real(8) :: DensityLowCutoff = 1e-10
        real(8) :: DensityHighCutoff = 0.1
        ! fraction of residual that is corrected - generally should be 1.0
        real(8) :: OpenPipeFactor = 1.0
        ! fraction of residual that is corrected - generally should be 1.0
        real(8) :: FullPipeFactor = 1.0
    end type ACmethodAnomalyType

    !% setting%ACmethod%ImplicitCoef
    !% coefficients of the implicit stencil
    type ACmethodImplicitCoefType
        real(8) :: a1 = +threehalfR
        real(8) :: a2 = -twoR
        real(8) :: a3 = +onehalfR
    end type ACmethodImplicitCoefType

    !% setting%ACmethod%CFL
    type ACmethodCFLType
        ! maximum cfl for the AC dtau -- may be higher than 1.0)
        real(8) :: CFLmax = 2.0
        ! small maximum cfl when reset to larger dtau
        real(8) :: CFLsmall = 0.05
    end type ACmethodCFLType

    !% setting%ACmethod%Celerity
    type ACmethodCelerityType
        ! celerity ratio of AC wave speed to gravity wave speed (1.0 works)
        real(8) :: RC = 1.0
    end type ACmethodCelerityType

    !% setting%ACmethod%Convergence
    type ACmethodConvergenceType
        ! AC convergence relative change in L2 norm when cutting off AC
        real(8) :: Hrelative = 1e-2
        ! AC convergence relative change in L2 norm when cutting off AC
        real(8) :: Qrelative = 1e-2
        ! AC convergence change in absolute L2 norm when cutting off AC
        real(8) :: Habsolute = 1e-5
        ! AC convergence change in absolute L2 norm when cutting off AC
        real(8) :: Qabsolute = 1e-5
    end type ACmethodConvergenceType

    !% setting%ACmethod%Iter
    type ACmethodIterType
        ! cutoff for AC iterations without convergence
        integer :: Max = 100
        ! reset by code so that itermin * dtau >  dt
        integer :: Min = 3
        ! allows more iterations in first time step
        integer :: Firststep = 100
    end type ACmethodIterType

    !% setting%ACmethod%Switch
    type ACmethodSwitchType
        ! switch to AC solver if depth/depthMax >  0.9
        real(8) :: Depth = 0.9
        ! switch to AC solver if area/areaMax >  0.9
        real(8) :: Area = 0.9
        ! 5% buffer for the switch
        real(8) :: Buffer = 0.05
    end type ACmethodSwitchType

    !% setting%Adjust%Flowrate
    type AdjustFlowrateType
        logical :: Apply = .true.
        real(8) :: Coef = 1.0
        integer :: Approach = vshape
    end type AdjustFlowrateType

    !% setting%Adjust%Head
    type AdjustHeadType
        logical :: Apply = .false.
        real(8) :: Coef = 1.0
        integer :: Approach = vshape
    end type AdjustHeadType

    !% setting%Adjust%WidthDepth
    type AdjustWidthDepthType
        logical :: Apply = .true.
    end type AdjustWidthDepthType

    !% setting%Output%CommandLine
    type CommandLineType
        logical :: quiet = .false.
        integer :: interval = 10
    end type CommandLineType

    !% setting%Time%CPU
    type CPUTimeType
        real (8) :: EpochStartSeconds = 0.0
        real (8) :: EpochNowSeconds  = 0.0
        real (8) :: EpochFinishSeconds  = 0.0
    end type CPUTimeType   

    !% setting%Limiter%BC
    type LimiterBCType
        logical :: UseInflowLimiter = .true.
        integer :: Approach = FroudeNumber
        ! max value of Fr at inflow
        real(8) :: FroudeInflowMaximum = 1.5
    end type LimiterBCType

    !% setting%Limiter%Channel
    type LimiterChannelType
        real(8) :: LargeDepthFactor = 10.0
    end type LimiterChannelType

    !% setting%Limiter%Flowrate
    type LimiterFlowrateType
        logical :: UseFaceVolumeTransport = .true.
        ! Fraction of usptream volume that can be
        ! transported in on time step
        real(8) :: FaceVolumeTransport = 0.5
    end type LimiterFlowrateType

    !% setting%Limiter%InterpWeight
    type LimiterInterpWeightType
        real(8) :: Maximum = 1e6
        real(8) :: Minimum = 1e-6
    end type LimiterInterpWeightType

    !% setting%Limiter%Velocity
    type LimiterVelocityType
        logical :: UseLimitMax = .true.
        real(8) :: Maximum = 10.0 ! m/s
    end type LimiterVelocityType

    !% setting%Limiter%ArraySize
    type LimiterArraySizeType
        integer :: TemporalInflows = 10
        integer :: TotallInflows = 50
    end type LimiterArraySizeType

    !% setting%Limiter%Dt
    type LimiterDtType
        logical :: UseLimitMin = .true.
        real(8) :: Minimum     = 1e-6
    end type LimiterDtType

    !% setting%Time%Real
    type RealTimeType
        integer :: EpochStartSeconds = 0
        integer :: EpochTimeLoopStartSeconds = 0
        integer :: EpochNowSeconds  = 0
    end type RealTimeType

    !% setting%Time% ...Hydraulics, Hydrology
    type TimeStepType
        real(8) :: Dt
        integer :: Step
    end type TimeStepType   

    !% setting%File%UnitNumber
    type UnitNumberType
        integer :: inp_file
        integer :: out_file
        integer :: rpt_file
        integer :: setting_file
        integer :: links_input_file
        integer :: nodes_input_file
        integer :: debug_setup_linkR_file
        integer :: debug_setup_linkI_file     
        integer :: debug_setup_nodeR_file
        integer :: debug_setup_nodeI_file
        integer :: debug_setup_nodeYN_file
    !     integer :: debug_output_linkR_file
    !     integer :: debug_output_linkI_file
    !     integer :: debug_output_nodeR_file
    !     integer :: debug_output_nodeI_file
    !     integer :: debug_output_nodeYN_file
    !     integer :: debug_output_elemR_file
    !     integer :: debug_output_faceR_file
    !    integer :: swmm5_output_linkR_file
    !    integer :: swmm5_output_linkI_file
    !    integer :: swmm5_output_nodeR_file
    !    integer :: swmm5_output_nodeI_file
    end type

    !% setting%Weir% ...Transverse, SideFlow, VNotch, Trapezoidal
    type WeirConstantType
        real(8) :: WeirExponent
        real(8) :: WeirContractionFactor
        real(8) :: SideFlowWeirCrestExponent
        real(8) :: VillemonteCorrectionExponent
    endtype WeirConstantType

    ! setting%Debug%File
    type DebugFileYNType
        logical :: adjust              = .false.
        logical :: boundary_conditions = .false.
        logical :: c_library           = .false.
        logical :: define_globals      = .false.
        logical :: define_indexes      = .false.
        logical :: define_keys         = .false.
        logical :: define_settings     = .false.
        logical :: define_types        = .false.
        logical :: diagnostic_elements = .false.
        logical :: BIPquick            = .false.
        logical :: discretization      = .false.
        logical :: face                = .false.
        logical :: finalization        = .false.
        logical :: geometry            = .false.
        logical :: initial_condition   = .false.
        logical :: initialization      = .false.
        logical :: jump                = .false.
        logical :: lowlevel_rk2        = .false.
        logical :: network_define      = .false.
        logical :: orifice_elements    = .false.
        logical :: rectangular_channel = .false.
        logical :: trapezoidal_channel = .false.
        logical :: runge_kutta2        = .false.
        logical :: pack_mask_arrays    = .false.
        logical :: partitioning        = .false.
        logical :: pump_elements       = .false.
        logical :: interface           = .false.
        logical :: timeloop            = .false.
        logical :: update              = .false.
        logical :: utility             = .false.
        logical :: utility_allocate    = .false.
        logical :: utility_deallocate  = .false.
        logical :: utility_array       = .false.
        logical :: utility_datetime    = .false.
        logical :: utility_interpolate = .false.
        logical :: utility_output      = .false.
        logical :: utility_string      = .false.
        logical :: weir_elements       = .false.
        logical :: output              = .false.
    end type DebugFileYNType

    ! setting%Debug%FileGroup
    type DebugFileGroupYNType
        logical :: all              = .false.
        logical :: definitions      = .false.
        logical :: finalization     = .false.
        logical :: geometry         = .false.
        logical :: initialization   = .false.
        logical :: interface        = .false.
        logical :: output           = .false.
        logical :: timeloop         = .false.
        logical :: utility          = .false.
    end type DebugFileGroupYNType

    !% ---------------------------------------------------------------
    ! Second Level Types

    ! setting%ACmethodType
    type ACmethodType
        real(8) :: dtau = 1.0
        type(ACmethodAnomalyType) :: Anomaly
        type(ACmethodImplicitCoefType) :: ImplicitCoef
        type(ACmethodCFLType) :: CFL
        type(ACmethodCelerityType) :: Celerity
        type(ACmethodConvergenceType) :: Convergence
        type(ACmethodIterType) :: Iter
        type(ACmethodSwitchType) :: Switch
    end type ACmethodType

    ! setting%Adjust
    type AdjustType
        type(AdjustFlowrateType)   :: Flowrate
        type(AdjustHeadType)       :: Head
        type(AdjustWidthDepthType) :: WidthDepth
    end type AdjustType

    ! setting%BC
    type BCPropertiesType
        integer :: slots = 10
        logical :: disableInterpolation = .false.
    end type BCPropertiesType

    ! setting%CaseName
    type CaseNameType
        character(256) ::    Long
        character(16)  ::    Short
        character(31)  ::    withTimeStamp
    end type CaseNameType

    ! setting%Constant
    type ConstantType
        real(8) :: gravity = 9.81 ! m^2/s
    end type ConstantType

    !% setting%Debug
    type DebugType
        logical :: Tests = .false.
        type(DebugFileYNType) :: File
        type(DebugFileGroupYNType) :: FileGroup
        logical :: Setup
        logical :: Output
    end type DebugType   

    !% setting%Discretization
    type DiscretizationType
        real(8) :: NominalElemLength  = 10.0
        real(8) :: LinkShortingFactor = 0.33
    end type DiscretizationType

    ! setting%Eps
    type EpsilonType
        ! +- small non-dimensional range for hyd jump discrimination
        real(8) :: FroudeJump = 0.1
        ! Fractional increase in depth under froude limitation
        real(8) :: InflowDepthIncreaseFroudeLimit = 0.1
    end type EpsilonType

    !% setting%FaceInterp
    type FaceInterpType
        integer :: DownJBFaceInterp = Static
    end type FaceInterpType

    !% setting%File
    type FileType
        character(len=256) :: base_folder = ""
        character(len=256) :: library_folder = ""
        character(len=256) :: project_folder = "" ! project path
        character(len=256) :: output_folder= "" !
        character(len=256) :: output_timestamp_subfolder = ""
        character(len=256) :: debug_setup_link_folder = ""
        character(len=256) :: debug_setup_node_folder = ""
        character(len=256) :: debug_output_link_folder = ""
        character(len=256) :: debug_output_node_folder = ""
        character(len=256) :: debug_output_elemR_folder = ""
        character(len=256) :: debug_output_faceR_folder = ""
        character(len=256) :: debug_output_summary_folder = ""
        character(len=256) :: swmm5_output_link_folder = ""
        character(len=256) :: swmm5_output_node_folder = ""
        character(len=256) :: setting_file = "" ! path to settings JSON file
        character(len=256) :: inp_file = "" ! path to SWMM input (.inp) file
        character(len=256) :: rpt_file = "" ! path to SWMM report (.rpt) file
        character(len=256) :: out_file = "" ! path to SWMM output (.out) file

        character(len=256) :: links_input_file = "links_input.csv"
        character(len=256) :: nodes_input_file = "nodes_input.csv"

        character(len=256) :: debug_setup_linkR_file = "linkR.csv"
        character(len=256) :: debug_setup_linkI_file = "linkI.csv"
        character(len=256) :: debug_setup_nodeR_file = "nodeR.csv"
        character(len=256) :: debug_setup_nodeI_file = "nodeI.csv"
        character(len=256) :: debug_setup_nodeYN_file = "nodeYN.csv"

        ! character(len=256) :: debug_output_linkR_file = ""
        ! character(len=256) :: debug_output_linkI_file = ""
        ! character(len=256) :: debug_output_nodeR_file = ""
        ! character(len=256) :: debug_output_nodeI_file = ""
        ! character(len=256) :: debug_output_nodeYN_file = ""
        ! character(len=256) :: debug_output_elemR_file = ""
        ! character(len=256) :: debug_output_faceR_file = ""

        character(len=256) :: input_kernel = "" ! main part of input file name
        character(len=256) :: output_kernel= "" ! main part ouf output file name
        logical :: links_input_file_exist = .false.
        logical :: nodes_input_file_exist = .false.
        logical :: force_folder_creation = .false.
        type(UnitNumberType)   :: UnitNumber
        integer :: last_unit = 1000
    end type FileType  

    ! setting%Junction
    type JunctionType
        real(8) :: kFactor  = 0.0   !% default entrance/exit losses at junction branch (use 0.0 as needs debugging)
        real(8) :: HeadCoef = 1.0   !% junction branch head coef for diagnostic junction (must be > 0)
        real(8) :: CFLlimit = 0.5   !% limiter on CFL to control dynamic junction
        logical :: isDynamic = .true.
    end type JunctionType

    ! setting%Limiter
    type LimiterType
        type(LimiterBCType)           :: BC
        type(LimiterChannelType)      :: Channel
        type(LimiterFlowrateType)     :: Flowrate
        type(LimiterInterpWeightType) :: InterpWeight
        type(LimiterVelocityType)     :: Velocity
        type(LimiterArraySizeType)    :: ArraySize
        type(LimiterDtType)           :: Dt
    end type LimiterType

    type LinkType
        integer ::        DefaultInitDepthType = LinearlyVarying ! uniform, linear, exponential
        ! HACK - TODO file for properties of specific links
        character(512) :: PropertiesFile
    end type LinkType

    !% setting%Orifice
    type OrificeType
        real(8) :: SharpCrestedWeirCoefficient
        real(8) :: TransverseWeirExponent
        real(8) :: VillemonteCorrectionExponent
    end type OrificeType

    !% setting%Output
    type OutputType
        logical :: report
        real(8) :: reportStartTime
        real(8) :: reportDt
        integer :: reportStep
        !integer :: Slots = 20
        integer :: max_links_csv = 10
        integer :: max_nodes_csv = 10
        logical :: print_links_csv = .false.
        logical :: print_nodes_csv = .false.
        logical :: Verbose = .true.
        logical :: Warning = .true.
        type(CommandLineType) :: CommandLine
    end type OutputType    

    !% setting%Partitioning
    type PartitioningType
        integer :: PartitioningMethod = BLink
    endtype PartitioningType 

    !% setting%PreissmannSlot
    type PreissmannSlotType
        integer :: PreissmannSlotMethod = VariableSlot
        real(8) :: CelerityFactor = 1.0
    end type PreissmannSlotType

    !% setting%Profile
    type ProfileType
        logical :: YN = .false.
        !logical :: Tests = .false.
        !type(ProfileFileYNType) :: File
        !type(ProfileFileGroupYNType) :: FileGroup
        !logical :: Input
        !logical :: Output
    end type ProfileType

    !% setting%Simulation
    type SimulationType
        logical :: useHydrology = .true.
        logical :: useHydraulics = .true.
        integer :: useSWMMC = 0
    end type SimulationType

    ! setting%SmallVolume
    type SmallVolumeType
        ! Dont using small volumes for weir case.
        ! Needed to be changed later SmallVolumeType
        logical :: UseSmallVolumes = .true.
        real(8) :: DepthCutoff = 0.01 ! m
        real(8) :: ManningsN = 0.01
        real(8) :: MinimumArea = 0.005 ! m^2
        real(8) :: MinimumHydRadius = 0.009 ! m
        real(8) :: MinimumPerimeter = 0.52 ! m
        real(8) :: MinimumTopwidth = 0.5 ! m
    end type SmallVolumeType

    ! setting%Solver
    type SolverType
        real(8), dimension(2) :: crk2 = [0.5, 1.0]
        integer :: MomentumSourceMethod = T00
        logical :: PreissmanSlot = .true.
        integer :: SolverSelect = ETM_AC
        real(8) :: SwitchFractionDn = 0.8
        real(8) :: SwitchFractionUp = 0.9
    end type SolverType
 
    type TestCaseType
        logical       :: UseTestCase = .false.
        character(64) :: TestName
    end type TestCaseType

    ! setting%Time
    type TimeType
        type(TimeStepType) :: Hydraulics
        type(TimeStepType) :: Hydrology
        logical            :: matchHydrologyStep
        character(14)      :: DateTimeStamp
        integer            :: Step
        real(8)            :: Dt
        real(8)            :: DtTol
        real(8)            :: Start
        real(8)            :: Now
        real(8)            :: End
        real(8)            :: StartEpoch
        real(8)            :: EndEpoch
        type(RealTimeType) :: Real
        type(CPUTimeType)  :: CPU
    end type TimeType

    !% setting%Weir
    type WeirType
        type(WeirConstantType) :: Transverse
        type(WeirConstantType) :: SideFlow
        type(WeirConstantType) :: VNotch
        type(WeirConstantType) :: Trapezoidal
    end type WeirType

    !% setting%VariableDT
    type VariableDTType
        logical :: Apply = .true.
        real(8) :: CFL_hi_max = 0.7
        real(8) :: CFL_target = 0.45
        real(8) :: CFL_lo_max = 0.3
        real(8) :: decreaseFactor = 0.8
        real(8) :: increaseFactor = 1.2
        integer :: NstepsForCheck = 10
        integer :: LastCheckStep = 0
    end type VariableDTType

    ! setting%ZeroValue
    ! Note that zerovalue.depth = zerovalue.area/zerovalue.topwidth
    type ZerovalueType
        logical :: UseZeroValues = .true.
        real(8) :: Area = 1.0e-6 ! m^2
        real(8) :: Depth = 1.0e-4 ! m
        real(8) :: Topwidth = 1.0e-2 ! m
        real(8) :: Volume = 1.0e-4 ! m^3
    end type ZerovalueType

    !% ---------------------------------------------------------------
    !% First Level Type (setting)

    type settingType
        type(ACmethodType)       :: ACmethod
        type(AdjustType)         :: Adjust
        type(BCPropertiesType)   :: BC
        type(CaseNameType)       :: CaseName  ! name of case
        type(ConstantType)       :: Constant ! Constants
        type(DebugType)          :: Debug
        type(DiscretizationType) :: Discretization
        type(EpsilonType)        :: Eps ! epsilons used to provide bandwidth for comparisons
        type(FaceInterpType)     :: FaceInterp ! Temporary: setting for face interpolation in downstream JB
        type(FileType)           :: File
        type(JunctionType)       :: Junction
        type(LimiterType)        :: Limiter ! maximum and minimum limiters
        type(LinkType)           :: Link
        type(OrificeType)        :: Orifice
        type(OutputType)         :: Output
        type(PartitioningType)   :: Partitioning
        type(PreissmannSlotType) :: PreissmannSlot
        type(ProfileType)        :: Profile
        type(SimulationType)     :: Simulation
        type(SmallVolumeType)    :: SmallVolume ! controls for small volumes
        type(SolverType)         :: Solver ! switch for solver
        type(TestCaseType)       :: TestCase
        type(TimeType)           :: Time ! controls of time step
        type(VariableDTType)     :: VariableDT
        type(WeirType)           :: Weir
        type(ZeroValueType)      :: ZeroValue ! finite values to represent small or negative values
    end type settingType

    type(settingType), target :: setting

contains
!%
!%==========================================================================
!% PUBLIC
!%==========================================================================
!%
    subroutine def_load_settings()
    !%-----------------------------------------------------------------------------
    !% Description:
    !%    Loads setting values from external JSON file.
    !%-----------------------------------------------------------------------------
        character(kind=json_CK, len=:), allocatable :: c
        real(8) :: real_value
        integer :: integer_value
        logical :: logical_value
        logical :: found
        type(json_file) :: json

        character(64) :: subroutine_name = 'def_load_settings'

        if (setting%Debug%File%define_settings) &
            write(*,"(A,i5,A)") '*** enter ' // subroutine_name // " [Processor ", this_image(), "]"

        call json%initialize()
        call json%load(filename = trim(setting%File%setting_file))

    !% --- load the settings from the json file

    !% AC method
        !% --- ACmethod anomaly settings
        call json%get('ACmethod.dtau', real_value, found)
        setting%ACmethod%dtau = real_value
        if (.not. found) then
            write(*,"(A)") "Error - json file - setting " // 'ACmethod.dtau not found'
            write(*,"(A)") "this is first item in json file, which may indicate formatting problem in file"
            stop 970984
        end if
    
        call json%get('ACmethod.Anomaly.DensityLowCutoff', real_value, found)
        setting%ACmethod%Anomaly%DensityLowCutoff = real_value
        if (.not. found) stop "Error - json file - setting " // 'ACmethod.Anomaly.DensityLowCutoff not found'
        call json%get('ACmethod.Anomaly.FullPipeFactor', real_value, found)
        setting%ACmethod%Anomaly%FullPipeFactor = real_value
        if (.not. found) stop "Error - json file - setting " // 'ACmethod.Anomaly.FullPipeFactor not found'
        call json%get('ACmethod.Anomaly.OpenPipeFactor', real_value, found)
        setting%ACmethod%Anomaly%OpenPipeFactor = real_value
        if (.not. found) stop "Error - json file - setting " // 'ACmethod.Anomaly.OpenPipeFactor not found'
        call json%get('ACmethod.Anomaly.UseDensityCorrection', logical_value, found)
        setting%ACmethod%Anomaly%UseDensityCorrection = logical_value
        if (.not. found) stop "Error - json file - setting " // 'ACmethod.Anomaly.UseDensityCorrection not found'
        call json%get('ACmethod.Anomaly.DensityHighCutoff', real_value, found)
        setting%ACmethod%Anomaly%DensityHighCutoff = real_value
        if (.not. found) stop "Error - json file - setting " // 'ACmethod.Anomaly.DensityHighCutoff not found'

        !% --- ACmethod implicit stencil coefficients
        call json%get('ACmethod.ImplicitCoef.a1', real_value, found)
        setting%ACmethod%ImplicitCoef%a1 = real_value
        if (.not. found) stop "Error - json file - setting " // 'ACmethod.ImplicitCoef.a1 not found'
        call json%get('ACmethod.ImplicitCoef.a2', real_value, found)
        setting%ACmethod%ImplicitCoef%a2 = real_value
        if (.not. found) stop "Error - json file - setting " // 'ACmethod.ImplicitCoef.a2 not found'
        call json%get('ACmethod.ImplicitCoef.a3', real_value, found)
        setting%ACmethod%ImplicitCoef%a3 = real_value
        if (.not. found) stop "Error - json file - setting " // 'ACmethod.ImplicitCoef.a3 not found'

        !% --- AC method CFL settings
        call json%get('ACmethod.CFL.CFLmax', real_value, found)
        setting%ACmethod%CFL%CFLmax = real_value
        if (.not. found) stop "Error - json file - setting " // 'ACmethod.CFL.CFLmax not found'
        call json%get('ACmethod.CFL.CFLmax', real_value, found)
        setting%ACmethod%CFL%CFLmax = real_value
        if (.not. found) stop "Error - json file - setting " // 'ACmethod.CFL.CFLmax not found'

        !% --- AC method celerity settings
        call json%get('ACmethod.Celerity.RC', real_value, found)
        setting%ACmethod%Celerity%RC = real_value
        if (.not. found) stop "Error - json file - setting " // 'ACmethod.Celerity.RC not found'

        !% --- AC method convergence settings
        call json%get('ACmethod.Convergence.Habsolute', real_value, found)
        setting%ACmethod%Convergence%Habsolute = real_value
        if (.not. found) stop "Error - json file - setting " // 'ACmethod.Convergence.Habsolute not found'
        call json%get('ACmethod.Convergence.Hrelative', real_value, found)
        setting%ACmethod%Convergence%Hrelative = real_value
        if (.not. found) stop "Error - json file - setting " // 'ACmethod.Convergence.Hrelative not found'
        call json%get('ACmethod.Convergence.Qabsolute', real_value, found)
        setting%ACmethod%Convergence%Qabsolute = real_value
        if (.not. found) stop "Error - json file - setting " // 'ACmethod.Convergence.Qabsolute not found'
        call json%get('ACmethod.Convergence.Qrelative', real_value, found)
        setting%ACmethod%Convergence%Qrelative = real_value
        if (.not. found) stop "Error - json file - setting " // 'ACmethod.Convergence.Qrelative not found'

        !% --- AC method iter settings
        call json%get('ACmethod.Iter.Firststep', integer_value, found)
        setting%ACmethod%Iter%Firststep = integer_value
        if (.not. found) stop "Error - json file - setting " // 'ACmethod.Iter.Firststep not found'
        call json%get('ACmethod.Iter.Max', integer_value, found)
        setting%ACmethod%Iter%Max = integer_value
        if (.not. found) stop "Error - json file - setting " // 'ACmethod.Iter.Max not found'
        call json%get('ACmethod.Iter.Min', integer_value, found)
        setting%ACmethod%Iter%Min = integer_value
        if (.not. found) stop "Error - json file - setting " // 'ACmethod.Iter.Min not found'

        !% --- AC method switch settings
        call json%get('ACmethod.Switch.Area', real_value, found)
        setting%ACmethod%Switch%Area = real_value
        if (.not. found) stop "Error - json file - setting " // 'ACmethod.Switch.Area not found'
        call json%get('ACmethod.Switch.Buffer', real_value, found)
        setting%ACmethod%Switch%Buffer = real_value
        if (.not. found) stop "Error - json file - setting " // 'ACmethod.Switch.Buffer not found'
        call json%get('ACmethod.Switch.Depth', real_value, found)
        setting%ACmethod%Switch%Depth = real_value
        if (.not. found) stop "Error - json file - setting " // 'ACmethod.Switch.Depth not found'

    !% Adjustments     
        !% --- Adjust flowrate settings
        call json%get('Adjust.Flowrate.Apply', logical_value, found)
        setting%Adjust%Flowrate%Apply = logical_value
        if (.not. found) stop "Error - json file - setting " // 'Adjust.Flowrate.Apply not found'
        call json%get('Adjust.Flowrate.approach', c, found)
        call util_lower_case(c)
        if (c == 'vshape') then
            setting%Adjust%Flowrate%approach = vshape
        else
            stop "Error, Adjust.Flowrate.approach not compatible"
        end if
        call json%get('Adjust.Flowrate.Coef', real_value, found)
        setting%Adjust%Flowrate%Coef = real_value
        if (.not. found) stop "Error - json file - setting " // 'Adjust.Flowrate.Coef not found'

        !% --- Adjust head settings
        call json%get('Adjust.Head.Apply', logical_value, found)
        setting%Adjust%Head%Apply = logical_value
        if (.not. found) stop "Error - json file - setting " // 'Adjust.Head.Apply not found'
        call json%get('Adjust.Head.approach', c, found)
        call util_lower_case(c)
        if (c == 'vshape_surcharge_only') then
            setting%Adjust%Head%approach = vshape_surcharge_only
        else
            stop "Error, Adjust.Head.approach not compatible"
        end if
        call json%get('Adjust.Head.Coef', real_value, found)
        setting%Adjust%Head%Coef = real_value
        if (.not. found) stop "Error - json file - setting " // 'Adjust.Head.Coef not found'

    !% BC    
        !% --- BC settings
        call json%get('BC.slots', real_value, found)
        setting%BC%slots = real_value
        if (.not. found) stop "Error - json file - setting " // 'BC.slots not found'
        call json%get('BC.disableInterpolation', logical_value, found)
        setting%BC%disableInterpolation = logical_value
        if (.not. found) stop "Error - json file - setting " // 'BC.disableInterpolation not found'

    !% Case
        !%--- Case name settings
        call json%get('CaseName.Long', c, found)
        if (.not. found) stop "Error - json file - setting " // 'CaseName.Long not found'
        setting%CaseName%Long = trim(c)
        call json%get('CaseName.Short', c, found)
        if (.not. found) stop "Error - json file - setting " // 'CaseName.Short not found'
        setting%CaseName%Short = trim(c)

    !% Constant
        !% --- Constant settings
        call json%get('Constant.gravity', real_value, found)
        setting%Constant%gravity = real_value
        if (.not. found) stop "Error - json file - setting " // 'Constant.gravity not found'

    !% Discretization    
        !% -- Nominal element length adjustment
        call json%get('Discretization.NominalElemLength', real_value, found)
        setting%Discretization%NominalElemLength = real_value
        if (.not. found) stop "Error - json file - setting " // 'Discretization.NominalElemLength not found'
        call json%get('Discretization.LinkShortingFactor', real_value, found)
        setting%Discretization%LinkShortingFactor = real_value
        if (.not. found) stop "Error - json file - setting " // 'Discretization.LinkShortingFactor not found'

    !% epsilon    
        !% --- Eps Settings
        call json%get('Eps.FroudeJump', real_value, found)
        setting%Eps%FroudeJump = real_value
        if (.not. found) stop "Error - json file - setting " // 'Eps.FroudeJump not found'
        call json%get('Eps.InflowDepthIncreaseFroudeLimit', real_value, found)
        setting%Eps%InflowDepthIncreaseFroudeLimit = real_value
        if (.not. found) stop "Error - json file - setting " // 'Eps.InflowDepthIncreaseFroudeLimit not found'

    !% Face interpolation    
        !% --- FaceInterp settings
        call json%get('FaceInterp.DownJBFaceInterp', c, found)
        call util_lower_case(c)
        if (c == 'static') then
            setting%FaceInterp%DownJBFaceInterp = static
        else if (c == 'dynamic') then
            setting%FaceInterp%DownJBFaceInterp = dynamic
        else
            print *, "Error, the setting '" // trim(c) // "' is not supported for DownJBFaceInterp"
            stop "in " // subroutine_name
        end if
    
    !% Files
        !% --- (filenames and paths should not be read)    
        !% -- links and nodes input files exist 
        call json%get('File.links_input_file_exist', logical_value, found)
        setting%File%links_input_file_exist = logical_value
        if (.not. found) stop "Error - json file - setting " // 'File.links_input_file_exist not found'
        call json%get('File.nodes_input_file_exist', logical_value, found)
        setting%File%nodes_input_file_exist = logical_value
        if (.not. found) stop "Error - json file - setting " // 'File.nodes_input_file_exist not found'

        call json%get('File.force_folder_creation', logical_value, found)
        setting%File%force_folder_creation = logical_value
        if (.not. found) stop "Error - json file - setting " // 'File.force_folder_creation not found'

        call json%get('File.library_folder', c, found)
        setting%File%library_folder = trim(c)
        if (.not. found) stop "Error - json file - setting "// 'File.library_folder not found'

    !% Junctions    
        !%--- Junction Settings
        call json%get('Junction.kFactor', real_value, found)
        setting%Junction%kFactor = real_value
        if (.not. found) stop "Error - json file - setting " // 'Junction.kFactor not found'

        call json%get('Junction.HeadCoef', real_value, found)
        setting%Junction%HeadCoef = real_value
        if (.not. found) stop "Error - json file - setting " // 'Junction.HeeadCoef not found'

        call json%get('Junction.CFLlimit', real_value, found)
        setting%Junction%CFLlimit = real_value
        if (.not. found) stop "Error - json file - setting " // 'Junction.CFLlimit not found'

        call json%get('Junction.isDynamic', logical_value, found)
        setting%Junction%isDynamic = logical_value
        if (.not. found) stop "Error - json file - setting " // 'Limiter.Junction.isDynamic not found'

    !% Limiters    
        !% --- Limiter settings
        call json%get('Limiter.BC.approach', c, found)
        call util_lower_case(c)
        if (c == 'froudenumber') then
            setting%Limiter%BC%approach = FroudeNumber
        else
            stop "Error, Limiter.BC.approach not compatible"
        end if
        if (.not. found) stop "Error - json file - setting " // 'Limiter.BC.approach not found'
        call json%get('Limiter.BC.FroudeInflowMaximum', real_value, found)
        setting%Limiter%BC%FroudeInflowMaximum = real_value
        if (.not. found) stop "Error - json file - setting " // 'Limiter.BC.FroudeInflowMaximum not found'
        call json%get('Limiter.BC.UseInflowLimiter', logical_value, found)
        setting%Limiter%BC%UseInflowLimiter = logical_value
        if (.not. found) stop "Error - json file - setting " // 'Limiter.BC.UseInflowLimiter not found'

        call json%get('Limiter.Channel.LargeDepthFactor', real_value, found)
        setting%Limiter%Channel%LargeDepthFactor = real_value
        if (.not. found) stop "Error - json file - setting " // 'Limiter.Channel.LargeDepthFactor not found'

        call json%get('Limiter.Flowrate.FaceVolumeTransport', real_value, found)
        setting%Limiter%Flowrate%FaceVolumeTransport = real_value
        if (.not. found) stop "Error - json file - setting " // 'Limiter.Flowrate.FaceVolumeTransport not found'
        call json%get('Limiter.Flowrate.UseFaceVolumeTransport', logical_value, found)
        setting%Limiter%Flowrate%UseFaceVolumeTransport = logical_value
        if (.not. found) stop "Error - json file - setting " // 'Limiter.Flowrate.UseFaceVolumeTransport not found'

        call json%get('Limiter.InterpWeight.Maximum', real_value, found)
        setting%Limiter%InterpWeight%Maximum = real_value
        if (.not. found) stop "Error - json file - setting " // 'Limiter.InterpWeight.Maximum not found'
        call json%get('Limiter.InterpWeight.Minimum', real_value, found)
        setting%Limiter%InterpWeight%Minimum = real_value
        if (.not. found) stop "Error - json file - setting " // 'Limiter.InterpWeight.Minimum not found'

        call json%get('Limiter.Velocity.Maximum', real_value, found)
        setting%Limiter%Velocity%Maximum = real_value
        if (.not. found) stop "Error - json file - setting " // 'Limiter.Velocity.Maximum not found'
        call json%get('Limiter.Velocity.UseLimitMax', logical_value, found)
        setting%Limiter%Velocity%UseLimitMax = logical_value
        if (.not. found) stop "Error - json file - setting " // 'Limiter.Velocity.UseLimitMax not found'

        call json%get('Limiter.Dt.Minimum', real_value, found)
        setting%Limiter%Dt%Minimum = real_value
        if (.not. found) stop "Error - json file - setting " // 'Limiter.Dt.Minimum not found'
        call json%get('Limiter.Dt.UseLimitMin', logical_value, found)
        setting%Limiter%Dt%UseLimitMin = logical_value
        if (.not. found) stop "Error - json file - setting " // 'Limiter.Dt.UseLimitMin not found'

    !% Links    
        ! Load Link settings
        call json%get('Link.DefaultInitDepthType', c, found)
        call util_lower_case(c)
        if (c == 'linear') then
            setting%Link%DefaultInitDepthType = LinearlyVarying
        else if (c == 'uniform') then
            setting%Link%DefaultInitDepthType = Uniform
        else if (c == 'exponential') then
            setting%Link%DefaultInitDepthType = ExponentialDecay
        else
            print *, "Error, the setting '" // trim(c) // "' is not supported for Link.DefaultInitDepthType"
            stop "in " // subroutine_name
        end if
        if (.not. found) stop "Error - json file - setting " // 'Link.DefaultInitDepthType not found'

        call json%get('Link.PropertiesFile', c, found)
        setting%Link%PropertiesFile = c
        if (.not. found) stop "Error - json file - setting " // 'Link.PropertiesFile not found'

    !% Output    
        !% --- Report settings
        call json%get('Output.report', logical_value, found)
        setting%Output%report = logical_value
        if (.not. found) stop "Error - json file - setting " // 'Output.report not found'
        call json%get('Output.reportStartTime', real_value, found)
        setting%Output%reportStartTime = real_value
        if (.not. found) stop "Error - json file - setting " // 'Output.reportStartTime not found'
        call json%get('Output.reportDt', real_value, found)
        setting%Output%reportDt = real_value
        if (.not. found) stop "Error - json file - setting " // 'Output.reportDt not found'
        call json%get('Output.reportStep', integer_value, found)
        setting%Output%reportStep = integer_value
        if (.not. found) stop "Error - json file - setting " // 'Output.reportStep not found'

        !% --- HACK NOT USED?
        !call json%get('Output.slots', integer_value, found)
        !setting%Output%slots = integer_value
        !if (.not. found) stop "Error - json file - setting " // 'Output.slots not found'

        !% --- link and node text files
        call json%get('Output.print_links_csv', logical_value, found)
        setting%Output%print_links_csv = logical_value
        if (.not. found) stop "Error - json file - setting " // 'Output.print_links_csv not found'
        call json%get('Output.print_nodes_csv', logical_value, found)
        setting%Output%print_nodes_csv = logical_value
        if (.not. found) stop "Error - json file - setting " // 'Output.print_nodes_csv not found'
        


        !% --- command line
        call json%get('Output.CommandLine.quiet', logical_value, found)
        setting%Output%CommandLine%quiet = logical_value
        if (.not. found) stop "Error - json file - setting " // 'Output.CommandLine.quiet not found'
        call json%get('Output.CommandLine.interval', integer_value, found)
        setting%Output%CommandLine%interval = integer_value
        if (.not. found) stop "Error - json file - setting " // 'Output.CommandLine.interval not found'

        !% -- verbose or non-verbose run
        call json%get('Output.Verbose', logical_value, found)
        setting%Output%Verbose = logical_value
        if (.not. found) stop "Error - json file - setting " // 'Output.Verbose not found'

        !% --- warnings
        call json%get('Output.Warning', logical_value, found)
        setting%Output%Warning = logical_value
        if (.not. found) stop "Error - json file - setting " // 'Output.Warning not found'    

<<<<<<< HEAD
    !% Partitioning   
        !% --- Partitioning BIPQuick settings
=======
        ! Orifice settings
        call json%get('Orifice.SharpCrestedWeirCoefficient', real_value, found)
        setting%Orifice%SharpCrestedWeirCoefficient = real_value
        if (.not. found) stop "Error - setting " // 'Orifice.SharpCrestedWeirCoefficient not found'
        call json%get('Orifice.TransverseWeirExponent', real_value, found)
        setting%Orifice%TransverseWeirExponent = real_value
        if (.not. found) stop "Error - setting " // 'Orifice.TransverseWeirExponent not found'
        call json%get('Orifice.VillemonteCorrectionExponent', real_value, found)
        setting%Orifice%VillemonteCorrectionExponent = real_value
        if (.not. found) stop "Error - setting " // 'Orifice.VillemonteCorrectionExponent not found'

        ! Load BIPQuick settings
>>>>>>> 9ba724c7
        call json%get('Partitioning.PartitioningMethod', c, found)
        call util_lower_case(c)
        if (c == 'default') then
            setting%Partitioning%PartitioningMethod = Default
        else if (c == 'bquick') then
            setting%Partitioning%PartitioningMethod = BQuick
        else if (c == 'random') then
            setting%Partitioning%PartitioningMethod = Random
        else if (c == 'blink') then
            setting%Partitioning%PartitioningMethod = BLink
        else
            print *, "Error, the setting '" // trim(c) // "' is not supported for Partitioning.PartitioningMethod"
            stop 420
        end if
        if (.not. found) stop "Error - json file - setting " // 'Partitioning.PartitioningMethod not found'

    !% Preissman slot    
        ! Load PreissmanSlot settings
        call json%get('PreissmannSlot.PreissmannSlotMethod', c, found)
        call util_lower_case(c)
        if (c == 'staticslot') then
            setting%PreissmannSlot%PreissmannSlotMethod = StaticSlot
        else if (c == 'variableslot') then
            setting%PreissmannSlot%PreissmannSlotMethod = VariableSlot
        else
            print *, "Error, the setting '" // trim(c) // "' is not supported for PreissmannSlot.PreissmannSlotMethod"
            stop 470
        end if
        if (.not. found) stop "Error - json file - setting " // 'PreissmannSlot.PreissmannSlotMethod not found'
        call json%get('PreissmannSlot.CelerityFactor', real_value, found)
        setting%PreissmannSlot%CelerityFactor = real_value
        if (.not. found) stop "Error - json file - setting " // 'PreissmannSlot.CelerityFactor not found'

    !% Simulation controls
        !% --- Hydrology and hydraulics simulation controls    
        call json%get('Simulation.useHydrology', logical_value, found)
        setting%Simulation%useHydrology = logical_value
        if (.not. found) stop "Error - json file - setting " // 'Simulation.useHydrology not found'
        call json%get('Simulation.useHydraulics', logical_value, found)
        setting%Simulation%useHydraulics = logical_value
        if (.not. found) stop "Error - json file - setting " // 'Simulation.useHydraulics not found'
        call json%get('Simulation.useSWMMC', logical_value, found)
        if (logical_value) then
            setting%Simulation%useSWMMC = 1
        else
            setting%Simulation%useSWMMC = 0
        end if
        if (.not. found) stop "Error - json file - setting " // 'Simulation.useSWMMC not found'

    !% Small volume    
        !% --- SmallVolume settings
        call json%get('SmallVolume.DepthCutoff', real_value, found)
        setting%SmallVolume%DepthCutoff = real_value
        if (.not. found) stop "Error - json file - setting " // 'SmallVolume.DepthCutoff not found'
        call json%get('SmallVolume.ManningsN', real_value, found)
        setting%SmallVolume%ManningsN = real_value
        if (.not. found) stop "Error - json file - setting " // 'SmallVolume.ManningsN not found'
        call json%get('SmallVolume.MinimumArea', real_value, found)
        setting%SmallVolume%MinimumArea = real_value
        if (.not. found) stop "Error - json file - setting " // 'SmallVolume.MinimumArea not found'
        call json%get('SmallVolume.MinimumHydRadius', real_value, found)
        setting%SmallVolume%MinimumHydRadius = real_value
        if (.not. found) stop "Error - json file - setting " // 'SmallVolume.MinimumHydRadius not found'
        call json%get('SmallVolume.MinimumPerimeter', real_value, found)
        setting%SmallVolume%MinimumPerimeter = real_value
        if (.not. found) stop "Error - json file - setting " // 'SmallVolume.MinimumPerimeter not found'
        call json%get('SmallVolume.MinimumTopwidth', real_value, found)
        setting%SmallVolume%MinimumTopwidth = real_value
        if (.not. found) stop "Error - json file - setting " // 'SmallVolume.MinimumTopwidth not found'
        call json%get('SmallVolume.UseSmallVolumes', logical_value, found)
        setting%SmallVolume%UseSmallVolumes = logical_value
        if (.not. found) stop "Error - json file - setting " // 'SmallVolume.UseSmallVolumes not found'

    !% Solver    
        !% ---Solver Settings
        ! call json%get('Solver.crk2', real_value, found)
        ! setting%Solver%crk2 = [real_value, real_value]
        ! if (.not. found) stop "Error - json file - setting " // 'Solver.crk2 not found'

        !% --- Momentum source
        call json%get('Solver.MomentumSourceMethod', c, found)
        call util_lower_case(c)
        if (c == 't00') then
            setting%Solver%MomentumSourceMethod = T00
        else if (c == 't10') then
            setting%Solver%MomentumSourceMethod = T10
        else if (c == 't20') then
            setting%Solver%MomentumSourceMethod = T20
        else
            print *, "Error, the setting '" // trim(c) // "' is not supported for MomentumSourceMethod"
            stop 540
        end if
        if (.not. found) stop "Error - json file - setting " // 'Solver.MomentumSourceMethod not found'

        !% --- Preissmann slot
        call json%get('Solver.PreissmanSlot', logical_value, found)
        setting%Solver%PreissmanSlot = logical_value
        if (.not. found) stop "Error - json file - setting " // 'Solver.PreissmanSlot not found'

        !% --- solver selection
        call json%get('Solver.SolverSelect', c, found)
        call util_lower_case(c)
        if (c == 'etm') then
            setting%Solver%SolverSelect = ETM
        else if (c == 'etm_ac') then
            setting%Solver%SolverSelect = ETM_AC
        else if (c == 'ac') then
            setting%Solver%SolverSelect = AC
        else
            print *, "Error, the setting '" // trim(c) // "' is not supported for SolverSelect"
            stop 570
        end if
        if (.not. found) stop "Error - json file - setting " // 'Solver.SolverSelect not found'

        !% --- solver switch fraction
        call json%get('Solver.SwitchFractionDn', real_value, found)
        setting%Solver%SwitchFractionDn = real_value
        if (.not. found) stop "Error - json file - setting " // 'Solver.SwitchFractionDn not found'
        call json%get('Solver.SwitchFractionUp', real_value, found)
        setting%Solver%SwitchFractionUp = real_value
        if (.not. found) stop "Error - json file - setting " // 'Solver.SwitchFractionUp not found'

    !% Time    
        !% --- Time settings
        call json%get('Time.matchHydrologyStep', logical_value, found)
        setting%Time%matchHydrologyStep = logical_value
        if (.not. found) stop "Error - json file - setting " // 'Time.matchHydrologyStep not found'
        call json%get('Time.Start', real_value, found)
        setting%Time%Start = real_value
        if (.not. found) stop "Error - json file - setting " // 'Time.Start not found'
        call json%get('Time.Now', real_value, found)
        setting%Time%Now = real_value
        if (.not. found) stop "Error - json file - setting " // 'Time.Now not found'
        call json%get('Time.End', real_value, found)
        setting%Time%End = real_value
        if (.not. found) stop "Error - json file - setting " // 'Time.End not found'
        call json%get('Time.Dt', real_value, found)
        setting%Time%Dt = real_value
        if (.not. found) stop "Error - json file - setting " // 'Time.Dt not found'
        call json%get('Time.Step', integer_value, found)
        setting%Time%Step = integer_value
        if (.not. found) stop "Error - json file - setting " // 'Time.Step not found'
        call json%get('Time.Hydraulics.Dt', real_value, found)
        setting%Time%Hydraulics%Dt = real_value
        if (.not. found) stop "Error - json file - setting " // 'Time.Hydraulics.Dt not found'
        call json%get('Time.Hydraulics.Step', integer_value, found)
        setting%Time%Hydraulics%Step = integer_value
        if (.not. found) stop "Error - json file - setting " // 'Time.Hydraulics.Step not found'
        call json%get('Time.Hydrology.Dt', real_value, found)
        setting%Time%Hydrology%Dt = real_value
        if (.not. found) stop "Error - json file - setting " // 'Time.Hydrology.Dt not found'
        call json%get('Time.Hydrology.Step', integer_value, found)
        setting%Time%Hydrology%Step = integer_value
        if (.not. found) stop "Error - json file - setting " // 'Time.Hydrology.Step not found'
        call json%get('Time.DtTol', real_value, found)
        setting%Time%DtTol = real_value
        if (.not. found) stop "Error - json file - setting " // 'Time.Hydrology.DtTol not found'
        call json%get('Time.DateTimeStamp', c, found)
        setting%Time%DateTimeStamp = c
        if (.not. found) stop "Error - json file - setting " // 'Time.DateTimeStamp not found'

        ! NOTE: these are NOT initialized because we set the times before the json file is read
        !call json%get('Time.Real.EpochStartSeconds', integer_value, found)
        !setting%Time%Real%EpochStartSeconds = integer_value
        !if (.not. found) stop "Error - json file - setting " // 'Time.Real.EpochStartSeconds not found'
        !call json%get('Time.Real.EpochNowSeconds', integer_value, found)
        !setting%Time%Real%EpochNowSeconds = integer_value
        !if (.not. found) stop "Error - json file - setting " // 'Time.Real.EpochNowSeconds not found'
        !call json%get('Time.CPU.EpochStartSeconds', integer_value, found)

        ! NOTE: these are NOT initialized because we set the times before the json file is read
        !setting%Time%CPU%EpochStartSeconds = real_value
        !if (.not. found) stop "Error - json file - setting " // 'Time.CPU.EpochStartSeconds not found'
        !call json%get('Time.CPU.EpochNowSeconds', real_value, found)
        !setting%Time%CPU%EpochNowSeconds = real_value
        !if (.not. found) stop "Error - json file - setting " // 'Time.CPU.EpochNowSeconds not found'
        !call json%get('Time.CPU.EpochFinishSeconds', real_value, found)
        !setting%Time%CPU%EpochFinishSeconds = real_value
        !if (.not. found) stop "Error - json file - setting " // 'Time.CPU.EpochFinishSeconds not found'

    !% Weir    
        !% --- Transverse weir settings
        call json%get('Weir.Transverse.WeirExponent', real_value, found)
        setting%Weir%Transverse%WeirExponent = real_value
        if (.not. found) stop "Error - json file - setting " // 'Weir.Transverse.WeirExponent not found'
        call json%get('Weir.Transverse.WeirContractionFactor', real_value, found)
        setting%Weir%Transverse%WeirContractionFactor = real_value
        if (.not. found) stop "Error - json file - setting " // 'Weir.Transverse.WeirContractionFactor not found'
        call json%get('Weir.Transverse.SideFlowWeirCrestExponent', real_value, found)
        setting%Weir%Transverse%SideFlowWeirCrestExponent = real_value
        if (.not. found) stop "Error - json file - setting " // 'Weir.Transverse.SideFlowWeirCrestExponent not found'
        call json%get('Weir.Transverse.VillemonteCorrectionExponent', real_value, found)
        setting%Weir%Transverse%VillemonteCorrectionExponent = real_value
        if (.not. found) stop "Error - json file - setting " // 'Weir.Transverse.VillemonteCorrectionExponent not found'

        !% --- Sideflow weir settings
        call json%get('Weir.SideFlow.WeirExponent', real_value, found)
        setting%Weir%SideFlow%WeirExponent = real_value
        if (.not. found) stop "Error - json file - setting " // 'Weir.SideFlow.WeirExponent not found'
        call json%get('Weir.SideFlow.WeirContractionFactor', real_value, found)
        setting%Weir%SideFlow%WeirContractionFactor = real_value
        if (.not. found) stop "Error - json file - setting " // 'Weir.SideFlow.WeirContractionFactor not found'
        call json%get('Weir.SideFlow.SideFlowWeirCrestExponent', real_value, found)
        setting%Weir%SideFlow%SideFlowWeirCrestExponent = real_value
        if (.not. found) stop "Error - json file - setting " // 'Weir.SideFlow.SideFlowWeirCrestExponent not found'
        call json%get('Weir.SideFlow.VillemonteCorrectionExponent', real_value, found)
        setting%Weir%SideFlow%VillemonteCorrectionExponent = real_value
        if (.not. found) stop "Error - json file - setting " // 'Weir.SideFlow.VillemonteCorrectionExponent not found'

        !% --- V-notch weir settings
        call json%get('Weir.VNotch.WeirExponent', real_value, found)
        setting%Weir%VNotch%WeirExponent = real_value
        if (.not. found) stop "Error - json file - setting " // 'Weir.VNotch.WeirExponent not found'
        call json%get('Weir.VNotch.WeirContractionFactor', real_value, found)
        setting%Weir%VNotch%WeirContractionFactor = real_value
        if (.not. found) stop "Error - json file - setting " // 'Weir.VNotch.WeirContractionFactor not found'
        call json%get('Weir.VNotch.SideFlowWeirCrestExponent', real_value, found)
        setting%Weir%VNotch%SideFlowWeirCrestExponent = real_value
        if (.not. found) stop "Error - json file - setting " // 'Weir.VNotch.SideFlowWeirCrestExponent not found'
        call json%get('Weir.VNotch.VillemonteCorrectionExponent', real_value, found)
        setting%Weir%VNotch%VillemonteCorrectionExponent = real_value
        if (.not. found) stop "Error - json file - setting " // 'Weir.VNotch.VillemonteCorrectionExponent not found'

        !% --- Trapezoidal weir settings
        call json%get('Weir.Trapezoidal.WeirExponent', real_value, found)
        setting%Weir%Trapezoidal%WeirExponent = real_value
        if (.not. found) stop "Error - json file - setting " // 'Weir.Trapezoidal.WeirExponent not found'
        call json%get('Weir.Trapezoidal.WeirContractionFactor', real_value, found)
        setting%Weir%Trapezoidal%WeirContractionFactor = real_value
        if (.not. found) stop "Error - json file - setting " // 'Weir.Trapezoidal.WeirContractionFactor not found'
        call json%get('Weir.Trapezoidal.SideFlowWeirCrestExponent', real_value, found)
        setting%Weir%Trapezoidal%SideFlowWeirCrestExponent = real_value
        if (.not. found) stop "Error - json file - setting " // 'Weir.Trapezoidal.SideFlowWeirCrestExponent not found'
        call json%get('Weir.Trapezoidal.VillemonteCorrectionExponent', real_value, found)
        setting%Weir%Trapezoidal%VillemonteCorrectionExponent = real_value
        if (.not. found) stop "Error - json file - setting " // 'Weir.Trapezoidal.VillemonteCorrectionExponent not found'

    !% Variable time step    
        !% ---variable time step settings
        call json%get('VariableDT.Apply', logical_value, found)
        setting%VariableDT%Apply = logical_value
        if (.not. found) stop "Error - json file - setting " // 'VariableDT.Apply not found'
        call json%get('VariableDT.CFL_hi_max', real_value, found)
        setting%VariableDT%CFL_hi_max = real_value
        if (.not. found) stop "Error - json file - setting " // 'VariableDT.CFL_hi_max not found'
        call json%get('VariableDT.CFL_target', real_value, found)
        setting%VariableDT%CFL_target = real_value
        if (.not. found) stop "Error - json file - setting " // 'VariableDT.CFL_target not found'
        call json%get('VariableDT.CFL_lo_max', real_value, found)
        setting%VariableDT%CFL_lo_max = real_value
        if (.not. found) stop "Error - json file - setting " // 'VariableDT.CFL_lo_max not found'
        call json%get('VariableDT.decreaseFactor', real_value, found)
        setting%VariableDT%decreaseFactor = real_value
        if (.not. found) stop "Error - json file - setting " // 'VariableDT.decreaseFactor not found'
        call json%get('VariableDT.increaseFactor', real_value, found)
        setting%VariableDT%increaseFactor = real_value
        if (.not. found) stop "Error - json file - setting " // 'VariableDT.increaseFactor not found'
        call json%get('VariableDT.NstepsForCheck', integer_value, found)
        setting%VariableDT%NstepsForCheck = integer_value
        if (.not. found) stop "Error - json file - setting " // 'VariableDT.NstepsForCheck not found'

    !% Zero Value    
        !% --- ZeroValue settings
        call json%get('ZeroValue.Area', real_value, found)
        setting%ZeroValue%Area = real_value
        if (.not. found) stop "Error - json file - setting " // 'ZeroValue.Area not found'
        call json%get('ZeroValue.Depth', real_value, found)
        setting%ZeroValue%Depth = real_value
        if (.not. found) stop "Error - json file - setting " // 'ZeroValue.Depth not found'
        call json%get('ZeroValue.Topwidth', real_value, found)
        setting%ZeroValue%Topwidth = real_value
        if (.not. found) stop "Error - json file - setting " // 'ZeroValue.Topwidth not found'
        call json%get('ZeroValue.UseZeroValues', logical_value, found)
        setting%ZeroValue%UseZeroValues = logical_value
        if (.not. found) stop "Error - json file - setting " // 'ZeroValue.UseZeroValues not found'
        call json%get('ZeroValue.Volume', real_value, found)
        setting%ZeroValue%Volume = real_value
        if (.not. found) stop "Error - json file - setting " // 'ZeroValue.Volume not found'



    !% Debug    
        !% --- Debug Settings
        call json%get('Debug.Tests', logical_value, found)
        setting%Debug%Tests = logical_value
        if (.not. found) stop "Error - json file - setting " // 'Debug.Tests not found'
        call json%get('Debug.File.adjust', logical_value, found)
        setting%Debug%File%adjust = logical_value
        if (.not. found) stop "Error - json file - setting " // 'Debug.File.adjust not found'
        call json%get('Debug.File.boundary_conditions', logical_value, found)
        setting%Debug%File%boundary_conditions = logical_value
        if (.not. found) stop "Error - json file - setting " // 'Debug.File.boundary_conditions not found'
        call json%get('Debug.File.c_library', logical_value, found)
        setting%Debug%File%c_library = logical_value
        if (.not. found) stop "Error - json file - setting " // 'Debug.File.c_library not found'
        call json%get('Debug.File.define_globals', logical_value, found)
        setting%Debug%File%define_globals = logical_value
        if (.not. found) stop "Error - json file - setting " // 'Debug.File.define_globals not found'
        call json%get('Debug.File.define_indexes', logical_value, found)
        setting%Debug%File%define_indexes = logical_value
        if (.not. found) stop "Error - json file - setting " // 'Debug.File.define_indexes not found'
        call json%get('Debug.File.define_keys', logical_value, found)
        setting%Debug%File%define_keys = logical_value
        if (.not. found) stop "Error - json file - setting " // 'Debug.File.define_keys not found'
        call json%get('Debug.File.define_settings', logical_value, found)
        setting%Debug%File%define_settings = logical_value
        if (.not. found) stop "Error - json file - setting " // 'Debug.File.define_settings not found'
        call json%get('Debug.File.define_types', logical_value, found)
        setting%Debug%File%define_types = logical_value
        if (.not. found) stop "Error - json file - setting " // 'Debug.File.define_types not found'
        call json%get('Debug.File.diagnostic_elements', logical_value, found)
        setting%Debug%File%diagnostic_elements = logical_value
        if (.not. found) stop "Error - json file - setting " // 'Debug.File.diagnostic_elements not found'
        call json%get('Debug.File.discretization', logical_value, found)
        setting%Debug%File%discretization = logical_value
        if (.not. found) stop "Error - json file - setting " // 'Debug.File.discretization not found'
        call json%get('Debug.File.face', logical_value, found)
        setting%Debug%File%face = logical_value
        if (.not. found) stop "Error - json file - setting " // 'Debug.File.face not found'
        call json%get('Debug.File.geometry', logical_value, found)
        setting%Debug%File%geometry = logical_value
        if (.not. found) stop "Error - json file - setting " // 'Debug.File.geometry not found'
        call json%get('Debug.File.interface', logical_value, found)
        setting%Debug%File%interface = logical_value
        if (.not. found) stop "Error - json file - setting " // 'Debug.File.interface not found'
        call json%get('Debug.File.initial_condition', logical_value, found)
        setting%Debug%File%initial_condition = logical_value
        if (.not. found) stop "Error - json file - setting " // 'Debug.File.initial_condition not found'
        call json%get('Debug.File.initialization', logical_value, found)
        setting%Debug%File%initialization = logical_value
        if (.not. found) stop "Error - json file - setting " // 'Debug.File.initialization not found'
        call json%get('Debug.File.jump', logical_value, found)
        setting%Debug%File%jump = logical_value
        if (.not. found) stop "Error - json file - setting " // 'Debug.File.jump not found'
        call json%get('Debug.File.lowlevel_rk2', logical_value, found)
        setting%Debug%File%lowlevel_rk2 = logical_value
        if (.not. found) stop "Error - json file - setting " // 'Debug.File.lowlevel_rk2 not found'
        call json%get('Debug.File.network_define', logical_value, found)
        setting%Debug%File%network_define = logical_value
        if (.not. found) stop "Error - json file - setting " // 'Debug.File.network_define not found'
        call json%get('Debug.File.orifice_elements', logical_value, found)
        setting%Debug%File%orifice_elements = logical_value
        if (.not. found) stop "Error - json file - setting " // 'Debug.File.orifice_elements not found'
        call json%get('Debug.File.pack_mask_arrays', logical_value, found)
        setting%Debug%File%pack_mask_arrays = logical_value
        if (.not. found) stop "Error - json file - setting " // 'Debug.File.pack_mask_arrays not found'
        call json%get('Debug.File.partitioning', logical_value, found)
        setting%Debug%File%partitioning = logical_value
        if (.not. found) stop "Error - json file - setting " // 'Debug.File.partitioning not found'
        call json%get('Debug.File.pump_elements', logical_value, found)
        setting%Debug%File%pump_elements = logical_value
        if (.not. found) stop "Error - json file - setting " // 'Debug.File.pump_elements not found'
        call json%get('Debug.File.rectangular_channel', logical_value, found)
        setting%Debug%File%rectangular_channel = logical_value
        if (.not. found) stop "Error - json file - setting " // 'Debug.File.rectangular_channel not found'
        call json%get('Debug.File.trapezoidal_channel', logical_value, found)
        setting%Debug%File%trapezoidal_channel = logical_value
        if (.not. found) stop "Error - json file - setting " // 'Debug.File.trapezoidal_channel not found'
        call json%get('Debug.File.runge_kutta2', logical_value, found)
        setting%Debug%File%runge_kutta2 = logical_value
        if (.not. found) stop "Error - json file - setting " // 'Debug.File.runge_kutta2 not found'
        call json%get('Debug.File.timeloop', logical_value, found)
        setting%Debug%File%timeloop = logical_value
        if (.not. found) stop "Error - json file - setting " // 'Debug.File.timeloop not found'
        call json%get('Debug.File.update', logical_value, found)
        setting%Debug%File%update = logical_value
        if (.not. found) stop "Error - json file - setting " // 'Debug.File.update not found'
        call json%get('Debug.File.utility_allocate', logical_value, found)
        setting%Debug%File%utility_allocate = logical_value
        if (.not. found) stop "Error - json file - setting " // 'Debug.File.utility_allocate not found'
        call json%get('Debug.File.utility_deallocate', logical_value, found)
        setting%Debug%File%utility_deallocate = logical_value
        if (.not. found) stop "Error - json file - setting " // 'Debug.File.utility_deallocate not found'
        call json%get('Debug.File.utility_array', logical_value, found)
        setting%Debug%File%utility_array = logical_value
        if (.not. found) stop "Error - json file - setting " // 'Debug.File.utility_array not found'
        call json%get('Debug.File.utility_datetime', logical_value, found)
        setting%Debug%File%utility_datetime = logical_value
        if (.not. found) stop "Error - json file - setting " // 'Debug.File.utility_datetime not found'
        call json%get('Debug.File.utility_interpolate', logical_value, found)
        setting%Debug%File%utility_interpolate = logical_value
        if (.not. found) stop "Error - json file - setting " // 'Debug.File.utility_interpolate not found'
        call json%get('Debug.File.utility_output', logical_value, found)
        setting%Debug%File%utility_output = logical_value
        if (.not. found) stop "Error - json file - setting " // 'Debug.File.utility_output not found'
        call json%get('Debug.File.utility_string', logical_value, found)
        setting%Debug%File%utility_string = logical_value
        if (.not. found) stop "Error - json file - setting " // 'Debug.File.utility_string not found'
        call json%get('Debug.File.utility', logical_value, found)
        setting%Debug%File%utility = logical_value
        if (.not. found) stop "Error - json file - setting " // 'Debug.File.utility not found'
        call json%get('Debug.File.weir_elements', logical_value, found)
        setting%Debug%File%weir_elements = logical_value
        if (.not. found) stop "Error - json file - setting " // 'Debug.File.weir_elements not found'
        call json%get('Debug.File.output', logical_value, found)
        setting%Debug%File%output = logical_value
        if (.not. found) stop "Error - json file - setting " // 'Debug.File.output not found'
        call json%get('Debug.FileGroup.all', logical_value, found)
        setting%Debug%FileGroup%all = logical_value
        if (.not. found) stop "Error - json file - setting " // 'Debug.FileGroup.all not found'
        call json%get('Debug.FileGroup.definitions', logical_value, found)
        setting%Debug%FileGroup%definitions = logical_value
        if (.not. found) stop "Error - json file - setting " // 'Debug.FileGroup.definitions not found'
        call json%get('Debug.FileGroup.finalization', logical_value, found)
        setting%Debug%FileGroup%finalization = logical_value
        if (.not. found) stop "Error - json file - setting " // 'Debug.FileGroup.finalization not found'
        call json%get('Debug.FileGroup.geometry', logical_value, found)
        setting%Debug%FileGroup%geometry = logical_value
        if (.not. found) stop "Error - json file - setting " // 'Debug.FileGroup.geometry not found'
        call json%get('Debug.FileGroup.initialization', logical_value, found)
        setting%Debug%FileGroup%initialization = logical_value
        if (.not. found) stop "Error - json file - setting " // 'Debug.FileGroup.initialization not found'
        call json%get('Debug.FileGroup.interface', logical_value, found)
        setting%Debug%FileGroup%interface = logical_value
        if (.not. found) stop "Error - json file - setting " // 'Debug.FileGroup.interface not found'
        call json%get('Debug.FileGroup.output', logical_value, found)
        setting%Debug%FileGroup%output = logical_value
        if (.not. found) stop "Error - json file - setting " // 'Debug.FileGroup.output not found'
        call json%get('Debug.FileGroup.timeloop', logical_value, found)
        setting%Debug%FileGroup%timeloop = logical_value
        if (.not. found) stop "Error - json file - setting " // 'Debug.FileGroup.timeloop not found'
        call json%get('Debug.FileGroup.utility', logical_value, found)
        setting%Debug%FileGroup%utility = logical_value
        if (.not. found) stop "Error - json file - setting " // 'Debug.FileGroup.utility not found'
        call json%get('Debug.Setup', logical_value, found)
        setting%Debug%Setup = logical_value
        if (.not. found) stop "Error - json file - setting " // 'Debug.Setup not found'
        call json%get('Debug.Output', logical_value, found)
        setting%Debug%Output = logical_value
        if (.not. found) stop "Error - json file - setting " // 'Debug.Output not found'

        call def_update_debug_options()

    !% Profiler
        !% --- Profile settings
        call json%get('Profile.YN', logical_value, found)
        setting%Profile%YN = logical_value
        if (.not. found) stop "Error - json file - setting " // 'Profile.YN not found'

     !% finished    
        call json%destroy()
        if (json%failed()) stop "JSON failed to destroy"

        if (setting%Debug%File%define_settings) &
            write(*,"(A,i5,A)") '*** leave ' // subroutine_name // " [Processor ", this_image(), "]"
    end subroutine def_load_settings
!%
!%==========================================================================    
!%==========================================================================
!%    
    subroutine def_update_debug_options()
        if (setting%Debug%FileGroup%all) then
            setting%Debug%FileGroup%definitions = .true.
            setting%Debug%FileGroup%finalization = .true.
            setting%Debug%FileGroup%geometry = .true.
            setting%Debug%FileGroup%initialization = .true.
            setting%Debug%FileGroup%interface = .true.
            setting%Debug%FileGroup%output  = .true.
            setting%Debug%FileGroup%timeloop  = .true.
            setting%Debug%FileGroup%utility = .true.
        end if
        if (setting%Debug%FileGroup%definitions) then
            setting%Debug%File%define_globals = .true.
            setting%Debug%File%define_indexes = .true.
            setting%Debug%File%define_keys = .true.
            setting%Debug%File%define_settings = .true.
            setting%Debug%File%define_types = .true.
        end if
        if (setting%Debug%FileGroup%finalization) then
            setting%Debug%File%finalization = .true.
        end if
        if (setting%Debug%FileGroup%geometry) then
            setting%Debug%File%geometry = .true.
            setting%Debug%File%rectangular_channel = .true.
            setting%Debug%File%trapezoidal_channel = .true.
        end if
        if (setting%Debug%FileGroup%initialization) then
            setting%Debug%File%discretization = .true.
            setting%Debug%File%initial_condition = .true.
            setting%Debug%File%initialization = .true.
            setting%Debug%File%network_define = .true.
            setting%Debug%File%partitioning = .true.
            setting%Debug%File%BIPquick = .true.
            setting%Debug%File%pack_mask_arrays = .true.
        end if
        if (setting%Debug%FileGroup%interface) then
            setting%Debug%File%c_library = .true.
            setting%Debug%File%interface = .true.
        end if
        if (setting%Debug%FileGroup%output) then
            setting%Debug%File%output = .true.
        end if
        if (setting%Debug%FileGroup%timeloop) then
            setting%Debug%File%adjust = .true.
            setting%Debug%File%boundary_conditions = .true.
            setting%Debug%File%diagnostic_elements = .true.
            setting%Debug%File%face = .true.
            setting%Debug%File%jump = .true.
            setting%Debug%File%lowlevel_rk2 = .true.
            setting%Debug%File%orifice_elements = .true.
            setting%Debug%File%pump_elements = .true.
            setting%Debug%File%runge_kutta2 = .true.
            setting%Debug%File%timeloop = .true.
            setting%Debug%File%update = .true.
            setting%Debug%File%weir_elements = .true.
        end if
        if (setting%Debug%FileGroup%utility) then
            setting%Debug%File%utility_allocate = .true.
            setting%Debug%File%utility_deallocate = .true.
            setting%Debug%File%utility_array = .true.
            setting%Debug%File%utility_datetime = .true.
            setting%Debug%File%utility_interpolate = .true.
            setting%Debug%File%utility_output = .true.
            setting%Debug%File%utility_string = .true.
            setting%Debug%File%utility = .true.
        end if
    end subroutine def_update_debug_options
!%
!%==========================================================================
!%==========================================================================
!%    
end module define_settings<|MERGE_RESOLUTION|>--- conflicted
+++ resolved
@@ -931,10 +931,6 @@
         setting%Output%Warning = logical_value
         if (.not. found) stop "Error - json file - setting " // 'Output.Warning not found'    
 
-<<<<<<< HEAD
-    !% Partitioning   
-        !% --- Partitioning BIPQuick settings
-=======
         ! Orifice settings
         call json%get('Orifice.SharpCrestedWeirCoefficient', real_value, found)
         setting%Orifice%SharpCrestedWeirCoefficient = real_value
@@ -947,7 +943,6 @@
         if (.not. found) stop "Error - setting " // 'Orifice.VillemonteCorrectionExponent not found'
 
         ! Load BIPQuick settings
->>>>>>> 9ba724c7
         call json%get('Partitioning.PartitioningMethod', c, found)
         call util_lower_case(c)
         if (c == 'default') then
