--- conflicted
+++ resolved
@@ -96,37 +96,20 @@
         if (N_flowBC > 0) then
             do ii = 1, N_flowBC
                 nidx = BC%flowI(ii, bi_node_idx)
-<<<<<<< HEAD
-                if (BC%flowIdx(ii) == 0) then ! First fetch
-                    call bc_fetch_flow(ii)
-                else
-                    ttime = BC%flowR_timeseries(ii, BC%flowIdx(ii), br_time) ! Current time slot (upper bound of time interval)
-                    if (tnow > ttime) then ! Needs update
-                        if (BC%flowIdx(ii) == setting%BC%TimeSlotsStored) then
-                            call bc_fetch_flow(ii)
-                        else
-                            tstep_larger_than_resolution = -1
-                            do while((tnow > ttime) .and. (BC%flowIdx(ii) < setting%BC%TimeSlotsStored))
-                                BC%flowIdx(ii) = BC%flowIdx(ii) + 1
-                                ttime = BC%flowR_timeseries(ii, BC%flowIdx(ii), br_time)
-                                if ((BC%flowIdx(ii) == setting%BC%TimeSlotsStored) .and. (tnow > ttime)) then
-                                    call bc_fetch_flow(ii)
-=======
                 if (BC%flowYN(ii,bYN_read_input_file)) then
                     if (BC%flowIdx(ii) == 0) then ! First fetch
                         call bc_fetch_flow(ii)
                     else
                         ttime = BC%flowR_timeseries(ii, BC%flowIdx(ii), br_time) ! Current time slot (upper bound of time interval)
                         if (tnow > ttime) then ! Needs update
-                            if (BC%flowIdx(ii) == setting%BC%slots) then
+                            if (BC%flowIdx(ii) == setting%BC%TimeSlotsStored) then
                                 call bc_fetch_flow(ii)
                             else
                                 tstep_larger_than_resolution = -1
-                                do while((tnow > ttime) .and. (BC%flowIdx(ii) < setting%BC%slots))
+                                do while((tnow > ttime) .and. (BC%flowIdx(ii) < setting%BC%TimeSlotsStored))
                                     BC%flowIdx(ii) = BC%flowIdx(ii) + 1
->>>>>>> d7b0755e
                                     ttime = BC%flowR_timeseries(ii, BC%flowIdx(ii), br_time)
-                                    if ((BC%flowIdx(ii) == setting%BC%slots) .and. (tnow > ttime)) then
+                                    if ((BC%flowIdx(ii) == setting%BC%TimeSlotsStored) .and. (tnow > ttime)) then
                                         call bc_fetch_flow(ii)
                                         ttime = BC%flowR_timeseries(ii, BC%flowIdx(ii), br_time)
                                     end if
@@ -150,25 +133,6 @@
         if (N_headBC > 0) then
             do ii = 1, N_headBC
                 nidx = BC%headI(ii, bi_node_idx)
-<<<<<<< HEAD
-                if (BC%headIdx(ii) == 0) then ! First fetch
-                    call bc_fetch_head(ii)
-                    !% HACK - we are assuming that outfalls can only have one link upstream
-                    lidx = node%I(nidx, ni_Mlink_u1)
-                    link%R(lidx, lr_InitialDnstreamDepth) = BC%headR_timeseries(ii, 1, br_value) - node%R(nidx,nr_Zbottom)
-                else
-                    ttime = BC%headR_timeseries(ii, BC%headIdx(ii), br_time) ! Current time slot (upper bound of time interval)
-                    if (tnow > ttime) then ! Needs update
-                        if (BC%headIdx(ii) == setting%BC%TimeSlotsStored) then
-                            call bc_fetch_head(ii)
-                        else
-                            tstep_larger_than_resolution = -1
-                            do while((tnow > ttime) .and. (BC%headIdx(ii) < setting%BC%TimeSlotsStored))
-                                BC%headIdx(ii) = BC%headIdx(ii) + 1
-                                ttime = BC%headR_timeseries(ii, BC%headIdx(ii), br_time)
-                                if ((BC%headIdx(ii) == setting%BC%TimeSlotsStored) .and. (tnow > ttime)) then
-                                    call bc_fetch_head(ii)
-=======
                 if (BC%headYN(ii,bYN_read_input_file)) then
                     if (BC%headIdx(ii) == 0) then ! First fetch
                         call bc_fetch_head(ii)
@@ -178,13 +142,12 @@
                     else
                         ttime = BC%headR_timeseries(ii, BC%headIdx(ii), br_time) ! Current time slot (upper bound of time interval)
                         if (tnow > ttime) then ! Needs update
-                            if (BC%headIdx(ii) == setting%BC%slots) then
+                            if (BC%headIdx(ii) == setting%BC%TimeSlotsStored) then
                                 call bc_fetch_head(ii)
                             else
                                 tstep_larger_than_resolution = -1
-                                do while((tnow > ttime) .and. (BC%headIdx(ii) < setting%BC%slots))
+                                do while((tnow > ttime) .and. (BC%headIdx(ii) < setting%BC%TimeSlotsStored))
                                     BC%headIdx(ii) = BC%headIdx(ii) + 1
->>>>>>> d7b0755e
                                     ttime = BC%headR_timeseries(ii, BC%headIdx(ii), br_time)
                                     if ((BC%headIdx(ii) == setting%BC%slots) .and. (tnow > ttime)) then
                                         call bc_fetch_head(ii)
@@ -295,30 +258,17 @@
 !%==========================================================================
 !%
     subroutine bc_interpolate()
-<<<<<<< HEAD
         !%-----------------------------------------------------------------------------
         !% Description:
         !% This subroutine is for boundary condition interpolation.
         !% Base on the time passed from the time loop, we interpolate (linear interpolation for now)
         !% the boundary condition to get the corresponding value.
         !%-----------------------------------------------------------------------------
-            real(8) :: tnow
-            integer :: ii, slot_idx, upper_idx, lower_idx
+            real(8) :: tnow, normDepth, critDepth
+            integer :: ii, slot_idx, upper_idx, lower_idx 
+            integer, pointer :: nodeIdx, faceIdx, elemUpIdx
             character(64) :: subroutine_name = 'bc_interpolate'
         !%-----------------------------------------------------------------------------
-=======
-    !%-----------------------------------------------------------------------------
-    !% Description:
-    !% This subroutine is for boundary condition interpolation.
-    !% Base on the time passed from the time loop, we interpolate (linear interpolation for now)
-    !% the boundary condition to get the corresponding value.
-    !%-----------------------------------------------------------------------------
-        real(8) :: tnow, normDepth, critDepth
-        integer :: ii, slot_idx, upper_idx, lower_idx 
-        integer, pointer :: nodeIdx, faceIdx, elemUpIdx
-        character(64) :: subroutine_name = 'bc_interpolate'
-    !%-----------------------------------------------------------------------------
->>>>>>> d7b0755e
         if (icrash) return
         if (setting%Debug%File%boundary_conditions)  &
             write(*,"(A,i5,A)") '*** enter ' // trim(subroutine_name) // " [Processor ", this_image(), "]"
