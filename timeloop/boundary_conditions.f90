--- conflicted
+++ resolved
@@ -905,67 +905,6 @@
 !             case (triangular)
 !                 sideSlope = elemSGR(elemIdx,esgr_Triangular_Slope)
 !                 criticalDepth = (twoR * Q2g / sideSlope ** twoR) ** onefifthR
-                
-<<<<<<< HEAD
-            case (trapezoidal)
-                !% use the average side slope
-                sideSlope = onehalfR * (  elemSGR(elemIdx,esgr_Trapezoidal_LeftSlope)   &
-                                        + elemSGR(elemIdx,esgr_Trapezoidal_RightSlope))
-                bottomWidth => elemSGR(elemIdx,esgr_Trapezoidal_Breadth)
-                !% Using approach of Vatakhah (2013)
-                !% non-dimensional discharge (epsilon_c), eq. 14
-                epsilon_c = fourR * sideSlope * ( alpha * (Flowrate**2) / (grav * (bottomWidth**5))  )**(onethirdR)
-                !% non-dimensional critical flow estimat (tc0), eq. 23
-                tc0 = (oneR + 1.161d0 * epsilon_c * (oneR + 0.666d0 * (epsilon_c**(1.041d0)) )**0.374d0 )**0.144d0
-                !% critical depth, eq. 22
-                criticalDepth = -onehalfR + onehalfR             &
-                          * (                                    &                     
-                                (fiveR * (tc0**6) + oneR       ) &
-                              / ( sixR * (tc0**5) - epsilon_c  ) &
-                            )**3
-
-            case (parabolic)
-                print *, 'in ',trim(subroutine_name)
-                print *, 'CODE ERROR: ciritcal depth calculation for ',elemGeometry 
-                print *, 'which has key ',trim(reverseKey(elemGeometry)), 'has not yet been implemented'
-                !stop 
-                call util_crashpoint( 389753)
-            
-            case (power_function)
-                print *, 'in ',trim(subroutine_name)
-                print *, 'CODE ERROR: ciritcal depth calculation for ',elemGeometry 
-                print *, 'which has key ',trim(reverseKey(elemGeometry)), 'has not yet been implemented'
-                !stop 
-                call util_crashpoint( 389753)
-    
-            case default  
-                !% first estimate Critical Depth for an equivalent circular conduit
-                critDepthEstimate = min(1.01*(Q2g/FullDepth)**onefourthR, FullDepth)
-
-                !% find ratio of conduit area to equiv. circular area
-                ratio = FullArea/(pi/fourR*(FullDepth**twoR))
-
-                if ((ratio >= onehalfR) .and. (ratio <= twoR)) then
-                    criticalDepth = bc_critDepth_enum (elemIdx, Flowrate, critDepthEstimate)
-                else
-                    criticalDepth = bc_critDepth_ridder (elemIdx, Flowrate, critDepthEstimate)
-                end if
-
-            ! case default
-            !     print *, 'in ',trim(subroutine_name)
-            !     print *, 'CODE ERROR: unknown geometry of # ',elemGeometry 
-            !     print *, 'which has key ',trim(reverseKey(elemGeometry))
-            !     !stop 
-            !     call util_crashpoint( 389753)
-            !     !return
-            end select
-        end if
-
-        if (setting%Debug%File%boundary_conditions) &
-            write(*,"(A,i5,A)") '*** leave ' // trim(subroutine_name) // " [Processor ", this_image(), "]"
-
-end function bc_get_CC_critical_depth
-=======
 !             case (trapezoidal)
 !                 !% use the average side slope
 !                 sideSlope = onehalfR * (  elemSGR(elemIdx,esgr_Trapezoidal_LeftSlope)   &
@@ -1010,7 +949,6 @@
 !             write(*,"(A,i5,A)") '*** leave ' // trim(subroutine_name) // " [Processor ", this_image(), "]"
 
 !end function bc_get_CC_critical_depth
->>>>>>> 88b7ad3d
 !%
 !%==========================================================================
 !%==========================================================================
