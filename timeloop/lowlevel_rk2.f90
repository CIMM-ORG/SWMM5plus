--- conflicted
+++ resolved
@@ -689,16 +689,10 @@
         !iElemDn       => faceI(:,fi_Melem_dL)!% BRHbugfix 20210811
         !% BRHbugfix 20210811 start
         eHead        => elemR(:,er_Head)
-<<<<<<< HEAD
-        fHead_u       => faceR(:,fr_Head_u)
-        fHead_d       => faceR(:,fr_Head_d)
-
-=======
         fHead_u      => faceR(:,fr_Head_u)
-        fHead_d      => faceR(:,fr_Head_d)    
+        fHead_d      => faceR(:,fr_Head_d)
         vMax         => setting%Limiter%Velocity%Maximum
         isAdhocFlowrate => elemYN(:,eYN_IsAdhocFlowrate)
->>>>>>> cb05ca7f
         !% BRHbugfix 20210811 end
         !%-----------------------------------------------------------------------------
         !%
@@ -743,7 +737,7 @@
                         if (abs(eVelocity(tB)) > vMax) then
                             eVelocity(tB) = sign( 0.99 * vMax, eVelocity(tB) )
                             isAdhocFlowrate(tB) = .true.
-                        end if 
+                        end if
 
                     end if
                 end do
@@ -765,17 +759,13 @@
                         end if
 
                         eVelocity(tB) = eFlow(tB) / eArea(tB)
-<<<<<<< HEAD
-                    end if
-=======
 
                         if (abs(eVelocity(tB)) > vMax) then
                             eVelocity(tB) = sign( 0.99 * vMax, eVelocity(tB) )
                             isAdhocFlowrate(tB) = .true.
-                        end if 
-                        
-                    end if                
->>>>>>> cb05ca7f
+                        end if
+
+                    end if
                 end do
 
             end do
