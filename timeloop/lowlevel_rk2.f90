module lowlevel_rk2

    use define_settings, only: setting
    use define_globals
    use define_indexes
    use define_keys
    use utility, only: util_sign_with_ones
    use utility_output
    use utility_crash, only: util_crashpoint

    implicit none

    !%-----------------------------------------------------------------------------
    !% Description:
    !% Runge-Kutta method for time-marching (ETM and AC)
    !%
    !% METHOD:
    !%
    !%

    private

    public :: ll_continuity_netflowrate_CC
    public :: ll_continuity_netflowrate_JM
    public :: ll_continuity_volume_CCJM_ETM
    public :: ll_continuity_volume_CCJM_AC_open
    public :: ll_continuity_head_CCJM_AC_surcharged
    public :: ll_continuity_add_gamma_CCJM_AC_open
    public :: ll_continuity_add_source_CCJM_AC_open
    public :: ll_continuity_add_source_CCJM_AC_surcharged
    public :: ll_momentum_Ksource_CC
    public :: ll_momentum_source_CC
    public :: ll_momentum_lateral_source_CC
    public :: ll_momentum_gamma_CC
    public :: ll_momentum_solve_CC
    public :: ll_momentum_velocity_CC
    public :: ll_momentum_add_gamma_CC_AC
    public :: ll_momentum_add_source_CC_AC
    public :: ll_enforce_flapgate_CC
    public :: ll_store_in_temporary
    public :: ll_restore_from_temporary
    public :: ll_extrapolate_values
    public :: ll_interpolate_values
    public :: ll_flowrate_and_velocity_JB
    !public :: ll_momentum_solve_JB
    public :: ll_slot_computation_ETM
    public :: ll_get_dynamic_roughness

    contains
!%==========================================================================
!% PUBLIC
!%==========================================================================
!%
    subroutine ll_continuity_netflowrate_CC (outCol, thisCol, Npack)
        !%-----------------------------------------------------------------------------
        !% Description:
        !% Compute net flowrates for channels, conduits and special elements
        !%-----------------------------------------------------------------------------
        integer, intent(in) :: outCol, thisCol, Npack
        real(8), pointer :: fQ(:), eQlat(:)
        integer, pointer :: iup(:), idn(:), thisP(:)
        !%-----------------------------------------------------------------------------
        thisP => elemP(1:Npack,thisCol)
        fQ    => faceR(:,fr_Flowrate)
        eQlat => elemR(:,er_FlowrateLateral)
        iup   => elemI(:,ei_Mface_uL)
        idn   => elemI(:,ei_Mface_dL)
        !%-----------------------------------------------------------------------------

        elemR(thisP,outCol) = fQ(iup(thisP)) - fQ(idn(thisP)) + eQlat(thisP)

        !print *, 'in ll_continuity_netflowrate_CC'
        !print *, fQ(iup(ietmp(3))), fQ(idn(ietmp(3))), eQlat(ietmp(3))
        !print *, elemR(ietmp(3),outCol)

    end subroutine ll_continuity_netflowrate_CC
!%
!%==========================================================================
!%==========================================================================
!%
    subroutine ll_continuity_netflowrate_JM (outCol, thisCol, Npack)
        !%------------------------------------------------------------------
        !% Description:
        !% compute net flowrates for junction mains
        !%------------------------------------------------------------------
        !% Declarations:
            integer, intent(in) :: outCol, thisCol, Npack
            real(8), pointer :: branchQ(:), eQlat(:), fQ(:)
            integer, pointer :: thisP(:), isbranch(:), fup(:), fdn(:)
            integer :: ii, jj
        !%------------------------------------------------------------------
        !% Aliases
            thisP    => elemP(1:Npack,thisCol)
            branchQ  => elemR(:,er_Flowrate)
            eQlat    => elemR(:,er_FlowrateLateral)
            isbranch => elemSI(:,esi_JunctionBranch_Exists)
            fQ       => faceR(:,fr_Flowrate)
            fup      => elemI(:,ei_Mface_uL)
            fdn      => elemI(:,ei_Mface_dL)
        !%------------------------------------------------------------------
        !% note that 1, 3 and 5 are nominal upstream branches and 2, 4, 6 are nominal
        !% downstream branches
        elemR(thisP,outCol) = eQlat(thisP)

        ! print *, 'in ll_continuity_netflowrate_JM'
        ! print *, elemR(iet(1),outCol)
        ! do ii=1,max_branch_per_node,2
        !     print *, fQ(fup(iet(1)+ii)), real(isbranch(iet(1)+ii  ),8)
        !     print *, fQ(fdn(iet(1)+ii+1)), real(isbranch(iet(1)+ii+1),8)
        ! end do

        !% approach using branch Q
        ! do ii = 1,max_branch_per_node,2
        !     elemR(thisP,outCol) = elemR(thisP,outCol)                 &
        !         + real(isbranch(thisP+ii  ),8) * branchQ(thisP+ii  )  &
        !         - real(isbranch(thisP+ii+1),8) * branchQ(thisP+ii+1)
        ! end do

        !% approach using face Q up/dn of branch (mass conservative)
        do ii = 1,max_branch_per_node,2
            elemR(thisP,outCol) = elemR(thisP,outCol) &
                + real(isbranch(thisP+ii  ),8) * fQ(fup(thisP+ii)) &
                - real(isbranch(thisP+ii+1),8) * fQ(fdn(thisP+ii+1))
        end do

        ! if (this_image() == 2) then
        !     do ii=1,max_branch_per_node,2
        !         print *, fQ(fup(5428+ii)),   real(isbranch(5428+ii  ),8)
        !         print *, fQ(fdn(5428+ii+1)), real(isbranch(5428+ii+1),8)
        !     end do
        ! end if

        !%-----------------------------------------------------------------
    end subroutine ll_continuity_netflowrate_JM
!%
!%==========================================================================
!%==========================================================================
!%
    subroutine ll_continuity_volume_CCJM_ETM (outCol, thisCol, Npack, istep)
        !%-----------------------------------------------------------------------------
        !% Description:
        !% Solve for volume from continuity in ETM step
        !%-----------------------------------------------------------------------------
        integer, intent(in) :: outCol, thisCol, Npack, istep
        integer, pointer :: thisP(:)
        real(8), pointer :: Csource(:), VolumeN0(:)
        real(8), pointer :: crk(:), dt
        !%-----------------------------------------------------------------------------
        thisP    => elemP(1:Npack,thisCol)
        VolumeN0 => elemR(:,er_Volume_N0)
        Csource  => elemR(:,er_SourceContinuity)
        crk      => setting%Solver%crk2
        dt       => setting%Time%Hydraulics%Dt
        !%-----------------------------------------------------------------------------

        elemR(thisP,outCol) = VolumeN0(thisP) + crk(istep) * dt * Csource(thisP)

        !% reset the source
        Csource(thisP) = zeroR

        ! if (this_image() == 2) then
        !     write(*,"(A,4f12.4)") ' in ll source ', crk(istep) * dt * Csource(5428)
        ! end if

       !print *, 'in ll_continuity_volume'
       !print *, VolumeN0(1), crk(istep)* dt * Csource(1), elemR(1,outCol)

    end subroutine ll_continuity_volume_CCJM_ETM
!%
!%==========================================================================
!%==========================================================================
!%
    subroutine ll_continuity_volume_CCJM_AC_open (outCol,  thisCol, Npack, istep)
        !%-----------------------------------------------------------------------------
        !% Description:
        !% Solves continuity for volume in AC method with open channel flow
        !%-----------------------------------------------------------------------------
        integer, intent(in) :: outCol,  thisCol, Npack, istep
        integer, pointer :: thisP(:)
        real(8), pointer :: Csource(:), VolumeM(:), Cgamma(:)
        real(8), pointer :: crk, dtau
        !%-----------------------------------------------------------------------------
        thisP   => elemP(1:Npack,thisCol)
        VolumeM => elemR(:,er_VolumeLastAC) !% last complete AC solve
        Csource => elemR(:,er_SourceContinuity)
        Cgamma  => elemR(:,er_GammaC)
        crk     => setting%Solver%crk2(istep)
        dtau    => setting%ACmethod%dtau
        !%-----------------------------------------------------------------------------

        elemR(thisP,outCol) = &
              ( VolumeM(thisP) + crk * dtau * Csource(thisP) ) &
              / (oneR + crk * dtau * Cgamma(thisP) )

        !% reset the source
        Csource(thisP) = zeroR      

    end subroutine ll_continuity_volume_CCJM_AC_open
!%
!%==========================================================================
!%==========================================================================
!%
    subroutine ll_continuity_head_CCJM_AC_surcharged (outCol, thisCol, Npack, istep)
        !%-----------------------------------------------------------------------------
        !% Description:
        !% Solves continuity for head in AC method with surcharged flow
        !%-----------------------------------------------------------------------------
        integer, intent(in) :: outCol,  thisCol, Npack, istep
        integer, pointer :: thisP(:)
        real(8), pointer :: Csource(:),  Cgamma(:), eHeadM(:)
        real(8), pointer :: crk, dtau
        !%-----------------------------------------------------------------------------
        thisP   => elemP(1:Npack,thisCol)
        eHeadM  => elemR(:,er_HeadLastAC)
        Csource => elemR(:,er_SourceContinuity)
        Cgamma  => elemR(:, er_GammaC)
        crk     => setting%Solver%crk2(istep)
        dtau    => setting%ACmethod%dtau
        !%-----------------------------------------------------------------------------

        elemR(thisP ,outCol) = &
              ( eHeadM(thisP) + crk * dtau * Csource(thisP ) ) &
              / (oneR + crk * dtau * Cgamma(thisP ) )

        !% reset the source
        Csource(thisP) = zeroR      

    end subroutine ll_continuity_head_CCJM_AC_surcharged
!%
!%==========================================================================
!%==========================================================================
!%
    subroutine ll_continuity_add_source_CCJM_AC_open (outCol, thisCol, Npack)
        !%-----------------------------------------------------------------------------
        !% Description:
        !%
        !%-----------------------------------------------------------------------------
        integer, intent(in) :: outCol,  thisCol, Npack
        !%-----------------------------------------------------------------------------
        !%

        !% HACK -- needs revision for packing
        ! subroutine addto_source_continuity_CCJM_AC_open &
        !     (inoutCol, thisMaskCol)

        ! integer, intent(in) :: inoutCol, thisMaskCol

        ! real(8), pointer :: ell(:), area(:), dHdA(:), head(:)
        ! real(8), pointer :: Qnet(:), volumeN0(:), volumeN1(:)
        ! real(8), pointer :: Fr, a2, a3,
        ! !%-------------------------------------------------
        ! a2 => setting%ACmethod%ImplicitCoef%a2
        ! a3 => setting%ACmethod%ImplicitCoef%a3
        ! Fr => setting%ACmethod%Froude

        ! Qnet => elemR(:,inoutCol) !% used and updated

        ! ell => elemR(:,er_ell)
        ! area => elemR(:,er_Area)
        ! dHdA => elemR(:,er_dHdA)
        ! head => elemR(:,er_Head)

        ! volumeN0 => elemR(:,Volume_N0)
        ! volumeN1 => elemR(:,Volume_N1)

        ! where elemM(:,thisMaskCol)
        !     elemR(:,inoutCol) =  &
        !         ell(:) *( Fr**twoR) / (area(:) * dHdA(:) + head(:))
        !         (Qnet(:) - (a2/dt) * volumeN0(:) - (a3/dt) * volumeN1(:))
        ! endwhere

        print *, "inside ll_continuity_add_source_CCJM_AC_open stub"
        stop 9366

    end subroutine ll_continuity_add_source_CCJM_AC_open
!%
!%==========================================================================
!%==========================================================================
!%
    subroutine ll_continuity_add_source_CCJM_AC_surcharged (outCol, thisCol, Npack)
        !%-----------------------------------------------------------------------------
        !% Description:
        !% Performs a single hydrology step
        !%-----------------------------------------------------------------------------
        integer, intent(in) :: outCol,  thisCol, Npack
        !%-----------------------------------------------------------------------------
        !%
                !% HACK needs to be rewritten for packing

        ! subroutine addto_source_continuity_CCJM_AC_surcharged &
        !     (inoutCol, thisMaskCol)

        ! integer, intent(in) :: inoutCol, thisMaskCol

        ! real(8), pointer :: ell(:), area(:), Qnet(:)
        ! real(8), pointer :: Fr
        ! !%-------------------------------------------------
        ! Fr => setting%ACmethod%Froude

        ! Qnet => elemR(:,inoutCol) !% used and updated

        ! ell => elemR(:,er_ell)
        ! area => elemR(:,er_Area)

        ! where elemM(:,thisMaskCol)
        !     elemR(:,inoutCol) =  &
        !         (ell(:) * (Fr**twoR) / area(:)) * Qnet(:)
        ! endwhere

        print *, "inside ll_continuity_add_source_CCMJM_AC_surcharged stub"
        stop 84792

    end subroutine ll_continuity_add_source_CCJM_AC_surcharged
!%
!%==========================================================================
!%==========================================================================
!%
    subroutine ll_continuity_add_gamma_CCJM_AC_open (outCol, thisCol, Npack)
        !%-----------------------------------------------------------------------------
        !% Description:
        !%
        !%-----------------------------------------------------------------------------
        integer, intent(in) :: outCol,  thisCol, Npack
        !%-----------------------------------------------------------------------------
        !%
        ! subroutine gamma_continuity_CCJM_AC_open &
        !     (er_outCol, thisMaskCol)

        ! !% provides the gamma factor for continuity for the open-channel AC solution

        ! integer, intent(in) :: outCol, thisMaskCol

        ! real(8), pointer :: ell(:), area(:), dHdA(:), head(:)
        ! real(8), pointer :: Fr, a1
        ! !%-------------------------------------------------
        ! a1 => setting%ACmethod%ImplicitCoef%a1
        ! Fr => setting%ACmethod%Froude

        ! ell => elemR(:,er_ell)
        ! area => elemR(:,er_Area)
        ! dHdA => elemR(:,er_dHdA)
        ! head => elemR(:,er_Head)

        ! where elemM(:,thisMaskCol)
        !     elemR(:,outCol) = &
        !         ell(:) * (Fr**twoR) * a1  &
        !         / ( dt * ( area(:) * dHdA(:) + head(:) ) )
        ! endwhere

        print *, "inside ll_continuity_add_gamma_CCJM_AC_open stub"
        stop 29870

    end subroutine ll_continuity_add_gamma_CCJM_AC_open
!%
!%==========================================================================
!%==========================================================================
!%
    subroutine ll_momentum_Ksource_CC (outCol, thisCol, Npack)
        !%-----------------------------------------------------------------------------
        !% Description:
        !% momentum K source terms for different methods for ETM
        !% This is the K term common to AC and ETM momentum advance for
        !% different T00, T10, T20 methods
        !%-----------------------------------------------------------------------------
        integer, intent(in) :: outCol, thisCol, Npack
        real(8), pointer :: fAdn(:), fAup(:), fHdn(:), fHup(:), eHead(:)
        real(8), pointer :: eArea(:), grav
        integer, pointer :: iup(:), idn(:), thisP(:)
        !%-----------------------------------------------------------------------------
        thisP  => elemP(1:Npack,thisCol)
        fAdn   => faceR(:,fr_Area_d)
        fAup   => faceR(:,fr_Area_u)
        fHdn   => faceR(:,fr_Head_d)
        fHup   => faceR(:,fr_Head_u)
        eHead  => elemR(:,er_Head)
        eArea  => elemR(:,er_Area)
        iup    => elemI(:,ei_Mface_uL)
        idn    => elemI(:,ei_Mface_dL)
        grav => setting%constant%gravity
        !%-----------------------------------------------------------------------------

        select case (setting%Solver%MomentumSourceMethod)
        case (T00)
            elemR(thisP,outCol) = grav * ( &
                ( fAup(idn(thisP)) - fAdn(iup(thisP)) ) * eHead(thisP) )

        case (T10)
            elemR(thisP,outCol) = grav * onehalfR *  ( &
                +fAup(idn(thisP)) * fHdn(iup(thisP))   &
                -fAdn(iup(thisP)) * fHup(idn(thisP)) )
        case (T20)
            elemR(thisP,outCol) = grav * onesixthR *  (                       &
                +fAup(idn(thisP)) * ( fHdn(iup(thisP)) + fourR * eHead(thisP) )   &
                -fAdn(iup(thisP)) * ( fHup(idn(thisP)) + fourR * eHead(thisP) ) )

        case (T10s2)   
          
            elemR(thisP,outCol) = onehalfR * grav &
                                *(+( fAup(idn(thisP)) - fAdn(iup(thisP)) ) * eHead(thisP) &
                                  -( fHup(idn(thisP)) - fHdn(iup(thisP)) ) * eArea(thisP) &
                                 )
        case (TA1)
            print *, 'experimental code with Momentum SourceMethod = TA1 should not be used'
            !% note this generally gives a negative source if fAup < fAdn, which is a problem
            stop 59087342
            elemR(thisP,outCol) = grav * ( fAup(idn(thisP)) - fAdn(iup(thisP)) ) &
                                * (                                              &
                                -   onefourthR  * fHdn(iup(thisP))                 &
                                +   threehalfR  * eHead(thisP)                     &
                                -   onefourthR  * fHup(idn(thisP))                 &
                                )

        
            ! print *, 'fA ', fAup(idn(iet(4))) - fAdn(iup(iet(4)))
            ! print *, 'H  ', -onefourthR * fHdn(iup(iet(4))), threehalfR*eHead(iet(4)), -onefourthR*fHup(idn(iet(4)))
            ! print *, thisP
            ! print *, iet(3)
            ! print *, onefourthR, threehalfR
            ! print *, elemR(iet(4),outcol)
            !stop 98734
        case (TA2)
            print *, 'experimental code with Momentum SourceMethod = TA2 should not be used'
            stop 5908734
            !% EXPERIMENTAL, DO NOT USE
            ! elemR(thisP,outCol) = grav   &
            !                     * (                                                 &
            !                     + eArea(thisP) * ( fHdn(iup(thisP)) - eHead(thisP) ) &
            !                     + fAup(idn(thisP)) * eHead(thisP)                      &
            !                     - fAdn(iup(thisP)) * fHdn(iup(thisP))                     &
            !                     )                        
            ! elemR(thisP,outCol) = grav * ( fAup(idn(thisP)) - fAdn(iup(thisP)) ) &
            !                     * (                                              &
            !                     +   onefourthR  * fHdn(iup(thisP))                 &
            !                     +   onehalfR    * eHead(thisP)                     &
            !                     +   onefourthR  * fHup(idn(thisP))                 &
            !                     )
            ! elemR(thisP,outCol) = grav * ( fAup(idn(thisP)) - fAdn(iup(thisP)) ) &
            !                     * (                                              &
            !                     - onehalfR  *  fHdn(iup(thisP))                 &
            !                     + twoR      * eHead(thisP)                     &
            !                     - onehalfR  * fHup(idn(thisP))                 &
            !                     )   
            !  elemR(thisP,outCol) = grav * ( fAup(idn(thisP)) - fAdn(iup(thisP)) ) &
            !                     * (                                              &
            !                     +   onefourthR  * fHdn(iup(thisP))                 &
            !                     -   threehalfR    * eHead(thisP)                     &
            !                     +   onefourthR  * fHup(idn(thisP))                 &
            !                     )                                         
            ! elemR(thisP,outCol) = onehalfR * grav &
            !                     *(+( fAup(idn(thisP)) - fAdn(iup(thisP)) ) * eHead(thisP) &
            !                       -( fHup(idn(thisP)) - fHdn(iup(thisP)) ) * eArea(thisP) &
            !                       +  fAup(idn(thisP)) * fHup(idn(thisP))                  &
            !                       -  fAdn(iup(thisP)) * fHdn(iup(thisP))                  &
            !                     )
        case default
            print *, 'CODE ERROR setting.Solver.MomentumSourceMethod type unknown for # ', setting%Solver%MomentumSourceMethod
            print *, 'which has key ',trim(reverseKey(setting%Solver%MomentumSourceMethod))
            stop 2382
        end select

        ! !print *, ' Ksource ',elemR(780,outCol)
        !  print *, 'in ll_momentum_Ksource_CC'
        !  print *, elemR(iet(4),outCol)

    end subroutine ll_momentum_Ksource_CC
!%
!%==========================================================================
!%==========================================================================
!%
    subroutine ll_momentum_source_CC (outCol, thisCol, Npack)
        !%-----------------------------------------------------------------------------
        !% Description:
        !% Common source for momentum on channels and conduits for ETM
        !%-----------------------------------------------------------------------------
        integer, intent(in) :: outCol, thisCol, Npack
        real(8) :: delta
        real(8), pointer :: fQ(:), fUdn(:), fUup(:), fAdn(:), fAup(:)
        real(8), pointer :: fHdn(:), fHup(:), eKsource(:), grav
        integer, pointer :: iup(:), idn(:), thisP(:)
        character(64)    :: subroutine_name = "ll_momentum_source_CC"
        !%-----------------------------------------------------------------------------
        if (setting%Debug%File%lowlevel_rk2) &
            write(*,"(A,i5,A)") '*** enter ' // trim(subroutine_name) // " [Processor ", this_image(), "]"

        thisP    => elemP(1:Npack,thisCol)
        fQ       => faceR(:,fr_Flowrate)
        fUdn     => faceR(:,fr_Velocity_d)
        fUup     => faceR(:,fr_Velocity_u)
        fAdn     => faceR(:,fr_Area_d)
        fAup     => faceR(:,fr_Area_u)
        fHdn     => faceR(:,fr_Head_d)
        fHup     => faceR(:,fr_Head_u)
        eKsource => elemR(:,er_Ksource)
        iup      => elemI(:,ei_Mface_uL)
        idn      => elemI(:,ei_Mface_dL)
        grav => setting%constant%gravity
        !%-----------------------------------------------------------------------------

        select case (setting%Solver%MomentumSourceMethod)
        case (T00)
            delta = zeroR
        case (T10)
            delta = onehalfR
        case (T20)
            delta = onesixthR
        case (T10s2)
            delta = onehalfR
        case (TA1)
            delta = zeroR
        case (TA2)
            delta = zeroR
        case default
            print *, 'CODE ERROR setting.Solver.MomentumSourceMethod type unknown for # ', setting%Solver%MomentumSourceMethod
            print *, 'which has key ',trim(reverseKey(setting%Solver%MomentumSourceMethod))
            stop 589794
        end select

        elemR(thisP,outCol) = &
            fQ(iup(thisP)) * fUdn(iup(thisP)) - fQ(idn(thisP)) * fUup(idn(thisP)) &
            + grav * (oneR - delta) &
                *(  &
                    + fAdn(iup(thisP)) * fHdn(iup(thisP))  &
                    - fAup(idn(thisP)) * fHup(idn(thisP))  &
                    ) &
                + eKsource(thisP)

        ! print *, ' '
        ! print *, 'in ll_momentum_source_cc'
        ! print *, 'fQ  * fU up',fQ(iup(iet(4))) * fUdn(iup(iet(4)))
        ! print *, 'fQ  * fU dn',fQ(idn(iet(4))) * fUup(idn(iet(4)))
        ! print *, 'fAdn * Hdn ',fAdn(iup(iet(4))) * fHdn(iup(iet(4)))
        ! print *, 'fAup * Hup ',fAup(idn(iet(4))) * fHup(idn(iet(4)))
        ! ! ! print *, 'eksource ',eKsource(iet(7))
        ! ! ! print *, 'out       ',elemR(iet(7),outCol)
        ! print *, 'FQ term', fQ(iup(iet(4))) * fUdn(iup(iet(4))) - fQ(idn(iet(4))) * fUup(idn(iet(4)))
        ! print *, 'A term ',grav*(oneR - delta) * (fAdn(iup(iet(4))) * fHdn(iup(iet(4))) - fAup(idn(iet(4))) * fHup(idn(iet(4))))
        ! print *, 'fAdn , Hdn ',fAdn(iup(iet(4))) , fHdn(iup(iet(4)))
        ! print *, 'fAup , Hup ',fAup(idn(iet(4))) , fHup(idn(iet(4)))
        ! print *, 'eksource   ',eKsource(iet(4))
        ! print *, 'out        ',elemR(iet(4),outCol)
        ! print *, ' '

        if (setting%Debug%File%lowlevel_rk2) &
            write(*,"(A,i5,A)") '*** leave ' // trim(subroutine_name) // " [Processor ", this_image(), "]"
    end subroutine ll_momentum_source_CC
!%
!%==========================================================================
!%==========================================================================
!%
    subroutine ll_momentum_lateral_source_CC (inoutCol, thisCol, Npack)
        !%------------------------------------------------------------------
        !% Description:
        !% Adding lateral inflow source term to momentum
        !% EXPERIMENTAL 20220524 -- DO NOT USE
        !%------------------------------------------------------------------
        !% Declarations
            integer, intent(in) :: inoutCol, thisCol, Npack
            real(8), pointer :: Qlat(:), Area(:)
            integer, pointer :: thisP(:)
            character(64)    :: subroutine_name = "ll_momentum_lateral_source_CC"
        !%------------------------------------------------------------------
        !% Preliminaries:
        if (setting%Debug%File%lowlevel_rk2) &
            write(*,"(A,i5,A)") '*** enter ' // trim(subroutine_name) // " [Processor ", this_image(), "]"
        !%------------------------------------------------------------------
        !% Aliases:
            thisP    => elemP(1:Npack,thisCol)
            Qlat     => elemR(:,er_FlowrateLateral)
            Area     => elemR(:,er_Area)
        !%------------------------------------------------------------------

            print *, 'CODE ERROR: momentum lateral source sould not be used'
            stop 559873

       ! print *, ' before qlat source ',elemR(780,inoutCol)    

        !% HACK the onehalfR should be replaced with a coefficient
        elemR(thisP,inoutCol) = elemR(thisP,inoutCol) &
            + (Qlat(thisP))**2 / Area(thisP)

        !print *, ' after qlat source ',elemR(780,inoutCol)     
        !%------------------------------------------------------------------
        !% Closing:
        if (setting%Debug%File%lowlevel_rk2) &
            write(*,"(A,i5,A)") '*** leave ' // trim(subroutine_name) // " [Processor ", this_image(), "]"
    end subroutine ll_momentum_lateral_source_CC
!%
!%==========================================================================
!%==========================================================================
!%
    subroutine ll_momentum_gamma_CC (outCol, thisCol, Npack)
        !%-----------------------------------------------------------------------------
        !% Description:
        !% Common Gamma for momentum on channels and conduits for  ETM
        !% Computes the common part of the Gamma term, which
        !% is the implict friction used in both AC and ETM
        !%-----------------------------------------------------------------------------
        integer, intent(in) :: outCol, thisCol, Npack
        real(8), pointer :: velocity(:), mn(:), rh(:), oneVec(:), grav
        integer, pointer :: thisP(:)
        character(64) :: subroutine_name = 'll_momentum_gamma_CC'
        !%------------------------------------------------------------------------------
        thisP    => elemP(1:Npack,thisCol)
        velocity => elemR(:,er_velocity)
        if (.not. setting%Solver%Roughness%useDynamicRoughness) then
            mn       => elemR(:,er_Roughness)
        else
            mn       => elemR(:,er_Roughness_Dynamic)
        end if
        rh       => elemR(:,er_HydRadius)
        oneVec   => elemR(:,er_ones)
        grav => setting%constant%gravity
        !%------------------------------------------------------------------------------

        elemR(thisP,outCol) = &
                sign(oneVec(thisP), velocity(thisP)) &
                * grav * (mn(thisP)**twoR) * velocity(thisP)  &
                / &
                ( rh(thisP)**fourthirdsR )

    !    print *, 'in ll_momentum_gamma_CC'
    !    print *, elemR(iet(4),outCol)      

                ! print *, 'in ', trim(subroutine_name)
                ! print *, mn(thisP)

    end subroutine ll_momentum_gamma_CC
!%
!%==========================================================================
!%==========================================================================
!%
    subroutine ll_momentum_solve_CC (outCol, thisCol, Npack, thisMethod, istep)
        !%-----------------------------------------------------------------------------
        !% Description:
        !% Advance flowrate to n+1/2 for conduits and channels (either ETM or AC)
        !% momentum step that can handle either AC or ETM
        !% but cannot do both at the same time!
        !%-----------------------------------------------------------------------------
        integer, intent(in) :: outCol, thisCol, Npack, thisMethod, istep
        integer, pointer :: thisP(:)
        real(8), pointer :: delt, crk(:)
        real(8), pointer :: volumeLast(:), velocityLast(:), Msource(:), GammaM(:)
        !%-----------------------------------------------------------------------------
        thisP => elemP(1:Npack,thisCOl)
        crk => setting%Solver%crk2
        !%-----------------------------------------------------------------------------

        if (thisMethod == AC) then
            delt         => setting%ACmethod%dtau
            volumeLast   => elemR(:,er_VolumeLastAC)
            velocityLast => elemR(:,er_VelocityLastAC)
        elseif (thisMethod == ETM) then !% real time march
            delt         => setting%Time%Hydraulics%Dt
            volumeLast   => elemR(:,er_Volume_N0)
            velocityLast => elemR(:,er_Velocity_N0)
        else
            print *, 'error, if-else that should not be reached'
            stop 38293
        end if

        Msource => elemR(:,er_SourceMomentum)
        GammaM  => elemR(:,er_GammaM)

        ! print *, ' '
        ! print *, 'in ll_momentum_solve_CC'
        ! print *, ' Msource ', Msource(iet(7))
        ! print *, ' Gamma   ', GammaM(iet(7))
        ! print *, ' Vprod   ',volumeLast(iet(7)) * velocityLast(iet(7))
        ! print *, 'crk,delt ', crk(istep),delt
        ! print *, ' '

        elemR(thisP,outCol) =  &
                ( volumeLast(thisP) * velocityLast(thisP) + crk(istep) * delt * Msource(thisP) ) &
                / ( oneR + crk(istep) * delt * GammaM(thisP) )

        ! !print *, ' M       ',elemR(780,outCol)
        ! print *, 'in ll_momentum_solve_CC'
        ! !print *, elemR(1,outCol)
        ! !print *, volumeLast(1) * velocityLast(1), crk(istep)* delt * Msource(1)      
        ! print *, iet(4)
        ! print *, volumeLast(iet(4)), velocityLast(iet(4)), Msource(iet(4))
        ! print *, crk(istep), delt, GammaM(iet(4))  

        !stop 2098734

    end subroutine ll_momentum_solve_CC
!%
!%==========================================================================
!%==========================================================================
!%
    subroutine ll_momentum_velocity_CC (inoutCol, thisCol, Npack)
        !%------------------------------------------------------------------
        !% Description:
        !% velocity for ETM time march
        !%------------------------------------------------------------------
        integer, intent (in) :: inoutCol,  thisCol, Npack
        integer, pointer :: thisP(:)
        real(8), pointer :: momentum(:), volume(:)
        !%------------------------------------------------------------------
        thisP    => elemP(1:Npack,thisCol)
        !% the input integrated momentum is overwritten by the output velocity.
        momentum => elemR(:,inoutCol) !% overwritten
        volume   => elemR(:,er_Volume)
        !%------------------------------------------------------------------
        !% compute velocity

        !print *, ' flowrate ', momentum(780) / elemR(780,er_Length)

        elemR(thisP,inoutCol) = momentum(thisP) / volume(thisP)


        !print *, ' velocity ',elemR(780,inoutCol)
        ! print*
        ! print*, 'in ll_momentum_velocity_CC'
        ! print*, elemR(thisP,inoutCol), 'new velocity'
    end subroutine ll_momentum_velocity_CC
!%
!%
!%==========================================================================
!%==========================================================================
!%
    subroutine ll_enforce_flapgate_CC (inoutCol, thisCol, Npack)
        !%------------------------------------------------------------------
        !% Description:
        !% enforce zero back flow on flapgate elements
        !%------------------------------------------------------------------
        integer, intent (in) :: inoutCol,  thisCol, Npack
        integer, pointer :: thisP(:)
        real(8), pointer :: flow(:)
        !%------------------------------------------------------------------
        thisP    => elemP(1:Npack,thisCol)
        !% the inout column is either velocity, momentum, or flowrate
        flow => elemR(:,inoutCol) !% overwritten
        !%------------------------------------------------------------------

        where ((elemYN(thisP,eYN_hasFlapGate)) .and. (elemR(thisP,inoutCol) < zeroR))
            elemR(thisP,inoutCol) = zeroR
        endwhere

    end subroutine ll_enforce_flapgate_CC
!%
!%==========================================================================
!%==========================================================================
!%
    subroutine ll_momentum_add_gamma_CC_AC (inoutCol, thisCol, Npack)
        !%-----------------------------------------------------------------------------
        !% Description:
        !% computes the unique part of the Gamma term for AC method
        !% This adds to the existing (common) GammaM
        !%-----------------------------------------------------------------------------
        integer, intent(in) :: inoutCol, thisCol, Npack
        integer, pointer :: thisP(:)
        real(8), pointer :: a1, dt, GammaM(:)
        !%-----------------------------------------------------------------------------
        !%
        thisP => elemP(1:Npack,thisCol)
        a1 => setting%ACmethod%ImplicitCoef%a1
        dt => setting%Time%Hydraulics%Dt
        GammaM => elemR(:,er_GammaM) ! used and updated
        !%-----------------------------------------------------------------------------

        elemR(thisP,inoutCol) = GammaM(thisP) + a1 / dt

    end subroutine ll_momentum_add_gamma_CC_AC
!%
!%==========================================================================
!%==========================================================================
!%
    subroutine ll_momentum_add_source_CC_AC (inoutCol, thisCol, Npack)
        !%-----------------------------------------------------------------------------
        !% Description:
        !% this adds to the common source term the unique terms from the AC method
        !%-----------------------------------------------------------------------------
        integer, intent(in) :: inoutCol, thisCol, Npack
        integer, pointer :: thisP(:)
        real(8), pointer :: volumeN0(:), volumeN1(:), Msource(:)
        real(8), pointer :: velocityN0(:), velocityN1(:)
        real(8), pointer :: a2, a3, dt
        !%-----------------------------------------------------------------------------
        thisP => elemP(1:Npack,thisCol)
        dt => setting%Time%Hydraulics%Dt
        a2 => setting%ACmethod%ImplicitCoef%a2
        a3 => setting%ACmethod%ImplicitCoef%a3
        !%-----------------------------------------------------------------------------
        Msource    => elemR(:,inoutCol)
        volumeN0   => elemR(:,er_Volume_N0)
        volumeN1   => elemR(:,er_Volume_N1)
        velocityN0 => elemR(:,er_velocity_N0)
        velocityN1 => elemR(:,er_velocity_N1)

        elemR(thisP,inoutCol) = Msource(thisP) &
                - (+a2 * volumeN0(thisP) * velocityN0(thisP) &
                   +a3 * volumeN1(thisP) * velocityN1(thisP) ) / dt

    end subroutine ll_momentum_add_source_CC_AC
!%
!%==========================================================================
!%==========================================================================
!%
    subroutine ll_store_in_temporary (thisCol, Npack)
        !%-----------------------------------------------------------------------------
        !% Description:
        !% Copies data to a temporary storage space.
        !% Used in RK2 with ETM/AC to handle time n+1/2 and n+1* communication issues
        !%-----------------------------------------------------------------------------
        integer, intent(in) :: thisCol, Npack
        integer, pointer :: thisP(:)
        integer :: er_store(3), er_data(3)
        !%-----------------------------------------------------------------------------
        !%
        !% elements in pack
        thisP => elemP(1:Npack,thisCol)

        !% locations for storage
        !% HACK these should be temporary storage that can be re-used outside of
        !% the particular portion of the timeloop. However, this could be tricky
        !% because they need to be not written over!
        er_store= [er_FlowrateStore, er_VolumeStore, er_HeadStore]

        !% locations of data to store
        er_data= [er_Flowrate, er_Volume, er_Head]

        !% copy data to storage
        elemR(thisP,er_store) = elemR(thisP,er_data)

    end subroutine ll_store_in_temporary
!%
!%==========================================================================
!%==========================================================================
!%
    subroutine ll_restore_from_temporary (thisCol, Npack)
        !%-----------------------------------------------------------------------------
        !% Description:
        !% restores data that was temporarily moved in ll_store_in_temporary
        !%-----------------------------------------------------------------------------
        integer, intent(in) :: thisCol, Npack
        integer, pointer :: thisP(:)
        integer :: er_store(3), er_data(3)
        !%-----------------------------------------------------------------------------
        !% elements in pack
        thisP => elemP(1:Npack,thisCol)

        !% locations of storage
        er_store= [er_FlowrateStore, er_VolumeStore, er_HeadStore]

        !% locations of data to be overwritten
        er_data= [er_Flowrate, er_Volume, er_Head]

        !% overwrite data with storage
        elemR(thisP,er_data) = elemR(thisP,er_store)

    end subroutine ll_restore_from_temporary
!%
!%==========================================================================
!%==========================================================================
!%
    subroutine ll_extrapolate_values (thisCol, Npack)
        !%-----------------------------------------------------------------------------
        !% Description:
        !% Extrapolates from time 0 to time 1 using difference  (time 1/2 - time 0)
        !% Used for matching RK2 time levels between AC and ETM methods.
        !%-----------------------------------------------------------------------------
        integer, intent(in) :: thisCol, Npack
        integer, pointer :: thisP(:)
        integer :: eN0(3), eNow(3)
        !%-----------------------------------------------------------------------------
        !% elements in pack
        thisP => elemP(1:Npack,thisCol)

        !% NOTE eN0 and eNow should probably be in settings.
        !% values at time n
        eN0 = [er_Flowrate_N0, er_Volume_N0, er_Head_N0]

        !% values at time n+1/2
        eNow = [er_Flowrate, er_Volume, er_Head]

        !% linear extrapolation to n+1
        elemR(thisP,eNow) = elemR(thisP,eN0) &
                + twoR * ( elemR(thisP,eNow) - elemR(thisP,eN0) )

    end subroutine ll_extrapolate_values
!%
!%==========================================================================
!%==========================================================================
!%
    subroutine ll_interpolate_values (thisCol, Npack)
        !%-----------------------------------------------------------------------------
        !% Description:
        !% Interpolates to time n+1/2 from time n=0 and time n+1 data
        !% Used for matching RK2 time levels between AC and ETM methods
        !%-----------------------------------------------------------------------------
        integer, intent(in) :: thisCol, Npack
        integer, pointer :: thisP(:)
        integer :: eN0(3), eNow(3)
        !%-----------------------------------------------------------------------------
        !% elements in pack
        thisP => elemP(1:Npack,thisCol)

        !% values at time n
        eN0 = [er_Flowrate_N0, er_Volume_N0, er_Head_N0]

        !% values at time n+1
        eNow = [er_Flowrate, er_Volume, er_Head]

        !% linear interpolation to n+1/2
        elemR(thisP,eNow) = onehalfR * ( elemR(thisP,eN0) + elemR(thisP,eNow) )

    end subroutine ll_interpolate_values
!%
!%==========================================================================
!%==========================================================================
!%
    subroutine ll_flowrate_and_velocity_JB (whichTM, istep)
        !%-----------------------------------------------------------------------------
        !% Description:
        !% Updates the flowrate and velocity on junction branches from face values
        !% obtained in the face interpolation
        !%-----------------------------------------------------------------------------
        integer, intent(in) :: whichTM, istep
        integer, pointer :: thisColP_JM, thisP(:), BranchExists(:), tM, iup(:), idn(:)
        integer, pointer :: Npack
        real(8), pointer :: eHead(:), fHead_u(:), fHead_d(:) !%, fFlowMax(:)
        real(8), pointer :: eFlow(:), fFlow(:), eArea(:), eVelocity(:), eRH(:), vMax
        real(8), pointer :: eVolume(:), eLength(:), dt, grav, epsH, crk(:)
        real(8), pointer :: eRough(:)
        integer :: ii, kk, tB
        real(8) :: dHead, gamma
        integer, pointer :: iFaceUp(:), iFaceDn(:)
        integer, pointer :: tFup, tFdn
        logical, pointer :: isZeroDepth(:)
        !%-----------------------------------------------------------------------------
        !%
        BranchExists => elemSI(:,esi_JunctionBranch_Exists)
        eArea        => elemR(:,er_Area)
        eVelocity    => elemR(:,er_Velocity)
        eFlow        => elemR(:,er_Flowrate)
        eVolume      => elemR(:,er_Volume)
        eLength      => elemR(:,er_Length)
        eRH          => elemR(:,er_HydRadius)
        eRough       => elemR(:,er_Roughness)

        fFlow        => faceR(:,fr_Flowrate)
        !fFlowMax     => faceR(:,fr_Flowrate_Max)
        iFaceUp      => elemI(:,ei_Mface_uL)
        iFaceDn      => elemI(:,ei_Mface_dL)

        eHead        => elemR(:,er_Head)
        fHead_u      => faceR(:,fr_Head_u)
        fHead_d      => faceR(:,fr_Head_d)

        isZeroDepth  => elemYN(:,eYN_isZeroDepth)

        crk          => setting%Solver%crk2
        vMax         => setting%Limiter%Velocity%Maximum
        dt           => setting%Time%Hydraulics%Dt
        !rm 20220207brh headC        => setting%Junction%HeadCoef
        grav         => setting%constant%gravity
        epsH         => setting%Eps%Head
        !%-----------------------------------------------------------------------------
        !%
        select case (whichTM)
        case (ALLtm)
            thisColP_JM            => col_elemP(ep_JM_ALLtm)
         case (ETM)
            thisColP_JM            => col_elemP(ep_JM_ETM)
        case (AC)
            thisColP_JM            => col_elemP(ep_JM_AC)
        case default
            print *, 'CODE ERROR: time march type unknown for # ', whichTM
            print *, 'which has key ',trim(reverseKey(whichTM))
            stop 7659
        end select

        Npack => npack_elemP(thisColP_JM)
        if (Npack > 0) then
            thisP => elemP(1:Npack,thisColP_JM)
            do ii=1,Npack
                tM => thisP(ii)  !% JM junction main ID
                ! handle the upstream branches
                do kk=1,max_branch_per_node,2
                    tB = tM + kk  !% JB branch ID
                    if (BranchExists(tB)==1) then
                        ! head difference across the branch
                        tFup => iFaceUp(tB)
                        !% use the downstream face, so that near-zero is handled
                        dHead = fHead_d(tFup) - eHead(tB) !% using elem to face

                        gamma = oneR                                 &
                                +   crk(istep) * dt * grav           &
                                  * abs(eFlow(tB)) * (eRough(tB)**2) &
                                  / (eArea(tB) * eRH(tB)**(fourthirdsR))

                        !% --- note that the dHead is upstream - downstream
                        eFlow(tB) = (   eFlow(tB)                                                &
                                      + crk(istep) * dt * grav * eArea(tB) * dHead / eLength(tB) &
                                    ) / gamma        

                        if (isZeroDepth(tM) .and. (eFlow(tB) < zeroR )) then
                            eFlow(tB) = zeroR
                        end if

                        !% Fix for velocity blowup due to small areas
                        if (eArea(tB) <= setting%ZeroValue%Area) then
                            eVelocity(tB) = zeroR
                        else
                            eVelocity(tB) = eFlow(tB) / eArea(tB)
                        end if

                        if (abs(eVelocity(tB)) > vMax) then
                            eVelocity(tB) = sign( 0.99d0 * vMax, eVelocity(tB) )
                        end if

                    end if
                end do
                !% handle the downstream branches
                do kk=2,max_branch_per_node,2
                    !print *, kk ,'in junction branch'
                    tB = tM + kk
                    if (BranchExists(tB)==1) then
                        !print *, kk, 'in junction branch'
                        tFdn => iFaceDn(tB)
                        !% use the upstream face so that near-zero is handled
                        dHead = eHead(tB) - fHead_u(tFdn) !% using elem to face
                       
                        gamma = oneR &
                                +   crk(istep) * dt * grav          &
                                  * abs(eFlow(tB)) * (eRough(tB)**2) &
                                  / (eArea(tB) * eRH(tB)**(fourthirdsR))
   
                        eFlow(tB) = (   eFlow(tB)                                                &
                                     +  crk(istep) * dt * grav * eArea(tB) * dHead / eLength(tB) &
                                    ) / gamma

                        if (isZeroDepth(tM) .and. (eFlow(tB) > zeroR )) then
                            eFlow(tB) = zeroR
                        end if

                        !% Fix for velocity blowup due to small areas
                        if (eArea(tB) <= setting%ZeroValue%Area) then
                            eVelocity(tB) = zeroR
                        else
                            eVelocity(tB) = eFlow(tB) / eArea(tB)
                        end if

                        if (abs(eVelocity(tB)) > vMax) then
                            eVelocity(tB) = sign( 0.99d0 * vMax, eVelocity(tB) )
                        end if

                    end if
                end do

            end do
        end if

    end subroutine ll_flowrate_and_velocity_JB
!%
!%==========================================================================
!%==========================================================================
!%
! subroutine ll_junction_branch_flowrate_and_velocity_packtest (whichTM)
    ! OBSOLETE 20220207
    !     !%------------------------------------------------------------------
    !     !% Description:
    !     !% Updates the flowrate and velocity on junction branches from face values
    !     !% obtained in the face interpolation
    !     !%------------------------------------------------------------------
    !     !% Declarations:
    !         integer, intent(in) :: whichTM
    !         integer, pointer :: thisColP_JM, thisCol2, nPack, npack2, thisP(:), thisZeroP(:)
    !         integer, pointer :: fUp(:), fDn(:), BranchExists(:)
    !         integer :: kk, ii, jj
    !         real(8), pointer :: dHead(:), eHead(:), eFlow(:), eVol(:)
    !         real(8), pointer :: eArea(:), eVelocity(:), fHead_d(:), fHead_u(:)
    !         real(8), pointer :: fFlowMax(:), vMax, dt, headC, grav, epsH
    !     !%------------------------------------------------------------------
    !     !% Preliminaries:
    !         select case (whichTM)
    !         case (ALLtm)
    !             thisColP_JM            => col_elemP(ep_JM_ALLtm)
    !             thisCol2               => col_elemP(ep_ZeroDepth_JM_ALLtm)
    !         case (ETM)
    !             thisColP_JM            => col_elemP(ep_JM_ETM)
    !             thisCol2               => col_elemP(ep_ZeroDepth_JM_ETM)
    !         case (AC)
    !             thisColP_JM            => col_elemP(ep_JM_AC)
    !             thisCol2               => col_elemP(ep_ZeroDepth_JM_AC)
    !         case default
    !             print *, 'CODE ERROR: time march type unknown for # ', whichTM
    !             print *, 'which has key ',trim(reverseKey(whichTM))
    !             stop 7659
    !         end select
    !         Npack => npack_elemP(thisColP_JM)
    !         if (Npack < 1) return
    !     !%------------------------------------------------------------------
    !     !% Aliases:
    !         thisP     => elemP(1:Npack,thisColP_JM)
    !         dHead     => elemR(:,er_Temp01)
    !         eHead     => elemR(:,er_Head)
    !         eFlow     => elemR(:,er_Flowrate)
    !         eVol      => elemR(:,er_Volume)
    !         eArea     => elemR(:,er_Area)
    !         eVelocity => elemR(:,er_Velocity)
    !         fUp       => elemI(:,ei_Mface_uL)
    !         fDn       => elemI(:,ei_Mface_dL)

    !         BranchExists => elemSI(:,esi_JunctionBranch_Exists)

    !         fHead_d  => faceR(:,fr_Head_d)
    !         fHead_u  => faceR(:,fr_Head_u)
    !         fFlowMax => faceR(:,fr_Flowrate_Max)

    !         vMax         => setting%Limiter%Velocity%Maximum
    !         dt           => setting%Time%Hydraulics%Dt
    !         headC        => setting%Junction%HeadCoef
    !         grav         => setting%constant%gravity
    !         epsH         => setting%Eps%Head
    !     !%------------------------------------------------------------------
    !     !% cycle through the upper branches  

    !     dHead = zeroR    
    !     do kk=1,max_branch_per_node,2
    !         !% head gradient from upstream to downstream
    !         dHead(thisP+kk) = (fHead_d(fUp(thisP+kk)) - eHead(thisP+kk)) * real(BranchExists(thisP+kk),8)
    !         !% flow based on head gradient
    !         eFlow(thisP+kk) = util_sign_with_ones( dHead(thisP+kk) ) * (headC * eArea(thisP+kk)  &
    !             * sqrt(twoR * grav * abs(dHead(thisP+kk)))) * real(BranchExists(thisP+kk),8)
    !         !% adjust so that inflow and outflow are limited
    !         where     (dHead(thisP+kk) > epsH)  
    !             !% use the smaller (positive) of the JB flow and the max flow on the face
    !             eFlow(thisP+kk) = min(eFlow(thisP+kk), fFlowMax(fup(thisP+kk)))
    !             !% if the minimum is negative (i.e, fFlowMax < 0), use zero
    !             eFlow(thisP+kk) = max(eFlow(thisP+kk),zeroR)
    !         elsewhere (dHead(thisP+kk) < epSH)
    !             !% if outflow, limit by 1/3 of the main junction volume
    !             eFlow(thisP+kk) = max(eFlow(thisP+kk), -eVol(thisP)/ (threeR * dt))
    !         elsewhere
    !             eFlow(thisP+kk) = zeroR
    !         endwhere
    !     end do

    !     !% cycle through the lower branches
    !     dHead = zeroR    
    !     do kk=2,max_branch_per_node,2
    !         !% head gradient from upstream to downstream
    !         dHead(thisP+kk) = (eHead(thisP+kk) - fHead_u(fDn(thisP+kk))) * real(BranchExists(thisP+kk),8)
    !         !% flow based on with head gradient
    !         eFlow(thisP+kk) = util_sign_with_ones( dHead(thisP+kk) ) * (headC * eArea(thisP+kk)  &
    !            * sqrt(twoR * grav * abs(dHead(thisP+kk)))) * real(BranchExists(thisP+kk),8)
    !         !% adjust so that inflow andd outflow are limited
    !         where     (dHead(thisP+kk) < -epsH)  !% inflow
    !             !% use the larger (smaller negative flow rate) of the JB flow and the max flow on the face
    !             eFlow(thisP+kk) = max(eFlow(thisP+kk), fFlowMax(fdn(thisP+kk)))
    !             !% if the minimum is positive (outflow ) (i.e, fFlowMax > 0), use zero
    !             eFlow(thisP+kk) = min(eFlow(thisP+kk),zeroR)
    !         elsewhere (dHead(thisP+kk) > epSH) !% outflow
    !             !% if outflow, limit by 1/3 of the main junction volume
    !             eFlow(thisP+kk) = min(eFlow(thisP+kk), eVol(thisP)/ (threeR * dt))
    !         elsewhere
    !             eFlow(thisP+kk) = zeroR
    !         endwhere
    !     end do

    !     !% second pack for the zero-depth JM  
    !     npack2 => npack_elemP(thisCol2)  ! HACK -- do we need separate packfor AC, ETM and ALLtm?
    !     if (npack2 > 0) then
    !         thisZeroP => elemP(1:npack2,thisCol2)
    !     end if

    !     !% cycle through all the branches without reference to up or down
    !     do kk=1,max_branch_per_node
    !         !% fix for the zero depth JM
    !         if (npack2 > 0) then
    !             eFlow(thisZeroP+kk) = zeroR
    !         end if

    !         !% set the velocity
    !         where (eArea(thisP+kk) .le. setting%ZeroValue%Area)
    !             eVelocity(thisP+kk) = zeroR
    !         elsewhere
    !             eVelocity(thisP+kk) = eFlow(thisP+kk) / eArea(thisP+kk)
    !         endwhere

    !         where (abs(eVelocity(thisP+kk)) > vMax)
    !             eVelocity(thisP+kk) = sign(0.99d0 * vMax, eVelocity(thisP+kk))
    !         endwhere
    !     end do

    !     !% reset temp01 space
    !     dHead = zeroR
    
    !     !%------------------------------------------------------------------
    !     !% Closing:

    ! end subroutine ll_junction_branch_flowrate_and_velocity_packtest
!%
!%==========================================================================
!%==========================================================================
!%
! subroutine ll_momentum_source_JB (thisMethod, istep)
    ! OBSOLETE 20220207brh
    !     !%-----------------------------------------------------------------------------
    !     !% Description:
    !     !% Computes the RK2 step for VU on the junction branches
    !     !% Note that this MUST be called separately for AC and ETM as the low-level VU
    !     !% algorithm uses different dt and different volumes in the computation.
    !     !%-----------------------------------------------------------------------------
    !     integer, intent(in) :: thisMethod, istep

    !     integer, pointer :: thisColP_JM, Npack, tM
    !     integer, pointer :: thisP(:), BranchExists(:), iFaceUp(:), iFaceDn(:)
    !     real(8), pointer :: fHead_u(:), fHead_d(:)

    !     real(8), pointer :: delt

    !     integer :: ii, kk, tB,  volumeLastCol, velocityLastCol

    !     real(8) :: fHead

    !     !%-----------------------------------------------------------------------------
    !     !%
    !     BranchExists => elemSI(:,esi_JunctionBranch_Exists)
    !     fHead_u      => faceR(:,fr_Head_u)
    !     fHead_d      => faceR(:,fr_Head_d)
    !     iFaceUp      => elemI(:,ei_Mface_uL)
    !     iFaceDn      => elemI(:,ei_Mface_dL)

    !     !%-----------------------------------------------------------------------------
    !     !%
    !     if (thisMethod == AC) then !% AC time march
    !         thisColP_JM     => col_elemP(ep_JM_AC)
    !         delt            => setting%ACmethod%dtau
    !         volumeLastCol   =  er_VolumeLastAC
    !         velocityLastCol =  er_VelocityLastAC
    !     elseif (thisMethod == ETM) then !% real time march
    !         thisColP_JM     => col_elemP(ep_JM_ETM)
    !         delt            => setting%Time%Hydraulics%Dt
    !         volumeLastCol   =  er_Volume_N0
    !         velocityLastCol =  er_Velocity_N0
    !     else
    !         print *, 'error, if-else that should not be reached'
    !         stop 38293
    !     end if

    !     Npack => npack_elemP(thisColP_JM)
    !     if (Npack > 0) then
    !         thisP => elemP(1:Npack,thisColP_JM)
    !         do ii=1,Npack
    !             tM => thisP(ii)
    !             ! handle the upstream branches
    !             do kk=1,max_branch_per_node,2
    !                 tB = tM + kk
    !                 if (BranchExists(tB)==1) then
    !                     !% head on the upstream side of the upstream face
    !                     fHead = fHead_u(iFaceUp(tB))
    !                     call ll_junction_branch_VU ( &
    !                         fHead, delt, volumeLastCol, velocityLastCol, tB, kk, istep)
    !                 end if
    !             end do
    !             !% handle the downstream branches
    !             do kk=2,max_branch_per_node,2
    !                 tB = tM + kk
    !                 if (BranchExists(tB)==1) then
    !                     ! head on the downstream side of the downstream face
    !                     fHead = fHead_d(iFaceDn(tB))

    !                     ! elem(tB,er_SourceMoment) = ll_junction_branch_VU_test ( &
    !                     !     elemR(tB,er_Volume), &
    !                     !     elemR(tB,er_Velocity), &
    !                     !     elemR(tB,er_Head),  &
    !                     !     elemR(tB,er_length), &
    !                     !     elemR(tB,er_WaveSpeed), &
    !                     !     fHead, delt, kk, istep )
                            
    !                     call ll_junction_branch_VU (&
    !                         fHead, delt, volumeLastCol, velocityLastCol, tB, kk, istep)
    !                 end if
    !             end do
    !         end do
    !     end if

    ! end subroutine ll_momentum_source_JB
!%
!%==========================================================================
!%==========================================================================
!%
! subroutine ll_momentum_source_JB_packtest ()
    ! OBSOLETE 20220207brh
    !     !% to crate a packed version we need to first
    !     !% create an elemental function for ll_junction_branch_VU

    !     !% STUB ROUTINE

    ! end subroutine ll_momentum_source_JB_packtest    
!%       
!%==========================================================================
!%==========================================================================
!%
! subroutine ll_junction_branch_VU &
    ! OBSOLETE 20220207brh
    !     (fHead, delt, volumeLastCol, velocityLastCol, tB, kk, istep)
    !     !%-----------------------------------------------------------------------------
    !     !% Description:
    !     !% computes product of volume*velocity for a junction branch dynamic update
    !     !% using an RK2
    !     !% input:
    !     !%    fHead is the head at the valid branch face (either up or down stream)
    !     !%    delt is the RK2 time march step (ETM or AC)
    !     !%    volumeLastCol, velocityLastCol are the columns for either AC or ETM
    !     !%        previous velocities used as the RK2 base.
    !     !%    tB is the branch local index
    !     !%    kk is the row of the branch after the main
    !     !%    istep is the step of the RK2
    !     !%-----------------------------------------------------------------------------
    !     integer, intent(in) :: tB, kk, istep, volumeLastCol, velocityLastCol
    !     real(8), intent(in) :: fHead, delt

    !     real(8), pointer :: eLength(:), eWaveSpeed(:), eHead(:)
    !     real(8), pointer :: eVolume0(:), eVelocity0(:), Msource(:)
    !     real(8), pointer :: cLim,  crk(:), grav

    !     real(8) :: dC, deltaHead
    !     !%-----------------------------------------------------------------------------
    !     !%
    !     Msource      => elemR(:,er_SourceMomentum)
    !     eVolume0     => elemR(:,volumeLastCol)
    !     eVelocity0   => elemR(:,velocityLastCol)
    !     eLength      => elemR(:,er_Length)
    !     eHead        => elemR(:,er_Head)
    !     eWaveSpeed   => elemR(:,er_WaveSpeed)
        
    !     cLim         => setting%Junction%CFLlimit
    !     crk          => setting%Solver%crk2
    !     grav         => setting%constant%gravity

    !     !% dynamic coefficient
    !     dC = + grav * eVolume0(tB) &
    !             / max(eLength(tB), (abs(eVelocity0(tB)) + abs(eWaveSpeed(tB))) / (cLim * delt))
    !     !% head difference from downstream to upstream (d \eta /dx)*dx
    !     deltaHead = branchsign(kk) * (eHead(tB) - fHead)
    !     !% RK2 source
    !     Msource(tB) = eVolume0(tB) * eVelocity0(tB) - crk(istep) * dC * deltaHead

    ! end subroutine ll_junction_branch_VU
!%
!%==========================================================================
!%==========================================================================
!%
    ! pure function ll_junction_branch_VU_test &
    !     (eVol, eVel, eHead, eLength, eWaveSpeed, fHead, delt, kk, istep)

    !     real(8) :: ll_junction_branch_VU_test(:)
    !     real(8), intent(in) :: eVol(:), eVel(:), eHead(:), fHead(:), eLength(:)
    !     real(8), intent(in) :: eWaveSpeed(:)
    !     integer, intent(in) :: kk, istep, delt

    ! ll_junction_branch_VU_test = eVol * eVel                              &
    !     - setting%Solver%crk2(istep) * branchsign(kk) * (eHead - fHead)   &
    !     * setting%constant%gravity * eVol                                 &
    !     / max(eLength, ( (abs(eVel) + abs(eWaveSpeed)) / (delt * setting%Junction%CFLlimit) ) )

    ! end function ll_junction_branch_VU_test
!%
!%==========================================================================
!%==========================================================================
!%
    ! subroutine ll_momentum_solve_JB (whichTM)
    !     !%-----------------------------------------------------------------------------
    !% OBSOLETE 20220711bfh
    !     !% Description:
    !     !% Computes the velocity and flowrate on junction branches to finish the dynamic
    !     !% RK2 approach. Note that this assumes the JB volume and area have been updated
    !     !% from the JM water surface elevation in update_auxiliary_variables.
    !     !% THE DYNAMIC APPROACH HAS BUGS 
    !     !%-----------------------------------------------------------------------------
    !     integer, intent(in) :: whichTM

    !     integer, pointer :: thisColP_JM, Npack, tM, thisP(:), BranchExists(:)

    !     real(8), pointer :: eVolume(:), eVelocity(:), eArea(:), Msource(:), eFlow(:)
    !     real(8), pointer :: vMax

    !     integer :: ii, kk, tB
    !     !%-----------------------------------------------------------------------------
    !     !%
    !     select case (whichTM)
    !     case (ALLtm)
    !         thisColP_JM            => col_elemP(ep_JM_ALLtm)
    !      case (ETM)
    !         thisColP_JM            => col_elemP(ep_JM_ETM)
    !     case (AC)
    !         thisColP_JM            => col_elemP(ep_JM_AC)
    !     case default
    !         print *, 'CODE ERROR: time march type unknown for # ', whichTM
    !         print *, 'which has key ',trim(reverseKey(whichTM))
    !         stop 7659
    !     end select

    !     vMax            => setting%Limiter%Velocity%Maximum
    !     BranchExists    => elemSI(:,esi_JunctionBranch_Exists)
    !     eVolume         => elemR(:,er_Volume)
    !     eVelocity       => elemR(:,er_Velocity)
    !     eArea           => elemR(:,er_Area)
    !     eFlow           => elemR(:,er_Flowrate)
    !     Msource         => elemR(:,er_SourceMomentum)

    !     Npack => npack_elemP(thisColP_JM)
    !     if (Npack > 0) then
    !         thisP => elemP(1:Npack,thisColP_JM)
    !         do ii=1,Npack
    !             tM => thisP(ii)
    !             do kk=1,max_branch_per_node
    !                 tB = tM + kk
    !                 if (BranchExists(tB)==1) then
    !                     if (eVolume(tB) <= setting%ZeroValue%Volume) then
    !                         eVelocity(tB) = zeroR
    !                     else
    !                         eVelocity(tB) = Msource(tB) / eVolume(tB)
    !                     end if
    !                     if (abs(eVelocity(tB)) > vMax) then
    !                         eVelocity(tB) = sign( 0.99d0 * vMax, eVelocity(tB) )
    !                     end if
    !                     eFlow(tB) = eVelocity(tB) * eArea(tB)
    !                 end if
    !             end do
    !         end do
    !     end if

    ! end subroutine ll_momentum_solve_JB
!%
!%==========================================================================
!%==========================================================================
!%
subroutine ll_slot_computation_ETM (thisCol, Npack)
        !%-----------------------------------------------------------------------------
        !% Description:
        !% Compute preissmann slot for conduits in ETM methods
        !%-----------------------------------------------------------------------------
        integer, intent(in) :: thisCol, Npack
        integer, pointer    :: thisP(:), SlotMethod, fUp(:), fDn(:)
        real(8), pointer    :: AreaN0(:), BreadthMax(:), ellMax(:), fullarea(:)
        real(8), pointer    :: fullVolume(:), length(:), PNumber(:), PCelerity(:), SlotHydRad(:) 
        real(8), pointer    :: SlotWidth(:), SlotVolume(:), SlotDepth(:), SlotArea(:), volume(:), Vvalue(:) 
        real(8), pointer    :: velocity(:), fPNumber(:), TargetPCelerity, cfl, grav, PreissmannAlpha
        logical, pointer    :: isSlot(:), isfSlot(:)

        character(64) :: subroutine_name = 'll_slot_computation_ETM'
        !%-----------------------------------------------------------------------------
        !% pointer packed element indexes
        thisP => elemP(1:Npack,thisCol)
        !% pointers to elemR columns
        AreaN0     => elemR(:,er_Area_N0)
        BreadthMax => elemR(:,er_BreadthMax)
        ellMax     => elemR(:,er_ell_max)
        fullArea   => elemR(:,er_FullArea)
        fullVolume => elemR(:,er_FullVolume)
        length     => elemR(:,er_Length)
        PNumber    => elemR(:,er_Preissmann_Number)
        PCelerity  => elemR(:,er_Preissmann_Celerity)
        SlotWidth  => elemR(:,er_SlotWidth)
        SlotVolume => elemR(:,er_SlotVolume)
        SlotHydRad => elemR(:,er_SlotHydRadius)
        SlotDepth  => elemR(:,er_SlotDepth)
        SlotArea   => elemR(:,er_SlotArea)
        volume     => elemR(:,er_Volume)
        velocity   => elemR(:,er_velocity)
        !% pointer to elemYN column
        isSlot     => elemYN(:,eYN_isSlot)
        isfSlot    => faceYN(:,fYN_isSlot)
        !% pointers to elemI columns
        fUp        => elemI(:,ei_Mface_uL)
        fDn        => elemI(:,ei_Mface_dL)
        !% pointer to faceR column
        fPNumber   => faceR(:,fr_Preissmann_Number)
        !% pointer to necessary settings struct
        SlotMethod          => setting%PreissmannSlot%PreissmannSlotMethod
        TargetPCelerity     => setting%PreissmannSlot%TargetPreissmannCelerity
        PreissmannAlpha     => setting%PreissmannSlot%PreissmannAlpha
        cfl                 => setting%VariableDT%CFL_target
        grav                => setting%Constant%gravity
        Vvalue              => elemR(:,er_Temp01)

        !% initialize slot
        SlotVolume(thisP) = zeroR
        SlotArea(thisP)   = zeroR
        SlotDepth(thisP)  = zeroR
        SlotWidth(thisP)  = zeroR
        PCelerity(thisP)  = zeroR
        isSlot(thisP)     = .false.
        isfSlot(fUp(thisP)) = .false.
        isfSlot(fDn(thisP)) = .false.
        
        !% find out the slot volume/ area/ and the faces that are surcharged
        where (volume(thisP) > fullVolume(thisP))
            !% find the volume of the slot
            SlotVolume(thisP) = volume(thisP) - fullvolume(thisP)
            !% find the slot area
            SlotArea(thisP)   = SlotVolume(thisP) / length(thisP)
            !% rest the volume to fullvolume which will affect velocity computation
            ! volume(thisP)     = fullvolume(thisP)
            !% set the fase slot to true
            isfSlot(fUp(thisP)) = .true.
            isfSlot(fDn(thisP)) = .true.
        end where

        !% Calculate the preissmann celerity with the already set preissmann number from
        !% previous time/rk step. Also, any cell containig two slot faces will also designated
        !% to have a slot. Which ensures a preissmann celerity in that element.
        where (isfSlot(fUp(thisP)) .and. isfSlot(fDn(thisP)))
            !% set isSlot to true
            isSlot(thisP)    = .true.
            !% smooth the preissmann number from using simple face interpolation
            PNumber(thisP) = max(onehalfR * (fPNumber(fUp(thisP)) + fPNumber(fDn(thisP))), oneR)
            !% Preissmann Celerity
            PCelerity(thisP) = min(TargetPCelerity / PNumber(thisP), TargetPCelerity)
            !% find the water height at the slot
            SlotDepth(thisP) = (SlotArea(thisP) * (TargetPCelerity ** twoR))/(grav * (PNumber(thisP) ** twoR) * (fullArea(thisP)))
        end where

        !% Now adjust the preissmann number for the next RK-step
        select case (SlotMethod)
            !% for a static slot, the preissmann number will always be one.
            case (StaticSlot)
                PNumber(thisP) = oneR
            !% for dynamic slot, preissmann number is adjusted
            case (DynamicSlot)
                where (isSlot(thisP))
                    !% get a new decreased preissmann number for the next time step for elements having a slot
                    PNumber(thisP) = max((PNumber(thisP) ** twoR - PNumber(thisP) + oneR)/PNumber(thisP), oneR)
                elsewhere
                    !% reset the preissmann number for every CC element not having a slot
                    PNumber(thisP) =  TargetPCelerity / (PreissmannAlpha * sqrt(grav * ellMax(thisP)))
                end where

            case default
                !% should not reach this stage
                print*, 'In ', subroutine_name
                print *, 'CODE ERROR Slot Method type unknown for # ', SlotMethod
                print *, 'which has key ',trim(reverseKey(SlotMethod))
                stop 38756
        end select

    end subroutine ll_slot_computation_ETM
!%
!%==========================================================================
!%==========================================================================
!%
    subroutine ll_get_dynamic_roughness (thisP, dpnorm_col) 
        !%------------------------------------------------------------------
        !% Description:
        !% called to get the dynamic roughness for a set of points thisP(:)
        !% the dpnorm_col is the location where the normalized pressured 
        !% delta is stored.
        !%------------------------------------------------------------------
        !% Declarations:
            integer, intent(in) :: thisP(:), dpnorm_col
            real(8), pointer    :: dynamic_mn(:), mn(:), dp_norm(:)
            real(8), pointer    :: length(:)
            real(8), pointer    :: alpha, dt
            character(64) :: subroutine_name ='ll_get_dynamic_roughness'
        !%------------------------------------------------------------------  
        !% Aliases
            dt           => setting%Time%Hydraulics%Dt
            alpha        => setting%Solver%Roughness%alpha
            mn           => elemR(:,er_Roughness)
            dynamic_mn   => elemR(:,er_Roughness_Dynamic)
            dp_norm      => elemR(:,dpnorm_col)
            length       => elemR(:,er_Length)
        !%------------------------------------------------------------------

<<<<<<< HEAD
       ! dynamic_mn(thisP) =  mn(thisP)
        dynamic_mn(thisP) =  mn(thisP) &
           +  alpha *  (dt / ((length(thisP))**(onethirdR))) * (exp(dp_norm(thisP)) - oneR )   
=======
        dynamic_mn(thisP) =  mn(thisP)
        ! dynamic_mn(thisP) =  mn(thisP) &
        !    +  alpha *  (dt / ((length(thisP))**(onethirdR))) * (exp(dp_norm(thisP)) - oneR )   
>>>>>>> 35dcd610
            
        !% OTHER VERSIONS EXPERIMENTED WITH 20220802
             ! dynamic_mn(thisP) =  mn(thisP) &
           !     +  onehundredR *  (dt / volume**(oneninthR)) * (exp(dp_norm(thisP)) - oneR ) 

           ! dynamic_mn(thisP) =  mn(thisP) &
           !     +  onehundredR *  (dt / ((abs(eHead(thisP) - zBottom(thisP)))**(onethirdR))) * (exp(dp_norm(thisP)) - oneR ) 

    end subroutine ll_get_dynamic_roughness
!%
!%==========================================================================
!%==========================================================================
!%
        !%------------------------------------------------------------------
        !% Description:
        !%
        !%------------------------------------------------------------------
        !% Declarations:
        !%------------------------------------------------------------------
        !% Preliminaries:
        !%------------------------------------------------------------------
        !% Aliases:
        !%------------------------------------------------------------------
    
    
        !%------------------------------------------------------------------
        !% Closing:

!%==========================================================================
!% END OF MODULE
!%==========================================================================
end module lowlevel_rk2<|MERGE_RESOLUTION|>--- conflicted
+++ resolved
@@ -1567,15 +1567,9 @@
             length       => elemR(:,er_Length)
         !%------------------------------------------------------------------
 
-<<<<<<< HEAD
        ! dynamic_mn(thisP) =  mn(thisP)
         dynamic_mn(thisP) =  mn(thisP) &
            +  alpha *  (dt / ((length(thisP))**(onethirdR))) * (exp(dp_norm(thisP)) - oneR )   
-=======
-        dynamic_mn(thisP) =  mn(thisP)
-        ! dynamic_mn(thisP) =  mn(thisP) &
-        !    +  alpha *  (dt / ((length(thisP))**(onethirdR))) * (exp(dp_norm(thisP)) - oneR )   
->>>>>>> 35dcd610
             
         !% OTHER VERSIONS EXPERIMENTED WITH 20220802
              ! dynamic_mn(thisP) =  mn(thisP) &
