module lowlevel_rk2

    use define_settings, only: setting
    use define_globals
    use define_indexes
    use define_keys
    use utility, only: util_sign_with_ones
<<<<<<< HEAD
    use utility_output
=======
>>>>>>> fcb17dc3

    implicit none

    !%-----------------------------------------------------------------------------
    !% Description:
    !% Runge-Kutta method for time-marching (ETM and AC)
    !%
    !% METHOD:
    !%
    !%

    private

    public :: ll_continuity_netflowrate_CC
    public :: ll_continuity_netflowrate_JM
    public :: ll_continuity_volume_CCJM_ETM
    public :: ll_continuity_volume_CCJM_AC_open
    public :: ll_continuity_head_CCJM_AC_surcharged
    public :: ll_continuity_add_gamma_CCJM_AC_open
    public :: ll_continuity_add_source_CCJM_AC_open
    public :: ll_continuity_add_source_CCJM_AC_surcharged
    public :: ll_momentum_Ksource_CC
    public :: ll_momentum_source_CC
    public :: ll_momentum_gamma_CC
    public :: ll_momentum_solve_CC
    public :: ll_momentum_velocity_CC
    public :: ll_momentum_add_gamma_CC_AC
    public :: ll_momentum_add_source_CC_AC
    public :: ll_store_in_temporary
    public :: ll_restore_from_temporary
    public :: ll_extrapolate_values
    public :: ll_interpolate_values
    public :: ll_junction_branch_flowrate_and_velocity
    public :: ll_momentum_solve_JB
    public :: ll_slot_computation_ETM

    contains
!%==========================================================================
!% PUBLIC
!%==========================================================================
!%
    subroutine ll_continuity_netflowrate_CC (outCol, thisCol, Npack)
        !%-----------------------------------------------------------------------------
        !% Description:
        !% Compute net flowrates for channels, conduits and special elements
        !%-----------------------------------------------------------------------------
        integer, intent(in) :: outCol, thisCol, Npack
        real(8), pointer :: fQ(:), eQlat(:)
        integer, pointer :: iup(:), idn(:), thisP(:)
        !%-----------------------------------------------------------------------------
        thisP => elemP(1:Npack,thisCol)
        fQ    => faceR(:,fr_Flowrate)
        eQlat => elemR(:,er_FlowrateLateral)
        iup   => elemI(:,ei_Mface_uL)
        idn   => elemI(:,ei_Mface_dL)
        !%-----------------------------------------------------------------------------

        elemR(thisP,outCol) = fQ(iup(thisP)) - fQ(idn(thisP)) + eQlat(thisP)

        !print *, 'in ll_continuity_netflowrate_CC'
        !print *, fQ(iup(ietmp(3))), fQ(idn(ietmp(3))), eQlat(ietmp(3))
        !print *, elemR(ietmp(3),outCol)

    end subroutine ll_continuity_netflowrate_CC
!%
!%==========================================================================
!%==========================================================================
!%
    subroutine ll_continuity_netflowrate_JM (outCol, thisCol, Npack)
        !%------------------------------------------------------------------
        !% Description:
        !% compute net flowrates for junction mains
        !%------------------------------------------------------------------
        !% Declarations:
            integer, intent(in) :: outCol, thisCol, Npack
            real(8), pointer :: branchQ(:), eQlat(:), fQ(:)
            integer, pointer :: thisP(:), isbranch(:), fup(:), fdn(:)
            integer :: ii, jj
        !%------------------------------------------------------------------
        !% Aliases
            thisP    => elemP(1:Npack,thisCol)
            branchQ  => elemR(:,er_Flowrate)
            eQlat    => elemR(:,er_FlowrateLateral)
            isbranch => elemSI(:,esi_JunctionBranch_Exists)
            fQ       => faceR(:,fr_Flowrate)
            fup      => elemI(:,ei_Mface_uL)
            fdn      => elemI(:,ei_Mface_dL)
        !%------------------------------------------------------------------
        !% note that 1, 3 and 5 are nominal upstream branches and 2, 4, 6 are nominal
        !% downstream branches
        elemR(thisP,outCol) = eQlat(thisP)

        !% approach using branch Q
        ! do ii = 1,max_branch_per_node,2
        !     elemR(thisP,outCol) = elemR(thisP,outCol)                 &
        !         + real(isbranch(thisP+ii  ),8) * branchQ(thisP+ii  )  &
        !         - real(isbranch(thisP+ii+1),8) * branchQ(thisP+ii+1)
        ! end do

        !% approach using face Q up/dn of branch (mass conservative)
        do ii = 1,max_branch_per_node,2
            elemR(thisP,outCol) = elemR(thisP,outCol) &
                + real(isbranch(thisP+ii  ),8) * fQ(fup(thisP+ii)) &
                - real(isbranch(thisP+ii+1),8) * fQ(fdn(thisP+ii+1))
        end do

        ! if (this_image() == 2) then
        !     do ii=1,max_branch_per_node,2
        !         print *, fQ(fup(5428+ii)),   real(isbranch(5428+ii  ),8)
        !         print *, fQ(fdn(5428+ii+1)), real(isbranch(5428+ii+1),8)
        !     end do
        ! end if

        !%-----------------------------------------------------------------
    end subroutine ll_continuity_netflowrate_JM
!%
!%==========================================================================
!%==========================================================================
!%
    subroutine ll_continuity_volume_CCJM_ETM (outCol, thisCol, Npack, istep)
        !%-----------------------------------------------------------------------------
        !% Description:
        !% Solve for volume from continuity in ETM step
        !%-----------------------------------------------------------------------------
        integer, intent(in) :: outCol, thisCol, Npack, istep
        integer, pointer :: thisP(:)
        real(8), pointer :: Csource(:), VolumeN0(:)
        real(8), pointer :: crk(:), dt
        !%-----------------------------------------------------------------------------
        thisP    => elemP(1:Npack,thisCol)
        VolumeN0 => elemR(:,er_Volume_N0)
        Csource  => elemR(:,er_SourceContinuity)
        crk      => setting%Solver%crk2
        dt       => setting%Time%Hydraulics%Dt
        !%-----------------------------------------------------------------------------

        elemR(thisP,outCol) = VolumeN0(thisP) + crk(istep) * dt * Csource(thisP)

        !% reset the source
        Csource(thisP) = zeroR

        ! if (this_image() == 2) then
        !     write(*,"(A,4f12.4)") ' in ll source ', crk(istep) * dt * Csource(5428)
        ! end if

       !print *, 'in ll_continuity_volume'
       !print *, VolumeN0(1), crk(istep)* dt * Csource(1), elemR(1,outCol)

    end subroutine ll_continuity_volume_CCJM_ETM
!%
!%==========================================================================
!%==========================================================================
!%
    subroutine ll_continuity_volume_CCJM_AC_open (outCol,  thisCol, Npack, istep)
        !%-----------------------------------------------------------------------------
        !% Description:
        !% Solves continuity for volume in AC method with open channel flow
        !%-----------------------------------------------------------------------------
        integer, intent(in) :: outCol,  thisCol, Npack, istep
        integer, pointer :: thisP(:)
        real(8), pointer :: Csource(:), VolumeM(:), Cgamma(:)
        real(8), pointer :: crk, dtau
        !%-----------------------------------------------------------------------------
        thisP   => elemP(1:Npack,thisCol)
        VolumeM => elemR(:,er_VolumeLastAC) !% last complete AC solve
        Csource => elemR(:,er_SourceContinuity)
        Cgamma  => elemR(:,er_GammaC)
        crk     => setting%Solver%crk2(istep)
        dtau    => setting%ACmethod%dtau
        !%-----------------------------------------------------------------------------

        elemR(thisP,outCol) = &
              ( VolumeM(thisP) + crk * dtau * Csource(thisP) ) &
              / (oneR + crk * dtau * Cgamma(thisP) )

        !% reset the source
        Csource(thisP) = zeroR      

    end subroutine ll_continuity_volume_CCJM_AC_open
!%
!%==========================================================================
!%==========================================================================
!%
    subroutine ll_continuity_head_CCJM_AC_surcharged (outCol, thisCol, Npack, istep)
        !%-----------------------------------------------------------------------------
        !% Description:
        !% Solves continuity for head in AC method with surcharged flow
        !%-----------------------------------------------------------------------------
        integer, intent(in) :: outCol,  thisCol, Npack, istep
        integer, pointer :: thisP(:)
        real(8), pointer :: Csource(:),  Cgamma(:), eHeadM(:)
        real(8), pointer :: crk, dtau
        !%-----------------------------------------------------------------------------
        thisP   => elemP(1:Npack,thisCol)
        eHeadM  => elemR(:,er_HeadLastAC)
        Csource => elemR(:,er_SourceContinuity)
        Cgamma  => elemR(:, er_GammaC)
        crk     => setting%Solver%crk2(istep)
        dtau    => setting%ACmethod%dtau
        !%-----------------------------------------------------------------------------

        elemR(thisP ,outCol) = &
              ( eHeadM(thisP) + crk * dtau * Csource(thisP ) ) &
              / (oneR + crk * dtau * Cgamma(thisP ) )

        !% reset the source
        Csource(thisP) = zeroR      

    end subroutine ll_continuity_head_CCJM_AC_surcharged
!%
!%==========================================================================
!%==========================================================================
!%
    subroutine ll_continuity_add_source_CCJM_AC_open (outCol, thisCol, Npack)
        !%-----------------------------------------------------------------------------
        !% Description:
        !%
        !%-----------------------------------------------------------------------------
        integer, intent(in) :: outCol,  thisCol, Npack
        !%-----------------------------------------------------------------------------
        !%

        !% HACK -- needs revision for packing
        ! subroutine addto_source_continuity_CCJM_AC_open &
        !     (inoutCol, thisMaskCol)

        ! integer, intent(in) :: inoutCol, thisMaskCol

        ! real(8), pointer :: ell(:), area(:), dHdA(:), head(:)
        ! real(8), pointer :: Qnet(:), volumeN0(:), volumeN1(:)
        ! real(8), pointer :: Fr, a2, a3,
        ! !%-------------------------------------------------
        ! a2 => setting%ACmethod%ImplicitCoef%a2
        ! a3 => setting%ACmethod%ImplicitCoef%a3
        ! Fr => setting%ACmethod%Froude

        ! Qnet => elemR(:,inoutCol) !% used and updated

        ! ell => elemR(:,er_ell)
        ! area => elemR(:,er_Area)
        ! dHdA => elemR(:,er_dHdA)
        ! head => elemR(:,er_Head)

        ! volumeN0 => elemR(:,Volume_N0)
        ! volumeN1 => elemR(:,Volume_N1)

        ! where elemM(:,thisMaskCol)
        !     elemR(:,inoutCol) =  &
        !         ell(:) *( Fr**twoR) / (area(:) * dHdA(:) + head(:))
        !         (Qnet(:) - (a2/dt) * volumeN0(:) - (a3/dt) * volumeN1(:))
        ! endwhere

        print *, "inside ll_continuity_add_source_CCJM_AC_open stub"
        stop 9366

    end subroutine ll_continuity_add_source_CCJM_AC_open
!%
!%==========================================================================
!%==========================================================================
!%
    subroutine ll_continuity_add_source_CCJM_AC_surcharged (outCol, thisCol, Npack)
        !%-----------------------------------------------------------------------------
        !% Description:
        !% Performs a single hydrology step
        !%-----------------------------------------------------------------------------
        integer, intent(in) :: outCol,  thisCol, Npack
        !%-----------------------------------------------------------------------------
        !%
                !% HACK needs to be rewritten for packing

        ! subroutine addto_source_continuity_CCJM_AC_surcharged &
        !     (inoutCol, thisMaskCol)

        ! integer, intent(in) :: inoutCol, thisMaskCol

        ! real(8), pointer :: ell(:), area(:), Qnet(:)
        ! real(8), pointer :: Fr
        ! !%-------------------------------------------------
        ! Fr => setting%ACmethod%Froude

        ! Qnet => elemR(:,inoutCol) !% used and updated

        ! ell => elemR(:,er_ell)
        ! area => elemR(:,er_Area)

        ! where elemM(:,thisMaskCol)
        !     elemR(:,inoutCol) =  &
        !         (ell(:) * (Fr**twoR) / area(:)) * Qnet(:)
        ! endwhere

        print *, "inside ll_continuity_add_source_CCMJM_AC_surcharged stub"
        stop 84792

    end subroutine ll_continuity_add_source_CCJM_AC_surcharged
!%
!%==========================================================================
!%==========================================================================
!%
    subroutine ll_continuity_add_gamma_CCJM_AC_open (outCol, thisCol, Npack)
        !%-----------------------------------------------------------------------------
        !% Description:
        !%
        !%-----------------------------------------------------------------------------
        integer, intent(in) :: outCol,  thisCol, Npack
        !%-----------------------------------------------------------------------------
        !%
        ! subroutine gamma_continuity_CCJM_AC_open &
        !     (er_outCol, thisMaskCol)

        ! !% provides the gamma factor for continuity for the open-channel AC solution

        ! integer, intent(in) :: outCol, thisMaskCol

        ! real(8), pointer :: ell(:), area(:), dHdA(:), head(:)
        ! real(8), pointer :: Fr, a1
        ! !%-------------------------------------------------
        ! a1 => setting%ACmethod%ImplicitCoef%a1
        ! Fr => setting%ACmethod%Froude

        ! ell => elemR(:,er_ell)
        ! area => elemR(:,er_Area)
        ! dHdA => elemR(:,er_dHdA)
        ! head => elemR(:,er_Head)

        ! where elemM(:,thisMaskCol)
        !     elemR(:,outCol) = &
        !         ell(:) * (Fr**twoR) * a1  &
        !         / ( dt * ( area(:) * dHdA(:) + head(:) ) )
        ! endwhere

        print *, "inside ll_continuity_add_gamma_CCJM_AC_open stub"
        stop 29870

    end subroutine ll_continuity_add_gamma_CCJM_AC_open
!%
!%==========================================================================
!%==========================================================================
!%
    subroutine ll_momentum_Ksource_CC (outCol, thisCol, Npack)
        !%-----------------------------------------------------------------------------
        !% Description:
        !% momentum K source terms for different methods for ETM
        !% This is the K term common to AC and ETM momentum advance for
        !% different T00, T10, T20 methods
        !%-----------------------------------------------------------------------------
        integer, intent(in) :: outCol, thisCol, Npack
        real(8), pointer :: fAdn(:), fAup(:), fHdn(:), fHup(:), eHead(:), grav
        integer, pointer :: iup(:), idn(:), thisP(:)
        !%-----------------------------------------------------------------------------
        thisP  => elemP(1:Npack,thisCol)
        fAdn   => faceR(:,fr_Area_d)
        fAup   => faceR(:,fr_Area_u)
        fHdn   => faceR(:,fr_Head_d)
        fHup   => faceR(:,fr_Head_u)
        eHead  => elemR(:,er_Head)
        iup    => elemI(:,ei_Mface_uL)
        idn    => elemI(:,ei_Mface_dL)
        grav => setting%constant%gravity
        !%-----------------------------------------------------------------------------

        select case (setting%Solver%MomentumSourceMethod)
        case (T00)
            elemR(thisP,outCol) = grav * ( &
                ( fAup(idn(thisP)) - fAdn(iup(thisP)) ) * eHead(thisP) )

                ! print *, 'faup : ', fAup(idn(thisP(1:2)))
                ! print *, 'fadn : ', fAdn(iup(thisP(1:2)))
                ! print *, 'head : ', eHead(thisP(1:2))

        case (T10)
            elemR(thisP,outCol) = grav * onehalfR *  ( &
                +fAup(idn(thisP)) * fHdn(iup(thisP))   &
                -fAdn(iup(thisP)) * fHup(idn(thisP)) )
        case (T20)
            elemR(thisP,outCol) = grav * onesixthR *  (                       &
                +fAup(idn(thisP)) * ( fHdn(iup(thisP)) + fourR * eHead(thisP) )   &
                -fAdn(iup(thisP)) * ( fHup(idn(thisP)) + fourR * eHead(thisP) ) )
        case default
            print *, 'CODE ERROR setting.Solver.MomentumSourceMethod type unknown for # ', setting%Solver%MomentumSourceMethod
            print *, 'which has key ',trim(reverseKey(setting%Solver%MomentumSourceMethod))
            stop 2382
        end select

        !print *, 'in ll_momentum_Ksource_CC'
        !print *, elemR(1,outCol), fAup(idn(1))* eHead(1) * grav, fAdn(iup(1)) * eHead(1) * grav

    end subroutine ll_momentum_Ksource_CC
!%
!%==========================================================================
!%==========================================================================
!%
    subroutine ll_momentum_source_CC (outCol, thisCol, Npack)
        !%-----------------------------------------------------------------------------
        !% Description:
        !% Common source for momentum on channels and conduits for ETM
        !%-----------------------------------------------------------------------------
        integer, intent(in) :: outCol, thisCol, Npack
        real(8) :: delta
        real(8), pointer :: fQ(:), fUdn(:), fUup(:), fAdn(:), fAup(:)
        real(8), pointer :: fHdn(:), fHup(:), eKsource(:), grav
        integer, pointer :: iup(:), idn(:), thisP(:)
        character(64)    :: subroutine_name = "ll_momentum_source_CC"
        !%-----------------------------------------------------------------------------
        if (setting%Debug%File%lowlevel_rk2) &
            write(*,"(A,i5,A)") '*** enter ' // trim(subroutine_name) // " [Processor ", this_image(), "]"

        thisP    => elemP(1:Npack,thisCol)
        fQ       => faceR(:,fr_Flowrate)
        fUdn     => faceR(:,fr_Velocity_d)
        fUup     => faceR(:,fr_Velocity_u)
        fAdn     => faceR(:,fr_Area_d)
        fAup     => faceR(:,fr_Area_u)
        fHdn     => faceR(:,fr_Head_d)
        fHup     => faceR(:,fr_Head_u)
        eKsource => elemR(:,er_Ksource)
        iup      => elemI(:,ei_Mface_uL)
        idn      => elemI(:,ei_Mface_dL)
        grav => setting%constant%gravity
        !%-----------------------------------------------------------------------------

        select case (setting%Solver%MomentumSourceMethod)
        case (T00)
            delta = zeroR
        case (T10)
            delta = onehalfR
        case (T20)
            delta = onesixthR
        case default
            print *, 'CODE ERROR setting.Solver.MomentumSourceMethod type unknown for # ', setting%Solver%MomentumSourceMethod
            print *, 'which has key ',trim(reverseKey(setting%Solver%MomentumSourceMethod))
            stop 589794
        end select

        elemR(thisP,outCol) = &
            fQ(iup(thisP)) * fUdn(iup(thisP)) - fQ(idn(thisP)) * fUup(idn(thisP)) &
            + grav * (oneR - delta) &
                *(  &
                    + fAdn(iup(thisP)) * fHdn(iup(thisP))  &
                    - fAup(idn(thisP)) * fHup(idn(thisP))  &
                    ) &
                + eKsource(thisP)

<<<<<<< HEAD
=======

>>>>>>> fcb17dc3
        !print *, 'in ll_momentum_source_CC'
        !print *, fQ(iup(1)), fUdn(iup(1))
        !print *, fQ(idn(1)), fUup(idn(1))
        !print *,  fQ(iup(1)) * fUdn(iup(1)) - fQ(idn(1)) * fUup(idn(1))
        !print *,  (fAdn(iup(1)) * fHdn(iup(1))  - fAup(idn(1)) * fHup(idn(1)) ) * grav
        !print *,   eKsource(1)
        !print *,  elemR(1,outCol)

        if (setting%Debug%File%lowlevel_rk2) &
            write(*,"(A,i5,A)") '*** leave ' // trim(subroutine_name) // " [Processor ", this_image(), "]"
    end subroutine ll_momentum_source_CC
!%
!%==========================================================================
!%==========================================================================
!%
    subroutine ll_momentum_gamma_CC (outCol, thisCol, Npack)
        !%-----------------------------------------------------------------------------
        !% Description:
        !% Common Gamma for momentum on channels and conduits for  ETM
        !% Computes the common part of the Gamma term, which
        !% is the implict friction used in both AC and ETM
        !%-----------------------------------------------------------------------------
        integer, intent(in) :: outCol, thisCol, Npack
        real(8), pointer :: velocity(:), mn(:), rh(:), oneVec(:), grav
        integer, pointer :: thisP(:)
        !%------------------------------------------------------------------------------
        thisP    => elemP(1:Npack,thisCol)
        velocity => elemR(:,er_velocity)
        mn       => elemR(:,er_Roughness)
        rh       => elemR(:,er_HydRadius)
        oneVec   => elemR(:,er_ones)
        grav => setting%constant%gravity
        !%------------------------------------------------------------------------------

        elemR(thisP,outCol) = &
                sign(oneVec(thisP), velocity(thisP)) &
                * grav * (mn(thisP)**twoR) * velocity(thisP)  &
                / &
                ( rh(thisP)**fourthirdsR )

    end subroutine ll_momentum_gamma_CC
!%
!%==========================================================================
!%==========================================================================
!%
    subroutine ll_momentum_solve_CC (outCol, thisCol, Npack, thisMethod, istep)
        !%-----------------------------------------------------------------------------
        !% Description:
        !% Advance flowrate to n+1/2 for conduits and channels (either ETM or AC)
        !% momentum step that can handle either AC or ETM
        !% but cannot do both at the same time!
        !%-----------------------------------------------------------------------------
        integer, intent(in) :: outCol, thisCol, Npack, thisMethod, istep
        integer, pointer :: thisP(:)
        real(8), pointer :: delt, crk(:)
        real(8), pointer :: volumeLast(:), velocityLast(:), Msource(:), GammaM(:)
        !%-----------------------------------------------------------------------------
        thisP => elemP(1:Npack,thisCOl)
        crk => setting%Solver%crk2
        !%-----------------------------------------------------------------------------

        if (thisMethod == AC) then
            delt         => setting%ACmethod%dtau
            volumeLast   => elemR(:,er_VolumeLastAC)
            velocityLast => elemR(:,er_VelocityLastAC)
        elseif (thisMethod == ETM) then !% real time march
            delt         => setting%Time%Hydraulics%Dt
            volumeLast   => elemR(:,er_Volume_N0)
            velocityLast => elemR(:,er_Velocity_N0)
        else
            print *, 'error, if-else that should not be reached'
            stop 38293
        end if

        Msource => elemR(:,er_SourceMomentum)
        GammaM  => elemR(:,er_GammaM)

        elemR(thisP,outCol) =  &
                ( volumeLast(thisP) * velocityLast(thisP) + crk(istep) * delt * Msource(thisP) ) &
                / ( oneR + crk(istep) * delt * GammaM(thisP) )

        !print *, 'in ll_momentum_solve_CC'
        !print *, elemR(1,outCol)
        !print *, volumeLast(1) * velocityLast(1), crk(istep)* delt * Msource(1)        

    end subroutine ll_momentum_solve_CC
!%
!%==========================================================================
!%==========================================================================
!%
    subroutine ll_momentum_velocity_CC (inoutCol, thisCol, Npack)
        !%-----------------------------------------------------------------------------
        !% Description:
        !% velocity for ETM time march
        !%-----------------------------------------------------------------------------
        integer, intent (in) :: inoutCol,  thisCol, Npack
        integer, pointer :: thisP(:)
        real(8), pointer :: momentum(:), volume(:)
        !%-----------------------------------------------------------------------------
        thisP    => elemP(1:Npack,thisCol)
        !% the input integrated momentum is overwritten by the output velocity.
        momentum => elemR(:,inoutCol) !% overwritten
        volume   => elemR(:,er_Volume)
        !%-----------------------------------------------------------------------------
        !% compute velocity

        elemR(thisP,inoutCol) = momentum(thisP) / volume(thisP)

        ! print*
        ! print*, 'in ll_momentum_velocity_CC'
        ! print*, elemR(thisP,inoutCol), 'new velocity'
    end subroutine ll_momentum_velocity_CC
!%
!%==========================================================================
!%==========================================================================
!%
    subroutine ll_momentum_add_gamma_CC_AC (inoutCol, thisCol, Npack)
        !%-----------------------------------------------------------------------------
        !% Description:
        !% computes the unique part of the Gamma term for AC method
        !% This adds to the existing (common) GammaM
        !%-----------------------------------------------------------------------------
        integer, intent(in) :: inoutCol, thisCol, Npack
        integer, pointer :: thisP(:)
        real(8), pointer :: a1, dt, GammaM(:)
        !%-----------------------------------------------------------------------------
        !%
        thisP => elemP(1:Npack,thisCol)
        a1 => setting%ACmethod%ImplicitCoef%a1
        dt => setting%Time%Hydraulics%Dt
        GammaM => elemR(:,er_GammaM) ! used and updated
        !%-----------------------------------------------------------------------------

        elemR(thisP,inoutCol) = GammaM(thisP) + a1 / dt

    end subroutine ll_momentum_add_gamma_CC_AC
!%
!%==========================================================================
!%==========================================================================
!%
    subroutine ll_momentum_add_source_CC_AC (inoutCol, thisCol, Npack)
        !%-----------------------------------------------------------------------------
        !% Description:
        !% this adds to the common source term the unique terms from the AC method
        !%-----------------------------------------------------------------------------
        integer, intent(in) :: inoutCol, thisCol, Npack
        integer, pointer :: thisP(:)
        real(8), pointer :: volumeN0(:), volumeN1(:), Msource(:)
        real(8), pointer :: velocityN0(:), velocityN1(:)
        real(8), pointer :: a2, a3, dt
        !%-----------------------------------------------------------------------------
        thisP => elemP(1:Npack,thisCol)
        dt => setting%Time%Hydraulics%Dt
        a2 => setting%ACmethod%ImplicitCoef%a2
        a3 => setting%ACmethod%ImplicitCoef%a3
        !%-----------------------------------------------------------------------------
        Msource    => elemR(:,inoutCol)
        volumeN0   => elemR(:,er_Volume_N0)
        volumeN1   => elemR(:,er_Volume_N1)
        velocityN0 => elemR(:,er_velocity_N0)
        velocityN1 => elemR(:,er_velocity_N1)

        elemR(thisP,inoutCol) = Msource(thisP) &
                - (+a2 * volumeN0(thisP) * velocityN0(thisP) &
                   +a3 * volumeN1(thisP) * velocityN1(thisP) ) / dt

    end subroutine ll_momentum_add_source_CC_AC
!%
!%==========================================================================
!%==========================================================================
!%
    subroutine ll_store_in_temporary (thisCol, Npack)
        !%-----------------------------------------------------------------------------
        !% Description:
        !% Copies data to a temporary storage space.
        !% Used in RK2 with ETM/AC to handle time n+1/2 and n+1* communication issues
        !%-----------------------------------------------------------------------------
        integer, intent(in) :: thisCol, Npack
        integer, pointer :: thisP(:)
        integer :: er_store(3), er_data(3)
        !%-----------------------------------------------------------------------------
        !%
        !% elements in pack
        thisP => elemP(1:Npack,thisCol)

        !% locations for storage
        !% HACK these should be temporary storage that can be re-used outside of
        !% the particular portion of the timeloop. However, this could be tricky
        !% because they need to be not written over!
        er_store= [er_FlowrateStore, er_VolumeStore, er_HeadStore]

        !% locations of data to store
        er_data= [er_Flowrate, er_Volume, er_Head]

        !% copy data to storage
        elemR(thisP,er_store) = elemR(thisP,er_data)

    end subroutine ll_store_in_temporary
!%
!%==========================================================================
!%==========================================================================
!%
    subroutine ll_restore_from_temporary (thisCol, Npack)
        !%-----------------------------------------------------------------------------
        !% Description:
        !% restores data that was temporarily moved in ll_store_in_temporary
        !%-----------------------------------------------------------------------------
        integer, intent(in) :: thisCol, Npack
        integer, pointer :: thisP(:)
        integer :: er_store(3), er_data(3)
        !%-----------------------------------------------------------------------------
        !% elements in pack
        thisP => elemP(1:Npack,thisCol)

        !% locations of storage
        er_store= [er_FlowrateStore, er_VolumeStore, er_HeadStore]

        !% locations of data to be overwritten
        er_data= [er_Flowrate, er_Volume, er_Head]

        !% overwrite data with storage
        elemR(thisP,er_data) = elemR(thisP,er_store)

    end subroutine ll_restore_from_temporary
!%
!%==========================================================================
!%==========================================================================
!%
    subroutine ll_extrapolate_values (thisCol, Npack)
        !%-----------------------------------------------------------------------------
        !% Description:
        !% Extrapolates from time 0 to time 1 using difference  (time 1/2 - time 0)
        !% Used for matching RK2 time levels between AC and ETM methods.
        !%-----------------------------------------------------------------------------
        integer, intent(in) :: thisCol, Npack
        integer, pointer :: thisP(:)
        integer :: eN0(3), eNow(3)
        !%-----------------------------------------------------------------------------
        !% elements in pack
        thisP => elemP(1:Npack,thisCol)

        !% NOTE eN0 and eNow should probably be in settings.
        !% values at time n
        eN0 = [er_Flowrate_N0, er_Volume_N0, er_Head_N0]

        !% values at time n+1/2
        eNow = [er_Flowrate, er_Volume, er_Head]

        !% linear extrapolation to n+1
        elemR(thisP,eNow) = elemR(thisP,eN0) &
                + twoR * ( elemR(thisP,eNow) - elemR(thisP,eN0) )

    end subroutine ll_extrapolate_values
!%
!%==========================================================================
!%==========================================================================
!%
    subroutine ll_interpolate_values (thisCol, Npack)
        !%-----------------------------------------------------------------------------
        !% Description:
        !% Interpolates to time n+1/2 from time n=0 and time n+1 data
        !% Used for matching RK2 time levels between AC and ETM methods
        !%-----------------------------------------------------------------------------
        integer, intent(in) :: thisCol, Npack
        integer, pointer :: thisP(:)
        integer :: eN0(3), eNow(3)
        !%-----------------------------------------------------------------------------
        !% elements in pack
        thisP => elemP(1:Npack,thisCol)

        !% values at time n
        eN0 = [er_Flowrate_N0, er_Volume_N0, er_Head_N0]

        !% values at time n+1
        eNow = [er_Flowrate, er_Volume, er_Head]

        !% linear interpolation to n+1/2
        elemR(thisP,eNow) = onehalfR * ( elemR(thisP,eN0) + elemR(thisP,eNow) )

    end subroutine ll_interpolate_values
!%
!%==========================================================================
!%==========================================================================
!%
    subroutine ll_junction_branch_flowrate_and_velocity (whichTM, istep)
        !%-----------------------------------------------------------------------------
        !% Description:
        !% Updates the flowrate and velocity on junction branches from face values
        !% obtained in the face interpolation
        !%-----------------------------------------------------------------------------
        integer, intent(in) :: whichTM, istep
        integer, pointer :: thisColP_JM, thisP(:), BranchExists(:), tM, iup(:), idn(:)
        integer, pointer :: Npack
        real(8), pointer :: eHead(:), fHead_u(:), fHead_d(:), fFlowMax(:)
        real(8), pointer :: eFlow(:), fFlow(:), eArea(:), eVelocity(:), eRH(:), vMax
        real(8), pointer :: eVolume(:), eLength(:), dt, grav, epsH, crk(:)
        real(8), pointer :: eRough(:)
        integer :: ii, kk, tB
        real(8) :: dHead, gamma
        integer, pointer :: iFaceUp(:), iFaceDn(:)
        integer, pointer :: tFup, tFdn
        logical, pointer :: isZeroDepth(:)
        !%-----------------------------------------------------------------------------
        !%
        BranchExists => elemSI(:,esi_JunctionBranch_Exists)
        eArea        => elemR(:,er_Area)
        eVelocity    => elemR(:,er_Velocity)
        eFlow        => elemR(:,er_Flowrate)
        eVolume      => elemR(:,er_Volume)
        eLength      => elemR(:,er_Length)
        eRH          => elemR(:,er_HydRadius)
        eRough       => elemR(:,er_Roughness)

        fFlow        => faceR(:,fr_Flowrate)
        fFlowMax     => faceR(:,fr_Flowrate_Max)
        iFaceUp      => elemI(:,ei_Mface_uL)
        iFaceDn      => elemI(:,ei_Mface_dL)

        eHead        => elemR(:,er_Head)
        fHead_u      => faceR(:,fr_Head_u)
        fHead_d      => faceR(:,fr_Head_d)

        isZeroDepth  => elemYN(:,eYN_isZeroDepth)

        crk          => setting%Solver%crk2
        vMax         => setting%Limiter%Velocity%Maximum
        dt           => setting%Time%Hydraulics%Dt
        !rm 20220207brh headC        => setting%Junction%HeadCoef
        grav         => setting%constant%gravity
        epsH         => setting%Eps%Head
        !%-----------------------------------------------------------------------------
        !%
        select case (whichTM)
        case (ALLtm)
            thisColP_JM            => col_elemP(ep_JM_ALLtm)
         case (ETM)
            thisColP_JM            => col_elemP(ep_JM_ETM)
        case (AC)
            thisColP_JM            => col_elemP(ep_JM_AC)
        case default
            print *, 'CODE ERROR: time march type unknown for # ', whichTM
            print *, 'which has key ',trim(reverseKey(whichTM))
            stop 7659
        end select

        Npack => npack_elemP(thisColP_JM)
        if (Npack > 0) then
            thisP => elemP(1:Npack,thisColP_JM)
            do ii=1,Npack
                tM => thisP(ii)  !% JM junction main ID
                ! handle the upstream branches
                do kk=1,max_branch_per_node,2
                    tB = tM + kk  !% JB branch ID
                    if (BranchExists(tB)==1) then
                        ! head difference across the branch
                        tFup => iFaceUp(tB)
                        !% use the downstream face, so that near-zero is handled
                        dHead = fHead_d(tFup) - eHead(tB) !% using elem to face

                        gamma = oneR                                 &
                                +   crk(istep) * dt * grav           &
                                  * abs(eFlow(tB)) * (eRough(tB)**2) &
                                  / (eArea(tB) * eRH(tB)**(fourthirdsR))

                        eFlow(tB) = (   eFlow(tB)                                                &
                                      + crk(istep) * dt * grav * eArea(tB) * dHead / eLength(tB) &
                                    ) / gamma

                        if (isZeroDepth(tM) .and. (eFlow(tB) < zeroR )) then
                            eFlow(tB) = zeroR
                        end if

                        !% Fix for velocity blowup due to small areas
                        if (eArea(tB) <= setting%ZeroValue%Area) then
                            eVelocity(tB) = zeroR
                        else
                            eVelocity(tB) = eFlow(tB) / eArea(tB)
                        end if

                        if (abs(eVelocity(tB)) > vMax) then
                            eVelocity(tB) = sign( 0.99 * vMax, eVelocity(tB) )
                        end if

                    end if
                end do
                !% handle the downstream branches
                do kk=2,max_branch_per_node,2
                    !print *, kk ,'in junction branch'
                    tB = tM + kk
                    if (BranchExists(tB)==1) then
                        !print *, kk, 'in junction branch'
                        tFdn => iFaceDn(tB)
                        !% use the upstream face so that near-zero is handled
                        dHead = eHead(tB) - fHead_u(tFdn) !% using elem to face
                       
                        gamma = oneR &
                                +   crk(istep) * dt * grav          &
                                  * abs(eFlow(tB)) * (eRough(tB)**2) &
                                  / (eArea(tB) * eRH(tB)**(fourthirdsR))
   
                        eFlow(tB) = (   eFlow(tB)                                                &
                                     +  crk(istep) * dt * grav * eArea(tB) * dHead / eLength(tB) &
                                    ) / gamma

                        if (isZeroDepth(tM) .and. (eFlow(tB) > zeroR )) then
                            eFlow(tB) = zeroR
                        end if

                        !% Fix for velocity blowup due to small areas
                        if (eArea(tB) <= setting%ZeroValue%Area) then
                            eVelocity(tB) = zeroR
                        else
                            eVelocity(tB) = eFlow(tB) / eArea(tB)
                        end if

                        if (abs(eVelocity(tB)) > vMax) then
                            eVelocity(tB) = sign( 0.99 * vMax, eVelocity(tB) )
                        end if

                        !print *, 'flowrate here dn ',eFlow(tB)

                    end if
                end do

            end do
        end if

    end subroutine ll_junction_branch_flowrate_and_velocity
!%
!%==========================================================================
!%==========================================================================
!%
! subroutine ll_junction_branch_flowrate_and_velocity_packtest (whichTM)
    ! OBSOLETE 20220207
    !     !%------------------------------------------------------------------
    !     !% Description:
    !     !% Updates the flowrate and velocity on junction branches from face values
    !     !% obtained in the face interpolation
    !     !%------------------------------------------------------------------
    !     !% Declarations:
    !         integer, intent(in) :: whichTM
    !         integer, pointer :: thisColP_JM, thisCol2, nPack, npack2, thisP(:), thisZeroP(:)
    !         integer, pointer :: fUp(:), fDn(:), BranchExists(:)
    !         integer :: kk, ii, jj
    !         real(8), pointer :: dHead(:), eHead(:), eFlow(:), eVol(:)
    !         real(8), pointer :: eArea(:), eVelocity(:), fHead_d(:), fHead_u(:)
    !         real(8), pointer :: fFlowMax(:), vMax, dt, headC, grav, epsH
    !     !%------------------------------------------------------------------
    !     !% Preliminaries:
    !         select case (whichTM)
    !         case (ALLtm)
    !             thisColP_JM            => col_elemP(ep_JM_ALLtm)
    !             thisCol2               => col_elemP(ep_ZeroDepth_JM_ALLtm)
    !         case (ETM)
    !             thisColP_JM            => col_elemP(ep_JM_ETM)
    !             thisCol2               => col_elemP(ep_ZeroDepth_JM_ETM)
    !         case (AC)
    !             thisColP_JM            => col_elemP(ep_JM_AC)
    !             thisCol2               => col_elemP(ep_ZeroDepth_JM_AC)
    !         case default
    !             print *, 'CODE ERROR: time march type unknown for # ', whichTM
    !             print *, 'which has key ',trim(reverseKey(whichTM))
    !             stop 7659
    !         end select
    !         Npack => npack_elemP(thisColP_JM)
    !         if (Npack < 1) return
    !     !%------------------------------------------------------------------
    !     !% Aliases:
    !         thisP     => elemP(1:Npack,thisColP_JM)
    !         dHead     => elemR(:,er_Temp01)
    !         eHead     => elemR(:,er_Head)
    !         eFlow     => elemR(:,er_Flowrate)
    !         eVol      => elemR(:,er_Volume)
    !         eArea     => elemR(:,er_Area)
    !         eVelocity => elemR(:,er_Velocity)
    !         fUp       => elemI(:,ei_Mface_uL)
    !         fDn       => elemI(:,ei_Mface_dL)

    !         BranchExists => elemSI(:,esi_JunctionBranch_Exists)

    !         fHead_d  => faceR(:,fr_Head_d)
    !         fHead_u  => faceR(:,fr_Head_u)
    !         fFlowMax => faceR(:,fr_Flowrate_Max)

    !         vMax         => setting%Limiter%Velocity%Maximum
    !         dt           => setting%Time%Hydraulics%Dt
    !         headC        => setting%Junction%HeadCoef
    !         grav         => setting%constant%gravity
    !         epsH         => setting%Eps%Head
    !     !%------------------------------------------------------------------
    !     !% cycle through the upper branches  

    !     dHead = zeroR    
    !     do kk=1,max_branch_per_node,2
    !         !% head gradient from upstream to downstream
    !         dHead(thisP+kk) = (fHead_d(fUp(thisP+kk)) - eHead(thisP+kk)) * real(BranchExists(thisP+kk),8)
    !         !% flow based on head gradient
    !         eFlow(thisP+kk) = util_sign_with_ones( dHead(thisP+kk) ) * (headC * eArea(thisP+kk)  &
    !             * sqrt(twoR * grav * abs(dHead(thisP+kk)))) * real(BranchExists(thisP+kk),8)
    !         !% adjust so that inflow and outflow are limited
    !         where     (dHead(thisP+kk) > epsH)  
    !             !% use the smaller (positive) of the JB flow and the max flow on the face
    !             eFlow(thisP+kk) = min(eFlow(thisP+kk), fFlowMax(fup(thisP+kk)))
    !             !% if the minimum is negative (i.e, fFlowMax < 0), use zero
    !             eFlow(thisP+kk) = max(eFlow(thisP+kk),zeroR)
    !         elsewhere (dHead(thisP+kk) < epSH)
    !             !% if outflow, limit by 1/3 of the main junction volume
    !             eFlow(thisP+kk) = max(eFlow(thisP+kk), -eVol(thisP)/ (threeR * dt))
    !         elsewhere
    !             eFlow(thisP+kk) = zeroR
    !         endwhere
    !     end do

    !     !% cycle through the lower branches
    !     dHead = zeroR    
    !     do kk=2,max_branch_per_node,2
    !         !% head gradient from upstream to downstream
    !         dHead(thisP+kk) = (eHead(thisP+kk) - fHead_u(fDn(thisP+kk))) * real(BranchExists(thisP+kk),8)
    !         !% flow based on with head gradient
    !         eFlow(thisP+kk) = util_sign_with_ones( dHead(thisP+kk) ) * (headC * eArea(thisP+kk)  &
    !            * sqrt(twoR * grav * abs(dHead(thisP+kk)))) * real(BranchExists(thisP+kk),8)
    !         !% adjust so that inflow andd outflow are limited
    !         where     (dHead(thisP+kk) < -epsH)  !% inflow
    !             !% use the larger (smaller negative flow rate) of the JB flow and the max flow on the face
    !             eFlow(thisP+kk) = max(eFlow(thisP+kk), fFlowMax(fdn(thisP+kk)))
    !             !% if the minimum is positive (outflow ) (i.e, fFlowMax > 0), use zero
    !             eFlow(thisP+kk) = min(eFlow(thisP+kk),zeroR)
    !         elsewhere (dHead(thisP+kk) > epSH) !% outflow
    !             !% if outflow, limit by 1/3 of the main junction volume
    !             eFlow(thisP+kk) = min(eFlow(thisP+kk), eVol(thisP)/ (threeR * dt))
    !         elsewhere
    !             eFlow(thisP+kk) = zeroR
    !         endwhere
    !     end do

    !     !% second pack for the zero-depth JM  
    !     npack2 => npack_elemP(thisCol2)  ! HACK -- do we need separate packfor AC, ETM and ALLtm?
    !     if (npack2 > 0) then
    !         thisZeroP => elemP(1:npack2,thisCol2)
    !     end if

    !     !% cycle through all the branches without reference to up or down
    !     do kk=1,max_branch_per_node
    !         !% fix for the zero depth JM
    !         if (npack2 > 0) then
    !             eFlow(thisZeroP+kk) = zeroR
    !         end if

    !         !% set the velocity
    !         where (eArea(thisP+kk) .le. setting%ZeroValue%Area)
    !             eVelocity(thisP+kk) = zeroR
    !         elsewhere
    !             eVelocity(thisP+kk) = eFlow(thisP+kk) / eArea(thisP+kk)
    !         endwhere

    !         where (abs(eVelocity(thisP+kk)) > vMax)
    !             eVelocity(thisP+kk) = sign(0.99 * vMax, eVelocity(thisP+kk))
    !         endwhere
    !     end do

    !     !% reset temp01 space
    !     dHead = zeroR
    
    !     !%------------------------------------------------------------------
    !     !% Closing:

    ! end subroutine ll_junction_branch_flowrate_and_velocity_packtest
!%
!%==========================================================================
!%==========================================================================
!%
! subroutine ll_momentum_source_JB (thisMethod, istep)
    ! OBSOLETE 20220207brh
    !     !%-----------------------------------------------------------------------------
    !     !% Description:
    !     !% Computes the RK2 step for VU on the junction branches
    !     !% Note that this MUST be called separately for AC and ETM as the low-level VU
    !     !% algorithm uses different dt and different volumes in the computation.
    !     !%-----------------------------------------------------------------------------
    !     integer, intent(in) :: thisMethod, istep

    !     integer, pointer :: thisColP_JM, Npack, tM
    !     integer, pointer :: thisP(:), BranchExists(:), iFaceUp(:), iFaceDn(:)
    !     real(8), pointer :: fHead_u(:), fHead_d(:)

    !     real(8), pointer :: delt

    !     integer :: ii, kk, tB,  volumeLastCol, velocityLastCol

    !     real(8) :: fHead

    !     !%-----------------------------------------------------------------------------
    !     !%
    !     BranchExists => elemSI(:,esi_JunctionBranch_Exists)
    !     fHead_u      => faceR(:,fr_Head_u)
    !     fHead_d      => faceR(:,fr_Head_d)
    !     iFaceUp      => elemI(:,ei_Mface_uL)
    !     iFaceDn      => elemI(:,ei_Mface_dL)

    !     !%-----------------------------------------------------------------------------
    !     !%
    !     if (thisMethod == AC) then !% AC time march
    !         thisColP_JM     => col_elemP(ep_JM_AC)
    !         delt            => setting%ACmethod%dtau
    !         volumeLastCol   =  er_VolumeLastAC
    !         velocityLastCol =  er_VelocityLastAC
    !     elseif (thisMethod == ETM) then !% real time march
    !         thisColP_JM     => col_elemP(ep_JM_ETM)
    !         delt            => setting%Time%Hydraulics%Dt
    !         volumeLastCol   =  er_Volume_N0
    !         velocityLastCol =  er_Velocity_N0
    !     else
    !         print *, 'error, if-else that should not be reached'
    !         stop 38293
    !     end if

    !     Npack => npack_elemP(thisColP_JM)
    !     if (Npack > 0) then
    !         thisP => elemP(1:Npack,thisColP_JM)
    !         do ii=1,Npack
    !             tM => thisP(ii)
    !             ! handle the upstream branches
    !             do kk=1,max_branch_per_node,2
    !                 tB = tM + kk
    !                 if (BranchExists(tB)==1) then
    !                     !% head on the upstream side of the upstream face
    !                     fHead = fHead_u(iFaceUp(tB))
    !                     call ll_junction_branch_VU ( &
    !                         fHead, delt, volumeLastCol, velocityLastCol, tB, kk, istep)
    !                 end if
    !             end do
    !             !% handle the downstream branches
    !             do kk=2,max_branch_per_node,2
    !                 tB = tM + kk
    !                 if (BranchExists(tB)==1) then
    !                     ! head on the downstream side of the downstream face
    !                     fHead = fHead_d(iFaceDn(tB))

    !                     ! elem(tB,er_SourceMoment) = ll_junction_branch_VU_test ( &
    !                     !     elemR(tB,er_Volume), &
    !                     !     elemR(tB,er_Velocity), &
    !                     !     elemR(tB,er_Head),  &
    !                     !     elemR(tB,er_length), &
    !                     !     elemR(tB,er_WaveSpeed), &
    !                     !     fHead, delt, kk, istep )
                            
    !                     call ll_junction_branch_VU (&
    !                         fHead, delt, volumeLastCol, velocityLastCol, tB, kk, istep)
    !                 end if
    !             end do
    !         end do
    !     end if

    ! end subroutine ll_momentum_source_JB
!%
!%==========================================================================
!%==========================================================================
!%
! subroutine ll_momentum_source_JB_packtest ()
    ! OBSOLETE 20220207brh
    !     !% to crate a packed version we need to first
    !     !% create an elemental function for ll_junction_branch_VU

    !     !% STUB ROUTINE

    ! end subroutine ll_momentum_source_JB_packtest    
!%       
!%==========================================================================
!%==========================================================================
!%
! subroutine ll_junction_branch_VU &
    ! OBSOLETE 20220207brh
    !     (fHead, delt, volumeLastCol, velocityLastCol, tB, kk, istep)
    !     !%-----------------------------------------------------------------------------
    !     !% Description:
    !     !% computes product of volume*velocity for a junction branch dynamic update
    !     !% using an RK2
    !     !% input:
    !     !%    fHead is the head at the valid branch face (either up or down stream)
    !     !%    delt is the RK2 time march step (ETM or AC)
    !     !%    volumeLastCol, velocityLastCol are the columns for either AC or ETM
    !     !%        previous velocities used as the RK2 base.
    !     !%    tB is the branch local index
    !     !%    kk is the row of the branch after the main
    !     !%    istep is the step of the RK2
    !     !%-----------------------------------------------------------------------------
    !     integer, intent(in) :: tB, kk, istep, volumeLastCol, velocityLastCol
    !     real(8), intent(in) :: fHead, delt

    !     real(8), pointer :: eLength(:), eWaveSpeed(:), eHead(:)
    !     real(8), pointer :: eVolume0(:), eVelocity0(:), Msource(:)
    !     real(8), pointer :: cLim,  crk(:), grav

    !     real(8) :: dC, deltaHead
    !     !%-----------------------------------------------------------------------------
    !     !%
    !     Msource      => elemR(:,er_SourceMomentum)
    !     eVolume0     => elemR(:,volumeLastCol)
    !     eVelocity0   => elemR(:,velocityLastCol)
    !     eLength      => elemR(:,er_Length)
    !     eHead        => elemR(:,er_Head)
    !     eWaveSpeed   => elemR(:,er_WaveSpeed)
        
    !     cLim         => setting%Junction%CFLlimit
    !     crk          => setting%Solver%crk2
    !     grav         => setting%constant%gravity

    !     !% dynamic coefficient
    !     dC = + grav * eVolume0(tB) &
    !             / max(eLength(tB), (abs(eVelocity0(tB)) + abs(eWaveSpeed(tB))) / (cLim * delt))
    !     !% head difference from downstream to upstream (d \eta /dx)*dx
    !     deltaHead = branchsign(kk) * (eHead(tB) - fHead)
    !     !% RK2 source
    !     Msource(tB) = eVolume0(tB) * eVelocity0(tB) - crk(istep) * dC * deltaHead

    ! end subroutine ll_junction_branch_VU
!%
!%==========================================================================
!%==========================================================================
!%
    ! pure function ll_junction_branch_VU_test &
    !     (eVol, eVel, eHead, eLength, eWaveSpeed, fHead, delt, kk, istep)

    !     real(8) :: ll_junction_branch_VU_test(:)
    !     real(8), intent(in) :: eVol(:), eVel(:), eHead(:), fHead(:), eLength(:)
    !     real(8), intent(in) :: eWaveSpeed(:)
    !     integer, intent(in) :: kk, istep, delt

    ! ll_junction_branch_VU_test = eVol * eVel                              &
    !     - setting%Solver%crk2(istep) * branchsign(kk) * (eHead - fHead)   &
    !     * setting%constant%gravity * eVol                                 &
    !     / max(eLength, ( (abs(eVel) + abs(eWaveSpeed)) / (delt * setting%Junction%CFLlimit) ) )

    ! end function ll_junction_branch_VU_test
!%
!%==========================================================================
!%==========================================================================
!%
    subroutine ll_momentum_solve_JB (whichTM)
        !%-----------------------------------------------------------------------------
        !% Description:
        !% Computes the velocity and flowrate on junction branches to finish the dynamic
        !% RK2 approach. Note that this assumes the JB volume and area have been updated
        !% from the JM water surface elevation in update_auxiliary_variables.
        !% THE DYNAMIC APPROACH HAS BUGS 
        !%-----------------------------------------------------------------------------
        integer, intent(in) :: whichTM
<<<<<<< HEAD

        integer, pointer :: thisColP_JM, Npack, tM, thisP(:), BranchExists(:)

        real(8), pointer :: eVolume(:), eVelocity(:), eArea(:), Msource(:), eFlow(:)
        real(8), pointer :: vMax

=======

        integer, pointer :: thisColP_JM, Npack, tM, thisP(:), BranchExists(:)

        real(8), pointer :: eVolume(:), eVelocity(:), eArea(:), Msource(:), eFlow(:)
        real(8), pointer :: vMax

>>>>>>> fcb17dc3
        integer :: ii, kk, tB
        !%-----------------------------------------------------------------------------
        !%
        select case (whichTM)
        case (ALLtm)
            thisColP_JM            => col_elemP(ep_JM_ALLtm)
         case (ETM)
            thisColP_JM            => col_elemP(ep_JM_ETM)
        case (AC)
            thisColP_JM            => col_elemP(ep_JM_AC)
        case default
            print *, 'CODE ERROR: time march type unknown for # ', whichTM
            print *, 'which has key ',trim(reverseKey(whichTM))
            stop 7659
        end select
<<<<<<< HEAD

        vMax            => setting%Limiter%Velocity%Maximum
        BranchExists    => elemSI(:,esi_JunctionBranch_Exists)
        eVolume         => elemR(:,er_Volume)
        eVelocity       => elemR(:,er_Velocity)
        eArea           => elemR(:,er_Area)
        eFlow           => elemR(:,er_Flowrate)
        Msource         => elemR(:,er_SourceMomentum)

        Npack => npack_elemP(thisColP_JM)
        if (Npack > 0) then
            thisP => elemP(1:Npack,thisColP_JM)
            do ii=1,Npack
                tM => thisP(ii)
                do kk=1,max_branch_per_node
                    tB = tM + kk
                    if (BranchExists(tB)==1) then
                        if (eVolume(tB) <= setting%ZeroValue%Volume) then
                            eVelocity(tB) = zeroR
                        else
                            eVelocity(tB) = Msource(tB) / eVolume(tB)
                        end if
                        if (abs(eVelocity(tB)) > vMax) then
                            eVelocity(tB) = sign( 0.99 * vMax, eVelocity(tB) )
                        end if
                        eFlow(tB) = eVelocity(tB) * eArea(tB)
                    end if
                end do
            end do
        end if

    end subroutine ll_momentum_solve_JB
!%
!%==========================================================================
!%==========================================================================
!%
    subroutine ll_slot_computation_ETM (thisCol, Npack)
        !%-----------------------------------------------------------------------------
        !% Description:
        !% Compute preissmann slot for conduits in ETM methods
        !%-----------------------------------------------------------------------------
        integer, intent(in) :: thisCol, Npack
        integer, pointer    :: thisP(:), SlotMethod, fUp(:), fDn(:)
        real(8), pointer    :: AreaN0(:), BreadthMax(:), ellMax(:), fullarea(:)
        real(8), pointer    :: fullVolume(:), length(:), PNumber(:), PCelerity(:) 
        real(8), pointer    :: SlotWidth(:), SlotVolume(:), SlotDepth(:), SlotArea(:), volume(:)  
        real(8), pointer    :: velocity(:), fPNumber(:), TargetPCelerity, cfl, grav, PreissmannAlpha

        character(64) :: subroutine_name = 'll_slot_computation_ETM'
        !%-----------------------------------------------------------------------------
        !% pointer packed element indexes
        thisP => elemP(1:Npack,thisCol)
        !% pointers to elemR columns
        AreaN0     => elemR(:,er_Area_N0)
        BreadthMax => elemR(:,er_BreadthMax)
        ellMax     => elemR(:,er_ell_max)
        fullArea   => elemR(:,er_FullArea)
        fullVolume => elemR(:,er_FullVolume)
        length     => elemR(:,er_Length)
        PNumber    => elemR(:,er_Preissmann_Number)
        PCelerity  => elemR(:,er_Preissmann_Celerity)
        SlotWidth  => elemR(:,er_SlotWidth)
        SlotVolume => elemR(:,er_SlotVolume)
        SlotDepth  => elemR(:,er_SlotDepth)
        SlotArea   => elemR(:,er_SlotArea)
        volume     => elemR(:,er_Volume)
        velocity   => elemR(:,er_velocity)
        !% pointers to elemI columns
        fUp        => elemI(:,ei_Mface_uL)
        fDn        => elemI(:,ei_Mface_dL)
        !% pointer to faceR column
        fPNumber   => faceR(:,fr_Preissmann_Number)
        !% pointer to necessary settings struct
        SlotMethod          => setting%PreissmannSlot%PreissmannSlotMethod
        TargetPCelerity     => setting%PreissmannSlot%TargetPreissmannCelerity
        PreissmannAlpha     => setting%PreissmannSlot%PreissmannAlpha
        cfl                 => setting%VariableDT%CFL_target
        grav                => setting%Constant%gravity

        select case (SlotMethod)

        case (StaticSlot)
            SlotVolume(thisP) = max(volume(thisP) - fullvolume(thisP), zeroR)
            !% SWMM5 uses 1% of width max as slot width
            ! SlotWidth(thisP)  = 0.01 * BreadthMax(thisP)
            !% HACK: modeling for acoustic wavespeed
            SlotWidth(thisP) = (grav * fullArea(thisP)) / (TargetPCelerity**2.0)
            !% HACK: old code based on a target CFL
            ! SlotWidth(thisP)  = (grav*fullArea(thisP)*tDelta**twoR)/&
                ! (cfl*length(thisP))**twoR
            SlotArea(thisP)   = SlotVolume(thisP) / length(thisP)
            SlotDepth(thisP)  = SlotArea(thisP) / SlotWidth(thisP)
        
        case (DynamicSlot)
            SlotVolume(thisP) = max(volume(thisP) - fullvolume(thisP), zeroR)
            SlotArea(thisP)   = max(SlotVolume(thisP) / length(thisP), zeroR)
            SlotDepth(thisP)  = zeroR
            SlotWidth(thisP)  = zeroR
            PCelerity(thisP)  = zeroR

            !% find incipient surcharge  and non-surcharged elements reset the preissmann number
            where ((SlotArea(thisP) .le. zeroR) .or. (AreaN0(thisP) .le. fullArea(thisP)))
                PNumber(thisP) =  TargetPCelerity / (PreissmannAlpha * sqrt(grav * ellMax(thisP)))
            end where

            !% Slot calculations
            where (SlotArea(thisP) .gt. zeroR)
                !% use the preissmann number from the faces
                PNumber(thisP) =  onehalfR * (fPNumber(fUp(thisP)) + fPNumber(fDn(thisP)))
                !% update the preissmann celerity here
                PCelerity(thisP) = TargetPCelerity / PNumber(thisP)
                !% find the water height at the slot
                SlotDepth(thisP) = (SlotArea(thisP) * (TargetPCelerity ** twoR))/(grav * (PNumber(thisP) ** twoR) * (fullArea(thisP)))
                !% find the width of the slot
                SlotWidth(thisP)  = SlotArea(thisP) / SlotDepth(thisP) 
                !% get a new increased preissmann number for the next time step
                PNumber(thisP) = (PNumber(thisP) ** twoR - PNumber(thisP) + oneR)/PNumber(thisP)
            end where

        case default
            !% should not reach this stage
            print*, 'In ', subroutine_name
            print *, 'CODE ERROR Slot Method type unknown for # ', SlotMethod
            print *, 'which has key ',trim(reverseKey(SlotMethod))
            stop 38756

        end select
        ! if (util_output_must_report()) then
        !     print*, ellMax(thisP), 'ellMax(thisP)'
        !     print*
        !     print*, SlotArea(thisP), 'SlotArea(thisP)'
        !     print*
        !     print*, SlotDepth(thisP) , 'SlotDepth(thisP) '
        !     print*
        ! end if
=======

        vMax            => setting%Limiter%Velocity%Maximum
        BranchExists    => elemSI(:,esi_JunctionBranch_Exists)
        eVolume         => elemR(:,er_Volume)
        eVelocity       => elemR(:,er_Velocity)
        eArea           => elemR(:,er_Area)
        eFlow           => elemR(:,er_Flowrate)
        Msource         => elemR(:,er_SourceMomentum)

        Npack => npack_elemP(thisColP_JM)
        if (Npack > 0) then
            thisP => elemP(1:Npack,thisColP_JM)
            do ii=1,Npack
                tM => thisP(ii)
                do kk=1,max_branch_per_node
                    tB = tM + kk
                    if (BranchExists(tB)==1) then
                        if (eVolume(tB) <= setting%ZeroValue%Volume) then
                            eVelocity(tB) = zeroR
                        else
                            eVelocity(tB) = Msource(tB) / eVolume(tB)
                        end if
                        if (abs(eVelocity(tB)) > vMax) then
                            eVelocity(tB) = sign( 0.99 * vMax, eVelocity(tB) )
                        end if
                        eFlow(tB) = eVelocity(tB) * eArea(tB)
                    end if
                end do
            end do
        end if

    end subroutine ll_momentum_solve_JB
!%
!%==========================================================================
!%==========================================================================
!%
    subroutine ll_slot_computation_ETM (thisCol, Npack)
        !%-----------------------------------------------------------------------------
        !% Description:
        !% Compute preissmann slot for conduits in ETM methods
        !%-----------------------------------------------------------------------------
        integer, intent(in) :: thisCol, Npack
        integer, pointer    :: thisP(:), SlotMethod
        real(8), pointer    :: SlotWidth(:), SlotVolume(:), SlotDepth(:), SlotArea(:)
        real(8), pointer    :: volume(:), fullvolume(:), fullarea(:), ell(:), length(:)
        real(8), pointer    :: volumeN0(:), dSlotVolume(:)
        real(8), pointer    :: SlotHydRadius(:), BreadthMax(:)
        real(8), pointer    :: PreissmannNumber, PreissmannCelerity, cfl, grav

        character(64) :: subroutine_name = 'll_slot_computation_ETM'
        !%-----------------------------------------------------------------------------
        thisP => elemP(1:Npack,thisCol)
        volume     => elemR(:,er_Volume)
        volumeN0   => elemR(:,er_Volume_N0)
        fullvolume => elemR(:,er_FullVolume)
        fullarea   => elemR(:,er_FullArea)
        ell        => elemR(:,er_ell)
        length     => elemR(:,er_Length)
        SlotWidth  => elemR(:,er_SlotWidth)
        SlotVolume => elemR(:,er_TotalSlotVolume)
        SlotDepth  => elemR(:,er_SlotDepth)
        SlotArea   => elemR(:,er_SlotArea)
        SlotHydRadius => elemR(:,er_SlotHydRadius)
        BreadthMax    => elemR(:,er_BreadthMax)
        dSlotVolume   => elemR(:,er_dSlotVolume)

        SlotMethod          => setting%PreissmannSlot%PreissmannSlotMethod
        PreissmannNumber    => setting%PreissmannSlot%PreissmannNumber
        PreissmannCelerity  => setting%PreissmannSlot%PreissmannCelerity
        cfl                 => setting%VariableDT%CFL_target
        grav                => setting%Constant%gravity

        select case (SlotMethod)

        case (VariableSlot)
            SlotVolume(thisP) = max(volume(thisP) - fullvolume(thisP), zeroR)
            dSlotVolume(thisP) = volume(thisP) - max(volumeN0(thisP),fullvolume(thisP))
            SlotWidth(thisP)  = fullarea(thisP) / ( (PreissmannNumber ** twoR) * ell(thisP))
            SlotArea(thisP)   = dSlotVolume(thisP) / length(thisP)
            SlotDepth(thisP)  = SlotArea(thisP) / SlotWidth(thisP)
        case (StaticSlot)
            SlotVolume(thisP) = max(volume(thisP) - fullvolume(thisP), zeroR)
            !% SWMM5 uses 1% of width max as slot width
            ! SlotWidth(thisP)  = 0.01 * BreadthMax(thisP)
            !% HACK: modeling for acoustic wavespeed
            SlotWidth(thisP) = (grav * fullarea(thisP)) / (PreissmannCelerity**2.0)
            !% HACK: old code based on a target CFL
            ! SlotWidth(thisP)  = (grav*fullarea(thisP)*tDelta**twoR)/&
                ! (cfl*length(thisP))**twoR
            SlotArea(thisP)   = SlotVolume(thisP) / length(thisP)
            SlotDepth(thisP)  = SlotArea(thisP) / SlotWidth(thisP)
            SlotHydRadius(thisP) = (SlotDepth(thisP) * SlotWidth(thisP) / &
                ( twoR * SlotDepth(thisP) + SlotWidth(thisP) ))

        case default
            !% should not reach this stage
            print*, 'In ', subroutine_name
            print *, 'CODE ERROR Slot Method type unknown for # ', SlotMethod
            print *, 'which has key ',trim(reverseKey(SlotMethod))
            stop 38756

        end select

>>>>>>> fcb17dc3
    end subroutine ll_slot_computation_ETM
!%
!%==========================================================================
!%==========================================================================
!%
        !%------------------------------------------------------------------
        !% Description:
        !%
        !%------------------------------------------------------------------
        !% Declarations:
        !%------------------------------------------------------------------
        !% Preliminaries:
        !%------------------------------------------------------------------
        !% Aliases:
        !%------------------------------------------------------------------
    
    
        !%------------------------------------------------------------------
        !% Closing:

!%==========================================================================
!% END OF MODULE
!%==========================================================================
end module lowlevel_rk2<|MERGE_RESOLUTION|>--- conflicted
+++ resolved
@@ -5,10 +5,7 @@
     use define_indexes
     use define_keys
     use utility, only: util_sign_with_ones
-<<<<<<< HEAD
     use utility_output
-=======
->>>>>>> fcb17dc3
 
     implicit none
 
@@ -451,10 +448,6 @@
                     ) &
                 + eKsource(thisP)
 
-<<<<<<< HEAD
-=======
-
->>>>>>> fcb17dc3
         !print *, 'in ll_momentum_source_CC'
         !print *, fQ(iup(1)), fUdn(iup(1))
         !print *, fQ(idn(1)), fUup(idn(1))
@@ -1202,21 +1195,12 @@
         !% THE DYNAMIC APPROACH HAS BUGS 
         !%-----------------------------------------------------------------------------
         integer, intent(in) :: whichTM
-<<<<<<< HEAD
 
         integer, pointer :: thisColP_JM, Npack, tM, thisP(:), BranchExists(:)
 
         real(8), pointer :: eVolume(:), eVelocity(:), eArea(:), Msource(:), eFlow(:)
         real(8), pointer :: vMax
 
-=======
-
-        integer, pointer :: thisColP_JM, Npack, tM, thisP(:), BranchExists(:)
-
-        real(8), pointer :: eVolume(:), eVelocity(:), eArea(:), Msource(:), eFlow(:)
-        real(8), pointer :: vMax
-
->>>>>>> fcb17dc3
         integer :: ii, kk, tB
         !%-----------------------------------------------------------------------------
         !%
@@ -1232,7 +1216,6 @@
             print *, 'which has key ',trim(reverseKey(whichTM))
             stop 7659
         end select
-<<<<<<< HEAD
 
         vMax            => setting%Limiter%Velocity%Maximum
         BranchExists    => elemSI(:,esi_JunctionBranch_Exists)
@@ -1275,142 +1258,6 @@
         !% Compute preissmann slot for conduits in ETM methods
         !%-----------------------------------------------------------------------------
         integer, intent(in) :: thisCol, Npack
-        integer, pointer    :: thisP(:), SlotMethod, fUp(:), fDn(:)
-        real(8), pointer    :: AreaN0(:), BreadthMax(:), ellMax(:), fullarea(:)
-        real(8), pointer    :: fullVolume(:), length(:), PNumber(:), PCelerity(:) 
-        real(8), pointer    :: SlotWidth(:), SlotVolume(:), SlotDepth(:), SlotArea(:), volume(:)  
-        real(8), pointer    :: velocity(:), fPNumber(:), TargetPCelerity, cfl, grav, PreissmannAlpha
-
-        character(64) :: subroutine_name = 'll_slot_computation_ETM'
-        !%-----------------------------------------------------------------------------
-        !% pointer packed element indexes
-        thisP => elemP(1:Npack,thisCol)
-        !% pointers to elemR columns
-        AreaN0     => elemR(:,er_Area_N0)
-        BreadthMax => elemR(:,er_BreadthMax)
-        ellMax     => elemR(:,er_ell_max)
-        fullArea   => elemR(:,er_FullArea)
-        fullVolume => elemR(:,er_FullVolume)
-        length     => elemR(:,er_Length)
-        PNumber    => elemR(:,er_Preissmann_Number)
-        PCelerity  => elemR(:,er_Preissmann_Celerity)
-        SlotWidth  => elemR(:,er_SlotWidth)
-        SlotVolume => elemR(:,er_SlotVolume)
-        SlotDepth  => elemR(:,er_SlotDepth)
-        SlotArea   => elemR(:,er_SlotArea)
-        volume     => elemR(:,er_Volume)
-        velocity   => elemR(:,er_velocity)
-        !% pointers to elemI columns
-        fUp        => elemI(:,ei_Mface_uL)
-        fDn        => elemI(:,ei_Mface_dL)
-        !% pointer to faceR column
-        fPNumber   => faceR(:,fr_Preissmann_Number)
-        !% pointer to necessary settings struct
-        SlotMethod          => setting%PreissmannSlot%PreissmannSlotMethod
-        TargetPCelerity     => setting%PreissmannSlot%TargetPreissmannCelerity
-        PreissmannAlpha     => setting%PreissmannSlot%PreissmannAlpha
-        cfl                 => setting%VariableDT%CFL_target
-        grav                => setting%Constant%gravity
-
-        select case (SlotMethod)
-
-        case (StaticSlot)
-            SlotVolume(thisP) = max(volume(thisP) - fullvolume(thisP), zeroR)
-            !% SWMM5 uses 1% of width max as slot width
-            ! SlotWidth(thisP)  = 0.01 * BreadthMax(thisP)
-            !% HACK: modeling for acoustic wavespeed
-            SlotWidth(thisP) = (grav * fullArea(thisP)) / (TargetPCelerity**2.0)
-            !% HACK: old code based on a target CFL
-            ! SlotWidth(thisP)  = (grav*fullArea(thisP)*tDelta**twoR)/&
-                ! (cfl*length(thisP))**twoR
-            SlotArea(thisP)   = SlotVolume(thisP) / length(thisP)
-            SlotDepth(thisP)  = SlotArea(thisP) / SlotWidth(thisP)
-        
-        case (DynamicSlot)
-            SlotVolume(thisP) = max(volume(thisP) - fullvolume(thisP), zeroR)
-            SlotArea(thisP)   = max(SlotVolume(thisP) / length(thisP), zeroR)
-            SlotDepth(thisP)  = zeroR
-            SlotWidth(thisP)  = zeroR
-            PCelerity(thisP)  = zeroR
-
-            !% find incipient surcharge  and non-surcharged elements reset the preissmann number
-            where ((SlotArea(thisP) .le. zeroR) .or. (AreaN0(thisP) .le. fullArea(thisP)))
-                PNumber(thisP) =  TargetPCelerity / (PreissmannAlpha * sqrt(grav * ellMax(thisP)))
-            end where
-
-            !% Slot calculations
-            where (SlotArea(thisP) .gt. zeroR)
-                !% use the preissmann number from the faces
-                PNumber(thisP) =  onehalfR * (fPNumber(fUp(thisP)) + fPNumber(fDn(thisP)))
-                !% update the preissmann celerity here
-                PCelerity(thisP) = TargetPCelerity / PNumber(thisP)
-                !% find the water height at the slot
-                SlotDepth(thisP) = (SlotArea(thisP) * (TargetPCelerity ** twoR))/(grav * (PNumber(thisP) ** twoR) * (fullArea(thisP)))
-                !% find the width of the slot
-                SlotWidth(thisP)  = SlotArea(thisP) / SlotDepth(thisP) 
-                !% get a new increased preissmann number for the next time step
-                PNumber(thisP) = (PNumber(thisP) ** twoR - PNumber(thisP) + oneR)/PNumber(thisP)
-            end where
-
-        case default
-            !% should not reach this stage
-            print*, 'In ', subroutine_name
-            print *, 'CODE ERROR Slot Method type unknown for # ', SlotMethod
-            print *, 'which has key ',trim(reverseKey(SlotMethod))
-            stop 38756
-
-        end select
-        ! if (util_output_must_report()) then
-        !     print*, ellMax(thisP), 'ellMax(thisP)'
-        !     print*
-        !     print*, SlotArea(thisP), 'SlotArea(thisP)'
-        !     print*
-        !     print*, SlotDepth(thisP) , 'SlotDepth(thisP) '
-        !     print*
-        ! end if
-=======
-
-        vMax            => setting%Limiter%Velocity%Maximum
-        BranchExists    => elemSI(:,esi_JunctionBranch_Exists)
-        eVolume         => elemR(:,er_Volume)
-        eVelocity       => elemR(:,er_Velocity)
-        eArea           => elemR(:,er_Area)
-        eFlow           => elemR(:,er_Flowrate)
-        Msource         => elemR(:,er_SourceMomentum)
-
-        Npack => npack_elemP(thisColP_JM)
-        if (Npack > 0) then
-            thisP => elemP(1:Npack,thisColP_JM)
-            do ii=1,Npack
-                tM => thisP(ii)
-                do kk=1,max_branch_per_node
-                    tB = tM + kk
-                    if (BranchExists(tB)==1) then
-                        if (eVolume(tB) <= setting%ZeroValue%Volume) then
-                            eVelocity(tB) = zeroR
-                        else
-                            eVelocity(tB) = Msource(tB) / eVolume(tB)
-                        end if
-                        if (abs(eVelocity(tB)) > vMax) then
-                            eVelocity(tB) = sign( 0.99 * vMax, eVelocity(tB) )
-                        end if
-                        eFlow(tB) = eVelocity(tB) * eArea(tB)
-                    end if
-                end do
-            end do
-        end if
-
-    end subroutine ll_momentum_solve_JB
-!%
-!%==========================================================================
-!%==========================================================================
-!%
-    subroutine ll_slot_computation_ETM (thisCol, Npack)
-        !%-----------------------------------------------------------------------------
-        !% Description:
-        !% Compute preissmann slot for conduits in ETM methods
-        !%-----------------------------------------------------------------------------
-        integer, intent(in) :: thisCol, Npack
         integer, pointer    :: thisP(:), SlotMethod
         real(8), pointer    :: SlotWidth(:), SlotVolume(:), SlotDepth(:), SlotArea(:)
         real(8), pointer    :: volume(:), fullvolume(:), fullarea(:), ell(:), length(:)
@@ -1420,6 +1267,7 @@
 
         character(64) :: subroutine_name = 'll_slot_computation_ETM'
         !%-----------------------------------------------------------------------------
+        !% pointer packed element indexes
         thisP => elemP(1:Npack,thisCol)
         volume     => elemR(:,er_Volume)
         volumeN0   => elemR(:,er_Volume_N0)
@@ -1427,6 +1275,8 @@
         fullarea   => elemR(:,er_FullArea)
         ell        => elemR(:,er_ell)
         length     => elemR(:,er_Length)
+        PNumber    => elemR(:,er_Preissmann_Number)
+        PCelerity  => elemR(:,er_Preissmann_Celerity)
         SlotWidth  => elemR(:,er_SlotWidth)
         SlotVolume => elemR(:,er_TotalSlotVolume)
         SlotDepth  => elemR(:,er_SlotDepth)
@@ -1460,8 +1310,32 @@
                 ! (cfl*length(thisP))**twoR
             SlotArea(thisP)   = SlotVolume(thisP) / length(thisP)
             SlotDepth(thisP)  = SlotArea(thisP) / SlotWidth(thisP)
-            SlotHydRadius(thisP) = (SlotDepth(thisP) * SlotWidth(thisP) / &
-                ( twoR * SlotDepth(thisP) + SlotWidth(thisP) ))
+        
+        case (DynamicSlot)
+            SlotVolume(thisP) = max(volume(thisP) - fullvolume(thisP), zeroR)
+            SlotArea(thisP)   = max(SlotVolume(thisP) / length(thisP), zeroR)
+            SlotDepth(thisP)  = zeroR
+            SlotWidth(thisP)  = zeroR
+            PCelerity(thisP)  = zeroR
+
+            !% find incipient surcharge  and non-surcharged elements reset the preissmann number
+            where ((SlotArea(thisP) .le. zeroR) .or. (AreaN0(thisP) .le. fullArea(thisP)))
+                PNumber(thisP) =  TargetPCelerity / (PreissmannAlpha * sqrt(grav * ellMax(thisP)))
+            end where
+
+            !% Slot calculations
+            where (SlotArea(thisP) .gt. zeroR)
+                !% use the preissmann number from the faces
+                PNumber(thisP) =  onehalfR * (fPNumber(fUp(thisP)) + fPNumber(fDn(thisP)))
+                !% update the preissmann celerity here
+                PCelerity(thisP) = TargetPCelerity / PNumber(thisP)
+                !% find the water height at the slot
+                SlotDepth(thisP) = (SlotArea(thisP) * (TargetPCelerity ** twoR))/(grav * (PNumber(thisP) ** twoR) * (fullArea(thisP)))
+                !% find the width of the slot
+                SlotWidth(thisP)  = SlotArea(thisP) / SlotDepth(thisP) 
+                !% get a new increased preissmann number for the next time step
+                PNumber(thisP) = (PNumber(thisP) ** twoR - PNumber(thisP) + oneR)/PNumber(thisP)
+            end where
 
         case default
             !% should not reach this stage
@@ -1471,8 +1345,14 @@
             stop 38756
 
         end select
-
->>>>>>> fcb17dc3
+        ! if (util_output_must_report()) then
+        !     print*, ellMax(thisP), 'ellMax(thisP)'
+        !     print*
+        !     print*, SlotArea(thisP), 'SlotArea(thisP)'
+        !     print*
+        !     print*, SlotDepth(thisP) , 'SlotDepth(thisP) '
+        !     print*
+        ! end if
     end subroutine ll_slot_computation_ETM
 !%
 !%==========================================================================
