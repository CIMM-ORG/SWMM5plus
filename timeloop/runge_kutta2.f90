module runge_kutta2

    use define_globals
    use define_indexes
    use define_keys
    use define_settings, only: setting
    use update
    use face
    use geometry
    use geometry_lowlevel, only: llgeo_head_from_depth_pure
    use forcemain, only: forcemain_ManningsN
    use junction_elements
    use lowlevel_rk2
    use culvert_elements, only: culvert_toplevel
    use pack_mask_arrays
    use preissmann_slot
    use adjust
    use diagnostic_elements
    use utility, only: util_syncwrite
    use utility_crash
    use utility_unit_testing, only: util_utest_CLprint, util_utest_checkIsNan

    implicit none

    !%-----------------------------------------------------------------------------
    !% Description:
    !% Runge-Kutta time-marching method for both ETM and AC approaches with RK2
    !%-----------------------------------------------------------------------------

    private

    public :: rk2_toplevel_ETM
    !public :: rk2_toplevel_ETM_2
    !public :: rk2_toplevel_ETM_3
    !public :: rk2_toplevel_ETM_4
    !public :: rk2_toplevel_ETM_5
    !public :: rk2_toplevel_ETM_6
    !public :: rk2_toplevel_ETM_7
    !public :: rk2_toplevel_AC
    !public :: rk2_toplevel_ETMAC

    contains
!%==========================================================================
!% PUBLIC
!%==========================================================================
!%
    subroutine rk2_toplevel_ETM ()
        !%------------------------------------------------------------------
        !% Description:
        !% single RK2 step for explicit time advance of SVE
        !%------------------------------------------------------------------
        !% Declarations:
            integer :: istep, ii, kk, mm
            integer, pointer :: Npack, thisP(:), fup(:), fdn(:), thisJB(:)
            integer, pointer :: JMar(:), fAdj(:)
            
            integer :: fr_hAdj, fr_aAdj

            real(8), pointer :: deltaH(:), energyQ(:), grav, dt
            real(8)          :: bsign
            real(8)          :: volume1, volume2, inflowVolume, outflowVolume

            logical :: isUpstreamFace, isUpstreamBranch

            integer :: epCCcol

            integer :: printJB = 75

            character(64) :: subroutine_name = 'rk2_toplevel_ETM_7'
            real(8) :: ConsSum, tval(1)
        !%------------------------------------------------------------------
        !% Preliminaries
        !% --- reset the overflow counter for this time level
            elemR(:,er_VolumeOverFlow) = zeroR     
            elemR(:,er_VolumeArtificialInflow) = zeroR   
        !%-----------------------------------------------------------------
            grav => setting%Constant%gravity
            dt   => setting%Time%Hydraulics%Dt
        !%-----------------------------------------------------------------

        !% --- total volume conservation setup
        volume1 = zeroR
        do ii=1,N_elem(1)
            if ((elemI(ii,ei_elementType) == JM) .or. (elemI(ii,ei_elementType) == CC)) then
                volume1 = volume1 + elemR(ii,er_Volume)
            end if
        end do
            
             ! call util_utest_CLprint ('======= AAA  start of RK2 ==============================')    

        !%==================================    
        !% --- Diagnostic and junction adjustments before RK2
        istep = zeroI

<<<<<<< HEAD
        !% saz 20230507 commented out
        ! !% --- Diagnostic elements and faces
        ! if (N_diag > 0) then 
        !     !% --- update flowrates for aa diagnostic elements
        !     call diagnostic_by_type (ep_Diag, istep)  
        !         ! call util_utest_CLprint ('------- BBB  after diagnostic')

        !     !% --- push the diagnostic flowrate data to faces -- true is upstream, false is downstream
        !     call face_push_elemdata_to_face (ep_Diag, fr_Flowrate, er_Flowrate, elemR, .true.)
        !     call face_push_elemdata_to_face (ep_Diag, fr_Flowrate, er_Flowrate, elemR, .false.)
        !         ! call util_utest_CLprint ('------- CCC  after face_push_elemdata_to_face')
        ! end if
=======
        !% --- Diagnostic elements and faces
        if (N_diag > 0) then 
            !% --- update flowrates for aa diagnostic elements
            call diagnostic_by_type (ep_Diag, istep)  
                 ! call util_utest_CLprint ('------- BBB  after diagnostic')

            !% --- push the diagnostic flowrate data to faces -- true is upstream, false is downstream
            call face_push_elemdata_to_face (ep_Diag, fr_Flowrate, er_Flowrate, elemR, .true.)
            call face_push_elemdata_to_face (ep_Diag, fr_Flowrate, er_Flowrate, elemR, .false.)
                 ! call util_utest_CLprint ('------- CCC  after face_push_elemdata_to_face')
        end if
>>>>>>> 71e9b1ec

        !% AT THIS POINT: DIAGNOSTIC VALUES ENFORCED ON ELEMENTS AND FACES, BUT CONNECTED JB ARE INCONSISTENT

        !% --- Preliminary values for JM/JB elements
        !%     Note, this must be called even if no JM/JB on this image because 
        !%     the faces require synchronizing.
        call junction_preliminaries ()

        !%==================================  
        !% --- RK2 SOLUTION
        do istep = 1,2
            ! print *, ' '
            ! print *, istep, '= iSTEP /////////////////////////////////////// ISTEP = ',istep
            ! print *, ' '
        
            !% --- Half-timestep advance on CC for U and UVolume
            call rk2_step_ETM_CC (istep)  
                 ! call util_utest_CLprint ('------- III  after rk2_step')

            !% --- Update all CC aux variables
            !%     Note, these updates CANNOT depend on face values
            call update_auxiliary_variables_CC (                  &
                ep_CC, ep_CC_Open_Elements, ep_CC_Closed_Elements, &
                .true., .false., dummyIdx)
                 ! call util_utest_CLprint ('------- JJJ  after update_aux...CC step')

            !% --- zero and small depth adjustment for elements
            call adjust_element_toplevel (CC)
                 ! call util_utest_CLprint ('------- KKK  after adjust element CC (before 2nd step junction)')

            !% --- JUNCTION 2nd STEP
            if (N_nJM > 0) then 
                if (istep == 1) then
                    !% --- ensure JB interpweights for Q are forced for JB dominance: QUESTION -- SHOULD THIS BE TRUE OR NOT?
                    Npack => npack_elemP(ep_JB)
                    if (Npack > 0) then 
                        thisP => elemP(1:Npack, ep_JB)
                        call update_interpweights_JB (thisP, Npack, .false.)
                    end if

                else if (istep == 2) then 
                    !% --- conservative storage advance for junction
                    call junction_second_step ()
                     ! call util_utest_CLprint ('------- PPP  after junction second step')
                end if
            end if

            !% --- interpolate all data to faces
            sync all
            call face_interpolation(fp_noBC_IorS, .true., .true., .true., .false., .true.) 
                 ! call util_utest_CLprint ('------- OOO  after face interp')

            !% saz 20230507
            if (N_diag > 0) then 
                !% --- update flowrates for aa diagnostic elements
                call diagnostic_by_type (ep_Diag, istep)  
                    ! call util_utest_CLprint ('------- BBB  after diagnostic')
    
                !% --- push the diagnostic flowrate data to faces -- true is upstream, false is downstream
                call face_push_elemdata_to_face (ep_Diag, fr_Flowrate, er_Flowrate, elemR, .true.)
                call face_push_elemdata_to_face (ep_Diag, fr_Flowrate, er_Flowrate, elemR, .false.)
                    ! call util_utest_CLprint ('------- CCC  after face_push_elemdata_to_face')
            end if

            !% ==============================================================
            !% --- face sync (saz 20230507)
            !%     sync all the images first. then copy over the data between
            !%     shared-identical faces. then sync all images again
            sync all
            call face_shared_face_sync (fp_noBC_IorS)
            sync all
            !% 
            !% ==============================================================

            !% --- update various packs of zeroDepth faces
            call pack_CC_zeroDepth_interior_faces ()
            if (N_nJM > 0) then 
                call pack_JB_zeroDepth_interior_faces ()
            end if
            sync all

            call pack_CC_zeroDepth_shared_faces ()  
            if (N_nJM > 0) then
                call pack_JB_zeroDepth_shared_faces ()  
            end if

            call face_zeroDepth (fp_CC_downstream_is_zero_IorS, &
                fp_CC_upstream_is_zero_IorS,fp_CC_bothsides_are_zero_IorS)
                 ! call util_utest_CLprint ('------- PPP.01 after face zerodepth ')

            if (N_nJM > 0) then
                !% --- set face geometry and flowrates where adjacent element is zero
                !%     only applies to faces with JB on one side
                call face_zeroDepth (fp_JB_downstream_is_zero_IorS, &
                    fp_JB_upstream_is_zero_IorS,fp_JB_bothsides_are_zero_IorS)
                     ! call util_utest_CLprint ('------- PPP.02 after face zerodepth ')
            end if                

            !% --- enforce open (1) closed (0) "setting" value from EPA-SWMM
            !%     for all CC and Diag elements (not allowed on junctions)
            call face_flowrate_for_openclosed_elem (ep_CCDiag)
                 ! call util_utest_CLprint ('------- QQQ after openclosed setting (before 1st step junction solution)')

            !% QUESTION: DO WE NEED ANOTHER SYNC HERE? OR CAN face_flowrate_for_openclosedL_elem
            !% BE MOVED UPWARDS IN STEPPING SO THAT IT GETS SYNCED?

            !% --- JUNCTION FIRST STEP
            if (istep == 1) then 
                !% --- Junction first step RK estimate
                !%     Note that this must be called in every image, including
                !%     those that do not have junctions as it contains a sync
                call junction_first_step ()
            end if
                 ! call util_utest_CLprint ('------- VVV.01  before adjust Vfilter CC')

            !% --- Filter flowrates to remove grid-scale checkerboard
            call adjust_Vfilter_CC ()

                 ! call util_utest_CLprint ('------- VVV.02  after adjust Vfilter CC')

            if (istep == 1) then 
                !% -- fluxes at end of first RK2 step are the conservative fluxes enforced
                !%    in second step
                call rk2_store_conservative_fluxes (ALL) 
                    ! all util_utest_CLprint ('------- WWW  after  step 1 store conservative fluxes all')
            end if

                 ! call util_utest_CLprint ('------- YYY end of RK step')

        end do

         ! call util_utest_CLprint ('========== ZZZ  end of RK2 ============================')

        !% --- overall volume conservation
        volume2 = zeroR
        do ii=1,N_elem(1)
            !if (elemR(ii,er_Depth) > setting%ZeroValue%Depth) then
            if ((elemI(ii,ei_elementType) == JM) .or. (elemI(ii,ei_elementType) == CC)) then
                volume2 = volume2 + elemR(ii,er_Volume)
            end if
        end do
        Npack => npack_faceP(fp_BCup)
        if (Npack > 0) then 
            thisP => faceP(1:Npack,fp_BCup)
            inflowVolume  = sum(faceR(thisP,fr_Flowrate)) * setting%Time%Hydraulics%Dt
        end if
        Npack => npack_faceP(fp_BCdn)
        if (Npack > 0) then 
            thisP => faceP(1:Npack,fp_BCdn)
            outflowVolume  = sum(faceR(thisP,fr_Flowrate)) * setting%Time%Hydraulics%Dt
        end if

        ! !print *, ' '
        ! VolumeErrorCumulative = VolumeErrorCumulative + volume2 - volume1 - inflowVolume + outflowVolume
        ! write(*,"(A, i6, 6e12.4)") 'VOLUMES ',setting%Time%Step, volume1, volume2, inflowVolume, outflowVolume, &
        ! volume2 - volume1 - inflowVolume + outflowVolume, VolumeErrorCumulative

        

        !print *, ' '
    end subroutine rk2_toplevel_ETM
!%
!%==========================================================================            
!%==========================================================================
!%
  
!%==========================================================================
!%==========================================================================
!%
 
!%
!%==========================================================================
!%==========================================================================
!%
  
!%
!%==========================================================================
!%==========================================================================
!%
   
!%
!%==========================================================================
!%==========================================================================
!%    
  
!%
!%==========================================================================
!%==========================================================================
!%    
 
!%
!%==========================================================================
!%==========================================================================
!%
    subroutine rk2_toplevel_AC ()
        !%-----------------------------------------------------------------------------
        !% Description:
        !%
        !%-----------------------------------------------------------------------------
        character(64) :: subroutine_name = 'rk2_toplevel_AC'
        !%-----------------------------------------------------------------------------
        !if (crashYN) return
        if (setting%Debug%File%runge_kutta2) &
            write(*,"(A,i5,A)") '*** enter ' // trim(subroutine_name) // " [Processor ", this_image(), "]"
        !%-----------------------------------------------------------------------------
        if (setting%Debug%File%runge_kutta2)  &
            write(*,"(A,i5,A)") '*** leave ' // trim(subroutine_name) // " [Processor ", this_image(), "]"


        print *, "need rk2_toplevel_AC to be written"
        stop 57839

    end subroutine rk2_toplevel_AC
!%
!%==========================================================================
!%==========================================================================
!%
    subroutine rk2_toplevel_ETMAC ()
     
    end subroutine rk2_toplevel_ETMAC
!%
!%==========================================================================
!% PRIVATE
!%==========================================================================
!%
    subroutine rk2_step_ETM_CC (istep)
        !%------------------------------------------------------------------
        !% Performs rk2 step for volume and velocity for CC elements
        !% using ETM method
        !%------------------------------------------------------------------
            integer, intent(in) :: istep
            integer, pointer    :: thisPackCol, Npack
            integer, pointer    :: FMpackCol, nFMpack, thisP(:)

            integer, parameter :: thisMethod = ETM
        !%------------------------------------------------------------------
        !%------------------------------------------------------------------
            
            ! ! ! ! ! ! ! ! !  ! call util_utest_CLprint ('-------  WWW 00  start of rk2 Step CC')

        !% --- CONTINUITY
        thisPackCol => col_elemP(ep_CC_H)
        Npack       => npack_elemP(thisPackCol)
        if (Npack > 0) then
            thisP => elemP(1:Npack,thisPackCol)

            !% --- Compute net flowrates for CC as source termo
            call ll_continuity_netflowrate_CC (er_SourceContinuity, thisPackCol, Npack)


                ! ! ! ! ! ! ! ! !  ! call util_utest_CLprint ('-------  WWW 01  after ll_continuity_netflowrate')

            !% --- Solve for new volume
            call ll_continuity_volume_ETM (er_Volume, thisPackCol, Npack, istep)

                ! ! ! ! ! ! ! ! !  ! call util_utest_CLprint ('-------  WWW 02  after ll_continuity_volume')


            !% --- adjust extremely small volumes that might be been introduced
            call adjust_limit_by_zerovalues &
                (er_Volume, setting%ZeroValue%Volume, thisP, .true.)

                ! ! ! ! ! ! ! ! !  ! call util_utest_CLprint ('-------  WWW 03  after adjust_limit_by_zerovalues')

        end if  



        !% --- MOMENTUM
        thisPackCol => col_elemP(ep_CC_Q)
        Npack       => npack_elemP(thisPackCol)
        if (Npack > 0) then

            !% --- momentum K source terms for different methods for ETM
            call ll_momentum_Ksource_CC (er_Ksource, thisPackCol, Npack)

                !print *, 'Ksource ',elemR(1,er_KSource)

            !% --- Common source for momentum on channels and conduits for ETM
            call ll_momentum_source_CC (er_SourceMomentum, thisPackCol, Npack)

                ! ! ! ! ! ! ! ! !  ! call util_utest_CLprint ('-------  WWW 06  after ll_momentum_source_cc')
 
               ! print *, 'Source ',elemR(1,er_SourceMomentum)

            !% --- Common Gamma for momentum on channels and conduits for  ETM
            !%     Here for all channels and conduits, assuming CM roughness
            call ll_momentum_gammaCM_CC (er_GammaM, thisPackCol, Npack)

                !print *, 'Gamma  ',elemR(1,er_GammaM)

            !% --- handle force mains as Gamma terms
            !%     These overwrite the gamma from the CM roughness above
            if (setting%Solver%ForceMain%AllowForceMainTF) then 

                !% --- surcharged Force main elements with Hazen-Williams roughness
                FMPackCol => col_elemP(ep_FM_HW_PSsurcharged)
                nFMpack   => npack_elemP(FMPackCol)
                if (nFMpack > 0) call ll_momentum_gammaFM_CC (er_GammaM, FMPackCol, nFMpack, HazenWilliams)

                !% --- surcharged Force Main elements with Darcy-Weisbach roughness
                FMPackCol => col_elemP(ep_FM_dw_PSsurcharged)
                nFMpack   => npack_elemP(FMPackCol)
                if (nFMpack > 0) call ll_momentum_gammaFM_CC (er_GammaM, FMPackCol, nFMpack, DarcyWeisbach)
            end if

            !% --- add minor loss term to gamma for all conduits
            call ll_minorloss_friction_gamma_CC (er_GammaM, thisPackCol, Npack)   

                !print *, 'Gamma2 ',elemR(58,er_GammaM)

            !% --- Advance flowrate to n+1/2 for conduits and channels with ETM
            call ll_momentum_solve_CC (er_Velocity, thisPackCol, Npack, thisMethod, istep)

                !print *, 'Vel 1   ',elemR(1,er_Velocity)

                ! ! ! ! ! ! ! ! !  ! call util_utest_CLprint ('-------  WWW 15  after ll_momentum_solve_cc')

            !% --- velocity for ETM time march
            call ll_momentum_velocity_CC (er_Velocity, thisPackCol, Npack)

                !print *, 'Vel 2   ',elemR(1,er_Velocity)

            !% --- prevent backflow through flapgates
            call ll_enforce_flapgate_CC (er_Velocity, thisPackCol, Npack)

                !print *, 'flap   ',elemR(58,er_Velocity)

            !% --- enforce zero velocity on elements that began as ZeroDepth
            call ll_enforce_zerodepth_velocity (er_Velocity, thisPackCol, Npack)

        end if
        
    end subroutine rk2_step_ETM_CC
!%
!%==========================================================================
!%==========================================================================
!%
    subroutine rk2_step_ETM (istep)
        !%-----------------------------------------------------------------------------
        !% Description:
        !% Performs a single rk2 step for ETM
        !% continuity on CC and JM
        !% momentum on CC
        !% velocity/flowrate on JB
        !%-----------------------------------------------------------------------------
        integer, intent(in) :: istep
        integer :: tmType, Npack
        !%-----------------------------------------------------------------------------

        print *, 'OBSOLETE'
        stop 2098734
        ! !%       
        !     ! ! ! ! ! ! !  ! ! ! ! ! ! ! ! ! ! ! ! ! ! ! ! ! ! ! ! !  ! call util_utest_CLprint ('before rk2 continuity step etm')

        ! !% perform the continuity step of the rk2 for ETM CC and JM
        ! call rk2_continuity_step_ETM(istep)

        !     ! ! ! ! ! ! !  ! ! ! ! ! ! ! ! ! ! ! ! ! ! ! ! ! ! ! ! !  ! call util_utest_CLprint ('after rk2 continuity step etm')

        ! !% only adjust extremely small element volumes that have been introduced
        ! Npack = npack_elemP(ep_CCJM_H_ETM)
        ! if (Npack > 0) then
        !     call adjust_limit_by_zerovalues &
        !         (er_Volume, setting%ZeroValue%Volume/twentyR, elemP(1:Npack,ep_CCJM_H_ETM), .true.)
        ! end if
        !     ! ! ! ! ! ! !  ! ! ! ! ! ! ! ! ! ! ! ! ! ! ! ! ! ! ! ! !  ! call util_utest_CLprint ('after rk2 call to adjust limit by zero')

        ! !% perform the momentum step of the rk2 for ETM
        ! call rk2_momentum_step_ETM(istep)

            ! ! ! ! ! ! !  ! ! ! ! ! ! ! ! ! ! ! ! ! ! ! ! ! ! ! ! !  ! call util_utest_CLprint (' after rk2 call to rk2_momentum_step_ETM')

    end subroutine rk2_step_ETM
!%
!%==========================================================================
!%==========================================================================
!%
    subroutine rk2_step_AC (istep)
        !%-----------------------------------------------------------------------------
        !% Description:
        !% Single step of RK2 for AC method
        !%-----------------------------------------------------------------------------
        integer, intent(in) :: istep
        !%-----------------------------------------------------------------------------
        !if (crashYN) return
        !% AC continuity
        call rk2_continuity_step_AC(istep)
        !% AC momentum
        call rk2_momentum_step_AC(istep)

    end subroutine rk2_step_AC
!%
!%==========================================================================
!%==========================================================================
!%
    subroutine rk2_continuity_step_ETM (istep)
        !%-----------------------------------------------------------------------------
        !% Description:  THIS WILL BECOM OBSOLETE WITH IMPLICIT JUNCTION
        !% perform the continuity step of the rk2 for ETM
        !%-----------------------------------------------------------------------------
        integer, intent(in) :: istep
        integer, pointer :: thisPackCol, Npack
        logical :: isreset
        !%-----------------------------------------------------------------------------
        !%
        ! if (setting%Time%Step > 37466) then 
            ! print *, 'in rk2_continuity_step at top'
            ! print *, elemR(50,er_SourceContinuity), elemR(50,er_Velocity)
        ! end if

        print *, 'OBSOLETE'
        stop 4098734

        ! !% Baseline continuity source:
        ! !% Compute net flowrates for channels, conduits 
        ! thisPackCol => col_elemP(ep_CC_H)
        ! Npack => npack_elemP(thisPackCol)
        ! if (Npack > 0) then
        !     call ll_continuity_netflowrate_CC (er_SourceContinuity, thisPackCol, Npack)
        ! end if


        !     ! print *, 'in rk2_continuity_step after netflowrate CC'
        !     ! print *, elemR(50,er_SourceContinuity), elemR(50,er_Velocity)
 


        ! !% compute net flowrates for junction mains
        ! thisPackCol => col_elemP(ep_JM)
        ! Npack => npack_elemP(thisPackCol)
        ! if (Npack > 0) then
        !     call ll_continuity_netflowrate_JM (er_SourceContinuity, thisPackCol, Npack)
        ! end if


        !     ! print *, 'in rk2_continuity_step after netflowrate JM'
        !     ! print *, elemR(50,er_SourceContinuity), elemR(50,er_Velocity)


        ! !% Solve for volume in ETM step
        ! thisPackCol => col_elemP(ep_CCJM_H_ETM)
        ! Npack => npack_elemP(thisPackCol)
        ! if (Npack > 0) then
        !     call ll_continuity_volume_ETM (er_Volume, thisPackCol, Npack, istep)
        ! end if

        !     ! print *, 'in rk2_continuity_step after volume CCJM'
        !     ! print *, elemR(50,er_Volume), elemR(50,er_Volume_N0)


    end subroutine rk2_continuity_step_ETM
!%
!%==========================================================================
!%==========================================================================
!%
    subroutine rk2_continuity_step_AC (istep)
        !%-----------------------------------------------------------------------------
        !% Description:
        !% Performs a single RK2 continuity step for AC method
        !%-----------------------------------------------------------------------------
        integer, intent(in) :: istep
        integer, pointer ::  thisMaskCol, thisPackCol, Npack
        logical :: isreset
        ! !%-----------------------------------------------------------------------------
        ! !%
        ! !if (crashYN) return
        ! !% Compute net flowrates for channels, conduits and special elements
        ! thisPackCol => col_elemP(ep_CC_AC)
        ! Npack => npack_elemP(thisPackCol)
        ! if (Npack > 0) then
        !     call ll_continuity_netflowrate_CC (er_SourceContinuity, thisPackCol, Npack)
        ! end if

        ! !% compute net flowrates for junction mains
        ! thisPackCol => col_elemP(ep_JM_AC)
        ! Npack => npack_elemP(thisPackCol)
        ! if (Npack > 0) then
        !     call ll_continuity_netflowrate_JM (er_SourceContinuity, thisPackCol, Npack)
        ! end if

        ! thisPackCol => col_elemP(ep_CCJM_H_AC_open)
        ! Npack => npack_elemP(thisPackCol)
        ! if (Npack > 0) then
        !     !% unique continuity source terms for AC open channel
        !     call ll_continuity_add_source_CCJM_AC_open (er_SourceContinuity, thisPackCol, Npack)
        !     !% unique continuity gamma terms for AC open channel
        !     call ll_continuity_add_gamma_CCJM_AC_open (er_GammaC, thisPackCol, Npack)
        !     !% solve for volume in AC open step
        !     call ll_continuity_volume_CCJM_AC_open (er_Volume, thisPackCol, Npack, istep)
        ! end if

        ! thisPackCol => col_elemP(ep_CCJM_H_ACsurcharged)
        ! Npack => npack_elemP(thisPackCol)
        ! if (Npack > 0) then
        !     !% unique continuity source terms for AC surcharged channel head
        !     call ll_continuity_add_source_CCJM_AC_surcharged (er_SourceContinuity, thisPackCol, Npack)
        !     !% solve for head in AC surcharged step
        !     call ll_continuity_head_CCJM_AC_surcharged (er_Head, thisPackCol, Npack, istep)
        ! end if

        ! !% adjust near-zero elements
        ! call adjust_limit_by_zerovalues (er_Volume, setting%ZeroValue%Volume, col_elemP(ep_CCJM_H_AC), .true.)

    end subroutine rk2_continuity_step_AC
!%
!%==========================================================================
!%==========================================================================
!%
    subroutine rk2_momentum_step_ETM (istep)
        ! THIS WILL BECOME OBSOLETE WITH IMPLICIT JUNCTION
        !%------------------------------------------------------------------
        !% Description:
        !% perform the momentum step of the rk2 for ETM (or ETM part of ETMAC)
        !% Computed on CC elements and velocity/flowrate for JB
        !%-------------------------------------------------------------------
        !% Declarations
            integer, intent(in) :: istep
            integer, pointer :: thisPackCol, Npack
            integer, pointer :: FMpackCol, nFMpack
            
            integer, parameter :: thisMethod = ETM
        !%-------------------------------------------------------------------
        !% Aliases
            thisPackCol => col_elemP(ep_CC_Q)
            Npack       => npack_elemP(thisPackCol)
        !%-------------------------------------------------------------------
        !%
        if (Npack > 0) then

                ! ! ! ! ! ! !  ! ! ! ! ! ! ! ! ! ! ! ! ! ! ! ! ! ! ! ! !  ! call util_utest_CLprint (' start of rk2_momentum_step_ETM')

                ! print *, ' '
                ! print *, 'in rk2_momentum_step at start'
                ! print *, elemR(61,er_Ksource), elemR(61,er_Velocity), elemR(61,er_Flowrate)
   
            !% --- momentum K source terms for different methods for ETM
            call ll_momentum_Ksource_CC (er_Ksource, thisPackCol, Npack)


                ! print *, 'in rk2_momentum_step at A'
                ! print *, elemR(61,er_Ksource), elemR(61,er_Velocity), elemR(61,er_Flowrate)

                ! ! ! ! ! ! !  ! ! ! ! ! ! ! ! ! ! ! ! ! ! ! ! ! ! ! ! !  ! call util_utest_CLprint (' after rk2 call ll_momentum_Ksource_CC')


            !% --- Common source for momentum on channels and conduits for ETM
            call ll_momentum_source_CC (er_SourceMomentum, thisPackCol, Npack)

                ! print *, 'in rk2_momentum_step at B'
                ! print *, elemR(61,er_SourceMomentum), elemR(61,er_HydRadius), elemR(61,er_ManningsN), elemR(61,er_Flowrate)

                ! ! ! ! ! ! !  ! ! ! ! ! ! ! ! ! ! ! ! ! ! ! ! ! ! ! ! !  ! call util_utest_CLprint (' after rk2 call ll_momentum_source_CC')

            !% --- Common Gamma for momentum on channels and conduits for  ETM
            !%     Here for all channels and conduits, assuming CM roughness
            call ll_momentum_gammaCM_CC (er_GammaM, thisPackCol, Npack)

                ! print *, 'in rk2_momentum_step at C'
                ! print *, elemR(61,er_GammaM), elemR(61,er_Velocity), elemR(61,er_Flowrate)      
            
                ! ! ! ! ! ! !  ! ! ! ! ! ! ! ! ! ! ! ! ! ! ! ! ! ! ! ! !  ! call util_utest_CLprint (' after rk2 call ll_momentum_gammaCM_CC')

            !% --- handle force mains as Gamma terms
            !%     These overwrites the gamma from the CM roughness above
            if (setting%Solver%ForceMain%AllowForceMainTF) then 
                !% --- surcharged Force main elements with Hazen-Williams roughness
                FMPackCol => col_elemP(ep_FM_HW_PSsurcharged)
                nFMpack   => npack_elemP(FMPackCol)
                if (nFMpack > 0) call ll_momentum_gammaFM_CC (er_GammaM, FMPackCol, nFMpack, HazenWilliams)

                !% --- surcharged Force Main elements with Darcy-Weisbach roughness
                FMPackCol => col_elemP(ep_FM_dw_PSsurcharged)
                nFMpack   => npack_elemP(FMPackCol)
                if (nFMpack > 0) call ll_momentum_gammaFM_CC (er_GammaM, FMPackCol, nFMpack, DarcyWeisbach)
            end if

                ! print *, 'in rk2_momentum_step at D'
                ! print *, elemR(61,er_GammaM), elemR(61,er_Velocity), elemR(61,er_Flowrate)



            !% --- add minor loss term to gamma for all conduits
            call ll_minorloss_friction_gamma_CC (er_GammaM, thisPackCol, Npack)   

                ! print *, 'in rk2_momentum_step at E'
                ! print *, elemR(61,er_GammaM), elemR(61,er_Velocity), elemR(61,er_Flowrate)

                ! ! ! ! ! ! !  ! ! ! ! ! ! ! ! ! ! ! ! ! ! ! ! ! ! ! ! !  ! call util_utest_CLprint (' after rk2 call ll_minorloss_friction_gamma_CC')
  
            !% --- Advance flowrate to n+1/2 for conduits and channels with ETM
            call ll_momentum_solve_CC (er_Velocity, thisPackCol, Npack, thisMethod, istep)


                ! print *, 'in rk2_momentum_step at F'
                ! print *, elemR(61,er_GammaM), elemR(61,er_Velocity), elemR(61,er_Flowrate)
            
                ! ! ! ! ! ! !  ! ! ! ! ! ! ! ! ! ! ! ! ! ! ! ! ! ! ! ! !  ! call util_utest_CLprint (' after rk2 call ll_momentum_solve_CC')


            !% --- velocity for ETM time march
            call ll_momentum_velocity_CC (er_Velocity, thisPackCol, Npack)


                ! print *, 'in rk2_momentum_step at G'
                ! print *, elemR(61,er_GammaM), elemR(61,er_Velocity), elemR(61,er_Flowrate)
                ! ! ! ! ! ! !  ! ! ! ! ! ! ! ! ! ! ! ! ! ! ! ! ! ! ! ! !  ! call util_utest_CLprint (' after rk2 call ll_momentum_velocity_CC')


            !% --- prevent backflow through flapgates
            call ll_enforce_flapgate_CC (er_Velocity, thisPackCol, Npack)

                ! print *, 'in rk2_momentum_step at H'
                ! print *, elemR(61,er_GammaM), elemR(61,er_Velocity), elemR(61,er_Flowrate)

                ! ! ! ! ! ! !  ! ! ! ! ! ! ! ! ! ! ! ! ! ! ! ! ! ! ! ! !  ! call util_utest_CLprint (' after rk2 call ll_enforce_flapgate_CC')

        end if

        !% --- update junction branches
        ! select case (setting%Junction%Method)
        !     case (Implicit0)
        !         !% no action
        !     case (Explicit1)
        !         call ll_flowrate_and_velocity_JB(ETM,istep)
        !     case (Explicit2)
        !         call ll_flowrate_and_velocity_JB_2(ETM,istep)
        !     case default
        !         print *, 'CODE ERROR: unexpected case default'
        ! end select

            !     print *, 'in rk2_momentum_step at I'
            !     print *, elemR(61,er_GammaM), elemR(61,er_Velocity), elemR(61,er_Flowrate)

    
            ! ! ! ! ! ! !  ! ! ! ! ! ! ! ! ! ! ! ! ! ! ! ! ! ! ! ! !  ! call util_utest_CLprint (' after ll_flowrate_and_velocity_JB')

    end subroutine rk2_momentum_step_ETM
!%
!%==========================================================================
!%==========================================================================
!%
    subroutine rk2_momentum_step_AC (istep)
        !%-----------------------------------------------------------------------------
        ! !% Description:
        ! !% Performs a single hydrology step
        ! !%-----------------------------------------------------------------------------
        integer, intent(in) :: istep
        ! integer, pointer    :: thisCol, Npack
        ! integer, parameter  :: thisMethod = AC
        ! !%-----------------------------------------------------------------------------
        ! !%
        ! !if (crashYN) return
        ! thisCol => col_elemP(ep_CC_Q_AC)
        ! Npack => npack_elemP(thisCol)
        ! if (Npack > 0) then
        !     !% momentum K source terms for different methods
        !     call ll_momentum_Ksource_CC (er_Ksource, thisCol, Npack)
        !     !% Source for momentum on channels and conduits
        !     call ll_momentum_source_CC (er_SourceMomentum, thisCol, Npack)
        !     !% Gamma for momentum on channels and conduits for Chezy-Manning roughness
        !     call ll_momentum_gammaCM_CC (er_GammaM, thisCol, Npack)
        !     !% additional momentum Gamma for AC time-march on channels and conduits
        !     call ll_momentum_add_gamma_CC_AC (er_GammaM, thisCol, Npack)
        !     !% additional momentum source terms for AC time-march on channels and conduits
        !     call ll_momentum_add_source_CC_AC (er_SourceMomentum, thisCol, Npack)
        !     !% AC elements advance flowrate to n+1(*) for conduits and channels
        !     call ll_momentum_solve_CC (er_Velocity, thisCol, Npack, thisMethod, istep)
        ! end if

        ! thisCol => col_elemP(ep_CC_Q_AC)
        ! Npack => npack_elemP(thisCol)
        ! if (Npack > 0) then
        !     !% velocity for AC time march
        !     call ll_momentum_velocity_CC (er_Velocity, thisCol,Npack)
        ! end if

    end subroutine rk2_momentum_step_AC
!%
!%==========================================================================
!%==========================================================================
!%
    subroutine rk2_extrapolate_to_fullstep_ETM ()
        !%-----------------------------------------------------------------------------
        !% Description:
        !% Finds ETM elements at time n+1/2 that are adjacent to fAC
        !% Makes temporary store of data for Q, H, V at n+1/2
        !% overwrites the Q, H, V location with an extrapolation to n+1.
        !%-----------------------------------------------------------------------------
        integer, pointer :: thisCol, Npack
        !%-----------------------------------------------------------------------------
        !if (crashYN) return

        !% brh20211212 hard stop until fixe is made
        print *, 'CODE ERROR problems with CCJB_eETM_i_fAC mask need to be fixed'
        stop 68795
        
        ! thisCol => col_elemP(ep_CCJB_eETM_i_fAC)
        ! Npack => npack_elemP(thisCol)


        ! if (Npack > 0) then
        !     !% temporary storage of n+1/2 data
        !     call ll_store_in_temporary (thisCol, Npack)

        !     !% extrapolation
        !     call ll_extrapolate_values (thisCol, Npack)

        !     !% update aux for extrapolated variables
        ! !        call update_auxiliary_variables_byPack (thisCol, Npack)
        ! end if

    end subroutine rk2_extrapolate_to_fullstep_ETM
!%
!%==========================================================================
!%==========================================================================
!%
    subroutine rk2_restore_to_midstep_ETM ()
        !%-----------------------------------------------------------------------------
        !% Description:
        !% reverses the effect of ETM_extrapolate_to_fullstep
        !% Finds ETM elements at time n+1/2 that are adjacent to fAC
        !% restsores data of Q, H, V at n+1/2
        !%-----------------------------------------------------------------------------
        integer, pointer ::  thisCol, Npack
        !%-----------------------------------------------------------------------------
        !%
        !if (crashYN) return
        print *, 'OBSOLETE '
        stop 298734
        ! thisCol => col_elemP(ep_CCJB_eETM_i_fAC)
        ! Npack   => npack_elemP(thisCol)

        ! if (Npack > 0) then
        !     !% temporary storage of n+1/2 data
        !     call ll_restore_from_temporary (thisCol, Npack)

        !     !% update aux for restored variables
        !     ! call update_auxiliary_variables_byPack (thisPackCol, Npack)
        ! end if

    end subroutine rk2_restore_to_midstep_ETM
!%
!%==========================================================================
!%==========================================================================
!%
    subroutine rk2_interpolate_to_halfstep_AC ()
        !%-----------------------------------------------------------------------------
        !     !% Description:
        !     !% Finds AC and Diag elements at time n+1/2 that are adjacent to fETM
        !     !% Makes temporary store of data for Q, H, V at n+1(*)
        !     !% overwrites the Q, H, V location with an interpolation to n+1/1.
        !     !%-----------------------------------------------------------------------------
        !     integer, pointer :: thisCol, Npack
        !     !%-----------------------------------------------------------------------------
        !     !if (crashYN) return
        !     !%
        !     thisCol => col_elemP( ep_CCJB_eAC_i_fETM)
        !     Npack => npack_elemP(thisCol)

        !     if (Npack > 0) then
        !         !% temporary storage of n+1 data
        !         call ll_store_in_temporary (thisCol, Npack)

        !         !% interpolation to half step
        !         call ll_interpolate_values (thisCol, Npack)

        !         !% update aux for interpolated variables
        !   !     call update_auxiliary_variables_byPack (thisPackCol, Npack)
        !     end if

    end subroutine rk2_interpolate_to_halfstep_AC
!%
!%==========================================================================
!%==========================================================================
!%
    subroutine rk2_restore_to_fullstep_AC()
        !%-----------------------------------------------------------------------------
        !% Description:
        !% reverses the effect of AC_interpolate_to_halfstep
        !% Finds AC elements at time n+1/2 that are adjacent to fETM
        !% restsores data of Q, H, V at n+1/2
        !%-----------------------------------------------------------------------------
        integer, pointer :: thisCol, Npack
        !     !%-----------------------------------------------------------------------------
        !     !if (crashYN) return
        !     thisCol = col_elemP(ep_CCJB_eAC_i_fETM)
        !     Npack => npack_elemP(thisCol)

        !     if (Npack > 0) then
        !         !% temporary storage of n+1 data
        !         call ll_restore_from_temporary (thisCol, Npack)

        !         !% update aux for restored data
        !  !       call update_auxiliary_variables_byPack (thisPackCol, Npack)
        !     end if

    end subroutine rk2_restore_to_fullstep_AC
!%
!%==========================================================================
!%==========================================================================
!%
    subroutine rk2_store_conservative_fluxes (faceset)
        !%------------------------------------------------------------------
        !% Description:
        !% store the intermediate face flow rates in the Rk2 which are
        !% the conservative flowrate over the time step
        !%------------------------------------------------------------------
        !% Declarations:
            integer, intent(in) :: faceset !% --- either ALL or JB
            integer, pointer    :: npack, thisF(:)
                ! integer, intent(in) :: whichTM
                ! integer, pointer    :: NpackE, NpackF, NpackJ, nBarrel(:)
                ! integer, pointer    :: thisColE,   thisColF, thisColJ, isbranch(:)
                ! integer, pointer    :: thisP(:), thisF(:), thisJ(:), fup(:), fdn(:)
                ! real(8), pointer    :: fQcons(:), fQ(:)
                ! integer :: ii
        !%------------------------------------------------------------------
        !% Preliminaries:
            ! select case (whichTM)
            ! case (ETM)
            !     thisColE  => col_elemP(ep_CC_ETM)
            !     thisColJ  => col_elemP(ep_JM_ETM)
            !     thisColF  => col_faceP(fp_Diag_NotJB_interior) !% changed 20230317
            ! case default
            !     print *, 'CODE ERROR: time march type unknown for # ', whichTM
            !     print *, 'which has key ',trim(reverseKey(whichTM))
            !     stop 398705
            ! end select
            
        !%------------------------------------------------------------------
        !% Aliases:
            ! NpackE => npack_elemP(thisColE)
            ! NpackF => npack_faceP(thisColF)
            ! NpackJ => npack_elemP(thisColJ)
            ! nBarrel=> elemI(:,ei_barrels)
            ! fup    => elemI(:,ei_Mface_uL)
            ! fdn    => elemI(:,ei_Mface_dL)
            ! fQcons => faceR(:,fr_Flowrate_Conservative)
            ! fQ     => faceR(:,fr_Flowrate)
            ! isbranch => elemSI(:,esi_JunctionBranch_Exists)
        !%------------------------------------------------------------------

        select case (faceset)
        case (ALL)
            faceR(:,fr_Flowrate_Conservative) = faceR(:,fr_Flowrate)
        case (CCDiag)
            npack => npack_faceP(fp_notJB_all)
            if (npack > 0) then 
                thisF => faceP(1:npack,fp_notJB_all)
                faceR(thisF,fr_Flowrate_Conservative) = faceR(thisF,fr_Flowrate)
            end if
        case (JBDiag)
            npack => npack_faceP(fp_JBorDiag_all)
            if (npack > 0) then 
                thisF => faceP(1:npack,fp_JBorDiag_all)
                faceR(thisF,fr_Flowrate_Conservative) = faceR(thisF,fr_Flowrate)
            end if
        case (JB)
            npack => npack_faceP(fp_JB_all)
            if (npack > 0) then
                thisF => faceP(1:npack,fp_JB_all)
                faceR(thisF,fr_Flowrate_Conservative) = faceR(thisF,fr_Flowrate)
            end if
        case default
            print *, 'CODE ERROR: unexpected case default'
            call util_crashpoint(8802772)
        end select

        ! print *, 'fQcons 00 ',fQcons(elemI(32,ei_Mface_uL))
        ! !% handle the flux faces of the time-marching elements
        ! if (NpackE > 0) then
        !     thisP  => elemP(1:NpackE, thisColE)
        !     print *, ' '
        !     print *, 'thisP'
        !     print *, thisP
        !     print *, ' '
        !     fQcons(fup(thisP)) = fQ(fup(thisP))
        !     fQcons(fdn(thisP)) = fQ(fdn(thisP))
        ! end if        

        ! print *, 'fQcons AA ',fQcons(elemI(32,ei_Mface_uL))

        ! !% handle flux faces of junctions
        ! if (NpackJ > 0) then
        !     thisJ  => elemP(1:NpackJ,thisColJ)
        !     do ii=1,max_branch_per_node,2
        !         fQcons(fup(thisJ+ii  )) = fQ(fup(thisJ+ii  )) * real(isbranch(thisJ+ii  ),8) * real(nBarrel(thisP+ii  ),8)
        !         fQcons(fdn(thisJ+ii+1)) = fQ(fdn(thisJ+ii+1)) * real(isbranch(thisJ+ii+1),8) * real(nBarrel(thisP+ii+1),8)
        !     end do
        ! end if

        ! print *, 'fQcons BB ',fQcons(elemI(32,ei_Mface_uL))
    
        ! !% handle the flux faces of the diagnostic elements
        ! if (NpackF > 0) then
        !     thisF  => faceP(1:NpackF, thisColF)
        !     fQcons(thisF) = fQ(thisF)
        ! end if

        ! print *, 'fQcons CC ',fQcons(elemI(32,ei_Mface_uL))

        !%------------------------------------------------------------------
        !% Closing
        !%
    end subroutine rk2_store_conservative_fluxes
!%   
!%==========================================================================
    !%==========================================================================
!%
    subroutine rk2_dynamic_ManningsN (whichTM) 
        !%------------------------------------------------------------------
        !% Description:
        !% Updates the baseline Manning's n with a dynamic value
        !% adjustment
        !%
        !% DISABLED AS OF 20220817 -- HAS PROBLEMS WITH SMALL DEPTHS
        !%
        !%------------------------------------------------------------------
        !% Declarations:
            integer, intent(in) :: whichTM
            integer, pointer    :: npack, thisColCC, thisColJM
            integer, pointer    :: BranchExists(:)
            integer, pointer    :: thisP(:), fUp(:), fDn(:), tM
            integer             :: ii, kk, tB(1), dpnorm_col
            real(8), pointer    :: dynamic_mn(:), mn(:), dp_norm(:)
            real(8), pointer    :: eHead(:), fHead_d(:), fHead_u(:)
            real(8), pointer    :: zBottom(:), volume(:), length(:)
            real(8), pointer    :: alpha, dt
            character(64) :: subroutine_name ='rk2_dynamic_ManningsN'
        !%------------------------------------------------------------------  
            if (.not. setting%Solver%ManningsN%useDynamicManningsN) return
        !%------------------------------------------------------------------  
        !% Aliases
            dpnorm_col = er_Temp01 !% not an alias!
            dt           => setting%Time%Hydraulics%Dt
            alpha        => setting%Solver%ManningsN%alpha
            dynamic_mn   => elemR(:,er_ManningsN_Dynamic)
            mn           => elemR(:,er_ManningsN)
            dp_norm      => elemR(:,dpnorm_col)
            eHead        => elemR(:,er_Head)
            length       => elemR(:,er_Length)
            zBottom      => elemR(:,er_Zbottom)
            volume       => elemR(:,er_Volume)
            fHead_d      => faceR(:,fr_Head_d)
            fHead_u      => faceR(:,fr_Head_u)
            fUp          => elemI(:,ei_Mface_uL)
            fDn          => elemI(:,ei_Mface_dL)
            BranchExists => elemSI(:,esi_JunctionBranch_Exists)
        !%------------------------------------------------------------------
        !% Preliminaries:
            ! select case (whichTM)
            ! case (ETM)
                thisColCC  => col_elemP(ep_CC)
                thisColJM  => col_elemP(ep_JM)
            ! case default
            !     print *, 'CODE ERROR: time march type not handled for # ', whichTM
            !     print *, 'which has key ',trim(reverseKey(whichTM))
            !     stop 398705
            ! end select    
        !%------------------------------------------------------------------  

        print *, 'DYNAMIC MANNINGS CANNOT BE USED'
        print *, 'change setting%Solver%ManningsN%useDynamicManningsN = .false.'    
        stop 3076612

        !% --- compute ManningsN for CC elements    
        npack      => npack_elemP(thisColCC)
        if (npack .ge.1)  then

            thisP      => elemP(1:npack,thisColCC)   
            !% --- the normalized pressure gradient scale
            ! dp_norm(thisP) = (  abs(fHead_d(fUp(thisP)) - eHead(thisP))   &
            !                   + abs(fHead_u(fDn(thisP)) - eHead(thisP)) ) &
            !                  / abs(eHead(thisP) - zBottom(thisP))

            dp_norm(thisp) = (abs(elemR(thisP,er_Velocity_N0) - elemR(thisP,er_Velocity_N1)) / setting%Time%Hydraulics%Dt)  &
            / ( &
            (elemR(thisP,er_ManningsN)**2) * (elemR(thisP,er_Velocity_N0)**2) * setting%Constant%gravity &
            / (elemR(thisP,er_HydRadius)**fourthirdsR) &
            )
        
            !print *, 'in ',trim(subroutine_name)
            !print *, dp_norm(33)
            ! print *, fHead_d(fUp(139)), eHead(139)
            ! print *, fHead_u(fDn(139)), eHead(139)
            ! print *, eHead(139),zBottom(139)
           
            call ll_get_dynamic_ManningsN (thisP, dpnorm_col) 

            !dynamic_mn(thisP) =  mn(thisP) &
            !    +  alpha *  (dt / ((length(thisP))**(onethirdR))) * (exp(dp_norm(thisP)) - oneR )        
        end if

        !% --- compute ManningsN for JB elements
        npack => npack_elemP(thisColJM)
 
        ! if (Npack > 0) then
        !     do ii=1,Npack
        !         tM => elemP(ii,thisColJM)  !% JM junction main ID
        !         !% --- handle the upstream branches
        !         do kk=1,max_branch_per_node,2
        !             tB(1) = tM + kk  !% JB branch ID
        !             if (BranchExists(tB(1))==1) then
        !                 !% --- normalized head difference is with upstream face
        !                 dp_norm(tB) = (abs(fHead_d(fUp(tB)) - eHead(tB))) &
        !                      / abs(eHead(tB) - zBottom(tB))
        !                 !% --- add the dynamic ManningsN    
        !                 call ll_get_dynamic_ManningsN (tB, dpnorm_col)       
        !             else
        !                 !% skip if not a valid branch
        !             end if
        !         end do
        !         do kk=2,max_branch_per_node,2
        !             tB(1) = tM + kk  !% JB branch ID
        !             if (BranchExists(tB(1))==1) then
        !                 !% --- normalized head difference is with downstream face
        !                 dp_norm(tB) = (abs(fHead_u(fDn(tB)) - eHead(tB))) &
        !                      / abs(eHead(tB) - zBottom(tB))
        !                 !% --- add the dynamic ManningsN  
        !                 call ll_get_dynamic_ManningsN (tB, dpnorm_col)    
        !             else
        !                 !% skip if not a valid branch
        !             end if
        !         end do
        !     end do
        ! end if

        ! print *, 'in ',trim(subroutine_name)
        ! print *, ' '
        ! print *, 'dynamic mn'
        ! print *, dynamic_mn(thisP)
        ! print *, ' '
        ! print *, 'dp norm'
        ! print *, dp_norm(thisP)

        ! print *, ' '
        ! print *, abs(fHead_d(fUp(thisP)) - eHead(thisP))
        ! print *, ' '
        ! print *, abs(fHead_u(fDn(thisP)) - eHead(thisP)) 
        ! print *, ' '
        ! print *, (eHead(thisP) - zBottom(thisP))
        ! print *, ' '
        ! print *, ' '

        ! print *, ' '
        ! print *, fHead_d(fUp(thisP))
        ! print *, ' '
        ! print *, eHead(thisP)
        ! print *, ' '
        ! print *, fHead_u(fDn(thisP))

        ! print *, ' '
        ! print *, 'mn '
        ! print *, mn(thisP)
        ! print *, ' '
        ! print *, 'volume '
        ! print *, volume(thisP)
        ! print *, ' '
        ! print *, 'volume**1/9'
        ! print *,  volume(thisP)**(oneninthR)
        ! print *, ' '
        ! print *, '1-e'
        ! print *, (oneR - exp(dp_norm(thisP)) )


        dp_norm(:) = nullvalueR  

       ! stop 398745

    end subroutine rk2_dynamic_ManningsN

!%==========================================================================
!%==========================================================================
!%
        !%------------------------------------------------------------------
        !% Description:
        !%
        !%------------------------------------------------------------------
        !% Declarations:
        !%------------------------------------------------------------------
        !% Preliminaries:
        !%------------------------------------------------------------------
        !% Aliases:
        !%------------------------------------------------------------------

        !%------------------------------------------------------------------
        !% Closing
        !%
!%==========================================================================
!% END OF MODULE
!%==========================================================================
end module runge_kutta2
<|MERGE_RESOLUTION|>--- conflicted
+++ resolved
@@ -92,7 +92,6 @@
         !% --- Diagnostic and junction adjustments before RK2
         istep = zeroI
 
-<<<<<<< HEAD
         !% saz 20230507 commented out
         ! !% --- Diagnostic elements and faces
         ! if (N_diag > 0) then 
@@ -105,19 +104,6 @@
         !     call face_push_elemdata_to_face (ep_Diag, fr_Flowrate, er_Flowrate, elemR, .false.)
         !         ! call util_utest_CLprint ('------- CCC  after face_push_elemdata_to_face')
         ! end if
-=======
-        !% --- Diagnostic elements and faces
-        if (N_diag > 0) then 
-            !% --- update flowrates for aa diagnostic elements
-            call diagnostic_by_type (ep_Diag, istep)  
-                 ! call util_utest_CLprint ('------- BBB  after diagnostic')
-
-            !% --- push the diagnostic flowrate data to faces -- true is upstream, false is downstream
-            call face_push_elemdata_to_face (ep_Diag, fr_Flowrate, er_Flowrate, elemR, .true.)
-            call face_push_elemdata_to_face (ep_Diag, fr_Flowrate, er_Flowrate, elemR, .false.)
-                 ! call util_utest_CLprint ('------- CCC  after face_push_elemdata_to_face')
-        end if
->>>>>>> 71e9b1ec
 
         !% AT THIS POINT: DIAGNOSTIC VALUES ENFORCED ON ELEMENTS AND FACES, BUT CONNECTED JB ARE INCONSISTENT
 
