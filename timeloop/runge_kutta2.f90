--- conflicted
+++ resolved
@@ -79,22 +79,17 @@
         !%     for preliminaries
         istep = zeroI
 
-<<<<<<< HEAD
         ! print *, ' '
         ! print *, ' -----------------------------------------------------------------------------'
         ! print *, ' '
         !  call util_utest_CLprint('AAAA RK2=================================')
-=======
-        !print *, ' '
-        !print *, ' -----------------------------------------------------------------------------'
-        !print *, ' '
-        ! call util_utest_CLprint('AAAA RK2=================================')
->>>>>>> 99973af7
 
         !% --- Preliminary values for JM/JB elements
         !%     Note, this must be called even if no JM/JB on this image because 
         !%     the faces require synchronizing.
         call junction_preliminaries ()
+
+        ! call util_utest_CLprint('AAA2 RK2=================================')
 
         !%==================================  
         !% --- RK2 SOLUTION
@@ -128,15 +123,10 @@
                     end if
 
                     ! call util_utest_CLprint('DDDD RK2=================================')
-<<<<<<< HEAD
-
-=======
->>>>>>> 99973af7
                 else if (istep == 2) then 
                     !% --- conservative storage advance for junction, second step
                     call junction_second_step ()
                     ! call util_utest_CLprint('EEEE RK2=================================')
-<<<<<<< HEAD
 
                     ! write(*,"(A,f12.5, 15e12.5)"), 'Junc2 ',elemR(136,er_Head), &
                     ! faceR(faceI(137,fi_Melem_uL),fr_Flowrate_Conservative), &
@@ -146,8 +136,6 @@
                     ! elemSR(136,esr_JunctionMain_OverflowRate)
                     ! !elemR(137,er_Flowrate), elemR(138,er_Flowrate)
                     ! print *, ' '
-=======
->>>>>>> 99973af7
                 end if
             end if
 
@@ -166,10 +154,6 @@
             end if
 
             ! call util_utest_CLprint('GGGG RK2=================================')
-<<<<<<< HEAD
-
-=======
->>>>>>> 99973af7
             !% --- face sync
             !%     sync all the images first. then copy over the data between
             !%     shared-identical faces. then sync all images again
@@ -231,7 +215,6 @@
                 !%     Note that this must be called in every image, including
                 !%     those that do not have junctions as it contains a sync
                 call junction_first_step ()
-<<<<<<< HEAD
                 !print *, 'out of junction first step'
                 
                 ! write(*,"(A,f12.5, 15e12.5)"), 'Junc1 ',elemR(136,er_Head), &
@@ -241,9 +224,6 @@
                 !     elemR (136,er_FlowrateLateral), &
                 !     elemSR(136,esr_JunctionMain_OverflowRate)
                 !     !elemR(137,er_Flowrate), elemR(138,er_Flowrate)
-=======
-                ! call util_utest_CLprint('LLLL RK2=================================')
->>>>>>> 99973af7
             end if
 
             
@@ -252,11 +232,7 @@
             !% --- Filter flowrates to remove grid-scale checkerboard
             call adjust_Vfilter_CC ()
 
-<<<<<<< HEAD
             
-=======
-            ! call util_utest_CLprint('MMMM RK2=================================')
->>>>>>> 99973af7
 
             if (istep == 1) then 
                 !% -- fluxes at end of first RK2 step are the conservative fluxes enforced
@@ -268,7 +244,7 @@
 
         end do
 
-        call util_utest_CLprint('ZZZZ RK2=================================')
+        ! call util_utest_CLprint('ZZZZ RK2=================================')
 
         !% RETAIN FOR DEBUGGING
         !% --- overall volume conservation
