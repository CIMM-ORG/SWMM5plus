--- conflicted
+++ resolved
@@ -513,15 +513,12 @@
 
             !% velocity for ETM time march
             call ll_momentum_velocity_CC (er_Velocity, thisPackCol, Npack)
-<<<<<<< HEAD
-=======
                 !print *, '... vel     :',elemR(1:3,er_Velocity)
                 !  call util_CLprint (' after rk2 call ll_momentum_velocity_CC')
 
             !% prevent backflow through flapgates
             call ll_enforce_flapgate_CC (er_Velocity, thisPackCol, Npack)
                 !  call util_CLprint (' after rk2 call ll_enformce_flapgate_CC')
->>>>>>> 88b7ad3d
 
         end if
 
