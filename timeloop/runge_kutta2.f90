--- conflicted
+++ resolved
@@ -196,12 +196,8 @@
             call face_shared_face_sync (fp_noBC_IorS, [fr_flowrate,fr_Velocity_d,fr_Velocity_u])
             sync all
 
-<<<<<<< HEAD
-            
-=======
             !call util_utest_CLprint('PPPP before junction first step')
 
->>>>>>> 7d148adf
             !% --- JUNCTION -- first step compute
             if (istep == 1) then 
                 !% --- Junction first step RK estimate
