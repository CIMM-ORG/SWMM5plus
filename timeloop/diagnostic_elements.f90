module diagnostic_elements

    use define_globals
    use define_keys
    use define_indexes
    use define_settings, only: setting
    use face
    use weir_elements
    use pump_elements
    use orifice_elements
    use outlet_elements
    use utility_profiler
    use utility_crash, only: util_crashpoint

    implicit none

    !%-----------------------------------------------------------------------------
    !% Description:
    !% Computes diagnostic elements
    !%
    !% METHOD:
    !%
    !%

    private

    public :: diagnostic_toplevel

    contains
!%==========================================================================
!% PUBLIC
!%==========================================================================
!%
    subroutine diagnostic_toplevel
        !%-----------------------------------------------------------------------------
        !% Description:
        !% Performs a single hydrology step
        !%-----------------------------------------------------------------------------
        integer, pointer :: thisCol, Npack, facePackCol
        
        character(64) :: subroutine_name = 'diagnostic_toplevel'
        !%-----------------------------------------------------------------------------
        if (crashYN) return
        if (setting%Debug%File%diagnostic_elements) &
            write(*,"(A,i5,A)") '*** enter ' // trim(subroutine_name) // " [Processor ", this_image(), "]"

        if (setting%Profile%useYN) call util_profiler_start (pfc_diagnostic_toplevel)
        !%-----------------------------------------------------------------------------
        !%
        thisCol => col_elemP(ep_Diag)
        Npack   => npack_elemP(thisCol)

        if (Npack > 0) then
            call diagnostic_by_type (thisCol, Npack)
            if (crashI==1) return
            call face_interpolation (fp_Diag, dummy)
        end if

        if (setting%Profile%useYN) call util_profiler_stop (pfc_diagnostic_toplevel)

        if (setting%Debug%File%diagnostic_elements)  &
            write(*,"(A,i5,A)") '*** leave ' // trim(subroutine_name) // " [Processor ", this_image(), "]"
    end subroutine diagnostic_toplevel
!%
!%==========================================================================
!% PRIVATE
!%==========================================================================
!%
    subroutine diagnostic_by_type (thisCol, Npack)
        !%-----------------------------------------------------------------------------
        !% Description:
        !% Solves for flow/head on all the diagnostic elements.
        !%
        !% Because the diagnostic elements are not vectorized by type, we simply
        !% must step through the packed array and solve each element on an individual
        !% basis. Although this is not efficient as vectorizing, for our purposes
        !% the number of diagnostic elements is small and it simply isn't worth the
        !% difficulty in storing them in vector groupings.
        !%-----------------------------------------------------------------------------
        integer, intent(in) :: Npack, thisCol
        integer, pointer :: thisType, thisP(:)
        integer :: ii
        !%-----------------------------------------------------------------------------
        if (crashYN) return
        thisP => elemP(1:Npack,thisCol)

        !% this cycles through the individual elements, but each
        !% cycle is entirely independent
        do ii=1,Npack
            !% replace with do concurrent if every procedure called in this loop can be PURE
            thisType => elemI(thisP(ii),ei_elementType)

            select case (thisType)
<<<<<<< HEAD
                
=======
>>>>>>> fcb17dc3
            case (weir)
                call weir_toplevel (thisP(ii))

            case (orifice)
                call orifice_toplevel (thisP(ii))

            case (pump)
<<<<<<< HEAD
                call pump_toplevel (thisP(ii))
                print *, 'CODE ERROR: Pump has not yet been developed'
                print *, 'which has key ',trim(reverseKey(thisType))
                call util_crashpoint(564321)
                return
=======
                ! call diagnostic_pump (thisP(ii))
>>>>>>> fcb17dc3

            case (outlet)
                call outlet_toplevel (thisP(ii))
                
            case default
                print *, 'CODE ERROR element type unknown for # ', thisType
                print *, 'which has key ',trim(reverseKey(thisType))
<<<<<<< HEAD
=======
                !stop 
>>>>>>> fcb17dc3
                call util_crashpoint( 9472)
                return
            end select
        end do

<<<<<<< HEAD
=======

        !% HACK not sure what we need for diagnostic aux variables
        !% The weir geometry is set in weir routines, as is flowrate, head, and velocity
        call diagnostic_auxiliary_variables (thisCol, Npack)

>>>>>>> fcb17dc3
    end subroutine diagnostic_by_type
!%
!%==========================================================================
!%==========================================================================
!%
<<<<<<< HEAD
=======
    subroutine diagnostic_auxiliary_variables (thisCol, Npack)
        !%-----------------------------------------------------------------------------
        !% Description:
        !% Computes auxiliary variables for diagnostic elements
        !%-----------------------------------------------------------------------------
        integer, intent(in) :: thisCol, Npack
!% Not sure what we need here. The diagnostic should produce the flowrate and head of the
!% diagnostic element. For face interpolation we need arguabely area, topwidth, hydraulic depth
!% However, if the interpolation weighting makes these negligible, then maybe they can just use
!% arbitrary small values.

!% QUESTION -- how do we handle geometry for the diagnostic elements themselves?

        !%-----------------------------------------------------------------------------
        !%
    end subroutine diagnostic_auxiliary_variables
!%
!%==========================================================================
!%==========================================================================
!%
>>>>>>> fcb17dc3
        !%-----------------------------------------------------------------------------
        !% Description:
        !%
        !%-----------------------------------------------------------------------------

        !%-----------------------------------------------------------------------------
        !%
!%
!%==========================================================================
!%==========================================================================
!%
        !%-----------------------------------------------------------------------------
        !% Description:
        !%
        !%-----------------------------------------------------------------------------

        !%-----------------------------------------------------------------------------
        !%
!%
!%==========================================================================
!%==========================================================================
!%
        !%-----------------------------------------------------------------------------
        !% Description:
        !%
        !%-----------------------------------------------------------------------------

        !%-----------------------------------------------------------------------------
        !%
!%
!%==========================================================================
!%==========================================================================
!%
        !%-----------------------------------------------------------------------------
        !% Description:
        !%
        !%-----------------------------------------------------------------------------

        !%-----------------------------------------------------------------------------
        !%
!%
!%==========================================================================
!% END OF MODULE
!%+=========================================================================
end module diagnostic_elements<|MERGE_RESOLUTION|>--- conflicted
+++ resolved
@@ -91,10 +91,7 @@
             thisType => elemI(thisP(ii),ei_elementType)
 
             select case (thisType)
-<<<<<<< HEAD
                 
-=======
->>>>>>> fcb17dc3
             case (weir)
                 call weir_toplevel (thisP(ii))
 
@@ -102,15 +99,11 @@
                 call orifice_toplevel (thisP(ii))
 
             case (pump)
-<<<<<<< HEAD
                 call pump_toplevel (thisP(ii))
                 print *, 'CODE ERROR: Pump has not yet been developed'
                 print *, 'which has key ',trim(reverseKey(thisType))
                 call util_crashpoint(564321)
                 return
-=======
-                ! call diagnostic_pump (thisP(ii))
->>>>>>> fcb17dc3
 
             case (outlet)
                 call outlet_toplevel (thisP(ii))
@@ -118,51 +111,22 @@
             case default
                 print *, 'CODE ERROR element type unknown for # ', thisType
                 print *, 'which has key ',trim(reverseKey(thisType))
-<<<<<<< HEAD
-=======
                 !stop 
->>>>>>> fcb17dc3
                 call util_crashpoint( 9472)
                 return
             end select
         end do
 
-<<<<<<< HEAD
-=======
 
         !% HACK not sure what we need for diagnostic aux variables
         !% The weir geometry is set in weir routines, as is flowrate, head, and velocity
         call diagnostic_auxiliary_variables (thisCol, Npack)
 
->>>>>>> fcb17dc3
     end subroutine diagnostic_by_type
 !%
 !%==========================================================================
 !%==========================================================================
 !%
-<<<<<<< HEAD
-=======
-    subroutine diagnostic_auxiliary_variables (thisCol, Npack)
-        !%-----------------------------------------------------------------------------
-        !% Description:
-        !% Computes auxiliary variables for diagnostic elements
-        !%-----------------------------------------------------------------------------
-        integer, intent(in) :: thisCol, Npack
-!% Not sure what we need here. The diagnostic should produce the flowrate and head of the
-!% diagnostic element. For face interpolation we need arguabely area, topwidth, hydraulic depth
-!% However, if the interpolation weighting makes these negligible, then maybe they can just use
-!% arbitrary small values.
-
-!% QUESTION -- how do we handle geometry for the diagnostic elements themselves?
-
-        !%-----------------------------------------------------------------------------
-        !%
-    end subroutine diagnostic_auxiliary_variables
-!%
-!%==========================================================================
-!%==========================================================================
-!%
->>>>>>> fcb17dc3
         !%-----------------------------------------------------------------------------
         !% Description:
         !%
