module diagnostic_elements

    use define_globals
    use define_keys
    use define_indexes
    use define_settings, only: setting
    use face
    use weir_elements
    use pump_elements
    use orifice_elements
    use outlet_elements
    use adjust
    use utility, only: util_CLprint
    use utility_profiler
    use utility_crash, only: util_crashpoint

    implicit none

    !%-----------------------------------------------------------------------------
    !% Description:
    !% Computes diagnostic elements
    !%
    !% METHOD:
    !%
    !%

    private

    public :: diagnostic_toplevel

    contains
!%==========================================================================
!% PUBLIC
!%==========================================================================
!%
    subroutine diagnostic_toplevel
        !%-----------------------------------------------------------------------------
        !% Description:
        !% Performs a single hydrology step
        !%-----------------------------------------------------------------------------
        integer, pointer :: thisCol, Npack, facePackCol
        
        character(64) :: subroutine_name = 'diagnostic_toplevel'
        !%-----------------------------------------------------------------------------
        !if (crashYN) return
        if (setting%Debug%File%diagnostic_elements) &
            write(*,"(A,i5,A)") '*** enter ' // trim(subroutine_name) // " [Processor ", this_image(), "]"

        if (setting%Profile%useYN) call util_profiler_start (pfc_diagnostic_toplevel)
        !%-----------------------------------------------------------------------------
        !%
        thisCol => col_elemP(ep_Diag)
        Npack   => npack_elemP(thisCol)

        if (Npack > 0) then
            call diagnostic_by_type (thisCol, Npack)

            !% reset any face values affected
            call face_interpolation (fp_Diag, dummy)

            !% --- reset the zero and small depth fluxes
            call adjust_zero_and_small_depth_face (ALLtm, .false.)

        end if
       
        if (setting%Profile%useYN) call util_profiler_stop (pfc_diagnostic_toplevel)

        if (setting%Debug%File%diagnostic_elements)  &
            write(*,"(A,i5,A)") '*** leave ' // trim(subroutine_name) // " [Processor ", this_image(), "]"
    end subroutine diagnostic_toplevel
!%
!%==========================================================================
!% PRIVATE
!%==========================================================================
!%
    subroutine diagnostic_by_type (thisCol, Npack)
        !%-----------------------------------------------------------------------------
        !% Description:
        !% Solves for flow/head on all the diagnostic elements.
        !%
        !% Because the diagnostic elements are not vectorized by type, we simply
        !% must step through the packed array and solve each element on an individual
        !% basis. Although this is not efficient as vectorizing, for our purposes
        !% the number of diagnostic elements is small and it simply isn't worth the
        !% difficulty in storing them in vector groupings.
        !%-----------------------------------------------------------------------------
        integer, intent(in) :: Npack, thisCol
        integer, pointer :: thisType, thisP(:)
        integer :: ii
        !%-----------------------------------------------------------------------------
        !if (crashYN) return
        thisP => elemP(1:Npack,thisCol)

        !% this cycles through the individual elements, but each
        !% cycle is entirely independent
        do ii=1,Npack
            !% replace with do concurrent if every procedure called in this loop can be PURE
            thisType => elemI(thisP(ii),ei_elementType)

            select case (thisType)
                
            case (weir)
                call weir_toplevel (thisP(ii))

            case (orifice)
                call orifice_toplevel (thisP(ii))

            case (pump)
                call pump_toplevel (thisP(ii))
<<<<<<< HEAD
=======
                print *, 'CODE ERROR: Pump has not yet been developed'
                print *, 'which has key ',trim(reverseKey(thisType))
                call util_crashpoint(564321)
                !return
>>>>>>> c0e3d20f

            case (outlet)
                call outlet_toplevel (thisP(ii))
                
            case default
                print *, 'CODE ERROR element type unknown for # ', thisType
                print *, 'which has key ',trim(reverseKey(thisType))
                call util_crashpoint( 9472)
                !return
            end select
        end do

    end subroutine diagnostic_by_type
!%
!%==========================================================================
!%==========================================================================
!%
        !%-----------------------------------------------------------------------------
        !% Description:
        !%
        !%-----------------------------------------------------------------------------

        !%-----------------------------------------------------------------------------
        !%
!%
!%==========================================================================
!%==========================================================================
!%
        !%-----------------------------------------------------------------------------
        !% Description:
        !%
        !%-----------------------------------------------------------------------------

        !%-----------------------------------------------------------------------------
        !%
!%
!%==========================================================================
!%==========================================================================
!%
        !%-----------------------------------------------------------------------------
        !% Description:
        !%
        !%-----------------------------------------------------------------------------

        !%-----------------------------------------------------------------------------
        !%
!%
!%==========================================================================
!%==========================================================================
!%
        !%-----------------------------------------------------------------------------
        !% Description:
        !%
        !%-----------------------------------------------------------------------------

        !%-----------------------------------------------------------------------------
        !%
!%
!%==========================================================================
!% END OF MODULE
!%+=========================================================================
end module diagnostic_elements<|MERGE_RESOLUTION|>--- conflicted
+++ resolved
@@ -107,13 +107,10 @@
 
             case (pump)
                 call pump_toplevel (thisP(ii))
-<<<<<<< HEAD
-=======
                 print *, 'CODE ERROR: Pump has not yet been developed'
                 print *, 'which has key ',trim(reverseKey(thisType))
                 call util_crashpoint(564321)
                 !return
->>>>>>> c0e3d20f
 
             case (outlet)
                 call outlet_toplevel (thisP(ii))
