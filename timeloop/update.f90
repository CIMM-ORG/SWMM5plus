module update

    use define_settings, only: setting
    use define_globals
    use define_indexes
    use define_keys
    use geometry
    use adjust
    use utility_profiler
    use utility_crash
<<<<<<< HEAD
    use utility, only: util_CLprint
=======
>>>>>>> fcb17dc3

    implicit none

    !%-----------------------------------------------------------------------------
    !% Description:
    !% Updates values during timeloop of hydraulics.
    !%

    private

    public :: update_auxiliary_variables
    public :: update_Froude_number_junction_branch

    contains
!%==========================================================================
!% PUBLIC
!%==========================================================================
    !%
    subroutine update_auxiliary_variables (whichTM)
        !%------------------------------------------------------------------
        !% Description:
        !% Updates the variables dependent on the TM solution of volume
        !% and velocity
        !%------------------------------------------------------------------
        !% Declarations
            integer, intent(in) :: whichTM  !% indicates which Time marching sets (ALLtm, AC, ETM)
            integer, pointer :: thisCol_all, thisCol_JM
            character(64) :: subroutine_name = 'update_auxiliary_variables'
        !%------------------------------------------------------------------
        !% Preliminaries:
            if (crashYN) return
            if (setting%Debug%File%update) &
                write(*,"(A,i5,A)") '*** enter ' // trim(subroutine_name) // " [Processor ", this_image(), "]"
            if (setting%Profile%useYN) call util_profiler_start (pfc_update_auxiliary_variables)    
        !%------------------------------------------------------------------
        !% reset the overflow counter
            elemR(:,er_VolumeOverFlow) = zeroR
        !%
        !% update the head (non-surcharged) and geometry
        call geometry_toplevel (whichTM)

<<<<<<< HEAD
        ! print *, 'CCC -- 002'
        ! call util_CLprint ()

=======
>>>>>>> fcb17dc3
        !% adjust velocity with limiters
        call adjust_limit_velocity_max (whichTM)
        call util_crashstop(21987)

        !% set packed column for updated elements
        select case (whichTM)
            case (ALLtm)
                thisCol_all => col_elemP(ep_CC_ALLtm)
                thisCol_JM  => col_elemP(ep_JM_ALLtm)
            case (ETM)
                thisCol_all => col_elemP(ep_CC_ETM)
                thisCol_JM  => col_elemP(ep_JM_ETM)
            case (AC)
                thisCol_all => col_elemP(ep_CC_AC)
                thisCol_JM  => col_elemP(ep_JM_AC)
            case default
                print *, 'CODE ERROR: time march type unknown for # ', whichTM
                print *, 'which has key ',trim(reverseKey(whichTM))
                stop 7489
        end select

        !% Compute the flowrate on CC.
        !% Note that JM should have 0 flowrate and JB has lagged flowrate at this point.
        !% The JB flowrate is not updated until after face interpolation
        call update_CC_element_flowrate (thisCol_all)

<<<<<<< HEAD
        ! print *, 'CCC -- 003'
        ! call util_CLprint ()

        !% compute element Froude numbers for CC, JM
        call update_Froude_number_element (thisCol_all)

        ! print *, 'CCC -- 004'
        ! call util_CLprint ()

        !% compute element face interpolation weights on CC, JM
        call update_CCtm_interpweights(thisCol_all, whichTM)

        ! print *, 'CCC -- 005'
        ! call util_CLprint ()

        call update_JB_interpweights (thisCol_JM)

        ! print *, 'CCC -- 006'
        ! call util_CLprint ()

        !% --- compute element Froude number for JB
        call update_Froude_number_junction_branch (thisCol_JM) 

        ! print *, 'CCC -- 007'
        ! call util_CLprint ()

        !%------------------------------------------------------------------
        !% Closing:
            if (setting%Profile%useYN) call util_profiler_stop (pfc_update_auxiliary_variables)

=======
        !% compute element Froude numbers for CC, JM
        call update_Froude_number_element (thisCol_all)

        !% compute element face interpolation weights on CC, JM
        call update_CCtm_interpweights(thisCol_all, whichTM)

        call update_JB_interpweights (thisCol_JM)

        !% --- compute element Froude number for JB
        call update_Froude_number_junction_branch (thisCol_JM) 

        !%------------------------------------------------------------------
        !% Closing:
            if (setting%Profile%useYN) call util_profiler_stop (pfc_update_auxiliary_variables)

>>>>>>> fcb17dc3
             if (setting%Debug%File%update)  &
                write(*,"(A,i5,A)") '*** leave ' // trim(subroutine_name) // " [Processor ", this_image(), "]" 
    end subroutine update_auxiliary_variables
    !%
!%==========================================================================
!% PRIVATE
!%==========================================================================
!%
    subroutine update_CC_element_flowrate (thisCol)
        !%-----------------------------------------------------------------------------
        !% Description:
        !%
        !%-----------------------------------------------------------------------------
        integer, intent(in) :: thisCol
        !%-----------------------------------------------------------------------------
        integer, pointer ::  Npack, thisP(:)
        real(8), pointer :: flowrate(:), velocity(:), area(:)
        !%-----------------------------------------------------------------------------
        if (crashYN) return
        flowrate => elemR(:,er_Flowrate)
        velocity => elemR(:,er_Velocity)
        area     => elemR(:,er_Area)
        !%-----------------------------------------------------------------------------
        Npack => npack_elemP(thisCol)
        if (Npack > 0) then
            thisP    => elemP(1:Npack,thisCol)
            flowrate(thisP) = area(thisP) * velocity(thisP)
        end if
        ! print*, flowrate(thisP), 'flowrate(thisP)'
    end subroutine update_CC_element_flowrate
!%
!%==========================================================================
!%==========================================================================
!%
    subroutine update_Froude_number_element (thisCol)
        !%-----------------------------------------------------------------------------
        !% Description:
        !% computes Froude number on each element
        !%-----------------------------------------------------------------------------
        integer, intent(in) :: thisCol
        integer, pointer :: Npack, thisP(:)
        real(8), pointer :: Froude(:), velocity(:), depth(:), grav
        !%-----------------------------------------------------------------------------
        if (crashYN) return
        Froude   => elemR(:,er_FroudeNumber)
        velocity => elemR(:,er_Velocity)
        depth    => elemR(:,er_ell)  !% Use the ell value (modified hydraulic depth)
        grav     => setting%constant%gravity
        !%-----------------------------------------------------------------------------

        Npack => npack_elemP(thisCol)
        if (Npack > 0) then
            thisP => elemP(1:Npack,thisCol)
            Froude(thisP) = velocity(thisP) / sqrt(grav * depth(thisP))
        end if

    end subroutine update_Froude_number_element
!%
!%==========================================================================
!%==========================================================================
!%
    subroutine update_Froude_number_junction_branch (thisCol_JM)
        !%-----------------------------------------------------------------------------
        !% Description:
        !% computes Froude number on each junction branch element
        !% BRHbugfix 20210812
        !%-----------------------------------------------------------------------------
        character(64) :: subroutine_name = 'update_Froude_number_junction_branch'
        integer, intent(in) :: thisCol_JM
        integer, pointer :: Npack, thisP(:), tM, BranchExists(:)
        real(8), pointer :: Froude(:), velocity(:), depth(:), grav
        integer :: ii, kk, tB
        !%-----------------------------------------------------------------------------
        if (crashYN) return
        Froude   => elemR(:,er_FroudeNumber)
        velocity => elemR(:,er_Velocity)
        depth    => elemR(:,er_ell)  !% Use the ell value (modified hydraulic depth)
        BranchExists => elemSI(:,esi_JunctionBranch_Exists)
        grav     => setting%constant%gravity
        !%-----------------------------------------------------------------------------
        if (setting%Debug%File%update) &
            write(*,"(A,i5,A)") '*** enter ' // trim(subroutine_name) // " [Processor ", this_image(), "]"

        Npack => npack_elemP(thisCol_JM)
        if (Npack > 0) then
            thisP => elemP(1:Npack,thisCol_JM)
            do ii=1,Npack
                tM => thisP(ii)
                do kk=1,max_branch_per_node
                    tB = tM + kk
                    if (BranchExists(tB)==1) then
                        Froude(tB) = velocity(tB) / sqrt(grav * depth(tB))
                        !print *, kk, tB, Froude(tB), velocity(tB),'  Froude JB'
                    end if
                end do
            end do
        end if

        if (setting%Debug%File%update)  &
            write(*,"(A,i5,A)") '*** leave ' // trim(subroutine_name) // " [Processor ", this_image(), "]"
    end subroutine update_Froude_number_junction_branch
!%
!%==========================================================================
!%==========================================================================
!%
    subroutine update_CCtm_interpweights (thisCol, whichTM)
        !%-----------------------------------------------------------------------------
        !% Description:
        !% computes the interpolation weights on each element for CC
        !% tim-marching elements
        !%-----------------------------------------------------------------------------
        character(64) :: subroutine_name = 'update_interpolation_weights_element'
        integer, intent(in) :: thisCol, whichTM
        integer, pointer :: Npack, Npack2, thisCol_AC,  thisCol_ClosedElems, thisP(:), thisP2(:)
        real(8), pointer :: velocity(:), wavespeed(:), depth(:), length(:), QLateral(:)
        real(8), pointer :: PCelerity(:), SlotVolume(:),SlotWidth(:), fullArea(:)
<<<<<<< HEAD
        real(8), pointer :: w_uQ(:), w_dQ(:),  w_uG(:), w_dG(:),  w_uH(:), w_dH(:), w_uP(:), w_dP(:), Area(:)
=======
        real(8), pointer :: w_uQ(:), w_dQ(:),  w_uG(:), w_dG(:),  w_uH(:), w_dH(:)
>>>>>>> fcb17dc3
        real(8), pointer :: Fr(:), grav !BRHbugfix20210811 test
        integer :: ii
        !%-----------------------------------------------------------------------------
        if (crashYN) return
        if (setting%Debug%File%update) &
            write(*,"(A,i5,A)") '*** enter ' // trim(subroutine_name) // " [Processor ", this_image(), "]"

        Qlateral  => elemR(:,er_FlowrateLateral)
        velocity  => elemR(:,er_Velocity)
        wavespeed => elemR(:,er_WaveSpeed)
        depth     => elemR(:,er_ell)  !% modified hydraulic depth!
        length    => elemR(:,er_Length)
        w_uQ      => elemR(:,er_InterpWeight_uQ)
        w_dQ      => elemR(:,er_InterpWeight_dQ)
        w_uG      => elemR(:,er_InterpWeight_uG)
        w_dG      => elemR(:,er_InterpWeight_dG)
        w_uH      => elemR(:,er_InterpWeight_uH)
        w_dH      => elemR(:,er_InterpWeight_dH)
<<<<<<< HEAD
        w_uP      => elemR(:,er_InterpWeight_uP)
        w_dP      => elemR(:,er_InterpWeight_dP)
        Fr        => elemR(:,er_FroudeNumber)  !BRHbugfix20210811 test

        PCelerity  => elemR(:,er_Preissmann_Celerity)
        SlotVolume => elemR(:,er_SlotVolume)
        SlotWidth  => elemR(:,er_SlotWidth)
        fullArea   => elemR(:,er_FullArea)
        grav       => setting%constant%gravity


        Area => faceR(:,er_Area)
=======
        Fr        => elemR(:,er_FroudeNumber)  !BRHbugfix20210811 test

        PCelerity  => elemR(:,er_Preissmann_Celerity)
        SlotVolume => elemR(:,er_TotalSlotVolume)
        SlotWidth  => elemR(:,er_SlotWidth)
        fullArea   => elemR(:,er_FullArea)
        grav       => setting%constant%gravity
>>>>>>> fcb17dc3
        !%-----------------------------------------------------------------------------
        !% 2nd cases needed for handling surcharged AC elements and using the celerity
        !% multiplier of the AC method for the wavespeed
        select case (whichTM)
            case (ALLtm)
                thisCol_AC          =>  col_elemP(ep_Surcharged_AC)
            case (ETM)
                thisCol_ClosedElems =>  col_elemP(ep_Closed_Elements)
            case (AC)
                thisCol_AC          =>  col_elemP(ep_Surcharged_AC)
            case default
                print *, 'CODE ERROR: time march type unknown for # ', whichTM
                print *, 'which has key ',trim(reverseKey(whichTM))
                stop 3987
        end select

        Npack => npack_elemP(thisCol)
        if (Npack < 1) return

        thisP => elemP(1:Npack,thisCol)

        !% wavespeed at modified hydraulic depth (ell)
        wavespeed(thisP) = sqrt(grav * depth(thisP))
<<<<<<< HEAD
        ! PCelerity(thisP) = zeroR !% initialize to zero

        ! if (setting%Time%Now/3600.0 > 388.0) then
        !     print *, 'in ',trim(subroutine_name), wavespeed(ietU1(2))
        ! end if
=======
        PCelerity(thisP) = zeroR !% initialize to zero
>>>>>>> fcb17dc3
    
        !% modify wavespeed for surcharged AC cells
        if (whichTM .ne. ETM) then
            Npack2 => npack_elemP(thisCol_AC)
            if (Npack2 > 0) then
                thisP2 => elemP(1:Npack2,thisCol_AC)
                wavespeed(thisP2) = wavespeed(thisP2) * setting%ACmethod%Celerity%RC
<<<<<<< HEAD
            end if
        ! else if (whichTM .eq. ETM) then
        !     Npack2 => npack_elemP(thisCol_ClosedElems)
        !     if (Npack2 > 0) then
        !         thisP2 => elemP(1:Npack2,thisCol_ClosedElems)
        !         !% initialize preissmann slot celerity
        !         PCelerity(thisP2) = zeroR
        !         where (SlotVolume(thisP2) .gt. zeroR) 
        !             PCelerity(thisP2) = sqrt(grav * FullArea(thisP2)/SlotWidth(thisP2)) 
        !             ! PCelerity(thisP2) = sqrt(grav * Area(thisP2)/SlotWidth(thisP2))        
        !         end where
        !     end if
=======
            end if
        else if (whichTM .eq. ETM) then
            Npack2 => npack_elemP(thisCol_ClosedElems)
            if (Npack2 > 0) then
                thisP2 => elemP(1:Npack2,thisCol_ClosedElems)
                !% initialize preissmann slot celerity
                PCelerity(thisP2) = zeroR
                where (SlotVolume(thisP2) .gt. zeroR) 
                    PCelerity(thisP2) = sqrt(grav * fullArea(thisP2)/SlotWidth(thisP2))
                end where
            end if
>>>>>>> fcb17dc3
        end if


        !% timescale interpolation weights for flowrate
        !% Modified from original approach by Froude number weighting
        !% Note that Fr is +/- depending on flow direction, so if the Fr is an odd power
        !% it needs to have an abs() e.g, abs(Fr(thisp)**3) *
        ! w_uQ(thisP) = - onehalfR * length(thisP)  / ( abs(Fr(thisp)**10) * velocity(thisP) - wavespeed(thisP)) !BRHbugfix 20210813 testing Fr
        ! w_dQ(thisP) = + onehalfR * length(thisP)  / ( abs(Fr(thisp)**10) * velocity(thisP) + wavespeed(thisP)) !BRHbugfix 20210813 testing Fr

        ! w_uQ(thisP) = - onehalfR * length(thisP)  / (abs(Fr(thisp)**0) * velocity(thisP) - wavespeed(thisP) &
        !         - PCelerity(thisP)) !bugfix SAZ 09212021 
        ! w_dQ(thisP) = + onehalfR * length(thisP)  / (abs(Fr(thisp)**0) * velocity(thisP) + wavespeed(thisP) &
        !         + PCelerity(thisP)) !bugfix SAZ 09212021 

        !% brh 20220104 -- for now, leave the structure of the froude number weighting, but make irrelevant with 0 power
        where (PCelerity(thisP) .le. zeroR)
            w_uQ(thisP) = - onehalfR * length(thisP)  / (abs(Fr(thisp)**0) * velocity(thisP) - wavespeed(thisP)) !bugfix SAZ 09212021 
            w_dQ(thisP) = + onehalfR * length(thisP)  / (abs(Fr(thisp)**0) * velocity(thisP) + wavespeed(thisP)) !bugfix SAZ 09212021 
        elsewhere (PCelerity(thisP) .gt. zeroR)
<<<<<<< HEAD
            w_uQ(thisP) = - onehalfR * length(thisP)  / (- PCelerity(thisP)) !bugfix SAZ 23022022 
            w_dQ(thisP) = + onehalfR * length(thisP)  / (+ PCelerity(thisP)) !bugfix SAZ 23022022 
=======
            w_uQ(thisP) = - onehalfR * length(thisP)  / ( - PCelerity(thisP)) !bugfix SAZ 23022022 
            w_dQ(thisP) = + onehalfR * length(thisP)  / ( + PCelerity(thisP)) !bugfix SAZ 23022022 
>>>>>>> fcb17dc3
        end where

        !% apply limiters to timescales
        where (w_uQ(thisP) < zeroR)
            w_uQ(thisP) = setting%Limiter%InterpWeight%Maximum
        endwhere
        where (w_uQ(thisP) < setting%Limiter%InterpWeight%Minimum)
            w_uQ(thisP) = setting%Limiter%InterpWeight%Minimum
        endwhere
        where (w_uQ(thisP) > setting%Limiter%InterpWeight%Maximum)
            w_uQ(thisP) = setting%Limiter%InterpWeight%Maximum
        endwhere

        where (w_dQ(thisP) < zeroR)
            w_dQ(thisP) = setting%Limiter%InterpWeight%Maximum
        endwhere
        where (w_dQ(thisP) < setting%Limiter%InterpWeight%Minimum)
            w_dQ(thisP) = setting%Limiter%InterpWeight%Minimum
        endwhere
        where (w_dQ(thisP) > setting%Limiter%InterpWeight%Maximum)
            w_dQ(thisP) = setting%Limiter%InterpWeight%Maximum
        endwhere

        !% timescale interpolation for geometry are identical to flowrate
        !% but may be modified elsewhere
        w_uG(thisP) = w_uQ(thisP)
        w_dG(thisP) = w_dQ(thisP)

<<<<<<< HEAD
        !% timascale interpolation for the preissmann number only depends on the preissmann celerity
        w_uP(thisP) = - onehalfR * length(thisP)  / (- PCelerity(thisP)) 
        w_dP(thisP) = + onehalfR * length(thisP)  / (+ PCelerity(thisP)) 

        !% apply limiters to timescales
        where (w_uP(thisP) < zeroR)
            w_uP(thisP) = setting%Limiter%InterpWeight%Maximum
        endwhere
        where (w_uP(thisP) < setting%Limiter%InterpWeight%Minimum)
            w_uP(thisP) = setting%Limiter%InterpWeight%Minimum
        endwhere
        where (w_uP(thisP) > setting%Limiter%InterpWeight%Maximum)
            w_uP(thisP) = setting%Limiter%InterpWeight%Maximum
        endwhere

        where (w_dP(thisP) < zeroR)
            w_dP(thisP) = setting%Limiter%InterpWeight%Maximum
        endwhere
        where (w_dP(thisP) < setting%Limiter%InterpWeight%Minimum)
            w_dP(thisP) = setting%Limiter%InterpWeight%Minimum
        endwhere
        where (w_dP(thisP) > setting%Limiter%InterpWeight%Maximum)
            w_dP(thisP) = setting%Limiter%InterpWeight%Maximum
        endwhere

=======
>>>>>>> fcb17dc3
        !% head uses length scale interpolation
        !% This shouldn't need limiters.
        w_uH(thisP) = onehalfR * length(thisP)
        w_dH(thisP) = onehalfR * length(thisP)

        !% adjust upstream interpolation weights for downstream flow in presence of lateral inflows
        !% so that upstream interpolation is used
        !% HACK -- this probably could use an approach with some kind of ad hoc blend -- needs work
        where ( (velocity(thisP) > zeroR) .and. (Qlateral(thisP) > zeroR) )
            w_uQ(thisP) =  setting%Limiter%InterpWeight%Maximum
            w_uG(thisP) =  setting%Limiter%InterpWeight%Maximum
            !w_uH(thisP) = setting%Limiter%InterpWeight%Minimum !do not use!
        endwhere

        ! !% adjust downstream interpolation weights for upstream flow in presence of lateral inflow
        where ( (velocity(thisP) < zeroR) .and. (Qlateral(thisP) > zeroR) )
            w_dQ(thisP) = setting%Limiter%InterpWeight%Maximum
            w_dG(thisP) = setting%Limiter%InterpWeight%Maximum
            !w_dH(thisP) = setting%Limiter%InterpWeight%Minimum ! do not use!
        endwhere
<<<<<<< HEAD

        if (setting%Debug%File%update)  &
            write(*,"(A,i5,A)") '*** leave ' // trim(subroutine_name) // " [Processor ", this_image(), "]"
    end subroutine update_CCtm_interpweights
!%
!%==========================================================================
!%==========================================================================
!%
    subroutine update_JB_interpweights (thisCol)
        !%------------------------------------------------------------------
        !% Description:
        !% compute the interpolation weights for junction branches
        !%------------------------------------------------------------------
            integer, intent(in) :: thisCol
            integer, pointer    :: npack, thisP(:)
            integer             :: ii
            real(8), pointer    :: grav, wavespeed(:), velocity(:), length(:), depth(:)
            real(8), pointer    :: w_uQ(:), w_dQ(:), w_uG(:), w_dG(:), w_uH(:), w_dH(:)
        !%------------------------------------------------------------------
        !% Aliases
            npack => npack_elemP(thisCol)
            if (npack < 1) return
            thisP => elemP(1:npack,thisCol)
            grav => setting%Constant%gravity
            velocity  => elemR(:,er_Velocity)
            wavespeed => elemR(:,er_WaveSpeed)
            depth     => elemR(:,er_ell)  !% modified hydraulic depth!
            length    => elemR(:,er_Length)
            w_uQ      => elemR(:,er_InterpWeight_uQ)
            w_dQ      => elemR(:,er_InterpWeight_dQ)
            w_uG      => elemR(:,er_InterpWeight_uG)
            w_dG      => elemR(:,er_InterpWeight_dG)
            w_uH      => elemR(:,er_InterpWeight_uH)
            w_dH      => elemR(:,er_InterpWeight_dH)
        !%------------------------------------------------------------------
        !% cycle through the branches to compute weights
        !print *, 'here in JB update '
        do ii=1,max_branch_per_node
            wavespeed(thisP+ii) = sqrt(grav * depth(thisP+ii))
            w_uQ(thisP+ii) = - onehalfR * length(thisP+ii)  / (velocity(thisP+ii) - wavespeed(thisP+ii))
            w_dQ(thisP+ii) = + onehalfR * length(thisP+ii)  / (velocity(thisP+ii) + wavespeed(thisP+ii))
            

            ! if (setting%Time%Now/3600.0 > 388.0) then
            !     write(*,"(A,10f16.9)") 'interp before', w_dQ(ietU1(1)), w_uQ(ietU1(2))
            !     print *, 'depth, wavespeed JB ',depth(ietU1(2)),wavespeed(ietU1(2))
            ! end if
=======
>>>>>>> fcb17dc3

        if (setting%Debug%File%update)  &
            write(*,"(A,i5,A)") '*** leave ' // trim(subroutine_name) // " [Processor ", this_image(), "]"
    end subroutine update_CCtm_interpweights
!%
!%==========================================================================
!%==========================================================================
!%
    subroutine update_JB_interpweights (thisCol)
        !%------------------------------------------------------------------
        !% Description:
        !% compute the interpolation weights for junction branches
        !%------------------------------------------------------------------
            integer, intent(in) :: thisCol
            integer, pointer    :: npack, thisP(:)
            integer             :: ii
            real(8), pointer    :: grav, wavespeed(:), velocity(:), length(:), depth(:)
            real(8), pointer    :: w_uQ(:), w_dQ(:), w_uG(:), w_dG(:), w_uH(:), w_dH(:)
        !%------------------------------------------------------------------
        !% Aliases
            npack => npack_elemP(thisCol)
            if (npack < 1) return
            thisP => elemP(1:npack,thisCol)
            grav => setting%Constant%gravity
            velocity  => elemR(:,er_Velocity)
            wavespeed => elemR(:,er_WaveSpeed)
            depth     => elemR(:,er_ell)  !% modified hydraulic depth!
            length    => elemR(:,er_Length)
            w_uQ      => elemR(:,er_InterpWeight_uQ)
            w_dQ      => elemR(:,er_InterpWeight_dQ)
            w_uG      => elemR(:,er_InterpWeight_uG)
            w_dG      => elemR(:,er_InterpWeight_dG)
            w_uH      => elemR(:,er_InterpWeight_uH)
            w_dH      => elemR(:,er_InterpWeight_dH)
        !%------------------------------------------------------------------
        !% cycle through the branches to compute weights
        !print *, 'here in JB update '
        do ii=1,max_branch_per_node
            wavespeed(thisP+ii) = sqrt(grav * depth(thisP+ii))
            w_uQ(thisP+ii) = - onehalfR * length(thisP+ii)  / (velocity(thisP+ii) - wavespeed(thisP+ii))
            w_dQ(thisP+ii) = + onehalfR * length(thisP+ii)  / (velocity(thisP+ii) + wavespeed(thisP+ii))
            
            !% apply limiters to timescales
            where (w_uQ(thisP+ii) < zeroR)
                w_uQ(thisP+ii) = setting%Limiter%InterpWeight%Maximum
            endwhere
            where (w_uQ(thisP+ii) < setting%Limiter%InterpWeight%Minimum)
                w_uQ(thisP+ii) = setting%Limiter%InterpWeight%Minimum
            endwhere
            where (w_uQ(thisP+ii) > setting%Limiter%InterpWeight%Maximum)
                w_uQ(thisP+ii) = setting%Limiter%InterpWeight%Maximum
            endwhere

            where (w_dQ(thisP+ii) < zeroR)
                w_dQ(thisP+ii) = setting%Limiter%InterpWeight%Maximum
            endwhere
            where (w_dQ(thisP+ii) < setting%Limiter%InterpWeight%Minimum)
                w_dQ(thisP+ii) = setting%Limiter%InterpWeight%Minimum
            endwhere
            where (w_dQ(thisP+ii) > setting%Limiter%InterpWeight%Maximum)
                w_dQ(thisP+ii) = setting%Limiter%InterpWeight%Maximum
            endwhere

<<<<<<< HEAD
            ! if (setting%Time%Now/3600.0 > 388.0) then
            !     write(*,"(A,10f16.9)") 'interp after ', w_dQ(ietU1(1)), w_uQ(ietU1(2))
            ! end if

=======
>>>>>>> fcb17dc3
            !% set the geometry interp the same as flow interp
            w_uG(thisP+ii) = w_uQ(thisP+ii)
            w_dG(thisP+ii) = w_dQ(thisP+ii)

            !% use head interp as length-scaled
            w_uH(thisP+ii) = onehalfR * length(thisP+ii)
            w_dH(thisP+ii) = onehalfR * length(thisP+ii)  !% 20220224brh
        end do

    end subroutine update_JB_interpweights
!%
!%==========================================================================
!%==========================================================================
!%
    ! subroutine update_interpolation_weights_ds_JB ()
    !     !%-----------------------------------------------------------------------------
    !     !% Description:
    !     !% This is a test subroutine that violates no neighbour algorithm
    !     !% This subroutine sets the interpolation wights in ds JB to its
    !     !% conneceted link element
    !     !%-----------------------------------------------------------------------------
    !     character(64) :: subroutine_name = 'update_interpolation_weights_ds_JB'
    !     integer, pointer :: thisColP_dsJB, thisColP_ds_of_JB
    !     integer, pointer :: Npack1, Npack2,  thisP1(:), thisP2(:)
    !     real(8), pointer :: w_uQ(:), w_dQ(:),  w_uG(:), w_dG(:),  w_uH(:), w_dH(:)
    !     !%-----------------------------------------------------------------------------
    !     if (crashYN) return
    !     if (setting%Debug%File%update)  &
    !         write(*,"(A,i5,A)") '*** enter ' // trim(subroutine_name) // " [Processor ", this_image(), "]"
    !     w_uQ      => elemR(:,er_InterpWeight_uQ)
    !     w_dQ      => elemR(:,er_InterpWeight_dQ)
    !     w_uG      => elemR(:,er_InterpWeight_uG)
    !     w_dG      => elemR(:,er_InterpWeight_dG)
    !     w_uH      => elemR(:,er_InterpWeight_uH)
    !     w_dH      => elemR(:,er_InterpWeight_dH)
    !     !%-----------------------------------------------------------------------------

    !     !% replace the interpolation weights for downstream JB
    !     thisColP_dsJB  => col_elemP(ep_JB_DownStreamJB)
    !     Npack1         => npack_elemP(thisColP_dsJB)

    !     if (Npack1 > 0) then
    !         thisP1 => elemP(1:Npack1,thisColP_dsJB)
    !         w_dQ(thisP1) = oneR
    !         w_dG(thisP1) = oneR
    !         w_dH(thisP1) = oneR
    !     end if

    !     thisColP_ds_of_JB => col_elemP(ep_CC_DownstreamJbAdjacent)
    !     Npack2            => npack_elemP(ep_CC_DownstreamJbAdjacent)

    !     !% replace the interpolation weights for elements downstream of dn JB
    !     if (Npack2 > 0) then
    !         thisP2 => elemP(1:Npack2,thisColP_ds_of_JB)
    !         w_uQ(thisP2) = oneR
    !         w_uG(thisP2) = oneR
    !         w_uH(thisP2) = oneR
    !     end if

    !     if (setting%Debug%File%update) &
    !         write(*,"(A,i5,A)") '*** leave ' // trim(subroutine_name) // " [Processor ", this_image(), "]"
    ! end subroutine update_interpolation_weights_ds_JB
    !%
    !%==========================================================================
    !% END OF MODULE
    !%==========================================================================
end module update<|MERGE_RESOLUTION|>--- conflicted
+++ resolved
@@ -8,10 +8,6 @@
     use adjust
     use utility_profiler
     use utility_crash
-<<<<<<< HEAD
-    use utility, only: util_CLprint
-=======
->>>>>>> fcb17dc3
 
     implicit none
 
@@ -53,12 +49,9 @@
         !% update the head (non-surcharged) and geometry
         call geometry_toplevel (whichTM)
 
-<<<<<<< HEAD
         ! print *, 'CCC -- 002'
         ! call util_CLprint ()
 
-=======
->>>>>>> fcb17dc3
         !% adjust velocity with limiters
         call adjust_limit_velocity_max (whichTM)
         call util_crashstop(21987)
@@ -85,7 +78,6 @@
         !% The JB flowrate is not updated until after face interpolation
         call update_CC_element_flowrate (thisCol_all)
 
-<<<<<<< HEAD
         ! print *, 'CCC -- 003'
         ! call util_CLprint ()
 
@@ -116,23 +108,6 @@
         !% Closing:
             if (setting%Profile%useYN) call util_profiler_stop (pfc_update_auxiliary_variables)
 
-=======
-        !% compute element Froude numbers for CC, JM
-        call update_Froude_number_element (thisCol_all)
-
-        !% compute element face interpolation weights on CC, JM
-        call update_CCtm_interpweights(thisCol_all, whichTM)
-
-        call update_JB_interpweights (thisCol_JM)
-
-        !% --- compute element Froude number for JB
-        call update_Froude_number_junction_branch (thisCol_JM) 
-
-        !%------------------------------------------------------------------
-        !% Closing:
-            if (setting%Profile%useYN) call util_profiler_stop (pfc_update_auxiliary_variables)
-
->>>>>>> fcb17dc3
              if (setting%Debug%File%update)  &
                 write(*,"(A,i5,A)") '*** leave ' // trim(subroutine_name) // " [Processor ", this_image(), "]" 
     end subroutine update_auxiliary_variables
@@ -249,11 +224,7 @@
         integer, pointer :: Npack, Npack2, thisCol_AC,  thisCol_ClosedElems, thisP(:), thisP2(:)
         real(8), pointer :: velocity(:), wavespeed(:), depth(:), length(:), QLateral(:)
         real(8), pointer :: PCelerity(:), SlotVolume(:),SlotWidth(:), fullArea(:)
-<<<<<<< HEAD
         real(8), pointer :: w_uQ(:), w_dQ(:),  w_uG(:), w_dG(:),  w_uH(:), w_dH(:), w_uP(:), w_dP(:), Area(:)
-=======
-        real(8), pointer :: w_uQ(:), w_dQ(:),  w_uG(:), w_dG(:),  w_uH(:), w_dH(:)
->>>>>>> fcb17dc3
         real(8), pointer :: Fr(:), grav !BRHbugfix20210811 test
         integer :: ii
         !%-----------------------------------------------------------------------------
@@ -272,20 +243,8 @@
         w_dG      => elemR(:,er_InterpWeight_dG)
         w_uH      => elemR(:,er_InterpWeight_uH)
         w_dH      => elemR(:,er_InterpWeight_dH)
-<<<<<<< HEAD
         w_uP      => elemR(:,er_InterpWeight_uP)
         w_dP      => elemR(:,er_InterpWeight_dP)
-        Fr        => elemR(:,er_FroudeNumber)  !BRHbugfix20210811 test
-
-        PCelerity  => elemR(:,er_Preissmann_Celerity)
-        SlotVolume => elemR(:,er_SlotVolume)
-        SlotWidth  => elemR(:,er_SlotWidth)
-        fullArea   => elemR(:,er_FullArea)
-        grav       => setting%constant%gravity
-
-
-        Area => faceR(:,er_Area)
-=======
         Fr        => elemR(:,er_FroudeNumber)  !BRHbugfix20210811 test
 
         PCelerity  => elemR(:,er_Preissmann_Celerity)
@@ -293,7 +252,9 @@
         SlotWidth  => elemR(:,er_SlotWidth)
         fullArea   => elemR(:,er_FullArea)
         grav       => setting%constant%gravity
->>>>>>> fcb17dc3
+
+
+        Area => faceR(:,er_Area)
         !%-----------------------------------------------------------------------------
         !% 2nd cases needed for handling surcharged AC elements and using the celerity
         !% multiplier of the AC method for the wavespeed
@@ -317,15 +278,11 @@
 
         !% wavespeed at modified hydraulic depth (ell)
         wavespeed(thisP) = sqrt(grav * depth(thisP))
-<<<<<<< HEAD
         ! PCelerity(thisP) = zeroR !% initialize to zero
 
         ! if (setting%Time%Now/3600.0 > 388.0) then
         !     print *, 'in ',trim(subroutine_name), wavespeed(ietU1(2))
         ! end if
-=======
-        PCelerity(thisP) = zeroR !% initialize to zero
->>>>>>> fcb17dc3
     
         !% modify wavespeed for surcharged AC cells
         if (whichTM .ne. ETM) then
@@ -333,7 +290,6 @@
             if (Npack2 > 0) then
                 thisP2 => elemP(1:Npack2,thisCol_AC)
                 wavespeed(thisP2) = wavespeed(thisP2) * setting%ACmethod%Celerity%RC
-<<<<<<< HEAD
             end if
         ! else if (whichTM .eq. ETM) then
         !     Npack2 => npack_elemP(thisCol_ClosedElems)
@@ -346,19 +302,6 @@
         !             ! PCelerity(thisP2) = sqrt(grav * Area(thisP2)/SlotWidth(thisP2))        
         !         end where
         !     end if
-=======
-            end if
-        else if (whichTM .eq. ETM) then
-            Npack2 => npack_elemP(thisCol_ClosedElems)
-            if (Npack2 > 0) then
-                thisP2 => elemP(1:Npack2,thisCol_ClosedElems)
-                !% initialize preissmann slot celerity
-                PCelerity(thisP2) = zeroR
-                where (SlotVolume(thisP2) .gt. zeroR) 
-                    PCelerity(thisP2) = sqrt(grav * fullArea(thisP2)/SlotWidth(thisP2))
-                end where
-            end if
->>>>>>> fcb17dc3
         end if
 
 
@@ -379,13 +322,8 @@
             w_uQ(thisP) = - onehalfR * length(thisP)  / (abs(Fr(thisp)**0) * velocity(thisP) - wavespeed(thisP)) !bugfix SAZ 09212021 
             w_dQ(thisP) = + onehalfR * length(thisP)  / (abs(Fr(thisp)**0) * velocity(thisP) + wavespeed(thisP)) !bugfix SAZ 09212021 
         elsewhere (PCelerity(thisP) .gt. zeroR)
-<<<<<<< HEAD
-            w_uQ(thisP) = - onehalfR * length(thisP)  / (- PCelerity(thisP)) !bugfix SAZ 23022022 
-            w_dQ(thisP) = + onehalfR * length(thisP)  / (+ PCelerity(thisP)) !bugfix SAZ 23022022 
-=======
             w_uQ(thisP) = - onehalfR * length(thisP)  / ( - PCelerity(thisP)) !bugfix SAZ 23022022 
             w_dQ(thisP) = + onehalfR * length(thisP)  / ( + PCelerity(thisP)) !bugfix SAZ 23022022 
->>>>>>> fcb17dc3
         end where
 
         !% apply limiters to timescales
@@ -414,7 +352,6 @@
         w_uG(thisP) = w_uQ(thisP)
         w_dG(thisP) = w_dQ(thisP)
 
-<<<<<<< HEAD
         !% timascale interpolation for the preissmann number only depends on the preissmann celerity
         w_uP(thisP) = - onehalfR * length(thisP)  / (- PCelerity(thisP)) 
         w_dP(thisP) = + onehalfR * length(thisP)  / (+ PCelerity(thisP)) 
@@ -440,8 +377,6 @@
             w_dP(thisP) = setting%Limiter%InterpWeight%Maximum
         endwhere
 
-=======
->>>>>>> fcb17dc3
         !% head uses length scale interpolation
         !% This shouldn't need limiters.
         w_uH(thisP) = onehalfR * length(thisP)
@@ -462,7 +397,6 @@
             w_dG(thisP) = setting%Limiter%InterpWeight%Maximum
             !w_dH(thisP) = setting%Limiter%InterpWeight%Minimum ! do not use!
         endwhere
-<<<<<<< HEAD
 
         if (setting%Debug%File%update)  &
             write(*,"(A,i5,A)") '*** leave ' // trim(subroutine_name) // " [Processor ", this_image(), "]"
@@ -510,50 +444,7 @@
             !     write(*,"(A,10f16.9)") 'interp before', w_dQ(ietU1(1)), w_uQ(ietU1(2))
             !     print *, 'depth, wavespeed JB ',depth(ietU1(2)),wavespeed(ietU1(2))
             ! end if
-=======
->>>>>>> fcb17dc3
-
-        if (setting%Debug%File%update)  &
-            write(*,"(A,i5,A)") '*** leave ' // trim(subroutine_name) // " [Processor ", this_image(), "]"
-    end subroutine update_CCtm_interpweights
-!%
-!%==========================================================================
-!%==========================================================================
-!%
-    subroutine update_JB_interpweights (thisCol)
-        !%------------------------------------------------------------------
-        !% Description:
-        !% compute the interpolation weights for junction branches
-        !%------------------------------------------------------------------
-            integer, intent(in) :: thisCol
-            integer, pointer    :: npack, thisP(:)
-            integer             :: ii
-            real(8), pointer    :: grav, wavespeed(:), velocity(:), length(:), depth(:)
-            real(8), pointer    :: w_uQ(:), w_dQ(:), w_uG(:), w_dG(:), w_uH(:), w_dH(:)
-        !%------------------------------------------------------------------
-        !% Aliases
-            npack => npack_elemP(thisCol)
-            if (npack < 1) return
-            thisP => elemP(1:npack,thisCol)
-            grav => setting%Constant%gravity
-            velocity  => elemR(:,er_Velocity)
-            wavespeed => elemR(:,er_WaveSpeed)
-            depth     => elemR(:,er_ell)  !% modified hydraulic depth!
-            length    => elemR(:,er_Length)
-            w_uQ      => elemR(:,er_InterpWeight_uQ)
-            w_dQ      => elemR(:,er_InterpWeight_dQ)
-            w_uG      => elemR(:,er_InterpWeight_uG)
-            w_dG      => elemR(:,er_InterpWeight_dG)
-            w_uH      => elemR(:,er_InterpWeight_uH)
-            w_dH      => elemR(:,er_InterpWeight_dH)
-        !%------------------------------------------------------------------
-        !% cycle through the branches to compute weights
-        !print *, 'here in JB update '
-        do ii=1,max_branch_per_node
-            wavespeed(thisP+ii) = sqrt(grav * depth(thisP+ii))
-            w_uQ(thisP+ii) = - onehalfR * length(thisP+ii)  / (velocity(thisP+ii) - wavespeed(thisP+ii))
-            w_dQ(thisP+ii) = + onehalfR * length(thisP+ii)  / (velocity(thisP+ii) + wavespeed(thisP+ii))
-            
+
             !% apply limiters to timescales
             where (w_uQ(thisP+ii) < zeroR)
                 w_uQ(thisP+ii) = setting%Limiter%InterpWeight%Maximum
@@ -575,13 +466,10 @@
                 w_dQ(thisP+ii) = setting%Limiter%InterpWeight%Maximum
             endwhere
 
-<<<<<<< HEAD
             ! if (setting%Time%Now/3600.0 > 388.0) then
             !     write(*,"(A,10f16.9)") 'interp after ', w_dQ(ietU1(1)), w_uQ(ietU1(2))
             ! end if
 
-=======
->>>>>>> fcb17dc3
             !% set the geometry interp the same as flow interp
             w_uG(thisP+ii) = w_uQ(thisP+ii)
             w_dG(thisP+ii) = w_dQ(thisP+ii)
