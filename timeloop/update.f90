module update

    use define_settings, only: setting
    use define_globals
    use define_indexes
    use define_keys
    use geometry
    use adjust

    implicit none

    !%----------------------------------------------------------------------------- 
    !% Description:
    !% Updates values during timeloop of hydraulics.
    !%

    private
    
    public :: update_auxiliary_variables
    public :: update_Froude_number_junction_branch

    real(8), pointer :: grav => setting%constant%gravity

    contains
    !%==========================================================================
    !% PUBLIC
    !%==========================================================================
    !%
    subroutine update_auxiliary_variables (whichTM)
        !%-----------------------------------------------------------------------------
        !% Description: 
        !% 
        !%-----------------------------------------------------------------------------
        integer, intent(in) :: whichTM  !% indicates which Time marching method
        integer, pointer :: thisCol_all
        !%-----------------------------------------------------------------------------
        character(64) :: subroutine_name = 'update_auxiliary_variables'
        if (setting%Debug%File%update) print *, '*** enter ', this_image(), subroutine_name     
        !%-----------------------------------------------------------------------------
        !%  
        !% update the head (non-surcharged) and geometry

        !print *, '---- in ',subroutine_name,'   y01'
        !write(*,'(7F9.4,A15)') elemR(ietmp,er_Head),' Head elem '

        call geometry_toplevel (whichTM)

        !print *, '---- in ',subroutine_name,'   y02'
        !write(*,'(7F9.4,A15)') elemR(ietmp,er_Head),' Head elem '

        !% adjust velocity with limiters and small volume treatment
        call adjust_velocity (whichTM, er_Velocity, er_Volume)

        !print *, '---- in ',subroutine_name,'   y03'
        !write(*,'(7F9.4,A15)') elemR(ietmp,er_Head),' Head elem '

        !% set packed column for updated elements
        select case (whichTM)
            case (ALLtm)
                thisCol_all => col_elemP(ep_CC_ALLtm)
            case (ETM)
                thisCol_all => col_elemP(ep_CC_ETM)
            case (AC)
                thisCol_all => col_elemP(ep_CC_AC)
            case default
                print *, 'error, default case should not be reached'
                stop 7489
        end select

        !% Compute the flowrate on CC.
        !% Note that JM should have 0 flowrate and JB has lagged flowrate at this point.
        !% The JB flowrate is not updated until after face interpolation
        call update_CC_element_flowrate (thisCol_all)

        !print *, '---- in ',subroutine_name,'   y04'
        !write(*,'(7F9.4,A15)') elemR(ietmp,er_Head),' Head elem '

        !% compute element Froude numbers for CC, JM
        call update_Froude_number_element (thisCol_all)

        !print *, '---- in ',subroutine_name,'   y05'
        !write(*,'(7F9.4,A15)') elemR(ietmp,er_Head),' Head elem '

        !print *, '---- in ',subroutine_name,'   y07'
        !write(*,'(7F9.4,A15)') elemR(ietmp,er_Head),' Head elem '

        !% compute element face interpolation weights on CC, JM
        call update_interpolation_weights_element (thisCol_all, whichTM)

        !print *, '---- in ',subroutine_name,'   y06'
        !write(*,'(7F9.4,A15)') elemR(ietmp,er_Head),' Head elem '
   
        if (setting%Debug%File%update)  print *, '*** leave ', this_image(), subroutine_name
    end subroutine update_auxiliary_variables
    !%
    !%==========================================================================
    !% PRIVATE
    !%==========================================================================   
    !%  
    subroutine update_CC_element_flowrate (thisCol)
        !%-----------------------------------------------------------------------------
        !% Description:
        !% 
        !%-----------------------------------------------------------------------------
        integer, intent(in) :: thisCol
        !%-----------------------------------------------------------------------------
        integer, pointer ::  Npack, thisP(:)
        real(8), pointer :: flowrate(:), velocity(:), area(:)
        !%-----------------------------------------------------------------------------   
        flowrate => elemR(:,er_Flowrate)
        velocity => elemR(:,er_Velocity)
        area     => elemR(:,er_Area)   
        !%-----------------------------------------------------------------------------    
        Npack => npack_elemP(thisCol)
        if (Npack > 0) then
            thisP    => elemP(1:Npack,thisCol)
            flowrate(thisP) = area(thisP) * velocity(thisP)
        end if

    end subroutine update_CC_element_flowrate
    !%
    !%==========================================================================   
    !%==========================================================================   
    !%  
    subroutine update_Froude_number_element (thisCol)
        !%-----------------------------------------------------------------------------
        !% Description:
        !% computes Froude number on each element
        !%-----------------------------------------------------------------------------
        integer, intent(in) :: thisCol
        integer, pointer :: Npack, thisP(:)
        real(8), pointer :: Froude(:), velocity(:), depth(:)
        !%-----------------------------------------------------------------------------
        Froude   => elemR(:,er_FroudeNumber)
        velocity => elemR(:,er_Velocity)
        depth    => elemR(:,er_ell)  !% Use the ell value (modified hydraulic depth)
        !%-----------------------------------------------------------------------------
    
        Npack => npack_elemP(thisCol)
        if (Npack > 0) then
            thisP => elemP(1:Npack,thisCol)
            Froude(thisP) = velocity(thisP) / sqrt(grav * depth(thisP))
        end if
    
    end subroutine update_Froude_number_element
    !%   
    !%==========================================================================   
    !%==========================================================================   
    !%  
    subroutine update_Froude_number_junction_branch (thisCol_JM)
        !%-----------------------------------------------------------------------------
        !% Description:
        !% computes Froude number on each junction branch element
        !% BRHbugfix 20210812
        !%-----------------------------------------------------------------------------
        character(64) :: subroutine_name = 'update_Froude_number_junction_branch'
        integer, intent(in) :: thisCol_JM
        integer, pointer :: Npack, thisP(:), tM, BranchExists(:)
        real(8), pointer :: Froude(:), velocity(:), depth(:)
        integer :: ii, kk, tB
        !%-----------------------------------------------------------------------------
        Froude   => elemR(:,er_FroudeNumber)
        velocity => elemR(:,er_Velocity)
        depth    => elemR(:,er_ell)  !% Use the ell value (modified hydraulic depth)
        BranchExists => elemSI(:,eSI_JunctionBranch_Exists)
        !%-----------------------------------------------------------------------------
        if (setting%Debug%File%update) print *, '*** enter ', this_image(), subroutine_name
    
        Npack => npack_elemP(thisCol_JM)
        if (Npack > 0) then
            thisP => elemP(1:Npack,thisCol_JM)
            do ii=1,Npack
                tM => thisP(ii)
                do kk=1,max_branch_per_node
                    tB = tM + kk
                    if (BranchExists(tB)==1) then
                        Froude(tB) = velocity(tB) / sqrt(grav * depth(tB))
                        !print *, kk, tB, Froude(tB), velocity(tB),'  Froude JB'
                    end if
                end do
            end do
        end if

        if (setting%Debug%File%update)  print *, '*** leave ', this_image(), subroutine_name
    end subroutine update_Froude_number_junction_branch
    !%   
    !%==========================================================================   
    !%==========================================================================   
    !%  
    subroutine update_interpolation_weights_element (thisCol, whichTM)
        !%-----------------------------------------------------------------------------
        !% Description:
        !% computes the interpolation weights on each element form CC, JM
        !%-----------------------------------------------------------------------------
        character(64) :: subroutine_name = 'update_interpolation_weights_element'
        integer, intent(in) :: thisCol, whichTM
        integer, pointer :: Npack, Npack2, thisCol_AC,  thisP(:), thisP2(:)
        real(8), pointer :: velocity(:), wavespeed(:), depth(:), length(:)
        real(8), pointer :: w_uQ(:), w_dQ(:),  w_uG(:), w_dG(:),  w_uH(:), w_dH(:)
        real(8), pointer :: Fr(:) !BRHbugfix20210811 test
        !%-----------------------------------------------------------------------------
        if (setting%Debug%File%update) print *, '*** enter ', this_image(), subroutine_name

        velocity  => elemR(:,er_Velocity)
        wavespeed => elemR(:,er_WaveSpeed)
        depth     => elemR(:,er_ell)  !% modified hydraulic depth!
        length    => elemR(:,er_Length)
        w_uQ      => elemR(:,er_InterpWeight_uQ)
        w_dQ      => elemR(:,er_InterpWeight_dQ)
        w_uG      => elemR(:,er_InterpWeight_uG)
        w_dG      => elemR(:,er_InterpWeight_dG)
        w_uH      => elemR(:,er_InterpWeight_uH)
        w_dH      => elemR(:,er_InterpWeight_dH)   
        
        Fr        => elemR(:,er_FroudeNumber)  !BRHbugfix20210811 test
        !%-----------------------------------------------------------------------------
        !% 2nd cases needed for handling surcharged AC elements and using the celerity
        !% multiplier of the AC method for the wavespeed
        select case (whichTM)
            case (ALLtm)
                thisCol_AC =>  col_elemP(ep_Surcharged_AC)
            case (ETM)
                !% no effect
            case (AC)
                thisCol_AC =>  col_elemP(ep_Surcharged_AC)
            case default
                print *, 'error, case default should not be reached.'
                stop 3987
        end select    
    
        Npack => npack_elemP(thisCol)
        if (Npack > 0) then
            thisP => elemP(1:Npack,thisCol)

            !% wavespeed at modified hydraulic depth (ell)    
            wavespeed(thisP) = sqrt(grav * depth(thisP))
        
            !% modify wavespeed for surcharged AC cells
            if (whichTM .ne. ETM) then
                Npack2 => npack_elemP(thisCol_AC)
                if (Npack2 > 0) then
                    thisP2 => elemP(1:Npack2,thisCol_AC)
                    wavespeed(thisP2) = wavespeed(thisP2) * setting%ACmethod%Celerity%RC
                end if    
            end if
    

            !% timescale interpolation weights for flowrate
            !% Modified from original approach by Froude number weighting
            !% Note that Fr is +/- depending on flow direction, so if the Fr is an odd power
            !% it needs to have an abs() e.g, abs(Fr(thisp)**3) *
            w_uQ(thisP) = - onehalfR * length(thisP)  / ( abs(Fr(thisp)**10) * velocity(thisP) - wavespeed(thisP)) !BRHbugfix 20210813 testing Fr
            w_dQ(thisP) = + onehalfR * length(thisP)  / ( abs(Fr(thisp)**10) * velocity(thisP) + wavespeed(thisP)) !BRHbugfix 20210813 testing Fr
            
            !% apply limiters to timescales
            where (w_uQ(thisP) < zeroR)
                w_uQ(thisP) = setting%Limiter%InterpWeight%Maximum
            endwhere
            where (w_uQ(thisP) < setting%Limiter%InterpWeight%Minimum)    
                w_uQ(thisP) = setting%Limiter%InterpWeight%Minimum
            endwhere
            where (w_uQ(thisP) > setting%Limiter%InterpWeight%Maximum)    
                w_uQ(thisP) = setting%Limiter%InterpWeight%Maximum
            endwhere    

            !BRHbugfix 20210829
            where (w_dQ(thisP) < zeroR)
                w_dQ(thisP) = setting%Limiter%InterpWeight%Maximum
            endwhere
            where (w_dQ(thisP) < setting%Limiter%InterpWeight%Minimum)    
                w_dQ(thisP) = setting%Limiter%InterpWeight%Minimum
            endwhere
            where (w_dQ(thisP) > setting%Limiter%InterpWeight%Maximum)    
                w_dQ(thisP) = setting%Limiter%InterpWeight%Maximum
            endwhere  
            !BRHbugfix 20210829
            
            !% timescale interpolation for geometry are identical to flowrate
            !% but may be modified elsewhere
            w_uG(thisP) = w_uQ(thisP)
            w_dG(thisP) = w_dQ(thisP)
            
            !% head uses length scale interpolation
            !% This shouldn't need limiters.
            
            w_uH(thisP) = onehalfR * length(thisP)
            w_dH(thisP) = onehalfR * length(thisP)
         
        end if

        if (setting%FaceInterp%DownJBFaceInterp == dynamic) then
<<<<<<< HEAD
            if (num_images() > oneI) then
                print*, 'error: dynamic face interpolation for ds JB does not support multiple processors yet'
            else
                !% testin a new branch interp technique
                call update_interpolation_weights_ds_JB ()
            end if
        end if
=======
            !% testin a new branch interp technique
            call update_interpolation_weights_ds_JB ()
        endif
>>>>>>> 33f01b42

        !print *
        !print *,'--- in ',trim(subroutine_name),' ----------------------------------------- end'
        !write(*,'(7e11.4,A15)') elemR(ietmp,er_InterpWeight_dQ),' InterpWeight_dQ'
        !write(*,'(7e11.4,A15)') elemR(ietmp,er_InterpWeight_uQ),' InterpWeight_uQ'
        ! print *, elemR(ietmp(1), er_InterpWeight_dQ)
        ! print *, elemR(ietmp(2), er_InterpWeight_dQ)
        ! print *, elemR(ietmp(3), er_InterpWeight_dQ)
        ! print *, elemR(ietmp(4), er_InterpWeight_dQ)
        ! print *, elemR(ietmp(5), er_InterpWeight_dQ)
        ! print *, elemR(ietmp(6), er_InterpWeight_dQ)
        ! print *, elemR(ietmp(7), er_InterpWeight_dQ)

        if (setting%Debug%File%update)  print *, '*** leave ', this_image(), subroutine_name
    end subroutine update_interpolation_weights_element
    !%   
    !%==========================================================================   
    !%==========================================================================   
    !%  
    subroutine update_interpolation_weights_ds_JB ()
        !%-----------------------------------------------------------------------------
        !% Description:
        !% This is a test subroutine that violates no neighbour algorithm
        !% This subroutine sets the interpolation wights in ds JB to its 
        !% conneceted link element
        !%-----------------------------------------------------------------------------
        character(64) :: subroutine_name = 'update_interpolation_weights_ds_JB'
        integer, pointer :: thisColP_dsJB, thisColP_ds_of_JB
        integer, pointer :: Npack1, Npack2,  thisP1(:), thisP2(:)
        real(8), pointer :: w_uQ(:), w_dQ(:),  w_uG(:), w_dG(:),  w_uH(:), w_dH(:)
        !%-----------------------------------------------------------------------------
        if (setting%Debug%File%update)  print *, '*** enter ', subroutine_name
        w_uQ      => elemR(:,er_InterpWeight_uQ)
        w_dQ      => elemR(:,er_InterpWeight_dQ)
        w_uG      => elemR(:,er_InterpWeight_uG)
        w_dG      => elemR(:,er_InterpWeight_dG)
        w_uH      => elemR(:,er_InterpWeight_uH)
        w_dH      => elemR(:,er_InterpWeight_dH)
        !%-----------------------------------------------------------------------------

<<<<<<< HEAD
        thisColP_JM  => col_elemP(ep_JM_ALLtm)
        Npack        => npack_elemP(thisColP_JM)
        if (Npack > 0) then
            thisP => elemP(1:Npack,thisColP_JM)
            do ii=1,Npack
                tM => thisP(ii) !% junction main ID
                !% only execute for whichTM of ALL or thisSolve (of JM) matching input whichTM
                !% setting the interp weight of ds JB same as its ds link element
                !% handle the downstram branches
                do kk=2,max_branch_per_node,2
                    tB = tM + kk
                    if (BranchExists(tB)==1) then
                        !% Baseline is all commented
                        !% case 1  Q of downstream JB equal with Q upstream of next element down
                        w_dQ(tB) = w_uQ(eDn(fDn(tB)))
                        ! w_uQ(tB) = w_dQ(eUp(fUp(tB)))

                        !% case 2  G of downstream JB equal with G upstream of next element down
                        w_dG(tB) = w_uG(eDn(fDn(tB)))
                        ! w_uG(tB) = w_dG(eUp(fUp(tB)))

                        !% case 3 H of downstream JB equal with H of upstream of next element down  
                        w_dH(tB) = w_uH(eDn(fDn(tB)))
                        ! w_uH(tB) = w_dH(eUp(fUp(tB)))


                        !% case 4 Q,G,H all changed 
                         !w_dQ(tB) = w_uQ(eDn(fDn(tB)))
                         !w_dG(tB) = w_uG(eDn(fDn(tB)))
                         !w_dH(tB) = w_uH(eDn(fDn(tB)))

                        !  print *,'---'
                        !  print *, tM,'tM'
                        !  print *, fUp(tB) ,'fUp(tB)'
                        !  print *, tb ,'tB'
                        !  print *, fDn(tB) ,'fDn(tB)'
                        !  print *, eDn(fDn(tB)), 'eDn(fDn(tB))'
                        !  print *, fDn(eDn(fDn(tB))), 'fDn(eDn(fDn(tB)))'
                        !  print *, eUp(fDn(tB)), 'eUp(fDn(tB))'
                        !  print *, w_uQ(eDn(fDn(tB))), 'w_uQ(eDn(fDn(tB)))'
                        !  print *, w_dQ(tB), 'w_dQ(tB)'
                        !  print *, w_uG(eDn(fDn(tB))), 'w_uG(eDn(fDn(tB)))'
                        !  print *, w_dG(tB), 'w_dG(tB)'
                        !  print *, w_uH(eDn(fDn(tB))), 'w_uH(eDn(fDn(tB)))'
                        !  print *, w_dH(tB), 'w_dH(tB)'                        
                        !  print *,'-----'

                        !w_uQ(tB) = w_uQ(eDn(fDn(tB)))
                        !w_dQ(tB) = w_dQ(eDn(fDn(tB)))
                        !w_uG(tB) = w_uG(eDn(fDn(tB)))
                        !w_dG(tB) = w_dG(eDn(fDn(tB)))
                        !w_uH(tB) = w_uH(eDn(fDn(tB)))
                        !w_dH(tB) = w_dH(eDn(fDn(tB)))
                    end if
                end do
            end do
=======
        !% replace the interpolation weights for downstream JB
        thisColP_dsJB  => col_elemP(ep_JB_DownStreamJB)
        Npack1         => npack_elemP(thisColP_dsJB)

        if (Npack1 > 0) then
            thisP1 => elemP(1:Npack1,thisColP_dsJB)
            w_dQ(thisP1) = oneR
            w_dG(thisP1) = oneR
            w_dH(thisP1) = oneR
        end if

        thisColP_ds_of_JB => col_elemP(ep_CC_DownstreamJbAdjacent)
        Npack2            => npack_elemP(ep_CC_DownstreamJbAdjacent)

        !% replace the interpolation weights for elements downstream of dn JB
        if (Npack2 > 0) then
            thisP2 => elemP(1:Npack2,thisColP_ds_of_JB)
            w_uQ(thisP2) = oneR
            w_uG(thisP2) = oneR
            w_uH(thisP2) = oneR
>>>>>>> 33f01b42
        end if

        if (setting%Debug%File%update)  print *, '*** leave ', subroutine_name
    end subroutine update_interpolation_weights_ds_JB
    !% 
    !%==========================================================================
    !% END OF MODULE
    !%==========================================================================
end module update<|MERGE_RESOLUTION|>--- conflicted
+++ resolved
@@ -289,19 +289,9 @@
         end if
 
         if (setting%FaceInterp%DownJBFaceInterp == dynamic) then
-<<<<<<< HEAD
-            if (num_images() > oneI) then
-                print*, 'error: dynamic face interpolation for ds JB does not support multiple processors yet'
-            else
-                !% testin a new branch interp technique
-                call update_interpolation_weights_ds_JB ()
-            end if
-        end if
-=======
             !% testin a new branch interp technique
             call update_interpolation_weights_ds_JB ()
         endif
->>>>>>> 33f01b42
 
         !print *
         !print *,'--- in ',trim(subroutine_name),' ----------------------------------------- end'
@@ -342,64 +332,6 @@
         w_dH      => elemR(:,er_InterpWeight_dH)
         !%-----------------------------------------------------------------------------
 
-<<<<<<< HEAD
-        thisColP_JM  => col_elemP(ep_JM_ALLtm)
-        Npack        => npack_elemP(thisColP_JM)
-        if (Npack > 0) then
-            thisP => elemP(1:Npack,thisColP_JM)
-            do ii=1,Npack
-                tM => thisP(ii) !% junction main ID
-                !% only execute for whichTM of ALL or thisSolve (of JM) matching input whichTM
-                !% setting the interp weight of ds JB same as its ds link element
-                !% handle the downstram branches
-                do kk=2,max_branch_per_node,2
-                    tB = tM + kk
-                    if (BranchExists(tB)==1) then
-                        !% Baseline is all commented
-                        !% case 1  Q of downstream JB equal with Q upstream of next element down
-                        w_dQ(tB) = w_uQ(eDn(fDn(tB)))
-                        ! w_uQ(tB) = w_dQ(eUp(fUp(tB)))
-
-                        !% case 2  G of downstream JB equal with G upstream of next element down
-                        w_dG(tB) = w_uG(eDn(fDn(tB)))
-                        ! w_uG(tB) = w_dG(eUp(fUp(tB)))
-
-                        !% case 3 H of downstream JB equal with H of upstream of next element down  
-                        w_dH(tB) = w_uH(eDn(fDn(tB)))
-                        ! w_uH(tB) = w_dH(eUp(fUp(tB)))
-
-
-                        !% case 4 Q,G,H all changed 
-                         !w_dQ(tB) = w_uQ(eDn(fDn(tB)))
-                         !w_dG(tB) = w_uG(eDn(fDn(tB)))
-                         !w_dH(tB) = w_uH(eDn(fDn(tB)))
-
-                        !  print *,'---'
-                        !  print *, tM,'tM'
-                        !  print *, fUp(tB) ,'fUp(tB)'
-                        !  print *, tb ,'tB'
-                        !  print *, fDn(tB) ,'fDn(tB)'
-                        !  print *, eDn(fDn(tB)), 'eDn(fDn(tB))'
-                        !  print *, fDn(eDn(fDn(tB))), 'fDn(eDn(fDn(tB)))'
-                        !  print *, eUp(fDn(tB)), 'eUp(fDn(tB))'
-                        !  print *, w_uQ(eDn(fDn(tB))), 'w_uQ(eDn(fDn(tB)))'
-                        !  print *, w_dQ(tB), 'w_dQ(tB)'
-                        !  print *, w_uG(eDn(fDn(tB))), 'w_uG(eDn(fDn(tB)))'
-                        !  print *, w_dG(tB), 'w_dG(tB)'
-                        !  print *, w_uH(eDn(fDn(tB))), 'w_uH(eDn(fDn(tB)))'
-                        !  print *, w_dH(tB), 'w_dH(tB)'                        
-                        !  print *,'-----'
-
-                        !w_uQ(tB) = w_uQ(eDn(fDn(tB)))
-                        !w_dQ(tB) = w_dQ(eDn(fDn(tB)))
-                        !w_uG(tB) = w_uG(eDn(fDn(tB)))
-                        !w_dG(tB) = w_dG(eDn(fDn(tB)))
-                        !w_uH(tB) = w_uH(eDn(fDn(tB)))
-                        !w_dH(tB) = w_dH(eDn(fDn(tB)))
-                    end if
-                end do
-            end do
-=======
         !% replace the interpolation weights for downstream JB
         thisColP_dsJB  => col_elemP(ep_JB_DownStreamJB)
         Npack1         => npack_elemP(thisColP_dsJB)
@@ -420,7 +352,6 @@
             w_uQ(thisP2) = oneR
             w_uG(thisP2) = oneR
             w_uH(thisP2) = oneR
->>>>>>> 33f01b42
         end if
 
         if (setting%Debug%File%update)  print *, '*** leave ', subroutine_name
