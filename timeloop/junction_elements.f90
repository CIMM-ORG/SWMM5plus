--- conflicted
+++ resolved
@@ -281,15 +281,10 @@
         sync all
         call pack_JB_zeroDepth_shared_faces ()  !% HACK STUB ROUTINE NOT COMPLETE
 
-<<<<<<< HEAD
         !% --- set face geometry and flowrates where adjacent element is zero
         !%     only applies to faces with JB on one side
         call face_zeroDepth (fp_JB_downstream_is_zero_IorS, &
             fp_JB_upstream_is_zero_IorS,fp_JB_bothsides_are_zero_IorS)
-=======
-                ! call util_utest_CLprint ('------- aaa.06 at end of junction first step')
-        end if
->>>>>>> 71e9b1ec
         
     end subroutine junction_first_step
 !%
