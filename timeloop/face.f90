module face

    use define_globals
    use define_indexes
    use define_keys
    use define_settings, only: setting
    use adjust
    use geometry
    use jump
    use utility_profiler
    use utility, only: util_sign_with_ones, util_CLprint, util_syncwrite
    use utility_crash, only: util_crashpoint


    implicit none

    !%----------------------------------------------------------------------
    !% Description:
    !% Provides computation of face values for timeloop of hydraulics
    !%
    !% Methods:
    !% The faces values are determined by interpolation.
    !%
    !%----------------------------------------------------------------------
    private

    public :: face_interpolation
    public :: face_interpolate_bc
    !public :: face_FluxCorrection_interior
    ! public :: face_flowrate_max_interior
    ! public :: face_flowrate_max_shared

    contains
!%==========================================================================
!% PUBLIC
!%==========================================================================
!%
    subroutine face_interpolation (facecol, whichTM)
        !%------------------------------------------------------------------
        !% Description:
        !% Interpolates faces from elements
        !% NOTE -- calls to this subroutine CANNOT be within a conditional
        !% that would prevent it from being called by all images. That is,
        !% this subroutine MUST be called by all images (even with a null)
        !% to make sure that the images can be synced before sharing.
        !%------------------------------------------------------------------
        !% Declarations
            integer, intent(in)  :: faceCol, whichTM
            integer, pointer :: Npack
            logical :: isBConly, isTM
            integer :: iblank
            
            character(64) :: subroutine_name = 'face_interpolation'
        !%-------------------------------------------------------------------
        !% Preliminaries    
            if (setting%Debug%File%face) &
                write(*,"(A,i5,A)") '*** enter ' // trim(subroutine_name) // " [Processor ", this_image(), "]"
            
            if (setting%Profile%useYN) call util_profiler_start (pfc_face_interpolation)
        !%--------------------------------------------------------------------
        isBConly = .false.

        !% --- the whichTM is dummy for diagnostic elements,
        !%     For diagnostic element we don't want to call the Q_HeadGradient term.
        if (whichTM == dummy) then
            isTM = .false.
        else
            isTM = .true.
        end if
        
        !% --- face reconstruction of all the interior faces
        call face_interpolation_interior (faceCol)

            ! call util_CLprint ('    face after face_interpolation_interior')

        !% --- force zero fluxes on closed element downstream faces
        !%     note this does not require a "faceCol" argument as we
        !%     will execute this for both fp_all and fp_Diag calls
        call adjust_face_for_zero_setting ()

            ! call util_CLprint ('    face after adjust_face_for_zero_setting')

        !% --- face reconstruction of all the shared faces
        call face_interpolation_shared (faceCol)

            ! call util_CLprint ('    face after face interpolation_shared')

        call face_interpolate_bc (isBConly)

            ! call util_CLprint ('    face after face_interpolate_BC')

        !%-------------------------------------------------------------------
        !% Closing
            if (setting%Profile%useYN) call util_profiler_stop (pfc_face_interpolation)

            if (setting%Debug%File%face)  &
                write(*,"(A,i5,A)") '*** leave ' // trim(subroutine_name) // " [Processor ", this_image(), "]"
    end subroutine face_interpolation
!%    
!%==========================================================================    
!%==========================================================================
!%
    subroutine face_interpolate_bc(isBConly)
        !%------------------------------------------------------------------
        !% Description:
        !% Interpolates all data to upstream and downstream faces
        !% when isBConly == true, this only handles BC enforcement
        !%-------------------------------------------------------------------
        !% Declarations:
            logical, intent(in) :: isBConly
            character (64) :: subroutine_name = 'face_interpolate_bc'
        !%-------------------------------------------------------------------
            if (setting%Debug%File%face)  &
                write(*,"(A,i5,A)") '*** enter ' // trim(subroutine_name) // " [Processor ", this_image(), "]"
        !%-------------------------------------------------------------------

        if ((N_nBCup > 0) .or. (N_nJ1 > 0)) call face_interpolation_upBC(isBConly)

            ! call util_CLprint ('    face after face_interpolation_upBC')

        !% brh20211211 MOVED -- this is an element update
        !rm if (N_nBClat > 0) call face_interpolation_latBC_byPack()

        if (N_nBCdn > 0) call face_interpolation_dnBC(isBConly)

            ! call util_CLprint ('    face after face_interpolation_dnBC')

        !%-------------------------------------------------------------------
        !% Closing
            if (setting%Debug%File%face) &
                write(*,"(A,i5,A)") '*** leave ' // trim(subroutine_name) // " [Processor ", this_image(), "]"

    end subroutine face_interpolate_bc
!%    
!%==========================================================================    
!%==========================================================================
!%
    ! subroutine face_flowrate_max_interior (facePackCol)
    !     !%------------------------------------------------------------------
    !     !% Description:
    !     !% stores the upstream element flowrate on the face.
    !     !% this is used in the JB algorithms
    !     !% "facePackCol" must be a face pack (faceP) array
    !     !% Stores the flowrate of the actual upstream element (i.e., where
    !     !% the flow is coming from if both flows are the same direction. 
    !     !% Stores the difference between the flows if the flows are in 
    !     !% opposite directions.
    !     !%------------------------------------------------------------------
    !     !% Declarations:
    !         integer, intent(in) :: facePackCol
    !         integer, pointer :: npack, thisF(:), eup(:), edn(:)
    !         real(8), pointer :: fQmax(:), eQ(:)
    !     !%------------------------------------------------------------------
    !     !% Aliases:
    !         npack => npack_faceP(facePackCol)
    !         if (npack < 1) return
    !         thisF => faceP(1:npack,facePackCol)
    !         fQmax => faceR(:,fr_Flowrate_Max)
    !         eQ    => elemR(:,er_Flowrate)
    !         eup   => faceI(:,fi_Melem_uL)
    !         edn   => faceI(:,fi_Melem_dL)
    !     !%------------------------------------------------------------------
    !     !% use (1 + sign(U)) and (1 - sign(U)) trick to discriminate between
    !     !% flows downstream from the upstream element and flows upstream
    !     !% from the downstream element.
    !     fQmax(thisF) = onehalfR * (                                                         &
    !                 (oneR + util_sign_with_ones( eQ( eup(thisF) ) ) ) *  eQ( eup(thisF) )   &
    !               + (oneR - util_sign_with_ones( eQ (edn(thisF) ) ) ) *  eQ( edn(thisF) ) )


    !     ! print *, ' '
    !     ! print *, '-------------------------------------------------'
    !     ! print *, 'in face flowrate'
    !     ! print *, thisF
    !     ! print *, ' '
    !     ! print *, eup(thisF)
    !     ! print *, ' '
    !     ! print *, edn(thisF)
    !     ! print *, ' '
    !     ! print *, eQ( eup(thisF) )
    !     ! print *, ' '
    !     ! print *,  eQ( edn(thisF) )
    !     ! print *, ' '
    !     ! print *, fQmax(thisF)
    !     ! print *, ' '
    !     ! print *, fQmax(:)
    !     ! print *, '-------------------------------------------------'
    !     ! print *, ' '


    !     !%------------------------------------------------------------------
    ! end subroutine face_flowrate_max_interior
!%    
!%==========================================================================    
!%==========================================================================
!%
    ! subroutine face_flowrate_max_shared (facePackCol)
    !     !%------------------------------------------------------------------
    !     !% Description:
    !     !% stores the upstream element flowrate on the face.
    !     !% this is used in the JB algorithms
    !     !% "facePackCol" must be a face pack (facePS) array
    !     !% Stores the flowrate of the actual upstream element (i.e., where
    !     !% the flow is coming from if both flows are the same direction. 
    !     !% Stores the difference between the flows if the flows are in 
    !     !% opposite directions.
    !     !%------------------------------------------------------------------
    !     !% Declarations:
    !         integer, intent(in) :: facePackCol
    !         integer, pointer    :: npack, thisF, ghostUp, ghostDn, ci
    !         integer, pointer    :: eup(:), edn(:)
    !         logical, pointer    :: isGhostUp, isGhostDn
    !         real(8), pointer    :: eQ(:), fQmax(:)
    !         integer             :: ii
    !         integer(kind=8) :: crate, cmax, cval
    !     !%------------------------------------------------------------------
    !     !% Preliminaries:
    !         !% start the shared timer
    !         sync all
    !         if (this_image()==1) then
    !             call system_clock(count=cval,count_rate=crate,count_max=cmax)
    !             setting%Time%WallClock%SharedStart = cval
    !             !setting%Time%WallClock%SharedStart_A = cval
    !         end if 
    !     !%------------------------------------------------------------------    
    !     !% Aliases
    !     !% note that aliases cannot be used where coarrays are invoked
    !         npack       => npack_facePS(facePackCol)
    !         if (npack < 1) return
    !         eup         => faceI(:,fi_Melem_uL)
    !         edn         => faceI(:,fi_Melem_dL)
    !         fQmax       => faceR(:,fr_Flowrate_Max)
    !     !%------------------------------------------------------------------
    !     !% cycle through the shared faces (does not readily vectorize)  
    !     do ii = 1,npack
    !         thisF       => facePS(ii,facePackCol)
    !         ci          => faceI(thisF,fi_Connected_image)
    !         ghostUp     => faceI(thisF,fi_GhostElem_uL)
    !         ghostDn     => faceI(thisF,fi_GhostElem_dL)
    !         isGhostUp   => faceYN(thisF,fYN_isUpGhost)
    !         isGhostDn   => faceYN(thisF,fYN_isDnGhost)

    !         !% condition for upstream element of the shared face is ghost and in a different image
    !         if (isGhostUp) then
    !             fQmax(thisF) = onehalfR * (                                                     &
    !                 (oneR + util_sign_with_ones( elemR(ghostUp,   er_Flowrate)[ci] ) ) * elemR(ghostUp,   er_Flowrate)[ci]  &
    !               + (oneR - util_sign_with_ones( elemR(edn(thisF),er_Flowrate)     ) ) * elemR(edn(thisF),er_Flowrate)     )
    !         !% condition for downstream element of the shared face is ghost and in a different image
    !         elseif (isGhostDn) then
    !             fQmax(thisF) = onehalfR * (                                                      &
    !                 (oneR + util_sign_with_ones( elemR(eup(thisF),er_Flowrate)     ) ) * elemR(eup(thisF),er_Flowrate)      &
    !               + (oneR - util_sign_with_ones( elemR(ghostDn,   er_Flowrate)[ci] ) ) * elemR(ghostDn,   er_Flowrate)[ci] )
    !         else
    !             write(*,*) 'CODE ERROR: unexpected else'
    !             !stop 
    !             call util_crashpoint( 88355)
    !             !return
    !         end if 
    !     end do

    !     !%------------------------------------------------------------------
    !     !% Closing
    !     sync all
    !     if (this_image()==1) then
    !         !% stop the shared timer
    !         call system_clock(count=cval,count_rate=crate,count_max=cmax)
    !         setting%Time%WallClock%SharedStop = cval
    !         setting%Time%WallClock%SharedCumulative &
    !                 = setting%Time%WallClock%SharedCumulative &
    !                 + setting%Time%WallClock%SharedStop &
    !                 - setting%Time%WallClock%SharedStart

    !         ! setting%Time%WallClock%SharedStop_A = cval
    !         ! setting%Time%WallClock%SharedCumulative_A &
    !         !         = setting%Time%WallClock%SharedCumulative_A &
    !         !         + setting%Time%WallClock%SharedStop_A &
    !         !         - setting%Time%WallClock%SharedStart_A                    
    !     end if 
    ! end subroutine face_flowrate_max_shared
!%
!%==========================================================================
!% PRIVATE
!%==========================================================================
!%
    subroutine face_interpolation_upBC(isBConly)
        !%------------------------------------------------------------------
        !% Description:
        !% Interpolates data to all upstream BC faces
        !% When called with isBConly == true, only does the BC update
        !%------------------------------------------------------------------
        !% Declarations:
            logical, intent(in) :: isBConly
            integer :: fGeoSetU(3), fGeoSetD(3), eGeoSet(3)
            integer :: ii
            integer, pointer :: edn(:), idx_P(:), fdn(:)
            integer, pointer :: idx_fBC(:), idx_fJ1(:), idx_fBoth(:)
            character(64) :: subroutine_name = 'face_interpolation_upBC'
        !%-------------------------------------------------------------------
        !% Preliminaries
            if (setting%Debug%File%boundary_conditions)  &
                write(*,"(A,i5,A)") '*** enter ' // trim(subroutine_name) // " [Processor ", this_image(), "]"
        !%-------------------------------------------------------------------
        !% Aliases
        !% For the head/geometry at the upstream faces, we directly take the dnwnstream element
        !% So there is no eup for upstream BCs
            edn       => faceI(:,fi_Melem_dL)
            fdn       => elemI(:,ei_Mface_dL)   
            idx_fBC   => faceP(1:npack_faceP(fp_BCup),fp_BCup)
            idx_fJ1   => faceP(1:npack_faceP(fp_J1),  fp_J1)
            idx_fBoth => faceP(1:npack_faceP(fp_J1_BCup),  fp_J1_BCup)
            idx_P     => BC%P%BCup(:)
        !%-------------------------------------------------------------------
        !% enforce stored inflow BC    
        faceR(idx_fBC, fr_Flowrate) = BC%flowR(idx_P,br_value)

        !% enforce zero flow on J1 faces
        faceR(idx_fJ1, fr_Flowrate) = zeroR
        faceR(idx_fJ1, fr_Velocity_u) = zeroR
        faceR(idx_fJ1, fr_Velocity_d) = zeroR

        !% update geometry data (don't do on a BC-only call)
        if (.not. isBConly) then
            !% Define sets of points for the interpolation, we are going from
            !% the elements to the faces.       
            fGeoSetU = [fr_Area_u, fr_Topwidth_u, fr_HydDepth_u]
            fGeoSetD = [fr_Area_d, fr_Topwidth_d, fr_HydDepth_d]
            eGeoSet  = [er_Area,   er_Topwidth,   er_HydDepth]

            !% Copying geometric data from elements to the BC/J1 faces
            do ii = 1,size(fGeoSetU)
                faceR(idx_fBoth,fGeoSetD(ii)) = elemR(edn(idx_fBoth),eGeoSet(ii)) 
                !% upstream side of face matches downstream (no jump)
                faceR(idx_fBoth,fGeoSetU(ii)) = faceR(idx_fBoth,fGeoSetD(ii))
            end do

            !% --- HACK: copy the preissmann number as well
            !%     Note that for static slot this will always be unity
            faceR(idx_fBoth,fr_Preissmann_Number) = elemR(edn(idx_fBoth),er_Preissmann_Number) 
            
            !% gradient extrapolation for head at infow
            faceR(idx_fBC, fr_Head_d) = elemR(edn(idx_fBC),er_Head)       &
                                      + elemR(edn(idx_fBC),er_Head)        &
                                      - faceR(fdn(edn(idx_fBC)),fr_Head_d) 

            !% zero head gradient at J1 cells
            faceR(idx_fJ1,fr_Head_d) = elemR(edn(idx_fJ1),er_Head) 

            !% head on downstream side of face is copied to upstream side (no jump)
            faceR(idx_fBoth,fr_Head_u) = faceR(idx_fBoth,fr_Head_d)
           
            !% ensure face area_u is not smaller than zerovalue
            where (faceR(idx_fBC,fr_Area_d) <= setting%ZeroValue%Area)
                faceR(idx_fBC,fr_Area_d)     = setting%ZeroValue%Area
            end where
            where (faceR(idx_fBC,fr_Area_u) <= setting%ZeroValue%Area)
                faceR(idx_fBC,fr_Area_u)     = setting%ZeroValue%Area
            endwhere

        end if

        !% set velocity based on flowrate
        faceR(idx_fBC,fr_Velocity_d) = faceR(idx_fBC,fr_Flowrate)/faceR(idx_fBC,fr_Area_d)
        faceR(idx_fBC,fr_Velocity_u) = faceR(idx_fBC,fr_Velocity_d)  

        !%  limit high velocities
        if (setting%Limiter%Velocity%UseLimitMaxYN) then
            where(abs(faceR(idx_fBC,fr_Velocity_d))  > setting%Limiter%Velocity%Maximum)
                faceR(idx_fBC,fr_Velocity_d) = sign(0.99d0 * setting%Limiter%Velocity%Maximum, &
                    faceR(idx_fBC,fr_Velocity_d))
            endwhere
            where(abs(faceR(idx_fBC,fr_Velocity_u))  > setting%Limiter%Velocity%Maximum)
                faceR(idx_fBC,fr_Velocity_u) = sign(0.99d0 * setting%Limiter%Velocity%Maximum, &
                    faceR(idx_fBC,fr_Velocity_u))
            endwhere
        end if

        !%-------------------------------------------------------------------
        !% Closing
            if (setting%Debug%File%boundary_conditions) &
                write(*,"(A,i5,A)") '*** leave ' // trim(subroutine_name) // " [Processor ", this_image(), "]"
    end subroutine face_interpolation_upBC
!%
!%==========================================================================
!%==========================================================================
!%
!% brh 20211211 moved and renamed -- this doesn't belong in Face routines
! subroutine face_interpolation_latBC_byPack()
        
    !     !%-----------------------------------------------------------------------------
    !     !% Description:
    !     !% Interpolates all boundary faces using a pack arrays -- base on bi_category
    !     !%-----------------------------------------------------------------------------
    !     !integer :: fGeoSetU(3), fGeoSetD(3), eGeoSet(3)
    !     !integer :: fFlowSet(1), 
    !     integer :: ii
    !     integer, pointer :: elem_P(:), idx_P(:)
    !     integer :: eFlowSet(1)
    !     !integer :: fHeadSetU(1), fHeadSetD(1), eHeadSet(1)
    !     character(64) :: subroutine_name = 'face_interpolation_latBC_byPack'

    !     !%-----------------------------------------------------------------------------
    !     if (setting%Debug%File%boundary_conditions)  &
    !         write(*,"(A,i5,A)") '*** enter ' // trim(subroutine_name) // " [Processor ", this_image(), "]"


    !     elem_P => elemP(1:npack_elemP(ep_BClat),ep_BClat)
    !     idx_P  => BC%P%BClat

    !     !fGeoSetU = [fr_Area_u, fr_Topwidth_u, fr_HydDepth_u]
    !     !fGeoSetD = [fr_Area_d, fr_Topwidth_d, fr_HydDepth_d]
    !     !eGeoSet  = [er_Area,   er_Topwidth,   er_HydDepth]

    !     !fHeadSetU = [fr_Head_u]
    !     !fHeadSetD = [fr_Head_d]
    !     !eHeadSet = [er_Head]

    !     !fFlowSet = [fr_Flowrate]
    !     eFlowSet = [er_FlowrateLateral]

    !     do ii=1,size(eFlowSet)
    !         elemR(elem_P,eFlowSet(ii)) = BC%flowR(idx_P,br_value)
    !     end do
    !     !% For lateral flow, just update the flow at the element >> elemR(flow) + BC_lateral_flow

    !     if (setting%Debug%File%boundary_conditions) &
    !         write(*,"(A,i5,A)") '*** leave ' // trim(subroutine_name) // " [Processor ", this_image(), "]"
    ! end subroutine face_interpolation_latBC_byPack
!%
!%==========================================================================
!%==========================================================================
!%
    subroutine face_interpolation_dnBC(isBConly)
        !%------------------------------------------------------------------
        !% Description:
        !% Interpolates data to all downstream boundary faces
        !% When called with isBConly == true, only does the BC update
        !%-------------------------------------------------------------------
        !% Declarations
            logical, intent(in) :: isBConly
            !integer :: fGeoSetU(3), fGeoSetD(3), eGeoSet(3)
            integer :: ii
            integer, pointer :: idx_fBC(:), eup(:), idx_P(:)
            integer, pointer :: elemUpstream
            real(8), pointer :: depthBC(:), headBC(:), eHead(:),  eFlow(:)
            real(8), pointer :: eVelocity(:), eZbottom(:), eLength(:)
            real(8), pointer :: eVolume(:), grav
            logical, pointer :: isZeroDepth(:), hasFlapGateBC(:)
            !real(8), pointer :: eArea(:), eHydDepth(:), eTopWidth(:)
            real(8) :: Vtemp, headdif, thisDepth, thisVolume, thisQ
            character(64) :: subroutine_name = 'face_interpolation_dnBC'
        !%--------------------------------------------------------------------
        !% Preliminaries
            if (setting%Debug%File%boundary_conditions)  &
                write(*,"(A,i5,A)") '*** enter ' // trim(subroutine_name) // " [Processor ", this_image(), "]"
        !%--------------------------------------------------------------------
        !% Aliases
            eup           => faceI(:,fi_Melem_uL)
            idx_fBC       => faceP(1:npack_faceP(fp_BCdn),fp_BCdn)
            idx_P         => BC%P%BCdn
            depthBC       => BC%headR(:,br_Temp01)
            headBC        => BC%headR(:,br_value)
            hasFlapGateBC => BC%headYN(:,bYN_hasFlapGate) 
            eHead         => elemR(:,er_Head)
            eFlow         => elemR(:,er_Flowrate)
            eVelocity     => elemR(:,er_Velocity)
            eZbottom      => elemR(:,er_Zbottom)
            eVolume       => elemR(:,er_Volume)
            eLength       => elemR(:,er_Length)
            isZeroDepth   => elemYN(:,eYN_isZeroDepth)
            grav        => setting%Constant%gravity
            ! eArea     => elemR(:,er_Area)
            ! eHydDepth => elemR(:,er_HydDepth)
            ! eTopWidth => elemR(:,er_TopWidth)
        !%--------------------------------------------------------------------   
        !% For fixed, tidal, and timeseries BC
        !% The BC is imagined as enforced on a ghost cell outside the boundary
        !% so the face value is given by linear interpolation using ghost and interior cells 


        !% --- upstream face head is the BC
        !faceR(idx_fBC, fr_Head_u) = 0.5 * (eHead(eup(idx_fBC)) + headBC) 
        faceR(idx_fBC, fr_Head_u) = headBC(idx_P)

        ! print *, 'in ',trim(subroutine_name)
        ! print *, 'faceR value ', faceR(idx_fBC, fr_Head_u)
        ! print *, 'BC head ',headBC(idx_P)
        ! print *, 'BC depth',headBC(idx_P) - faceR(idx_fBC,fr_Zbottom)

        !% --- the downstream side of face is the same as the upstream face (unless gate, see below)
        faceR(idx_fBC, fr_Head_d) = faceR(idx_fBC, fr_Head_u)

        ! print *, eHead(eup(idx_fBC)), headBC(idx_P)
        
        !% --- for a flap gate on a BC with higher head downstream
        where ( hasFlapGateBC(idx_P) .and. (eHead(eup(idx_fBC))  < headBC(idx_P) ) )
            !% --- reset the head on the upstream and downstream side of face for closed gate
            faceR(idx_fBC, fr_Head_u) = eHead(eup(idx_fBC))
            faceR(idx_fBC, fr_Head_d) = headBC(idx_P)
        endwhere

        ! print *, 'faceR value ',faceR(idx_fBC, fr_Head_u)
        
        !% --- get geometry for face from upstream element shape
        if (.not. isBConly) then
            !% --- get the depth on the face (upstream) from BC (temporary store)
            !%     this ensures that if gate is closed the depth is the upstream depth
            depthBC(idx_P) = faceR(idx_fBC, fr_Head_u) - faceR(idx_fBC,fr_Zbottom)

            !% --- compute hyddepth, topwidth, area geometry from depth based on relationship for upstream element
            !%     but using the depthBC at the upstream side of the face (which may be closed gate)   
            do ii=1,size(idx_fBC)
                elemUpstream => eup(idx_fBC(ii))
                faceR(idx_fBC(ii),fr_HydDepth_u) = geo_hyddepth_from_depth_singular(elemUpstream,depthBC(idx_P(ii)))
                faceR(idx_fBC(ii),fr_Topwidth_u) = geo_topwidth_from_depth_singular(elemUpstream,depthBC(idx_P(ii)))
                faceR(idx_fBC(ii),fr_Area_u)     = geo_area_from_depth_singular    (elemUpstream,depthBC(idx_P(ii)))
                ! !% TEST 20220712--- apply simple linear interpolation to prevent large downstream area from causing numerical problems
                ! !% 20220712brh
                ! faceR(idx_fBC(ii),fr_Area_u)     =  (faceR(idx_fBC(ii),fr_Area_u)     + eArea(elemUpstream)    ) * onehalfR
                ! faceR(idx_fBC(ii),fr_HydDepth_u) =  (faceR(idx_fBC(ii),fr_HydDepth_u) + eHydDepth(elemUpstream)) * onehalfR
                ! faceR(idx_fBC(ii),fr_Topwidth_u) =  (faceR(idx_fBC(ii),fr_Topwidth_u) + eTopWidth(elemUpstream)) * onehalfR
            end do
            !% --- store downstream side of face
            faceR(idx_fBC,fr_Topwidth_d) = faceR(idx_fBC,fr_Topwidth_u) 
            faceR(idx_fBC,fr_Area_d)     = faceR(idx_fBC,fr_Area_u) 
            faceR(idx_fBC,fr_HydDepth_d) = faceR(idx_fBC,fr_HydDepth_u)

            ! print *, ' '
            ! print *, 'in face_interpolation_dnBC'
            ! print *, 'depthBC ',depthBC(idx_P(1))
            ! print *, 'area    ',faceR(idx_fBC(1),fr_Area_u)
            ! print *, ' '
            !stop 2987355

            !% --- set the flowrate to the upstream element value
            do ii = 1,size(idx_fBC)
                elemUpstream => eup(idx_fBC(ii))

                !% --- check for closed flap gate
                if (hasFlapGateBC(idx_P(ii))) then
                    if (faceR(idx_fBC(ii), fr_Head_u) < headBC(idx_P(ii))) then
                        !% --- set BC flow to zero for closed flap gate
                        faceR(idx_fBC(ii), fr_Flowrate) = zeroR
                    else
                        !% --- set BC flow to the flow at the upstream element center
                        !%     note that if the upstream value is negative the BC is set to zero
                        !%     to prevent backflow
                        faceR(idx_fBC(ii), fr_Flowrate) = max(eFlow(elemUpstream),zeroR)
                    end if
                    cycle  !% no need to consider possible backflows
                end if

                !% --- handle possible backflows---------------------
                
                !% ---compute adverse head difference (from downstreamface to upstream element center)
                !%    that drives could drive an inflow on a downstream head BC        
                headdif = faceR(idx_fBC(ii), fr_Head_u) - eHead(elemUpstream)
                if (isZeroDepth(elemUpstream))then
                    !% --- for zero depth, limit headdif by 50% of the face depth as the driving head
                    headdif = min(headdif, onehalfR * faceR(idx_fBC(ii),fr_HydDepth_d))
                end if

                !  print *, 'ii, headdif ',ii, headdif
                !  print *, faceR(idx_fBC(ii), fr_Head_u), eHead(elemUpstream), eZbottom(elemUpstream)

                !% --- check for adverse head gradient going upstream from boundary
                !%     when element flow is downstream or zero
                !      note that when element velocity is already negative we do not add the headdif term
                if ((headdif > zeroR) .and. (eFlow(elemUpstream) .ge. zeroR)) then
                    !% --- potential for inflow from downstream boundary despite downstream
                    !%     flow on element.
                    !%     Piezometric head difference minus upstream velocity
                    !%     head provides the velocity head of inflow
                    !%     If positive, then this is the upstream velocity at face
                    !%     If negative, then the downstream flow in element is
                    !%     able to overcome the adverse piezometric head gradient,
                    !%     so the difference provides a reduced outflow at face
                    !% --- The following is the estimated Bernoulli velocity squared. Note that
                    !%     this assumes Velocity sign is consistent with flowrate sign.
                    !Vtemp = twoR * grav * headdif - (eVelocity(elemUpstream)**twoI)
                    !%     Use the velocity head if the upstream flow is distributed over the downstream area
                    Vtemp = twoR * grav * headdif - ((eFlow(elemUpstream) / faceR(idx_fBC(ii),fr_Area_u))**twoI)
                    !% --- The +Vtemp is flow in the upstream (negative) direction
                    Vtemp = -sign(sqrt(abs(Vtemp)),Vtemp)
                    !% --- take the smaller of the Q implied by Vtemp and the downstream Q of the element
                    !%     Note Vtemp < 0 is upstream flow and will automatically be selected here since the upstream
                    !%     elem flowrate is guaranteed to be positive. The following statement simply
                    !%     ensures that the head balance approach for a downstream flow Vtemp > 0 does not exceed existing
                    !%     downstream flow on the element imlied by the (flowrate >= 0) conditional above.
                    !%     NOTE this flowrate may be either upstream or downstream!
                    faceR(idx_fBC(ii),fr_Flowrate) = min(Vtemp * faceR(idx_fBC(ii),fr_Area_u),eFlow(elemUpstream))

                    !print *, 'naive face flowrate ', faceR(idx_fBC(ii),fr_Flowrate)

                    !% --- final check on upstream flowrate magnitude
                    if (faceR(idx_fBC(ii),fr_Flowrate) < zeroR) then
                        !% --- volume rate adjustment: negative flowrate cannot provide more volume than 
                        !%     fills the pipe to the depth equivalent to the downstream BC head in a single time step.
                        !%     This reduces oscillatory behavior by preventing over filling on back flow
                        thisDepth  = faceR(idx_fBC(ii), fr_Head_u) - eZbottom(elemUpstream)

                        !print *, 'thisDepth ',thisDepth

                        if (thisDepth > zeroR) then
                            !% --- get the volume of the upstream element if filled to the BC head level
                            thisVolume = geo_area_from_depth_singular(elemUpstream,thisDepth) * eLength(elemUpstream)
                            !% --- flowrate to fill to this volume in one time step
                            thisQ      = (thisVolume - eVolume(elemUpstream)) / setting%Time%Hydraulics%Dt

                            !print *, 'thisQ ',thisQ

                            if (thisQ > zeroR) then
                                !% --- inflow is allowed, but use the smaller magnitude flow (larger negative value)
                                faceR(idx_fBC(ii),fr_Flowrate) = max(faceR(idx_fBC(ii),fr_Flowrate),-thisQ)
                            else
                                !% --- if thisVolume <= 0, then upstream is already to the maximum level
                                faceR(idx_fBC(ii),fr_Flowrate) = zeroR
                            end if
                            
                            !print *, 'face flowrate with depth ',faceR(idx_fBC(ii),fr_Flowrate)
                        else
                            !% --- negative upstream depth implies Zbottom of upstream element is higher
                            !%     than the downstream BC.  We shouldn't get here because it should only 
                            !%     occur if headdif < 0, 
                            print *, 'CODE ERROR -- unexpected else condition reached'
                            call util_crashpoint(5593341)
                        end if
                    else
                        !% --- if flowrate is > 0, no volume rate adjustment needed and we accept 
                        !%     previously computed value
                    end if
                else
                    !% --- if there is no adverse head gradient or if element velocity is already negative
                    !%     in/outflow rate is upstream element flowrate                        
                    faceR(idx_fBC(ii), fr_Flowrate) = eFlow(elemUpstream)
                end if

            !print *, 'final face flowrate ', faceR(idx_fBC(ii),fr_Flowrate)
            end do


            !% --- set the Preissmann number to the upstream element value
            faceR(idx_fBC, fr_Preissmann_Number) = elemR(eup(idx_fBC), er_Preissmann_Number) 

            ! !% --- set to zero flow for closed gate  !% MOVED UP INTO DO LOOP 20220716brh
            ! where ( BC%headYN(idx_P, bYN_hasFlapGate) .and. (faceR(idx_fBC, fr_Head_u) < BC%headR(idx_P,br_value)) )
            !     faceR(idx_fBC, fr_Flowrate) = zeroR
            ! end where


            !% --- ensure face area_u is not smaller than zerovalue
            where (faceR(idx_fBC,fr_Area_d) < setting%ZeroValue%Area)
                faceR(idx_fBC,fr_Area_d) = setting%ZeroValue%Area
            endwhere
            where (faceR(idx_fBC,fr_Area_u) < setting%ZeroValue%Area)
                faceR(idx_fBC,fr_Area_u) = setting%ZeroValue%Area
            endwhere

            faceR(idx_fBC,fr_Velocity_u) = faceR(idx_fBC,fr_Flowrate)/faceR(idx_fBC,fr_Area_u)
            faceR(idx_fBC,fr_Velocity_d) = faceR(idx_fBC,fr_Flowrate)/faceR(idx_fBC,fr_Area_d)  

            !%  limit high velocities
            if (setting%Limiter%Velocity%UseLimitMaxYN) then
                where(abs(faceR(idx_fBC,fr_Velocity_u))  > setting%Limiter%Velocity%Maximum)
                    faceR(idx_fBC,fr_Velocity_u) = sign(0.99d0 * setting%Limiter%Velocity%Maximum, &
                        faceR(idx_fBC,fr_Velocity_u))
                endwhere 
                where(abs(faceR(idx_fBC,fr_Velocity_d))  > setting%Limiter%Velocity%Maximum)
                    faceR(idx_fBC,fr_Velocity_d) = sign(0.99d0 * setting%Limiter%Velocity%Maximum, &
                        faceR(idx_fBC,fr_Velocity_d))
                end where                    
            end if
        else
            !% continue
        end if
<<<<<<< HEAD
        ! print*
        ! print*, 'Dn bc face'
        ! print*, faceR(idx_fBC, fr_Head_u), 'faceR(idx_fBC, fr_Head_u)'
        ! print*, faceR(idx_fBC, fr_Head_d), 'faceR(idx_fBC, fr_Head_d)'
        ! print*, faceR(idx_fBC,fr_Topwidth_d), 'faceR(idx_fBC,fr_Topwidth_d)'
        ! print*, faceR(idx_fBC,fr_Area_d) , 'faceR(idx_fBC,fr_Area_d) '
        ! print*, faceR(idx_fBC,fr_HydDepth_d), 'faceR(idx_fBC,fr_HydDepth_d)'
        ! print*, faceR(idx_fBC, fr_Flowrate) , 'faceR(idx_fBC, fr_Flowrate) '
        ! print*, faceR(idx_fBC,fr_Velocity_u) , 'faceR(idx_fBC,fr_Velocity_u) '
        ! print*, faceR(idx_fBC,fr_Velocity_d), 'faceR(idx_fBC,fr_Velocity_d)'
        ! print*
=======
      
        ! print *, 'at end of ',trim(subroutine_name)
        ! print *, 'faceR head ',faceR(idx_fBC, fr_Head_u)
        ! print *, 'faceR area ',faceR(idx_fBC, fr_Area_u)
        ! print *, 'faceR flow ',faceR(idx_fBC, fr_Flowrate)
        ! print *, 'faceR vel  ',faceR(idx_fBC, fr_Velocity_u)
        
>>>>>>> 88b7ad3d
        !%--------------------------------------------------------------------
        !% Closing
            if (setting%Debug%File%boundary_conditions) &
                write(*,"(A,i5,A)") '*** leave ' // trim(subroutine_name) // " [Processor ", this_image(), "]"
    end subroutine face_interpolation_dnBC
!%
!%==========================================================================
!%==========================================================================
!%
! subroutine face_interpolation_dnBC(isBConly)
    !     !%------------------------------------------------------------------
    !     !% Description:
    !     !% Interpolates all boundary faces using a pack arrays -- base on bi_category
    !     !%-----------------------------------------------------------------------------
    !     integer :: fGeoSetU(3), fGeoSetD(3), eGeoSet(3)
    !     integer :: fFlowSet(1), eFlowSet(1)
    !     integer :: fHeadSetU(1), fHeadSetD(1), eHeadSet(1)
    !     character(64) :: subroutine_name = 'face_interpolation_dnBC_byPack'
    !     integer :: ii
    !     integer, pointer :: face_P(:), eup(:), idx_P(:), bcType
    !     real :: DownStreamBcHead

    !     !%-----------------------------------------------------------------------------
    !     if (setting%Debug%File%boundary_conditions)  &
    !         write(*,"(A,i5,A)") '*** enter ' // trim(subroutine_name) // " [Processor ", this_image(), "]"


    !     eup => faceI(:,fi_Melem_uL)

    !     face_P => faceP(1:npack_faceP(fp_BCdn),fp_BCdn)
    !     idx_P  => BC%P%BCdn

    !     fGeoSetU = [fr_Area_u, fr_Topwidth_u, fr_HydDepth_u]
    !     fGeoSetD = [fr_Area_d, fr_Topwidth_d, fr_HydDepth_d]
    !     eGeoSet  = [er_Area,   er_Topwidth,   er_HydDepth]

    !     fHeadSetU = [fr_Head_u]
    !     fHeadSetD = [fr_Head_d]
    !     eHeadSet = [er_Head]

    !     fFlowSet = [fr_Flowrate]
    !     eFlowSet = [er_Flowrate]


    !     do ii=1,size(fHeadSetD)
    !         !%  linear interpolation using ghost and interior cells
    !         faceR(face_P, fHeadSetU(ii)) = 0.5 * (elemR(eup(face_P), er_Head) + BC%headR(idx_P,br_value)) !% downstream head update
    !         faceR(face_P, fHeadSetD(ii)) = faceR(face_P, fHeadSetU(ii))
    !     end do

    !     do ii=1,size(fFlowSet)
    !         faceR(face_P, fFlowSet(ii)) = elemR(eup(face_P), eFlowSet(ii)) !% Copying the flow from the upstream element
    !     end do

    !     do ii=1,size(fGeoSetD)
    !         faceR(face_P, fGeoSetD(ii)) = elemR(eup(face_P), eGeoSet(ii)) !% Copying other geo factors from the upstream element
    !         faceR(face_P, fGeoSetU(ii)) = faceR(face_P, fGeoSetD(ii))
    !     end do

    !     !% HACK: This is needed to be revisited later
    !     if (setting%ZeroValue%UseZeroValues) then
    !         !% ensure face area_u is not smaller than zerovalue
    !         where (faceR(face_P,fr_Area_d) < setting%ZeroValue%Area)
    !             faceR(face_P,fr_Area_d) = setting%ZeroValue%Area
    !             faceR(face_P,fr_Area_u) = setting%ZeroValue%Area
    !         endwhere

    !         !% HACK: This is needed to be revisited later
    !         if (setting%ZeroValue%UseZeroValues) then
    !             !% ensure face area_u is not smaller than zerovalue
    !             where (faceR(face_P,fr_Area_d) < setting%ZeroValue%Area)
    !                 faceR(face_P,fr_Area_d) = setting%ZeroValue%Area
    !                 faceR(face_P,fr_Area_u) = setting%ZeroValue%Area
    !             endwhere

    !             where (faceR(face_P,fr_Area_d) >= setting%ZeroValue%Area)
    !                 faceR(face_P,fr_Velocity_d) = faceR(face_P,fr_Flowrate)/faceR(face_P,fr_Area_d)
    !                 faceR(face_P,fr_Velocity_u) = faceR(face_P,fr_Velocity_d)  
    !             endwhere
    !         else
    !             !% ensure face area_u is not smaller than zerovalue
    !             where (faceR(face_P,fr_Area_d) < zeroR)
    !                 faceR(face_P,fr_Area_d) = zeroR
    !             endwhere

    !             where (faceR(face_P,fr_Area_d) >= zeroR)
    !                 faceR(face_P,fr_Velocity_d) = faceR(face_P,fr_Flowrate)/faceR(face_P,fr_Area_d)
    !                 faceR(face_P,fr_Velocity_u) = faceR(face_P,fr_Velocity_d)
    !             endwhere
    !         end if

    !         !%  limit high velocities
    !         if (setting%Limiter%Velocity%UseLimitMaxYN) then
    !             where(abs(faceR(face_P,fr_Velocity_d))  > setting%Limiter%Velocity%Maximum)
    !                 faceR(face_P,fr_Velocity_d) = sign(0.99d0 * setting%Limiter%Velocity%Maximum, &
    !                     faceR(face_P,fr_Velocity_d))

    !                 faceR(face_P,fr_Velocity_u) = faceR(face_P,fr_Velocity_d)
    !             endwhere
    !         end if
    !     else
    !         !% continue
    !     end if
      
    !     !% endif
    !     !%--------------------------------------------------------------------
    !     !% Closing
    !         if (setting%Debug%File%boundary_conditions) &
    !             write(*,"(A,i5,A)") '*** leave ' // trim(subroutine_name) // " [Processor ", this_image(), "]"
    ! end subroutine face_interpolation_dnBC

!%
!%==========================================================================
!%==========================================================================
!%
    subroutine face_interpolation_interior (facePackCol)
        !%------------------------------------------------------------------
        !% Description:
        !% Interpolates all faces using a pack
        !%------------------------------------------------------------------
            integer, intent(in) :: facePackCol  !% Column in faceP array for needed pack
            integer, pointer    ::  Npack        !% expected number of packed rows in faceP.
            integer :: fGeoSetU(3), fGeoSetD(3), eGeoSet(3)
            integer :: fHeadSetU(1), fHeadSetD(1), eHeadSet(1)
            integer :: fFlowSet(1), eFlowSet(1)
            integer :: fPreissmenSet(1), ePreissmenSet(1)
            character(64) :: subroutine_name = 'face_interpolation_interior'
        !%------------------------------------------------------------------
        !% Aliases       
            Npack => npack_faceP(facePackCol)
        !%------------------------------------------------------------------  
        !% Preliminaries    
            if (setting%Debug%File%face) &
                write(*,"(A,i5,A)") '*** enter ' // trim(subroutine_name) // " [Processor ", this_image(), "]"  
        !%------------------------------------------------------------------     
        !% Face values are needed for
        !% Area_u, Area_d, Head_u, Head_d, Flowrate,

        !% HACK: not sure if we need
        !% Topwidth_u, Topwidth_d, HydDepth_u, HydDepth_d
        !% Velocity_u, Velocity_d

        !% General approach
        !% interpolate to ..._u
        !% identify hydraulic jumps
        !% set .._u and ..d based on jumps
 

        !% set the matching sets
        !% THESE SHOULD BE DONE IN A GLOBAL -- MAYBE SETTINGS
        !% Note these can be expanded for other terms to be interpolated.
        fGeoSetU = [fr_Area_u, fr_Topwidth_u, fr_HydDepth_u]
        fGeoSetD = [fr_Area_d, fr_Topwidth_d, fr_HydDepth_d]
        eGeoSet  = [er_Area,   er_Topwidth,   er_HydDepth]

        fHeadSetU = [fr_Head_u]
        fHeadSetD = [fr_Head_d]
        eHeadSet = [er_Head]

        fFlowSet = [fr_Flowrate]
        eFlowSet = [er_Flowrate]

        fPreissmenSet = [fr_Preissmann_Number]
        ePreissmenSet = [er_Preissmann_Number]

        !% two-sided interpolation to using the upstream face set
        call face_interp_interior_set &
            (fGeoSetU, eGeoSet, er_InterpWeight_dG, er_InterpWeight_uG, facePackCol, Npack) 

        call face_interp_interior_set &
            (fHeadSetU, eHeadSet, er_InterpWeight_dH, er_InterpWeight_uH, facePackCol, Npack)

        call face_interp_interior_set &
            (fFlowSet, eFlowSet, er_InterpWeight_dQ, er_InterpWeight_uQ, facePackCol, Npack)

        call face_interp_interior_set &
            (fPreissmenSet, ePreissmenSet, er_InterpWeight_dQ, er_InterpWeight_uQ, facePackCol, Npack)  

        !% copy upstream to downstream storage at a face
        !% (only for Head and Geometry types)
        !% note that these might be reset by hydraulic jump
        call face_copy_upstream_to_downstream_interior &
            (fGeoSetD, fGeoSetU, facePackCol, Npack)

        call face_copy_upstream_to_downstream_interior &
            (fHeadSetD, fHeadSetU, facePackCol, Npack)
        
        !% NOTE the following have their own Npack computations

        !% calculate the velocity in faces and put limiter
        call face_velocities (facePackCol, .true.)

        !% reset all the hydraulic jump interior faces
        call jump_compute

        !%------------------------------------------------------------------
        !% Closing
        if (setting%Debug%File%face) &
            write(*,"(A,i5,A)") '*** leave ' // trim(subroutine_name) // " [Processor ", this_image(), "]"
    end subroutine face_interpolation_interior
!%
!%==========================================================================
!%==========================================================================
!%
    subroutine face_interpolation_shared (facePackCol)
        !%------------------------------------------------------------------
        !% Description:
        !% Interpolates all the shared faces
        !% NOTE -- we do NOT put Npack conditionals on the subroutines that
        !% are called herein so that we can effectively use sync all across
        !% images
        !%-------------------------------------------------------------------
        !% Declarations
            integer, intent(in) :: facePackCol  !% Column in faceP array for needed pack
            integer, pointer    :: Npack        !% expected number of packed rows in faceP.
            integer :: fGeoSetU(3), fGeoSetD(3), eGhostGeoSet(3)
            integer :: fHeadSetU(1), fHeadSetD(1), eGhostHeadSet(1)
            integer :: fFlowSet(1), eGhostFlowSet(1)
            integer :: fPreissmenSet(1), eGhostPreissmenSet(1)
            integer(kind=8) :: crate, cmax, cval
            character(64) :: subroutine_name = 'face_interpolation_shared'
        !%-------------------------------------------------------------------
        !% Aliases
            Npack => npack_facePS(facePackCol)
        !%-------------------------------------------------------------------
        !% Preliminaries   
            if (setting%Debug%File%face) &
                write(*,"(A,i5,A)") '*** enter ' // trim(subroutine_name) // " [Processor ", this_image(), "]"

            !% start the shared timer    
            sync all    
            if (this_image()==1) then
                call system_clock(count=cval,count_rate=crate,count_max=cmax)
                setting%Time%WallClock%SharedStart = cval
                setting%Time%WallClock%SharedStart_C = cval
            end if
        !%-------------------------------------------------------------------
        !% Face values are needed for
        !% Area_u, Area_d, Head_u, Head_d, Flowrate,

        !% HACK not sure if we need
        !% Topwidth_u, Topwidth_d, HydDepth_u, HydDepth_d
        !% Velocity_u, Velocity_d

        !% General approach
        !% interpolate to ..._u
        !% identify hydraulic jumps
        !% set .._u and ..d based on jumps

        !% set the matching sets
        !% HACK THESE SHOULD BE DONE IN A GLOBAL -- MAYBE SETTINGS
        !% Note these can be expanded for other terms to be interpolated.
        fGeoSetU     = [fr_Area_u, fr_Topwidth_u, fr_HydDepth_u]
        fGeoSetD     = [fr_Area_d, fr_Topwidth_d, fr_HydDepth_d]
        eGhostGeoSet = [ebgr_Area,   ebgr_Topwidth,   ebgr_HydDepth]

        fHeadSetU     = [fr_Head_u]
        fHeadSetD     = [fr_Head_d]
        eGhostHeadSet = [ebgr_Head]

        fFlowSet      = [fr_Flowrate]
        eGhostFlowSet = [ebgr_Flowrate]

        fPreissmenSet      = [fr_Preissmann_Number]
        eGhostPreissmenSet = [ebgr_Preissmann_Number]

        !% transfer all the local elemR data needed for face interpolation into elemB data structure
        call local_data_transfer_to_boundary_array (facePackCol, Npack)

        !% use elemB to transfer remote data to local elemG array for interpolation
        call inter_image_data_transfer (facePackCol, Npack)

        call face_interp_shared_set &
            (fGeoSetU, eGhostGeoSet, ebgr_InterpWeight_dG, ebgr_InterpWeight_uG, facePackCol, Npack)

        call face_interp_shared_set &
            (fHeadSetU, eGhostHeadSet, ebgr_InterpWeight_dH, ebgr_InterpWeight_uH, facePackCol, Npack)

        call face_interp_shared_set &
            (fFlowSet, eGhostFlowSet, ebgr_InterpWeight_dQ, ebgr_InterpWeight_uQ, facePackCol, Npack)

        call face_interp_shared_set &
            (fPreissmenSet, eGhostPreissmenSet, ebgr_InterpWeight_dQ, ebgr_InterpWeight_uQ, facePackCol, Npack)

        !% copy upstream to downstream storage at a face
        !% (only for Head and Geometry types)
        !% note that these might be reset by hydraulic jump
        call face_copy_upstream_to_downstream_shared &
            (fGeoSetD, fGeoSetU, facePackCol, Npack)

        call face_copy_upstream_to_downstream_shared &
            (fHeadSetD, fHeadSetU, facePackCol, Npack)

        call face_velocities (facePackCol, .false.)

        !% 20220425brh
        ! if (this_image() == 3) then
        !     print *, this_image(), ' P elem   ',elemR(426,er_Preissmann_Number)
        !     print *, this_image(), ' Pface Up ',faceR(elemI(426,ei_Mface_uL),fr_Preissmann_Number)
        !     print *, this_image(), ' Pface Dn ',faceR(elemI(426,ei_Mface_dL),fr_Preissmann_Number)
        ! end if

        !% 20220425brh
        ! if (this_image() == 1) print *, 'this image = ',this_image()
        ! if (this_image() == 2) print *, 'this image = ',this_image()
        ! if (this_image() == 4) print *, 'this image = ',this_image()
        ! if (this_image() == 4) then
        !      print *, this_image(), ' P elem   ',elemR(458,er_Preissmann_Number)
        !      print *, this_image(), ' Pface Up ',faceR(elemI(458,ei_Mface_uL),fr_Preissmann_Number)
        !      !print *, this_image(), ' Pface Dn ' !%,faceR(elemI(458,ei_Mface_dL),fr_Preissmann_Number)
        ! end if
            
        !% HACK needs jump computation for across shared faces
        ! print *, "HACK missing hydraulic jump that occurs on shared faces 36987"

        !%-------------------------------------------------------------------
        !% closing   
            !% stop the shared timer
            sync all
            if (this_image()==1) then
                call system_clock(count=cval,count_rate=crate,count_max=cmax)
                setting%Time%WallClock%SharedStop = cval
                setting%Time%WallClock%SharedCumulative &
                        = setting%Time%WallClock%SharedCumulative &
                        + setting%Time%WallClock%SharedStop &
                        - setting%Time%WallClock%SharedStart

                setting%Time%WallClock%SharedStop_C = cval
                setting%Time%WallClock%SharedCumulative_C &
                        = setting%Time%WallClock%SharedCumulative_C &
                        + setting%Time%WallClock%SharedStop_C &
                        - setting%Time%WallClock%SharedStart_C            
            end if 

            if (setting%Debug%File%face) &
                write(*,"(A,i5,A)") '*** leave ' // trim(subroutine_name) // " [Processor ", this_image(), "]"
    end subroutine face_interpolation_shared
!%
!%==========================================================================
!%==========================================================================
!%
    subroutine face_interp_interior_set &
        (fset, eset, eWdn, eWup, facePackCol, Npack)
        !%------------------------------------------------------------------
        !% Description:
        !% Interpolates to a face for a set of variables 
        !% NOTE cannot sync all in this subroutine
        !%-------------------------------------------------------------------
        !% Declarations:
            integer, intent(in) :: fset(:), eset(:), eWdn, eWup, facePackCol, Npack
            integer, pointer :: thisP(:), eup(:), edn(:)
            integer :: ii
            character(64) :: subroutine_name = 'face_interp_interior_set'
        !%-------------------------------------------------------------------
        !% Preliminaries
            if (setting%Debug%File%face) &
                write(*,"(A,i5,A)") '*** enter ' // trim(subroutine_name) // " [Processor ", this_image(), "]"
        !%-------------------------------------------------------------------
        !% Aliases        
            thisP => faceP(1:Npack,facePackCol)
            eup   => faceI(:,fi_Melem_uL)
            edn   => faceI(:,fi_Melem_dL)
        !%--------------------------------------------------------------------
        !% cycle interpolation through each type in the set.
        do ii=1,size(fset)
            faceR(thisP,fset(ii)) = &
                (+elemR(eup(thisP),eset(ii)) * elemR(edn(thisP),eWup) &
                 +elemR(edn(thisP),eset(ii)) * elemR(eup(thisP),eWdn) &
                ) / &
                ( elemR(edn(thisP),eWup) + elemR(eup(thisP),eWdn))
        end do

        !% NOTES
        !% elemR(eup(thisP),eset(ii)) is the element value upstream of the face
        !% elemR(edn(thisP),eset(ii) is the element value downstream of the face.
        !% elemR(eup(thisp),eWdn) is the downstream weighting of the upstream element----------------------------------------------------------

        !%------------------------------------------------------------------
        !% Closing
            if (setting%Debug%File%face) &
                write(*,"(A,i5,A)") '*** enter ' // trim(subroutine_name) // " [Processor ", this_image(), "]"
    end subroutine face_interp_interior_set
!%
!%==========================================================================
!%==========================================================================
!%
    ! subroutine face_interp_shared_set_old &
    !     (fset, eset, eWdn, eWup, facePackCol, Npack)
    !     !%-------------------------------------------------------------------
    !     !% Description:
    !     !% Interpolates faces shared between processor
    !     !%-------------------------------------------------------------------
    !     !% Declarations
    !         integer, intent(in) :: fset(:), eset(:), eWdn, eWup, facePackCol, Npack
    !         integer, pointer :: thisP, eup, edn, connected_image, ghostUp, ghostDn
    !         logical, pointer :: isGhostUp, isGhostDn
    !         integer :: ii, jj   
    !         integer(kind=8) :: crate, cmax, cval
    !         character(64) :: subroutine_name = 'face_interp_shared_set_old'
    !     !%--------------------------------------------------------------------
    !     !%  Preliminaries
    !         if (setting%Debug%File%face) &
    !             write(*,"(A,i5,A)") '*** enter ' // trim(subroutine_name) // " [Processor ", this_image(), "]"

    !         sync all
    !         if (this_image()==1) then
    !             call system_clock(count=cval,count_rate=crate,count_max=cmax)
    !             setting%Time%WallClock%SharedStart_A = cval
    !         end if    
    !     !%--------------------------------------------------------------------
    !     !% cycle through all the shared faces
    !     do ii = 1,Npack
    !         !%-----------------------------------------------------------------
    !         !% Aliases
    !         thisP           => facePS(ii,facePackCol)
    !         connected_image => faceI(thisP,fi_Connected_image)
    !         eup             => faceI(thisP,fi_Melem_uL)
    !         edn             => faceI(thisP,fi_Melem_dL)
    !         ghostUp         => faceI(thisP,fi_GhostElem_uL)
    !         ghostDn         => faceI(thisP,fi_GhostElem_dL)
    !         isGhostUp       => faceYN(thisP,fYN_isUpGhost)
    !         isGhostDn       => faceYN(thisP,fYN_isDnGhost)
    !         !%-----------------------------------------------------------------
    !         !% cycle through each element in the set.
    !         !% This is designed for fset and eset being vectors, but it
    !         !%   is not clear that this is needed.
    !         do jj=1,size(fset)

    !             !% condition for upstream element of the shared face is ghost and in a different image
    !             if (isGhostUp) then

    !                 faceR(thisP,fset(jj)) = &
    !                     (+elemR(ghostUp,eset(jj))[connected_image] * elemR(edn,eWup) &
    !                      +elemR(edn,eset(jj)) * elemR(ghostUp,eWdn)[connected_image] &
    !                     ) / &
    !                     ( elemR(edn,eWup) + elemR(ghostUp,eWdn)[connected_image] )

    !             !% condition for downstream element of the shared face is ghost and in a different image
    !             elseif (isGhostDn) then

    !                 faceR(thisP,fset(jj)) = &
    !                     (+elemR(eup,eset(jj)) * elemR(ghostDn,eWup)[connected_image] &
    !                      +elemR(ghostDn,eset(jj))[connected_image] * elemR(eup,eWdn) &
    !                     ) / &
    !                     ( elemR(ghostDn,eWup)[connected_image] + elemR(eup,eWdn) )

    !             else
    !                 write(*,*) 'CODE ERROR: unexpected else'
    !                 !stop 
    !                 call util_crashpoint( 487874)
    !                 !return
    !             end if        
    !         end do
    !     end do

    !     !% NOTES
    !     !% elemR(eup,eset(jj)) is the element value upstream of the face
    !     !% elemR(edn,eset(jj) is the element value downstream of the face.
    !     !% elemR(eup,eWdn) is the downstream weighting of the upstream element
    !     !% elemR(edn,eWup)) is the upstream weighting of the downstream element

    !     !% elemR(ghostUp,eset(jj))[connected_image] is the elem value from the upstream image of the face
    !     !% elemR(ghostDn,eset(jj))[connected_image] is the elem value from the downstream image of the face
    !     !% elemR(ghostUp,eWdn)[connected_image] is the downstream weighting of the upstream image element
    !     !% elemR(ghostDn,eWup))[connected_image] is the upstream weighting of the downstream image element

    !     !%--------------------------------------------------------------------
    !     !% Closing
    !     sync all
    !     if (this_image()==1) then
    !         !% stop the shared timer
    !         call system_clock(count=cval,count_rate=crate,count_max=cmax)
    !         setting%Time%WallClock%SharedStop_A = cval
    !         setting%Time%WallClock%SharedCumulative_A &
    !                 = setting%Time%WallClock%SharedCumulative_A &
    !                 + setting%Time%WallClock%SharedStop_A &
    !                 - setting%Time%WallClock%SharedStart_A                    
    !     end if 
    !         if (setting%Debug%File%face) &
    !             write(*,"(A,i5,A)") '*** enter ' // trim(subroutine_name) // " [Processor ", this_image(), "]"
    ! end subroutine face_interp_shared_set_old
!%
!%==========================================================================
!%==========================================================================
!%  
    ! subroutine face_head_average_on_element &
    !     (whichTM)
    !     !%------------------------------------------------------------------
    !     !% Description:
    !     !% computes the average head of the faces on an element
    !     !%-------------------------------------------------------------------
    !     !% Declarations:
    !         integer, intent(in) :: whichTM 
    !         integer, pointer :: Npack, thisP(:), thisCol
    !         integer, pointer :: mapUp(:), mapDn(:)
    !         real(8), pointer :: fHeadU(:), fHeadD(:), eHeadAvg(:)
    !         character(64) :: subroutine_name = 'face_head_average_on_element'
    !     !%-------------------------------------------------------------------
    !     !% Preliminaries
    !         !if (.not. setting%Solver%QinterpWithLocalHeadGradient) return  
    !         if (setting%Debug%File%face) &
    !             write(*,"(A,i5,A)") '*** enter ' // trim(subroutine_name) // " [Processor ", this_image(), "]"

    !         select case (whichTM)
    !             case (ALLtm)
    !                 thisCol => col_elemP(ep_CC_ALLtm)
    !             case (ETM)
    !                 thisCol => col_elemP(ep_CC_ETM)
    !             case (AC)
    !                 thisCol => col_elemP(ep_CC_AC)
    !             case (dummy)
    !                 ! print *, 'error - the FluxCorrection has not been coded for diagnostic elements'
    !                 ! stop 58704
    !                 return
    !             case default
    !                 print *, 'error, this default case should not be reached'
    !                 stop 2394
    !         end select         
    !     !%-------------------------------------------------------------------
    !     !% Aliases             
    !         Npack    => npack_elemP(thisCol)
    !         if (Npack .le. 0) return
    !         thisP    => elemP(1:Npack,thisCol)
    !         mapUp    => elemI(:,ei_Mface_uL)
    !         mapDn    => elemI(:,ei_Mface_dL)   
    !         fHeadU   => faceR(:,fr_Head_u)  
    !         fHeadD   => faceR(:,fr_Head_d)
    !         eHeadAvg => elemR(:,er_HeadAvg)    
    !     !%-------------------------------------------------------------------   
    !     !% The map up must use the downstream head on the face.
    !     !% The map dn must use the upstream head on the face.
    !     eHeadAvg(thisP) = onehalfR * (fHeadU(mapDn(thisP)) + fHeadD(mapUp(thisP)))

    !     ! print *, 'in ',trim(subroutine_name)
    !     ! print *, thisP
    !     ! print *, eHeadAvg(thisP)
    !     ! print *, ' '
    !     ! print *, eHeadAvg(:)
    !     ! print *, ' '
    !     ! print *, fHeadU(:)
    !     ! print *, ' '
    !     ! print *, fHeadD(:)
    !     ! print *, ' '
    !     !%-------------------------------------------------------------------
    !     !% Closing
    !         if (setting%Debug%File%face) &
    !             write(*,"(A,i5,A)") '*** leave ' // trim(subroutine_name) // " [Processor ", this_image(), "]"
    ! end subroutine face_head_average_on_element
!%
!%==========================================================================
!%==========================================================================
!%
    ! subroutine face_FluxCorrection_interior &
        !     (faceCol, whichTM)
        !     !%------------------------------------------------------------------
        !     !% Description:
        !     !% Adds the head gradient term to the face flowrate for interior faces
        !     !% should be done after Q and H are interpolated to face
        !     !% and element HeadAvg is computed.
        !     !%-------------------------------------------------------------------
        !     !% Declarations
        !         integer, intent(in) :: faceCol, whichTM
        !         integer, pointer :: Npack, thisF(:), eup(:), edn(:), elist(:)
        !         real(8), pointer :: fQ(:), eArea(:), eHead(:), eHeadAvg(:)
        !         real(8), pointer :: eLength(:) !, qLateral(:), qChannel(:)
        !         real(8), pointer ::  dt, grav !, qfac, qratio 
        !         logical          :: isBConly
        !         character(64) :: subroutine_name = 'face_FluxCorrection_interior'
        !     !%-------------------------------------------------------------------
        !     !% Preliminaries
        !         !if (.not. setting%Solver%QinterpWithLocalHeadGradient) return  
        !         if (setting%Debug%File%face) &
        !             write(*,"(A,i5,A)") '*** enter ' // trim(subroutine_name) // " [Processor ", this_image(), "]"
        !     !%-------------------------------------------------------------------
        !     !% Aliases   
        !         eup      => faceI(:,fi_Melem_uL)
        !         edn      => faceI(:,fi_Melem_dL)
        !         fQ       => faceR(:,fr_Flowrate)
        !         eArea    => elemR(:,er_Area)
        !         eHead    => elemR(:,er_Head)
        !         !eHeadAvg => elemR(:,er_HeadAvg)
        !         eLength  => elemR(:,er_Length)
        !         eList    => elemI(:,ei_Temp01)
        !         dt       => setting%Time%Hydraulics%Dt
        !         grav     => setting%constant%gravity

        !         Npack => npack_faceP(faceCol)
        !         if (Npack .le. 0) return
        !         thisF    => faceP(1:Npack,faceCol)
        !     !%-------------------------------------------------------------------
        !     !% --- compute the average head for the elements 
        !     !call face_head_average_on_element (whichTM)

        !     !% -- we need a custom selector array because we don't have a packed array
        !     !%    that handles the combined face/element condition needed
        !     eList = zeroI
        !     select case (whichTM)
        !     case (ALLtm)
        !         eList(ep_CC_ALLtm) = oneI
        !     case (ETM)
        !         eList(ep_CC_ETM) = oneI
        !     case (AC)
        !         eList(ep_CC_AC) = oneI
        !     case (dummy)
        !         ! print *, 'error - the FluxCorrection has not been coded for diagnostic elements'
        !         return
        !     case default
        !         print *, 'error, this default case should not be reached'
        !         stop 239483
        !     end select

        !     !% --- adds term dt * grav A [ (dh/dx) - (dh_avg/dx) ] where not zerovolume
        !     where (      (.not. elemYN(eup(thisF),eYN_isZeroDepth   )        ) & 
        !            .and. (.not. elemYN(eup(thisF),eYN_isSmallDepth  )        ) &
        !            .and. (       elemR(eup(thisF),er_FlowrateLateral) > zeroR) &
        !            .and. (       eList(eup(thisF))                    == oneI) )
        !         fQ(thisF) = fQ(thisF) + dt * grav *                                         &
        !             (                                                                       &
        !                 +( eArea(eup(thisF)) * ( eHead(eup(thisF)) - eHeadAvg(eup(thisF)) ) &
        !                     / ( onehalfR * eLength(eup(thisF) ) ) )                         &
        !             )                        
        !     end where

        !     where (       (.not. elemYN(edn(thisF),eYN_isZeroDepth   )        ) & 
        !             .and. (.not. elemYN(edn(thisF),eYN_isSmallDepth  )        ) &
        !             .and. (       elemR(edn(thisF),er_FlowrateLateral) > zeroR) &
        !             .and. (       eList(edn(thisF))                    == oneI) )
        !         fQ(thisF) = fQ(thisF) + dt * grav *                                         &
        !             (                                                                       &
        !                 -( eArea(edn(thisF)) * ( eHead(edn(thisF)) - eHeadAvg(edn(thisF)) ) &
        !                     / ( onehalfR * eLength(edn(thisF) ) ) )                         &
        !             ) 
        !     end where

        !     !% --- need another call to face_interpolate so that the Q_HeadGradient
        !         !%     does not change the upper boundary inflow condition
        !     isBConly = .true.
        !     call face_interpolate_bc (isBConly)

        !     !% for lateral inflows upstream of a face with downstream flow 
        !     !% note: null set for negative inflow   
        !     ! where ( qLateral(eup(thisF)) > qratio * abs(qChannel(eup(thisF))) )
        !     !     fQ(thisF) = fQ(thisF) + qfac * dt * grav                                       &
        !     !         * ( util_sign_with_ones(fQ(thisF)) + oneR ) * onehalfR                     &
        !     !         *(                                                                         &
        !     !             +( eArea(eup(thisF)) * ( eHead(eup(thisF)) - eHeadAvg(eup(thisF)) ) )  &
        !     !             / ( onehalfR * eLength(eup(thisF)) )                                   &
        !     !         )
        !     ! end where

        !     ! !% for lateral inflows downstream of a face with an upstream flow
        !     ! !% note: null set for negative inflow
        !     ! where ( qLateral(edn(thisF)) > qratio * abs(qChannel(edn(thisF))) )
        !     !     fQ(thisF) = fQ(thisF) + qfac * dt * grav                                       &
        !     !         * ( util_sign_with_ones(fQ(thisF)) - oneR ) * onehalfR                     &
        !     !         *(                                                                         &   
        !     !           +( eArea(edn(thisF)) * ( eHead(edn(thisF)) - eHeadAvg(edn(thisF)) ) )    &
        !     !             / ( onehalfR * eLength(edn(thisF)) )                                   &
        !     !         )
        !     ! end where

        !     !% --- for downstream flow
        !     ! where (.not. elemYN(eup(thisP),eYN_isZeroDepth))
        !     !     fQ(thisP) = fQ(thisP) + qfac * dt * grav                                    &
        !     !        *( util_sign_with_ones(fQ(thisP)) + oneR ) * onehalfR                    &
        !     !        *(                                                                       &
        !     !             +( eArea(eup(thisP)) * ( eHead(eup(thisP)) - eHeadAvg(eup(thisP)) ) &
        !     !                 / ( onehalfR * eLength(eup(thisP) ) ) )                         &
        !     !         ) 
        !     ! end where

        !     ! !% --- for upstream flow
        !     ! where (.not. elemYN(edn(thisP),eYN_isZeroDepth))
        !     !     fQ(thisP) = fQ(thisP) + qfac * dt * grav                                    &
        !     !        *( util_sign_with_ones(fQ(thisP)) - oneR ) * onehalfR                    &
        !     !        *(                                                                       &
        !     !             -( eArea(edn(thisP)) * ( eHead(edn(thisP)) - eHeadAvg(edn(thisP)) ) &
        !     !                 / ( onehalfR * eLength(edn(thisP) ) ) )                         &
        !     !         ) 
        !     ! end where
        
        !     !%-------------------------------------------------------------------
        !     !% Closing
        !         if (setting%Debug%File%face) &
        !             write(*,"(A,i5,A)") '*** enter ' // trim(subroutine_name) // " [Processor ", this_image(), "]"
        ! end subroutine face_FluxCorrection_interior
!%
!%==========================================================================
!%==========================================================================
!%
    subroutine local_data_transfer_to_boundary_array &
        (facePackCol, Npack)
        !%-------------------------------------------------------------------
        !% Description:
        !% transfers local data from elemR to elemB%R
        !%-------------------------------------------------------------------
        !% Declarations
            integer             :: ii, eColumns(Ncol_elemBGR) 
            integer, intent(in) :: facePackCol, Npack
            integer, pointer    :: thisP, eUp, eDn, JMidx
            logical, pointer    :: isGhostUp, isGhostDn
            character(64)       :: subroutine_name = 'local_data_transfer_to_boundary_array'
        !%--------------------------------------------------------------------
        !%  Preliminaries
            if (setting%Debug%File%face) &
                write(*,"(A,i5,A)") '*** enter ' // trim(subroutine_name) // " [Processor ", this_image(), "]"  

            !% HACK: this eset has to be exactly mimic the indexes for ebgr_... 
            eColumns = [er_Area, er_Topwidth, er_HydDepth, er_Head, er_Flowrate, er_Preissmann_Number, er_Volume, &
                        er_InterpWeight_dG, er_InterpWeight_uG, er_InterpWeight_dH,   er_InterpWeight_uH, &
                        er_InterpWeight_dQ, er_InterpWeight_uQ, ebgr_InterpWeight_dP, ebgr_InterpWeight_uP] 

        !%--------------------------------------------------------------------
        !% cycle through all the shared faces
        sync all
        do ii = 1,Npack
            
            !%-----------------------------------------------------------------
            !% Aliases
            thisP      => facePS(ii,facePackCol)
            isGhostUp  => faceYN(thisP,fYN_isUpGhost)
            isGhostDn  => faceYN(thisP,fYN_isDnGhost)
            eUp        => faceI(thisP,fi_Melem_uL)
            eDn        => faceI(thisP,fi_Melem_dL)
            !%-----------------------------------------------------------------

            !print *, 'xxAA ',this_image(), ii, thisP, isGhostUp, isGhostDn, eUp, eDn
            !% condition for upstream element is ghost
            if (isGhostUp) then
                elemB%R(ii,:) = elemR(eDn,eColumns)
            !% condition for downstream element is ghost
            elseif (isGhostDn) then
                elemB%R(ii,:) = elemR(eUp,eColumns)
            else
                write(*,*) 'CODE ERROR: unexpected else'
                !stop 
                call util_crashpoint( 487874)
                !return
            end if     
            !% --- handle special case for volume used by Pump Type 1 when
            !%     the upstream element is a JB
            if ((isGhostUp) .and. (elemI(eUp,ei_elementType) == JB)) then
                !JMidx => elemI(eup,ei_main_idx_for_branch)
                JMidx => elemSI(eup,esi_JunctionBranch_Main_Index)
                elemB%R(ii,ebgr_Volume) = elemR(JMidx,er_Volume)
            end if
        end do

        if (setting%Debug%File%face) &
            write(*,"(A,i5,A)") '*** enter ' // trim(subroutine_name) // " [Processor ", this_image(), "]"
    end subroutine local_data_transfer_to_boundary_array
!%
!%==========================================================================
!%==========================================================================
!%
    subroutine inter_image_data_transfer &
        (facePackCol, Npack)
        !%-------------------------------------------------------------------
        !% Description:
        !% transfers data from connected images
        !%-------------------------------------------------------------------
        !% Declarations
            integer             :: ii  
            integer, intent(in) :: facePackCol, Npack
            integer, pointer    :: thisP, ci, BUpIdx, BDnIdx, eUp, eDn
            logical, pointer    :: isGhostUp, isGhostDn
            integer(kind=8)     :: crate, cmax, cval
            character(64)       :: subroutine_name = 'inter_image_data_transfer'
        !%--------------------------------------------------------------------
        !%  Preliminaries
            if (setting%Debug%File%face) &
                write(*,"(A,i5,A)") '*** enter ' // trim(subroutine_name) // " [Processor ", this_image(), "]"

            sync all
            if (this_image()==1) then
                call system_clock(count=cval,count_rate=crate,count_max=cmax)
                setting%Time%WallClock%SharedStart_A = cval
            end if 
          
        !%--------------------------------------------------------------------
        !% cycle through all the shared faces
        do ii = 1,Npack
            !%-----------------------------------------------------------------
            !% Aliases
            thisP      => facePS(ii,facePackCol)
            ci         => faceI(thisP,fi_Connected_image)
            BUpIdx     => faceI(thisP,fi_BoundaryElem_uL)
            BDnIdx     => faceI(thisP,fi_BoundaryElem_dL)
            isGhostUp  => faceYN(thisP,fYN_isUpGhost)
            isGhostDn  => faceYN(thisP,fYN_isDnGhost)
            !%-----------------------------------------------------------------
            !% condition for upstream element of the shared face is ghost and in a different image
            if (isGhostUp) then
                elemGR(ii,:) = elemB[ci]%R(BUpIdx,:) 
                ! print*, elemGR(ii,:), 'elemGR(ii,:)'
                ! print*
                ! print*, elemB[ci]%R(BUpIdx,:) , 'elemB[ci]%R(BUpIdx,:) '
                ! print*
                ! print*, reverseKey(elemI(faceI(thisP,fi_GhostElem_uL), ei_elementType)[ci])
                ! print*, elemI(faceI(thisP,fi_GhostElem_uL), :)[ci], 'elem row'
            !% condition for downstream element of the shared face is ghost and in a different image
            elseif (isGhostDn) then
                elemGR(ii,:) = elemB[ci]%R(BDnIdx,:)
                ! print*, elemGR(ii,:), 'elemGR(ii,:)'
                ! print*
                ! print*, elemB[ci]%R(BUpIdx,:) , 'elemB[ci]%R(BUpIdx,:) '
                ! print*
                ! print*, reverseKey(elemI(faceI(thisP,fi_GhostElem_dL), ei_elementType)[ci])
                ! print*, elemR(faceI(thisP,fi_GhostElem_dL), :)[ci], 'elem row'
            else
                write(*,*) 'CODE ERROR: unexpected else'
                !stop 
                call util_crashpoint( 487874)
                !return
            end if        
        end do
        
        !%--------------------------------------------------------------------
        !% Closing
        sync all
        
        if (this_image()==1) then
            !% stop the shared timer
            call system_clock(count=cval,count_rate=crate,count_max=cmax)
            setting%Time%WallClock%SharedStop_A = cval
            setting%Time%WallClock%SharedCumulative_A &
                    = setting%Time%WallClock%SharedCumulative_A &
                    + setting%Time%WallClock%SharedStop_A &
                    - setting%Time%WallClock%SharedStart_A                    
        end if 
            if (setting%Debug%File%face) &
                write(*,"(A,i5,A)") '*** enter ' // trim(subroutine_name) // " [Processor ", this_image(), "]"
    end subroutine inter_image_data_transfer
!%
!%==========================================================================
!%==========================================================================
!%
    subroutine face_interp_shared_set &
        (fset, eset, eWdn, eWup, facePackCol, Npack)
        !%-------------------------------------------------------------------
        !% Description:
        !% Interpolates faces shared between processor
        !% NOTE cannot sync all in this subroutine
        !%-------------------------------------------------------------------
        !% Declarations
            integer             :: ii, jj
            integer, intent(in) :: fset(:), eset(:), eWdn, eWup
            integer, intent(in) :: facePackCol, Npack
            integer, pointer    :: thisP, eup, edn, BUpIdx, BDnIdx
            logical, pointer    :: isGhostUp, isGhostDn
            integer(kind=8)     :: crate, cmax, cval
            character(64)       :: subroutine_name = 'face_interp_shared_set'
        !%--------------------------------------------------------------------
        !%  Preliminaries
            if (setting%Debug%File%face) &
                write(*,"(A,i5,A)") '*** enter ' // trim(subroutine_name) // " [Processor ", this_image(), "]"

            if (this_image()==1) then
                call system_clock(count=cval,count_rate=crate,count_max=cmax)
                setting%Time%WallClock%SharedStart_A = cval
            end if    
        !%--------------------------------------------------------------------
        !% cycle through all the shared faces
        do ii = 1,Npack
            !%-----------------------------------------------------------------
            !% Aliases
            thisP           => facePS(ii,facePackCol)
            eup             => faceI(thisP,fi_Melem_uL)
            edn             => faceI(thisP,fi_Melem_dL)
            BUpIdx          => faceI(thisP,fi_BoundaryElem_uL)
            BDnIdx          => faceI(thisP,fi_BoundaryElem_dL)
            isGhostUp       => faceYN(thisP,fYN_isUpGhost)
            isGhostDn       => faceYN(thisP,fYN_isDnGhost)
            !%-----------------------------------------------------------------
            !% cycle through each element in the set.
            !% This is designed for fset and eset being vectors, but it
            !%   is not clear that this is needed.
            do jj=1,size(fset)

                !% condition for upstream element of the shared face is ghost and in a different image
                if (isGhostUp) then
                    faceR(thisP,fset(jj)) = &
                        (+elemGR(ii,eset(jj))  * elemB%R(ii,eWup)  &
                         +elemB%R(ii,eset(jj)) * elemGR(ii,eWdn) &
                        ) / &
                        ( elemB%R(ii,eWup) + elemGR(ii,eWdn) )

                !% condition for downstream element of the shared face is ghost and in a different image
                elseif (isGhostDn) then

                    faceR(thisP,fset(jj)) = &
                        (+elemB%R(ii,eset(jj)) * elemGR(ii,eWup) &
                         +elemGR(ii,eset(jj))  * elemB%R(ii,eWdn)  &
                        ) / &
                        ( elemGR(ii,eWup) + elemB%R(ii,eWdn) )
                else
                    write(*,*) 'CODE ERROR: unexpected else'
                    !stop 
                    call util_crashpoint( 487874)
                    !return
                end if      
            end do
        end do

        !% NOTES
        !% elemB%R(ii,eset(jj)) is the element value of the boundary element
        !% elemGR(ii,eset(jj)) is the element value of the ghost element
        !% elemB%R(ii,eWdn) is the downstream weighting of the boundary element
        !% elemGR(ii,eWup)) is the upstream weighting of the ghost element
        !%--------------------------------------------------------------------
        !% Closing
        sync all
        if (this_image()==1) then
            !% stop the shared timer
            call system_clock(count=cval,count_rate=crate,count_max=cmax)
            setting%Time%WallClock%SharedStop_A = cval
            setting%Time%WallClock%SharedCumulative_A &
                    = setting%Time%WallClock%SharedCumulative_A &
                    + setting%Time%WallClock%SharedStop_A &
                    - setting%Time%WallClock%SharedStart_A                    
        end if 
            if (setting%Debug%File%face) &
                write(*,"(A,i5,A)") '*** enter ' // trim(subroutine_name) // " [Processor ", this_image(), "]"
    end subroutine face_interp_shared_set
!%
!%==========================================================================
!%==========================================================================
!%
    subroutine face_copy_upstream_to_downstream_interior &
        (downstreamSet, upstreamSet, facePackCol, Npack)
        !%-----------------------------------------------------------------------------
        !% Description:
        !% Copies the interpolated value on the upstream side to the downstream side
        !% These values are later adjusted for hydraulic jumps
        !%-----------------------------------------------------------------------------
        integer, intent(in) :: facePackCol, Npack, downstreamSet(:), upstreamSet(:)
        integer, pointer :: thisP(:)
        !%-----------------------------------------------------------------------------
        character(64) :: subroutine_name = 'face_copy_upstream_to_downstream_interior'
        !%-----------------------------------------------------------------------------
        if (setting%Debug%File%face) &
            write(*,"(A,i5,A)") '*** enter ' // trim(subroutine_name) // " [Processor ", this_image(), "]"
        !%-----------------------------------------------------------------------------

        if (Npack > 0) then
            thisP => faceP(1:Npack,facePackCol)
            faceR(thisP,downstreamSet) = faceR(thisP,upstreamSet)
        end if

        if (setting%Debug%File%face) &
            write(*,"(A,i5,A)") '*** leave ' // trim(subroutine_name) // " [Processor ", this_image(), "]"
    end subroutine face_copy_upstream_to_downstream_interior
!%
!%==========================================================================
!%==========================================================================
!%
    subroutine face_copy_upstream_to_downstream_shared &
        (downstreamSet, upstreamSet, facePackCol, Npack)
        !%------------------------------------------------------------------
        !% Description:
        !% Copies the interpolated value on the upstream side to the downstream side
        !% These values are later adjusted for hydraulic jumps
        !%------------------------------------------------------------------
        !% Declarations
            integer, intent(in) :: facePackCol, Npack, downstreamSet(:), upstreamSet(:)
            integer, pointer :: thisP(:)
            integer(kind=8) :: crate, cmax, cval
            character(64) :: subroutine_name = 'face_copy_upstream_to_downstream'
        !%-------------------------------------------------------------------
        !% Preliminaries
            sync all
            if (this_image()==1) then
                call system_clock(count=cval,count_rate=crate,count_max=cmax)
                setting%Time%WallClock%SharedStart_B = cval
            end if 
            if (setting%Debug%File%face) &
                write(*,"(A,i5,A)") '*** enter ' // trim(subroutine_name) // " [Processor ", this_image(), "]"
        !%-----------------------------------------------------------------------------

        if (Npack > 0) then
            thisP => facePS(1:Npack,facePackCol)
            faceR(thisP,downstreamSet) = faceR(thisP,upstreamSet)
        end if

        !%-------------------------------------------------------------------
        !% Closing
            sync all
            if (this_image()==1) then
                !% stop the shared timer
                call system_clock(count=cval,count_rate=crate,count_max=cmax)
                setting%Time%WallClock%SharedStop_B = cval
                setting%Time%WallClock%SharedCumulative_B &
                        = setting%Time%WallClock%SharedCumulative_B &
                        + setting%Time%WallClock%SharedStop_B &
                        - setting%Time%WallClock%SharedStart_B                    
            end if 
            if (setting%Debug%File%face) &
                write(*,"(A,i5,A)") '*** leave ' // trim(subroutine_name) // " [Processor ", this_image(), "]"
    end subroutine face_copy_upstream_to_downstream_shared
!%
!%==========================================================================
!%==========================================================================  
!%
    subroutine face_velocities (facePackCol, isInterior)
        !%------------------------------------------------------------------
        !% Description:
        !% This subroutine calculates the face valocity and adjusts for limiter
        !%-------------------------------------------------------------------  
            integer, intent(in) :: facePackCol
            logical, intent(in) :: isInterior
            integer, pointer :: Npack, thisP(:)
            real(8), pointer :: f_area_u(:), f_area_d(:), f_velocity_u(:), f_velocity_d(:)
            real(8), pointer :: f_flowrate(:), zeroValue, vMax
            character(64) :: subroutine_name = 'adjust_face_dynamic_limit'
        !%-------------------------------------------------------------------
            if (setting%Debug%File%adjust) &
                write(*,"(A,i5,A)") '*** enter ' // trim(subroutine_name) // " [Processor ", this_image(), "]"
        !%-------------------------------------------------------------------
        !% Aliases
            f_area_u     => faceR(:,fr_Area_u)
            f_area_d     => faceR(:,fr_Area_d)
            f_velocity_u => faceR(:,fr_Velocity_u)
            f_velocity_d => faceR(:,fr_Velocity_d)
            f_flowrate   => faceR(:,fr_Flowrate)
            zeroValue    => setting%ZeroValue%Area
            vMax         => setting%Limiter%Velocity%Maximum
        !%----------------------------------------------------------------------
        if (isInterior) then
            !% face velocity calculation at the interior faces
            Npack => npack_faceP(facePackCol)
            thisP => faceP(1:Npack,facePackCol)
        else
            !% face velocity calculation at the shared faces
            Npack => npack_facePS(facePackCol)
            thisP => facePS(1:Npack,facePackCol)
        end if

        if (Npack > 0) then
   
            !% ensure face area_u is not smaller than zerovalue
            where (f_area_u(thisP) < zeroValue)
                f_area_u(thisP) = zeroValue
            endwhere
            !% ensure face area_d is not smaller than zerovalue
            where (f_area_d(thisP) < zeroValue)
                f_area_d(thisP) = zeroValue
            endwhere

            f_velocity_u(thisP) = f_flowrate(thisP)/f_area_u(thisP)

            f_velocity_d(thisP) = f_flowrate(thisP)/f_area_d(thisP)

            !%  limit high velocities
            if (setting%Limiter%Velocity%UseLimitMaxYN) then
                where(abs(f_velocity_u(thisP))  > vMax)
                    f_velocity_u(thisP) = sign(0.99d0 * vMax, f_velocity_u(thisP))
                endwhere

                where(abs(f_velocity_d(thisP))  > vMax)
                    f_velocity_d(thisP) = sign(0.99d0 * vMax, f_velocity_d(thisP))
                endwhere
            end if

        end if    
        
        if (setting%Debug%File%adjust) &
            write(*,"(A,i5,A)") '*** leave ' // trim(subroutine_name) // " [Processor ", this_image(), "]"
    end subroutine face_velocities
!%
!%  
!%========================================================================== 
!%==========================================================================
!%
    ! subroutine face_interp_set_byMask &
    !     (fset, eset, eWdn, eWup, faceMaskCol)
    !     !%-----------------------------------------------------------------------------
    !     !% Description:
    !     !% Interpolates to a face for a set of variables using a mask
    !     !%-----------------------------------------------------------------------------
    !     integer, intent(in) :: fset(:), eset(:), eWdn, eWup, faceMaskCol
    !     integer, pointer :: eup(:), edn(:)
    !     integer :: ii
        
    !     character(64) :: subroutine_name = 'face_interp_set_byMask'
    !     !%-----------------------------------------------------------------------------
    !     if (setting%Debug%File%face) &
    !         write(*,"(A,i5,A)") '*** enter ' // trim(subroutine_name) // " [Processor ", this_image(), "]"
    !     !%-----------------------------------------------------------------------------
    !     eup => faceI(:,fi_Melem_uL)
    !     edn => faceI(:,fi_Melem_dL)
    !     !%-----------------------------------------------------------------------------
    !     !% cycle through each element in the set.
    !     do ii=1,size(fset)
    !         where (faceM(:,faceMaskCol))
    !             faceR(:,fset(ii)) = &
    !                 (+elemR(eup(:),eset(ii)) * elemR(edn(:),eWup) &
    !                  +elemR(edn(:),eset(ii)) * elemR(eup(:),eWdn) &
    !                 ) / &
    !                 ( elemR(edn(:),eWup) + elemR(eup(:),eWdn))
    !         endwhere
    !     end do

    !     print *, 'in face_interp_set_byMask -- may be obsolete'
    !     stop 87098

    !     if (setting%Debug%File%face) &
    !         write(*,"(A,i5,A)") '*** enter ' // trim(subroutine_name) // " [Processor ", this_image(), "]"
    ! end subroutine face_interp_set_byMask
!%
!%==========================================================================
!% END OF MODULE
!%==========================================================================
end module face<|MERGE_RESOLUTION|>--- conflicted
+++ resolved
@@ -672,27 +672,7 @@
         else
             !% continue
         end if
-<<<<<<< HEAD
-        ! print*
-        ! print*, 'Dn bc face'
-        ! print*, faceR(idx_fBC, fr_Head_u), 'faceR(idx_fBC, fr_Head_u)'
-        ! print*, faceR(idx_fBC, fr_Head_d), 'faceR(idx_fBC, fr_Head_d)'
-        ! print*, faceR(idx_fBC,fr_Topwidth_d), 'faceR(idx_fBC,fr_Topwidth_d)'
-        ! print*, faceR(idx_fBC,fr_Area_d) , 'faceR(idx_fBC,fr_Area_d) '
-        ! print*, faceR(idx_fBC,fr_HydDepth_d), 'faceR(idx_fBC,fr_HydDepth_d)'
-        ! print*, faceR(idx_fBC, fr_Flowrate) , 'faceR(idx_fBC, fr_Flowrate) '
-        ! print*, faceR(idx_fBC,fr_Velocity_u) , 'faceR(idx_fBC,fr_Velocity_u) '
-        ! print*, faceR(idx_fBC,fr_Velocity_d), 'faceR(idx_fBC,fr_Velocity_d)'
-        ! print*
-=======
-      
-        ! print *, 'at end of ',trim(subroutine_name)
-        ! print *, 'faceR head ',faceR(idx_fBC, fr_Head_u)
-        ! print *, 'faceR area ',faceR(idx_fBC, fr_Area_u)
-        ! print *, 'faceR flow ',faceR(idx_fBC, fr_Flowrate)
-        ! print *, 'faceR vel  ',faceR(idx_fBC, fr_Velocity_u)
-        
->>>>>>> 88b7ad3d
+
         !%--------------------------------------------------------------------
         !% Closing
             if (setting%Debug%File%boundary_conditions) &
