--- conflicted
+++ resolved
@@ -285,45 +285,6 @@
     subroutine face_interpolation_dnBC(isBConly)
         !%------------------------------------------------------------------
         !% Description:
-<<<<<<< HEAD
-        !% Interpolates data to all downstream boundary faces
-        !% When called with isBConly == true, only does the BC update
-        !%-------------------------------------------------------------------
-        !% Declarations
-            logical, intent(in) :: isBConly
-            integer :: fGeoSetU(3), fGeoSetD(3), eGeoSet(3)
-            integer :: ii
-            integer, pointer :: face_P(:), eup(:), idx_P(:)
-            real :: DownStreamBcHead
-            character(64) :: subroutine_name = 'face_interpolation_dnBC'
-        !%--------------------------------------------------------------------
-        !% Preliminaries
-            if (icrash) return
-            if (setting%Debug%File%boundary_conditions)  &
-                write(*,"(A,i5,A)") '*** enter ' // trim(subroutine_name) // " [Processor ", this_image(), "]"
-        !%--------------------------------------------------------------------
-        !% Aliases
-            eup    => faceI(:,fi_Melem_uL)
-            face_P => faceP(1:npack_faceP(fp_BCdn),fp_BCdn)
-            idx_P  => BC%P%BCdn
-        !%--------------------------------------------------------------------        
-        !%  linear interpolation using ghost and interior cells
-        faceR(face_P, fr_Head_u) = 0.5 * (elemR(eup(face_P), er_Head) + BC%headRI(idx_P)) !% downstream head update
-        faceR(face_P, fr_Head_d) = faceR(face_P, fr_Head_u)
-
-        if (.not. isBConly) then
-            
-            fGeoSetU = [fr_Area_u, fr_Topwidth_u, fr_HydDepth_u]
-            fGeoSetD = [fr_Area_d, fr_Topwidth_d, fr_HydDepth_d]
-            eGeoSet  = [er_Area,   er_Topwidth,   er_HydDepth]
-
-            faceR(face_P, fr_Flowrate) = elemR(eup(face_P), er_Flowrate) !% Copying the flow from the upstream element
-
-            do ii=1,size(fGeoSetD)
-                faceR(face_P, fGeoSetD(ii)) = elemR(eup(face_P), eGeoSet(ii)) !% Copying other geo factors from the upstream element
-                faceR(face_P, fGeoSetU(ii)) = faceR(face_P, fGeoSetD(ii))
-            end do
-=======
         !% Interpolates all boundary faces using a pack arrays -- base on bi_category
         !%-----------------------------------------------------------------------------
         integer :: fGeoSetU(3), fGeoSetD(3), eGeoSet(3)
@@ -379,7 +340,6 @@
                 faceR(face_P,fr_Area_d) = setting%ZeroValue%Area
                 faceR(face_P,fr_Area_u) = setting%ZeroValue%Area
             endwhere
->>>>>>> d7b0755e
 
             !% HACK: This is needed to be revisited later
             if (setting%ZeroValue%UseZeroValues) then
@@ -610,12 +570,8 @@
         !% NOTES
         !% elemR(eup(thisP),eset(ii)) is the element value upstream of the face
         !% elemR(edn(thisP),eset(ii) is the element value downstream of the face.
-        !% elemR(eup(thisp),eWdn) is the downstream weighting of the upstream element
-        !% elemR(edn(thisp),eWup)) is the upstream weighting of the downstream element
-
-        !%------------------------------------------------------------------
-        !% Closing
-            if (setting%Debug%File%face) &
+        !% elemR(eup(thisp),eWdn) is the downstream weighting of the upstream element----------------------------------------------------------
+
                 write(*,"(A,i5,A)") '*** enter ' // trim(subroutine_name) // " [Processor ", this_image(), "]"
     end subroutine face_interp_interior_set
 !%
