--- conflicted
+++ resolved
@@ -7,11 +7,7 @@
     use adjust
     use jump
     use utility_profiler
-<<<<<<< HEAD
-    use utility, only: util_sign_with_ones, util_CLprint
-=======
     use utility, only: util_sign_with_ones
->>>>>>> fcb17dc3
     use utility_crash, only: util_crashpoint
 
 
@@ -329,7 +325,6 @@
                 !% upstream side of face matches downstream (no jump)
                 faceR(idx_fBoth,fGeoSetU(ii)) = faceR(idx_fBoth,fGeoSetD(ii))
             end do
-<<<<<<< HEAD
 
             !% HACK: copy the preissmann number as well
             faceR(idx_fBoth,fr_Preissmann_Number) = elemR(edn(idx_fBoth),er_Preissmann_Number) 
@@ -353,28 +348,6 @@
                 faceR(idx_fBC,fr_Area_u)     = setting%ZeroValue%Area
             endwhere
 
-=======
-
-            !% gradient extrapolation for head at infow
-            faceR(idx_fBC, fr_Head_d) = elemR(edn(idx_fBC),er_Head)       &
-                                      + elemR(edn(idx_fBC),er_Head)        &
-                                      - faceR(fdn(edn(idx_fBC)),fr_Head_d) 
-
-            !% zero head gradient at J1 cells
-            faceR(idx_fJ1,fr_Head_d) = elemR(edn(idx_fJ1),er_Head) 
-
-            !% head on downstream side of face is copied to upstream side (no jump)
-            faceR(idx_fBoth,fr_Head_u) = faceR(idx_fBoth,fr_Head_d)
-           
-            !% ensure face area_u is not smaller than zerovalue
-            where (faceR(idx_fBC,fr_Area_d) <= setting%ZeroValue%Area)
-                faceR(idx_fBC,fr_Area_d)     = setting%ZeroValue%Area
-            end where
-            where (faceR(idx_fBC,fr_Area_u) <= setting%ZeroValue%Area)
-                faceR(idx_fBC,fr_Area_u)     = setting%ZeroValue%Area
-            endwhere
-
->>>>>>> fcb17dc3
         end if
 
         !% set velocity based on flowrate
@@ -487,10 +460,7 @@
             eGeoSet  = [er_Area,   er_Topwidth,   er_HydDepth]
 
             faceR(idx_fBC, fr_Flowrate) = elemR(eup(idx_fBC), er_Flowrate) !% Copying the flow from the upstream element
-<<<<<<< HEAD
             faceR(idx_fBC,fr_Preissmann_Number) = elemR(eup(idx_fBC),er_Preissmann_Number) !% Copying the preissmann number
-=======
->>>>>>> fcb17dc3
 
             do ii=1,size(fGeoSetD)
                 faceR(idx_fBC, fGeoSetD(ii)) = elemR(eup(idx_fBC), eGeoSet(ii)) !% Copying other geo factors from the upstream element
@@ -500,17 +470,10 @@
             !% ensure face area_u is not smaller than zerovalue
             where (faceR(idx_fBC,fr_Area_d) < setting%ZeroValue%Area)
                 faceR(idx_fBC,fr_Area_d) = setting%ZeroValue%Area
-<<<<<<< HEAD
             endwhere
             where (faceR(idx_fBC,fr_Area_u) < setting%ZeroValue%Area)
                 faceR(idx_fBC,fr_Area_u) = setting%ZeroValue%Area
             endwhere
-=======
-            endwhere
-            where (faceR(idx_fBC,fr_Area_u) < setting%ZeroValue%Area)
-                faceR(idx_fBC,fr_Area_u) = setting%ZeroValue%Area
-            endwhere
->>>>>>> fcb17dc3
 
             faceR(idx_fBC,fr_Velocity_u) = faceR(idx_fBC,fr_Flowrate)/faceR(idx_fBC,fr_Area_u)
             faceR(idx_fBC,fr_Velocity_d) = faceR(idx_fBC,fr_Velocity_d)/faceR(idx_fBC,fr_Area_d)  
@@ -657,10 +620,7 @@
             integer :: fGeoSetU(3), fGeoSetD(3), eGeoSet(3)
             integer :: fHeadSetU(1), fHeadSetD(1), eHeadSet(1)
             integer :: fFlowSet(1), eFlowSet(1)
-<<<<<<< HEAD
             integer :: fPreissmenSet(1), ePreissmenSet(1)
-=======
->>>>>>> fcb17dc3
             character(64) :: subroutine_name = 'face_interpolation_interior'
         !%------------------------------------------------------------------
         !% Preliminaries    
@@ -694,18 +654,14 @@
         fFlowSet = [fr_Flowrate]
         eFlowSet = [er_Flowrate]
 
-<<<<<<< HEAD
         fPreissmenSet = [fr_Preissmann_Number]
         ePreissmenSet = [er_Preissmann_Number]
 
-=======
->>>>>>> fcb17dc3
         ! write(*,"(A,4f12.5)") '......ppp ',elemR(ietmp(1),er_Head), &
         ! faceR(iftmp(1),fr_Head_u), &
         ! faceR(iftmp(1),fr_Head_d), &
         ! elemR(ietmp(2),er_Head)
 
-<<<<<<< HEAD
        ! print *, 'EEE--aa'
        ! call util_CLprint ()   
 
@@ -721,13 +677,6 @@
             ! print *, 'EEE--cc'
             ! call util_CLprint ()   
 
-=======
-        !% two-sided interpolation to using the upstream face set
-        call face_interp_interior_set &
-            (fGeoSetU, eGeoSet, er_InterpWeight_dG, er_InterpWeight_uG, facePackCol, Npack)
-        call face_interp_interior_set &
-            (fHeadSetU, eHeadSet, er_InterpWeight_dH, er_InterpWeight_uH, facePackCol, Npack)
->>>>>>> fcb17dc3
         call face_interp_interior_set &
             (fFlowSet, eFlowSet, er_InterpWeight_dQ, er_InterpWeight_uQ, facePackCol, Npack)
         call face_interp_interior_set &
@@ -751,21 +700,6 @@
         ! print *, 'here XX '
         ! print *, elemR(7,er_Flowrate), elemR(7,er_FlowrateLateral), elemR(7,er_Temp01)
 
-        ! write(*,"(A,4f12.5)") '......qqq ',elemR(ietmp(1),er_Head), &
-        !     faceR(iftmp(1),fr_Head_u), &
-        !     faceR(iftmp(1),fr_Head_d), &
-        !     elemR(ietmp(2),er_Head)    
-
-        ! !% handle faces near lateral inflows for positive (downstream) flows  
-        ! where((elemR(:,er_FlowrateLateral) > zeroR) .and. (elemR(:,er_Flowrate) > zeroR))
-        !     elemR(:,er_Temp01) = zeroR
-        !     !% get a reduced flowrate or zero
-        !     elemR(:,er_Temp01) = max(elemR(:,er_Flowrate)- elemR(:,er_FlowrateLateral), elemR(:,er_Temp01))
-        ! endwhere    
-
-        ! print *, 'here XX '
-        ! print *, elemR(7,er_Flowrate), elemR(7,er_FlowrateLateral), elemR(7,er_Temp01)
-
         !% copy upstream to downstream storage at a face
         !% (only for Head and Geometry types)
         !% note that these might be reset by hydraulic jump
@@ -776,11 +710,8 @@
             ! faceR(iftmp(1),fr_Head_u), &
             ! faceR(iftmp(1),fr_Head_d), &
             ! elemR(ietmp(2),er_Head)    
-<<<<<<< HEAD
           !  print *, 'EEE--ee'
           !  call util_CLprint ()  
-=======
->>>>>>> fcb17dc3
 
         call face_copy_upstream_to_downstream_interior &
             (fHeadSetD, fHeadSetU, facePackCol, Npack)
@@ -790,7 +721,6 @@
             ! faceR(iftmp(1),fr_Head_d), &
             ! elemR(ietmp(2),er_Head)    
 
-<<<<<<< HEAD
        !     print *, 'EEE--ff'
        !     call util_CLprint ()    
 
@@ -800,11 +730,6 @@
          !   print *, 'EEE--gg'
          !   call util_CLprint ()  
 
-=======
-        !% calculate the velocity in faces and put limiter
-        call face_velocities (facePackCol, .true.)
-
->>>>>>> fcb17dc3
         ! write(*,"(A,4f12.5)") '......yyy ',elemR(ietmp(1),er_Head), &
         ! faceR(iftmp(1),fr_Head_u), &
         ! faceR(iftmp(1),fr_Head_d), &
@@ -813,12 +738,9 @@
         !% reset all the hydraulic jump interior faces
         call jump_compute
 
-<<<<<<< HEAD
           !  print *, 'EEE--hh'
           !  call util_CLprint ()  
 
-=======
->>>>>>> fcb17dc3
         ! write(*,"(A,4f12.5)") '......zzz ',elemR(ietmp(1),er_Head), &
         ! faceR(iftmp(1),fr_Head_u), &
         ! faceR(iftmp(1),fr_Head_d), &
@@ -841,16 +763,10 @@
         !% Declarations
             integer, intent(in) :: facePackCol  !% Column in faceP array for needed pack
             integer, intent(in) :: Npack        !% expected number of packed rows in faceP.
-<<<<<<< HEAD
             integer :: fGeoSetU(3), fGeoSetD(3), eGhostGeoSet(3)
             integer :: fHeadSetU(1), fHeadSetD(1), eGhostHeadSet(1)
             integer :: fFlowSet(1), eGhostFlowSet(1)
             integer :: fPreissmenSet(1), eGhostPreissmenSet(1)
-=======
-            integer :: fGeoSetU(3), fGeoSetD(3), eGeoSet(3), eGhostGeoSet(3)
-            integer :: fHeadSetU(1), fHeadSetD(1), eHeadSet(1), eGhostHeadSet(1)
-            integer :: fFlowSet(1), eFlowSet(1), eGhostFlowSet(1)
->>>>>>> fcb17dc3
             integer(kind=8) :: crate, cmax, cval
             character(64) :: subroutine_name = 'face_interpolation_shared'
         !%-------------------------------------------------------------------
@@ -883,18 +799,16 @@
         !% Note these can be expanded for other terms to be interpolated.
         fGeoSetU     = [fr_Area_u, fr_Topwidth_u, fr_HydDepth_u]
         fGeoSetD     = [fr_Area_d, fr_Topwidth_d, fr_HydDepth_d]
-<<<<<<< HEAD
-=======
         eGeoSet      = [er_Area,   er_Topwidth,   er_HydDepth]
->>>>>>> fcb17dc3
         eGhostGeoSet = [ebgr_Area,   ebgr_Topwidth,   ebgr_HydDepth]
 
         fHeadSetU     = [fr_Head_u]
         fHeadSetD     = [fr_Head_d]
-<<<<<<< HEAD
+        eHeadSet      = [er_Head]
         eGhostHeadSet = [ebgr_Head]
 
         fFlowSet      = [fr_Flowrate]
+        eFlowSet      = [er_Flowrate]
         eGhostFlowSet = [ebgr_Flowrate]
 
         fPreissmenSet      = [fr_Preissmann_Number]
@@ -914,37 +828,6 @@
             (fFlowSet, eGhostFlowSet, ebgr_InterpWeight_dQ, ebgr_InterpWeight_uQ, facePackCol, Npack)
         call face_interp_shared_set &
             (fPreissmenSet, eGhostPreissmenSet, ebgr_InterpWeight_dP, ebgr_InterpWeight_uP, facePackCol, Npack)
-=======
-        eHeadSet      = [er_Head]
-        eGhostHeadSet = [ebgr_Head]
-
-        fFlowSet      = [fr_Flowrate]
-        eFlowSet      = [er_Flowrate]
-        eGhostFlowSet = [ebgr_Flowrate]
-
-        !% transfer all the local elemR data needed for face interpolation into elemB data structure
-        call local_data_transfer_to_boundary_array (facePackCol, Npack)
-
-        !% use elemB to transfer remote data to local elemG array for interpolation
-        call inter_image_data_transfer (facePackCol, Npack)
-
-        !% two-sided interpolation to using the upstream face set
-        ! call face_interp_shared_set_old &
-        !     (fGeoSetU, eGeoSet, er_InterpWeight_dG, er_InterpWeight_uG, facePackCol, Npack)
-        ! call face_interp_shared_set_old &
-        !     (fHeadSetU, eHeadSet, er_InterpWeight_dH, er_InterpWeight_uH, facePackCol, Npack)   
-        ! call face_interp_shared_set_old &
-        !     (fFlowSet, eFlowSet, er_InterpWeight_dQ, er_InterpWeight_uQ, facePackCol, Npack)
-
-        call face_interp_shared_set &
-            (fGeoSetU, eGhostGeoSet, ebgr_InterpWeight_dG, ebgr_InterpWeight_uG, facePackCol, Npack)
-
-        call face_interp_shared_set &
-            (fHeadSetU, eGhostHeadSet, ebgr_InterpWeight_dH, ebgr_InterpWeight_uH, facePackCol, Npack)
-
-        call face_interp_shared_set &
-            (fFlowSet, eGhostFlowSet, ebgr_InterpWeight_dQ, ebgr_InterpWeight_uQ, facePackCol, Npack)
->>>>>>> fcb17dc3
 
         !% copy upstream to downstream storage at a face
         !% (only for Head and Geometry types)
@@ -1345,11 +1228,7 @@
         !% transfers local data from elemR to elemB%R
         !%-------------------------------------------------------------------
         !% Declarations
-<<<<<<< HEAD
             integer             :: ii, eColumns(14) 
-=======
-            integer             :: ii, eColumns(11) 
->>>>>>> fcb17dc3
             integer, intent(in) :: facePackCol, Npack
             integer, pointer    :: thisP, eUp, eDn
             logical, pointer    :: isGhostUp, isGhostDn
@@ -1361,15 +1240,9 @@
                 write(*,"(A,i5,A)") '*** enter ' // trim(subroutine_name) // " [Processor ", this_image(), "]"  
 
         !% HACK: this eset has to be exactly the same to work
-<<<<<<< HEAD
         eColumns = [er_Area, er_Topwidth, er_HydDepth, er_Head, er_Flowrate, er_Preissmann_Number,  &
                     er_InterpWeight_dG, er_InterpWeight_uG, er_InterpWeight_dH, er_InterpWeight_uH, &
                     er_InterpWeight_dQ, er_InterpWeight_uQ, ebgr_InterpWeight_dP, ebgr_InterpWeight_uP] 
-=======
-        eColumns = [er_Area, er_Topwidth, er_HydDepth, er_Head, er_Flowrate,    &
-                    er_InterpWeight_dG, er_InterpWeight_uG, er_InterpWeight_dH, &
-                    er_InterpWeight_uH, er_InterpWeight_dQ, er_InterpWeight_uQ] 
->>>>>>> fcb17dc3
 
         !%--------------------------------------------------------------------
         !% cycle through all the shared faces
@@ -1616,15 +1489,9 @@
         integer, intent(in) :: facePackCol, Npack, downstreamSet(:), upstreamSet(:)
         integer, pointer :: thisP(:)
         integer(kind=8) :: crate, cmax, cval
-<<<<<<< HEAD
         !%-----------------------------------------------------------------------------
         character(64) :: subroutine_name = 'face_copy_upstream_to_downstream'
         !%-----------------------------------------------------------------------------
-=======
-        !%-----------------------------------------------------------------------------
-        character(64) :: subroutine_name = 'face_copy_upstream_to_downstream'
-        !%-----------------------------------------------------------------------------
->>>>>>> fcb17dc3
         sync all
         if (this_image()==1) then
             call system_clock(count=cval,count_rate=crate,count_max=cmax)
