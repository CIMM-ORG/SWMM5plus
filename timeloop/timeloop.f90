module timeloop

    use define_settings, only: setting
    use define_globals
    use define_indexes
    use define_keys
    use output, only: outputML_store_data
    use pack_mask_arrays
    use runge_kutta2
    use hydrology
    use utility
    use utility_output
    use boundary_conditions
    use utility_profiler
    use utility_datetime
    use interface, &
        only: interface_export_link_results, &
              interface_get_subcatch_runoff, &
              interface_call_runoff_execute, &
              interface_get_newRunoffTime
    use utility_crash

    implicit none

    !%-----------------------------------------------------------------------------
    !% Description:
    !% top-level time-looping of simulation
    !%
    !% METHOD:
    !% Calls hydrology outer loop and then hydraulics inner loop (substeps)
    !%

    private
    public  :: timeloop_toplevel

contains
!%
!%==========================================================================
!% PUBLIC
!%==========================================================================
!%
    subroutine timeloop_toplevel()
        !%-------------------------------------------------------------------
        !% Description:
        !%     Loops over all the major time-stepping routines
        !%-------------------------------------------------------------------
        !% Declarations
            integer          :: ii, additional_rows, iblank
            logical          :: isTLfinished
            logical          :: doHydraulics, doHydrology
            logical, pointer :: useHydraulics, useHydrology
            real(8), pointer :: nextHydrologyTime, nextHydraulicsTime
            real(8), pointer :: lastHydrologyTime, lastHydraulicsTime
            real(8), pointer :: timeEnd, timeNow, dtTol, dtHydraulics
            character(64)    :: subroutine_name = 'timeloop_toplevel'
            integer(kind=8) :: cval, crate, cmax
            integer :: kk !temporary

            !% temporary for lateral flow testing
            integer :: mm
            real(8), pointer :: Qlateral(:), Qrate(:)
            integer, pointer :: thisCol, npack, thisP(:), thisBC(:)
            integer, pointer :: sImage(:), eIdx(:)

            integer, allocatable :: tempP(:)

        !%--------------------------------------------------------------------
        !% Preliminaries
            if (crashYN) return
            if (setting%Debug%File%timeloop) &
                write(*,"(A,i5,A)") '*** enter ' // trim(subroutine_name) // " [Processor ", this_image(), "]"

            !if (setting%Output%Verbose) &
            !    write(*,"(2A,i5,A)") new_line(" "), 'begin timeloop [Processor ', this_image(), "]"
            !if ((setting%Output%Verbose) .and. (this_image() == 1)) print *, 'begin timeloop'
        !%--------------------------------------------------------------------
        !% Aliases
            useHydrology       => setting%Simulation%useHydrology
            useHydraulics      => setting%Simulation%useHydraulics
            nextHydrologyTime  => setting%Time%Hydrology%NextTime
            nextHydraulicsTime => setting%Time%Hydraulics%NextTime
            lastHydrologyTime  => setting%Time%Hydrology%LastTime
            lastHydraulicsTime => setting%Time%Hydraulics%LastTime        
            timeEnd => setting%Time%End
            timeNow => setting%Time%Now
            dtTol   => setting%Time%DtTol
            dtHydraulics => setting%Time%Hydraulics%Dt
        !%--------------------------------------------------------------------
        !% initialize the times
        setting%Time%Hydrology%LastTime  = timeNow  
        setting%Time%Hydraulics%LastTime = timeNow

        !% local T/F that changes with each time step depending on whether or 
        !% not the hydrology or hydraulics are conducted in that step
        doHydrology  = useHydrology 
        doHydraulics = useHydraulics

        !% get the next hydrology time
        if (useHydrology) then      
            nextHydrologyTime = interface_get_NewRunoffTime()
        else   
            !% set a large dummy time for hydrology if not used
            nextHydrologyTime = timeEnd + onethousandR * dtTol
        end if

        !% get the initial dt and the next hydraulics time
        if (useHydraulics) then
            call tl_update_hydraulics_timestep()
            call util_crashstop(229873)
        else
            !% NOTE -- WORKING WITHOUT SWMM5+ HYDRAULICS IS NOT SUPPORTED 
            !% the following is stub routines.
            !% set a large dummy time for hydraulics if not used
            nextHydraulicsTime = timeEnd + onethousandR * dtTol
            !% suppress the multi-level hydraulics output (otherwise seg faults)
            setting%Output%Report%suppress_MultiLevel_Output = .true.
        end if

        !% check to see if there is an initial step to hydrology
        !% if not, then skip the initial tl_hydrology
        if (( abs(nextHydrologyTime - timeNow) < dtTol) .and. (doHydrology) ) then
            doHydrology = .true.
        else
            doHydrology = .false.
        endif 

        if (this_image()==1) then
            call system_clock(count=cval,count_rate=crate,count_max=cmax)
            setting%Time%WallClock%TimeMarchStart = cval
        end if 
        
        !% ========================================================================================
        !% BEGIN DO LOOP
        !%
        !% Combined hydrology (SWMM-C) and hydraulics simulation
        !% The loop starts at t = setting%Time%Start
        !% Adust the end time for the dtTol (precision error in epoch to seconds conversion)
        do while (setting%Time%Now <= (setting%Time%End - dtTol))

            !write(*,"(A)") ' ... beginning time loop'

            !% --- push the old values down the stack 
            call tl_save_previous_values()

            !% store the runoff from hydrology on a hydrology step
            if (doHydrology) call tl_hydrology()

            !% --- main hydraulics time steop
            if (doHydraulics) then       

                !% --- set a clock tick for hydraulic loop evaluation
                if (this_image()==1) then
                    call system_clock(count=cval,count_rate=crate,count_max=cmax)
                    setting%Time%WallClock%HydraulicsStart = cval
                end if 

                !% HACK -- much of the following needs to be combined into an upper level BC subroutine

                !% --- get updated boundary conditions
                !% ***** BUGCHECK -- the lateral flowrate is cumulative of BC and hydrology, 
                !% ***** so check that it is zeroed before the first BC added.
                call bc_update() 
                if (crashI==1) return

                !% HACK put lateral here for now -- moved from face_interpolation.
                !% set lateral to zero
                Qlateral => elemR(:,er_FlowrateLateral)
                Qlateral(:) = zeroR 
        
                !% --- add lateral inflow BC to lateral inflow accumulator
                npack   => npack_elemP(ep_BClat)
                !% --- note that thisP and thisBC must be the same size or there is something wrong
                thisP   => elemP(1:npack,ep_BClat)
                thisBC  => BC%P%BClat
                Qlateral(thisP) = Qlateral(thisP) + BC%flowRI(thisBC)  

                !% --- add subcatchment inflows
                if (useHydrology) then 
                    sImage => subcatchI(:,si_runoff_P_image)
                    eIdx   => subcatchI(:,si_runoff_elemIdx)
                    !% --- using the full runoff rate for this period
                    Qrate => subcatchR(:,sr_RunoffRate_baseline)

                    do mm = 1,SWMM_N_subcatch
                        !% --- only if this image holds this node
                        if (this_image() .eq. sImage(mm)) then
                            Qlateral(eIdx(mm)) = Qlateral(eIdx(mm)) + Qrate(mm)
                        end if
                    end do
                else
                    !% continue
                end if

                ! write (*,*) ' '
                ! write(*,"(A,f12.2,A)") 'time loop ',timeNow/3600.0, ' ===================================================================='

                !% --- perform hydraulic routing
                call tl_hydraulics()

                !% --- close the clock tick for hydraulic loop evaluation
                sync all
                if (this_image()==1) then
                    call system_clock(count=cval,count_rate=crate,count_max=cmax)
                    setting%Time%WallClock%HydraulicsStop = cval
                    setting%Time%WallClock%HydraulicsCumulative &
                        = setting%Time%WallClock%HydraulicsCumulative &
                        + setting%Time%WallClock%HydraulicsStop &
                        - setting%Time%WallClock%HydraulicsStart
                end if 

            end if

            !% --- handle output reporting
            if (setting%Output%Report%provideYN) then 

                sync all

                !% set a time tick for output timing
                if (this_image()==1) then
                    call system_clock(count=cval,count_rate=crate,count_max=cmax)
                    setting%Time%WallClock%LoopOutputStart = cval
                end if

                !% Results must be reported before the "do"counter increments
                !call util_output_report()  --- this is a stub for future use

                !% Multilevel time step output
                if ((util_output_must_report()) .and. &
                    (.not. setting%Output%Report%suppress_MultiLevel_Output) ) then
                    call outputML_store_data (.false.)
                end if
                sync all

                !% close the time tick for output timing
                if (this_image()==1) then
                    call system_clock(count=cval,count_rate=crate,count_max=cmax)
                    setting%Time%WallClock%LoopOutputStop = cval
                    setting%Time%WallClock%LoopOutputCumulative &
                         = setting%Time%WallClock%LoopOutputCumulative &
                         + setting%Time%WallClock%LoopOutputStop  &
                         - setting%Time%WallClock%LoopOutputStart
                end if
            end if    

            call util_crashstop(13978)

            !% --- restart the hydraulics time tick
            if (this_image()==1) then
                call system_clock(count=cval,count_rate=crate,count_max=cmax)
                setting%Time%WallClock%HydraulicsStart = cval
            end if 

            !% ---increment the time step and counters for the next time loop
            call tl_increment_counters(doHydraulics, doHydrology)

            ! !% --- check for a crash
            ! if (crashYN) then
            !     if ((setting%Output%Report%provideYN) .and. &
            !     (.not. setting%Output%Report%suppress_MultiLevel_Output)) then
            !         call outputML_store_data (.true.)
            !     end if
            !     exit ! leave the time-step do loop
            ! end if

            !% --- close the hydraulics time tick
            if (this_image()==1) then
                call system_clock(count=cval,count_rate=crate,count_max=cmax)
                setting%Time%WallClock%HydraulicsStop = cval
                setting%Time%WallClock%HydraulicsCumulative &
                    = setting%Time%WallClock%HydraulicsCumulative &
                    + setting%Time%WallClock%HydraulicsStop &
                    - setting%Time%WallClock%HydraulicsStart
            end if

            !print *, 'end of time loop'
        end do  !% end of time loop

        sync all

        !% --- close the timemarch time tick
        if (this_image() == 1) then
            call system_clock(count=cval,count_rate=crate,count_max=cmax)
            setting%Time%WallClock%TimeMarchEnd= cval
        end if

        if (setting%Debug%File%timeloop) &
            write(*,"(A,i5,A)") '*** leave ' // trim(subroutine_name) // " [Processor ", this_image(), "]"
    end subroutine timeloop_toplevel
!%
!%==========================================================================
!% PRIVATE
!%==========================================================================
!%
    subroutine tl_hydrology()
        !%------------------------------------------------------------------
        !% Description:
        !% Performs a single hydrology step
        !%------------------------------------------------------------------
        !% Declarations
            integer :: ii
            real(8), pointer :: sRunoff(:)
            integer(kind=8) :: crate, cmax, cval
            character(64) :: subroutine_name = 'tl_hydrology'
        !%------------------------------------------------------------------
        !% Preliminaries
            if (crashYN) return
            if (setting%Debug%File%timeloop) &
                write(*,"(A,i5,A)") '*** enter ' // trim(subroutine_name) // " [Processor ", this_image(), "]"
            !% wall clock tick
            if (this_image()==1) then
                call system_clock(count=cval,count_rate=crate,count_max=cmax)
                setting%Time%WallClock%HydrologyStart = cval
            end if 
        !%------------------------------------------------------------------              
        !% Aliases
            sRunoff => subcatchR(:,sr_RunoffRate_baseline)  
        !%------------------------------------------------------------------      
        !% execute the SWMM-C runoff for the next interval 
        call interface_call_runoff_execute()

        !% get the next runoff time
        setting%Time%Hydrology%NextTime = interface_get_NewRunoffTime()   

        !% cycle through the subcatchments to get the runoff 
        !% ii-1 required in arg as C arrays start from 0
        do ii = 1,SWMM_N_subcatch
            sRunoff(ii) = interface_get_subcatch_runoff(ii-1)  
        end do

        !%------------------------------------------------------------------   
        !% wall clock tick
        if (this_image()==1) then
            call system_clock(count=cval,count_rate=crate,count_max=cmax)
            setting%Time%WallClock%HydrologyStop = cval
            setting%Time%WallClock%HydrologyCumulative  &
                = setting%Time%WallClock%HydrologyCumulative &
                + setting%Time%WallClock%HydrologyStop &
                - setting%Time%WallClock%HydrologyStart
        end if 
        if (setting%Debug%File%timeloop) &
            write(*,"(A,i5,A)") '*** leave ' // trim(subroutine_name) // " [Processor ", this_image(), "]"
    end subroutine tl_hydrology
!%
!%==========================================================================
!%==========================================================================
!%
    subroutine tl_hydraulics()
        !%------------------------------------------------------------------
        !% Description:
        !% Top level hydraulic solver for a single time step
        !%-------------------------------------------------------------------
        !% Declarations:
            integer, allocatable :: tempP(:)
            integer :: ii, kk
            character(64)    :: subroutine_name = 'tl_hydraulics'
        !%-------------------------------------------------------------------
        !% Preliminaries:
            if (crashYN) return
            if (setting%Debug%File%timeloop) &
                write(*,"(A,i5,A)") '*** enter ' // trim(subroutine_name) // " [Processor ", this_image(), "]"
        !%-------------------------------------------------------------------

        !% ---check for where solver needs to switch in dual-solver model
        if (setting%Solver%SolverSelect == ETM_AC) call tl_solver_select()

        !% --- repack all the dynamic arrays
        call pack_dynamic_arrays()

        !% --- ensure that the conservative flux terms are exactly zero in the entire array
        !%     so that we can be confident of conservation computation. 
        faceR(:,fr_Flowrate_Conservative) = zeroR  

        !% call the RK2 time-march, depending on the type of solver
        select case (setting%Solver%SolverSelect)
        case (ETM_AC)
            !% dual-method, ETM for open channel, AC for surcharge
            call rk2_toplevel_ETMAC() 
        case (ETM)
            !% ETM with Preissmann slot for surcharge
            call rk2_toplevel_ETM()
        case (AC)
            !% AC for both open-channel and surcharge
            call rk2_toplevel_AC()
        case DEFAULT
            print *, 'CODE ERROR setting.Solver.SolverSelect type unknown for # ', setting%Solver%SolverSelect
            print *, 'which has key ',trim(reverseKey(setting%Solver%SolverSelect))
            stop 497895
        end select    

        call util_accumulate_volume_conservation () 

        !%-------------------------------------------------------------------
        !% closing
            if (setting%Debug%File%timeloop) &
                write(*,"(A,i5,A)") '*** leave ' // trim(subroutine_name) // " [Processor ", this_image(), "]"
    end subroutine tl_hydraulics
!%
!%==========================================================================
!%==========================================================================
!%
    subroutine tl_increment_counters(doHydraulics, doHydrology)
        !%-------------------------------------------------------------------
        !% Description:
        !% increments the hydrology and hydraulics step counters and
        !%-------------------------------------------------------------------
        !% Declarations
            logical, intent(inout) :: doHydraulics, doHydrology
            logical, pointer       :: useHydrology, useHydraulics
            real(8), pointer       :: nextHydraulicsTime, nextHydrologyTime
            real(8), pointer       :: lastHydraulicsTime, lastHydrologyTime
            real(8)                :: nextTime, nextTimeLocal
            real(8), pointer       :: dtTol, timeNow, dtHydraulics
            integer                :: minImg
            integer, pointer       :: hydraulicStep, hydrologyStep, step, reportStep
            character(64)          :: subroutine_name = 'tl_increment_counters'
        !%-------------------------------------------------------------------
        !% Preliminaries
            if (crashYN) return
            if (setting%Debug%File%timeloop) &
                write(*,"(A,i5,A)") '*** enter ' // trim(subroutine_name) // " [Processor ", this_image(), "]"
        !%--------------------------------------------------------------------
        !% Aliases
            hydraulicStep => setting%Time%Hydraulics%Step
            hydrologyStep => setting%Time%Hydrology%Step
            dtHydraulics  => setting%Time%Hydraulics%Dt
            timeNow       => setting%Time%Now
            step          => setting%Time%Step
            reportStep    => setting%Output%Report%ThisStep
            dtTol         => setting%Time%DtTol

            nextHydraulicsTime => setting%Time%Hydraulics%NextTime
            nextHydrologyTime  => setting%Time%Hydrology%NextTime

            lastHydraulicsTime => setting%Time%Hydraulics%LastTime
            lastHydrologyTime  => setting%Time%Hydrology%LastTime

            useHydrology  => setting%Simulation%useHydrology
            useHydraulics => setting%Simulation%useHydraulics
        !%--------------------------------------------------------------------

        !% --- get the timestep and the next time for hydraulics
        if (doHydraulics) then
            call tl_update_hydraulics_timestep()
            call util_crashstop(449873)
        else
            nextHydraulicsTime = setting%Time%End + tenR*DtTol
        end if    

        !% --- The NextHydrologyTime is updated in SWMM, here we just need to
        !%     provide a large number if hydrology isn't used
        if (.not. useHydrology) then
            nextHydrologyTime = setting%Time%End + tenR*DtTol
        else
            !% --- SWMM-C will not return a next hydrology time that is
            !%     beyond the end of the simulation, so we need a special
            !%     treatment for this case
            if ((nextHydrologyTime .eq. lastHydrologyTime) .and. &
                (timeNow > setting%Time%Start)) then 
                nextHydrologyTime = setting%Time%End + tenR*DtTol
            end if
        end if

        !% --- Ensure that all processors use the same time step.
        !% --- find the minimum hydraulics time and store accross all processors
        call co_min(nextHydraulicsTime)
        !% --- take the nextTime as the minimum of either the Hydrology or Hydraulics time
        !%     done on a single processor because they all should have identical nextHydrologyTIme
        nextTime = min(nextHydraulicsTime, nextHydrologyTime)

        !% --- note there is no need to broadcast across processors since co_min
        !%     ensures that each processor gets the min value.

        !% --- update the time step for the local processor (all have the same nextTime and lastHydraulicsTime)
        dtHydraulics = nextTime - lastHydraulicsTime

        doHydrology  = (abs(nextTime - nextHydrologyTime)  <= dtTol) .and. useHydrology
        doHydraulics = (abs(nextTime - nextHydraulicsTime) <= dtTol) .and. useHydraulics

        !nextTimeLocal = nextTime
        !% Get the smallest nextTime across all the processors, and make that the
        !% nextTime on all processors
        !call co_min(dt)
        !call co_min(nextTime)

        ! if (nextTime == nextTimeLocal) then
        !     minImg = this_image()
        ! else
        !     minImg = -1
        ! end if
        ! call co_max(minImg)
        ! call co_broadcast(doHydraulics, minImg)
        ! call co_broadcast(doHydrology, minImg)

        !% find the cfl for reporting
        cfl_max = tl_get_max_cfl(ep_CC_Q_NOTsmalldepth,dtHydraulics)
        call co_max(cfl_max)

        if (util_output_must_report()) reportStep = reportStep + 1
        if (doHydraulics) hydraulicStep = hydraulicStep + 1
        if (doHydrology)  hydrologyStep = hydrologyStep + 1

        step    = step + 1
        timeNow = nextTime !timeNow + dt

        !print *, 'timeNow  in tl_increment_counters',timeNow

        call tl_command_line_step_output()

        if (doHydraulics) LastHydraulicsTime = NextHydraulicsTime
        if (doHydrology)  LastHydrologyTime  = NextHydrologyTime

        if (setting%Debug%File%timeloop) &
            write(*,"(A,i5,A)") '*** leave ' // trim(subroutine_name) // " [Processor ", this_image(), "]"
        end subroutine tl_increment_counters
!%
!%==========================================================================
!%==========================================================================
!%
    subroutine tl_update_hydraulics_timestep()
        !%------------------------------------------------------------------
        !% Description:
        !% updates the timestep (dt) for hydraulics and computes the
        !% setting.Time.Hydraulics.NextTime for the current processor
        !%------------------------------------------------------------------
        !% Declarations
            logical, pointer :: matchHydrologyStep, useHydrology
            real(8)          :: oldDT
            real(8)          :: timeleft, thisCFL
            real(8), pointer :: targetCFL, maxCFL, maxCFLlow, timeNow, dtTol
            real(8), pointer :: increaseFactor
            real(8), pointer :: newDT
            !rm velocity(:), wavespeed(:), length(:), PCelerity(:)
            real(8), pointer :: nextHydrologyTime, nextHydraulicsTime
            real(8), pointer :: lastHydrologyTime, lastHydraulicsTime
            integer          :: ii, neededSteps
            integer, pointer :: stepNow, stepNext, stepfinal, lastCheckStep, checkStepInterval
            !rm integer, pointer :: thisCol, Npack, thisP(:)
            character(64)    :: subroutine_name = 'tl_update_hydraulics_timestep'

            !integer :: bcElemDn(2)
            !real(8), pointer :: volume(:), smallVolume(:), flowrate(:), topwidth(:), depth(:)

            !integer :: kk !temporary
        !%-------------------------------------------------------------------
        !% Preliminaries
            if (crashYN) return
            if (setting%Debug%File%timeloop) &
                write(*,"(A,i5,A)") '*** enter ' // trim(subroutine_name) // " [Processor ", this_image(), "]"
        !%-------------------------------------------------------------------
        !% Aliases:
            maxCFL             => setting%VariableDT%CFL_hi_max
            targetCFL          => setting%VariableDT%CFL_target
            maxCFLlow          => setting%VariableDT%CFL_lo_max
            !rm 20220209brh decreaseFactor     => setting%VariableDT%decreaseFactor
            increaseFactor     => setting%VariableDT%increaseFactor
            checkStepInterval  => setting%VariableDT%NstepsForCheck

            useHydrology       => setting%Simulation%useHydrology

            matchHydrologyStep => setting%Time%matchHydrologyStep

            nextHydrologyTime  => setting%Time%Hydrology%NextTime
            nextHydraulicsTime => setting%Time%Hydraulics%NextTime

            lastHydrologyTime  => setting%Time%Hydrology%LastTime
            lastHydraulicsTime => setting%Time%Hydraulics%LastTime        

            timeNow            => setting%Time%Now
            dtTol              => setting%Time%DtTol

            stepNow            => setting%Time%Hydraulics%Step
            lastCheckStep      => setting%VariableDT%LastCheckStep
        !%----------------------------------------------------------------------
        oldDT =  setting%Time%Hydraulics%Dt  ! not a pointer (important!)
        newDT => setting%Time%Hydraulics%Dt
        
        !print *, '=============================================='
        !print *, 'oldDT ',oldDT
        !print *, 'newDT ',newDT

        if ((matchHydrologyStep) .and. (useHydrology)) then 
            !% --- for combined hydrology and hydraulics compute the CFL if we take a single
            !%     step to match the next hydrology time
            timeLeft = nextHydrologyTime - lastHydraulicsTime
            if (timeLeft .le. dtTol) timeLeft = oldDT
            thisCFL = tl_get_max_cfl(ep_CC_Q_NOTsmalldepth,timeleft)  

            !% --- check to see if a single time step to match the hydrology time is possible
            if (thisCFL < maxCFL) then
                neededSteps = 1 !% only 1 hydraulic step to match hydrology step
                !% --- check to be sure there is significant time left
                if (timeLeft > dtTol) then
                    !% --- check increase that is implied with a single time step to the next hydrology
                    if (timeleft / oldDT < increaseFactor) then
                        !% --- use a single hydraulics step for the remaining hydrology time
                        newDT = timeleft
                    else
                        !% --- increase the oldDT by the maximum allowed
                        newDT = increaseFactor * oldDT
                    end if
                else
                    !% --- small time left, don't bother with it, go back to the old dt
                    newDT = oldDT
                    !% --- check that resetting to oldDT didn't cause a problem
                    thisCFL = tl_get_max_cfl(ep_CC_Q_NOTsmalldepth,newDT)
                    if (thisCFL > maxCFL) then 
                        !% --- if CFL to large, set the time step based on the target CFL
                        newDT = newDT * targetCFL / thisCFL
                    end if
                end if
            else
                !% --- if more than one time step is needed, compute the needed steps 
                !%     to break up the large CFL and time step size.
                !%     First check to see if the implied time step is too small for the integer size
                if (thisCFL/targetCFL .ge. huge(neededSteps)) then
                    write(*,*) 'warning -- really high CFL, setting dt to minimum to prevent overflow'
                    newDT = setting%Limiter%Dt%Minimum + setting%Time%DtTol
                    neededSteps = 1000
                else
                    !% --- note that neededSteps will be 2 or larger else thisCFL < maxCFL
                    neededSteps = ceiling( thisCFL / targetCFL )
                    !% --- the provisional time step that would get exactly to the hydrology time (if CFL didn't change)
                    newDT = timeleft / real(neededSteps,8)
                    !% --- limit the change in the dt by the increase factor
                    if (newDT / oldDT > increaseFactor) then 
                        newDT = oldDT * increaseFactor
                    else
                        !% --- accept the provisional newDT
                    end if
                    !% --- check that the newDT didn't cause a CFL violation
                    thisCFL = tl_get_max_cfl(ep_CC_Q_NOTsmalldepth,newDT)
                    if (thisCFL > maxCFL) then 
                        !% --- if CFL to large, set the time step based on the target CFL
                        newDT = newDT * targetCFL / thisCFL
                    end if
                end if
            end if
        else
            neededSteps = 3 !% used to control rounding
            !% --- allowing hydrology and hydraulics to occur at different times
            thisCFL = tl_get_max_cfl(ep_CC_Q_NOTsmalldepth,oldDT)

            !print *, 'thisCFL ',thisCFL

            if (thisCFL > maxCFL) then
                !% --- decrease the time step to the target CFL and reset the checkStep counter
                newDT = oldDT * targetCFL / thisCFL
                lastCheckStep = stepNow
            else
                !% --- if CFL is less than max, see if it can be raised (only checked at intervals)
                if (stepNow > lastCheckStep + checkStepInterval) then
                    !% --- check for low CFL only on prescribed intervals and increase time step
                    if (thisCFL < maxCFLlow) then
                        !% --- increase the time step and reset the checkStep Counter
                        !%newDT = oldDT * increaseFactor
                        newDT = OldDT * targetCFL / thisCFL  ! 20220214brh
                        lastCheckStep = stepNow
                    end if
                end if
            end if
        end if

        !% 20220328brh time step limiter for inflows into small or zero volumes
        !print *, 'dt before limit ', newDT
        call tl_limit_BCinflow_dt (newDT)
        !print *, 'dt BC limit     ',newDT
        call tl_limit_LatInflow_dt (newDT)
        !print *, 'dt Qlat limit   ',newDt

        !% --- if dt is large and there is more than 2 steps, then round to an integer number
        if ((matchHydrologyStep) .and. (useHydrology) .and. (neededSteps .le. 2)) then
            !% don't round the dt
        else
            if (newDT > fiveR) then
                !% --- round larger dt to counting numbers
                newDT = real(floor(newDT),8)
            elseif (newDT > oneR) then
                !% --- round smaller dt to two decimal places
                newDT = real(floor(newDT * onehundredR),8) / onehundredR
            else
                !%  HACK -- should round to 3 places for smaller numbers
            end if
        end if

        !% increment the hydraulics time clock
        nextHydraulicsTime = lastHydraulicsTime + newDT

        !%----------------------------------------------------------------------
        !% closing
            if ((setting%Limiter%Dt%UseLimitMinYN) .and. (newDT .le. setting%Limiter%Dt%Minimum)) then
                print*, 'timeNow = ', timeNow
                print*, 'dt = ', newDT, 'minDt = ',  setting%Limiter%Dt%Minimum
                print*, 'max velocity  ', maxval( &
                    elemR(elemP(1:npack_elemP(ep_CC_Q_NOTsmalldepth),ep_CC_Q_NOTsmalldepth),er_Velocity) )
                print*, 'max wavespeed ', maxval( &
                    elemR(elemP(1:npack_elemP(ep_CC_Q_NOTsmalldepth),ep_CC_Q_NOTsmalldepth),er_WaveSpeed) )
                print*, 'warning: the dt value is smaller than the user supplied min dt value'
                !stop 1123938
                call util_crashpoint(1123938)
            end if

            if (setting%Debug%File%timeloop) &
                write(*,"(A,i5,A)") '*** leave ' // trim(subroutine_name) // " [Processor ", this_image(), "]"
    end subroutine tl_update_hydraulics_timestep
!%
!%==========================================================================
!%==========================================================================
!%
    subroutine tl_solver_select()
        !%-----------------------------------------------------------------------------
        !% Description:
        !% For ETM_AC dual method, this sets the elemI(:,ei_tmType) to the type of solver
        !% needed depending on the volume and the volume cutoffs.
        !% Should only be called if setting%Solver%SolverSelect == ETM_AC
        !%-----------------------------------------------------------------------------
        integer :: thisCol
        integer, pointer :: Npack, tmType(:), thisP(:)
        real(8), pointer :: sfup, sfdn
        real(8), pointer :: volume(:), FullVolume(:)
        !%-----------------------------------------------------------------------------
        character(64) :: subroutine_name = 'tl_solver_select'
        !%-----------------------------------------------------------------------------
        if (crashYN) return
        if (setting%Debug%File%timeloop) &
            write(*,"(A,i5,A)") '*** enter ' // trim(subroutine_name) // " [Processor ", this_image(), "]"

        thiscol = ep_ALLtm
        Npack => npack_elemP(thisCol)
        thisP => elemP(1:Npack,thisCol)

        tmType     => elemI(:,ei_tmType)
        volume     => elemR(:,er_Volume)
        FullVolume => elemR(:,er_FullVolume)

        sfup => setting%Solver%SwitchFractionUp
        sfdn => setting%Solver%SwitchFractionDn
        !%-----------------------------------------------------------------------------
        !% Look for ETM elements that are above the cutoff for going to AC and set
        !% these to AC
        where ( ( (volume(thisP) / FullVolume(thisP) ) > sfup ) .and. (tmType(thisP) == ETM) )
            tmType(thisP) = AC
        endwhere

        !% Look for AC elements that are below the cutoff for going back to ETM and
        !% set these to ETM
        where ( ( (volume(thisP) / FullVolume(thisP) ) < sfdn) .and. (tmType(thisP) == AC) )
            tmType(thisP) = ETM
        endwhere

        if (setting%Debug%File%timeloop) &
            write(*,"(A,i5,A)") '*** leave ' // trim(subroutine_name) // " [Processor ", this_image(), "]"
    end subroutine tl_solver_select
!%
!%==========================================================================
!%==========================================================================
!%
    subroutine tl_save_previous_values()
        !%-----------------------------------------------------------------------------
        !% Description:
        !% Pushes the time N values into time N-1 storage, and the time N+1 values into
        !% the time N storage.
        !% HACK -- 20210809 brh This would be better done by changing the indexes without
        !% moving the data, but we will wait on doing this until we have the code
        !% debugged.
        !%-----------------------------------------------------------------------------
        character(64) :: subroutine_name = 'tl_save_previous_values'
        !%-----------------------------------------------------------------------------
        if (crashYN) return
        if (setting%Debug%File%timeloop) &
            write(*,"(A,i5,A)") '*** enter ' // trim(subroutine_name) // " [Processor ", this_image(), "]"
        !%  push the old values down the stack
        !%  N values is the present, N0 is the last time step, and N1
        !%  is the timestep before (needed only for backwards 3rd in velocity and volume)
        elemR(:,er_Flowrate_N0)  = elemR(:,er_Flowrate)
        elemR(:,er_Head_N0)      = elemR(:,er_Head)
        elemR(:,er_Velocity_N1)  = elemR(:,er_Velocity_N0)
        elemR(:,er_Velocity_N0)  = elemR(:,er_Velocity)
        elemR(:,er_Volume_N1)    = elemR(:,er_Volume_N0)
        elemR(:,er_Volume_N0)    = elemR(:,er_Volume)
        elemR(:,er_Area_N1)      = elemR(:,er_Area_N0)
        elemR(:,er_Area_N0)      = elemR(:,er_Area)

        if (setting%Debug%File%timeloop) &
            write(*,"(A,i5,A)") '*** leave ' // trim(subroutine_name) // " [Processor ", this_image(), "]"
    end subroutine tl_save_previous_values
!%
!%==========================================================================
!%==========================================================================
!%
    subroutine tl_command_line_step_output ()
        !%-----------------------------------------------------------------------------
        !% Description:
        !%
        !%-----------------------------------------------------------------------------
            character(64) :: subroutine_name = 'tl_command_line_step_output'
            real (8), pointer :: dt, timeNow, timeEnd
            real (8) :: thistime
            integer, pointer :: step, interval
            integer (kind=8) :: execution_realtime
            integer(kind=8) :: cval, crate, cmax
            real(8) :: simulation_fraction, seconds_to_completion, time_to_completion
            character(8) :: timeunit
        !%-----------------------------------------------------------------------------
        if (crashYN) return
        if (setting%Debug%File%timeloop) &
            write(*,"(A,i5,A)") '*** enter ' // trim(subroutine_name) // " [Processor ", this_image(), "]"
        dt            => setting%Time%Hydraulics%Dt
        timeNow       => setting%Time%Now
        timeEnd       => setting%Time%End
        step          => setting%Time%Step
        interval      => setting%Output%CommandLine%interval

        if (this_image() == 1) then
            call system_clock(count=cval,count_rate=crate,count_max=cmax)
            setting%Time%WallClock%Now = cval

            ! estimate the remaining time
            execution_realtime = (setting%Time%WallClock%Now - setting%Time%WallClock%TimeMarchStart)
            seconds_to_completion =  (    (real(execution_realtime,kind=8))                     &
                                       /  (real(setting%Time%WallClock%CountRate,kind=8))  )    &
                                   * (    (setting%Time%End - setting%Time%Now)                 &
                                       /  (setting%Time%Now - setting%Time%Start) )
        end if
            
        !rint *,'++++++++++++++++++++++'
        !print *, (setting%Time%WallClock%ClockNow - setting%Time%WallClock%ClockLoopStart ) / setting%Time%WallClock%ClockCountRate  
        !print *,'++++++++++++++++++++++'                                         
        !print *, 'setting%Time%WallClock%EpochTimeLoopStartSeconds ',setting%Time%WallClock%ClockLoopStart     
        !print *, 'setting%Time%WallClock%EpochNowSeconds           ',setting%Time%WallClock%ClockNow                                  
        !print *, 'execution_realtime ',execution_realtime    
        !print *, 'seconds_to_completion ',  seconds_to_completion      
        !stop 487566

        if (setting%Output%Verbose) then
            if (this_image() == 1) then
                if (mod(step,interval) == 0) then
                    thistime = timeNow
                    call util_datetime_display_time (thistime, timeunit)
                    ! ! translate time in seconds into something more useful
                    ! if (timeNow  < sixtyR) then
                    !     thistime = timeNow
                    !     timeunit = 's  '
                    ! elseif (timeNow >= sixtyR .and. timeNow < seconds_per_hour) then
                    !     thistime = timeNow / sixtyR
                    !     timeunit = 'min'
                    ! elseif (timeNow >= seconds_per_hour .and. timeNow < 3.0*seconds_per_day) then
                    !     thistime = timeNow / seconds_per_hour
                    !     timeunit = 'hr '
                    ! elseif (timeNow >= 3.0 * seconds_per_day) then
                    !     thistime = timeNow / seconds_per_day
                    !     timeunit = 'day'
                    ! endif

                    ! write a time counter
                    write(*,"(A12,i8,a17,F9.2,a1,a8,a6,f9.2,a3,a8,f9.2)") &
                        'time step = ',step,'; model time = ',thistime, &
                        ' ',trim(timeunit),'; dt = ',dt,' s', '; cfl = ',cfl_max

                    ! write estimate of time remaining
                    thistime = seconds_to_completion
                    call util_datetime_display_time (thistime, timeunit)
                    ! if (seconds_to_completion < sixtyR) then
                    !     timeunit = 's  '
                    !     time_to_completion = seconds_to_completion
                    ! elseif (seconds_to_completion >=sixtyR .and. seconds_to_completion < seconds_per_hour ) then
                    !     timeunit = 'min'
                    !     time_to_completion = seconds_to_completion / sixtyR
                    ! elseif (seconds_to_completion >=seconds_per_hour .and. seconds_to_completion < seconds_per_day) then
                    !     timeunit = 'hr '
                    !     time_to_completion = seconds_to_completion / seconds_per_hour
                    ! else
                    !     timeunit = 'day'
                    !     time_to_completion = seconds_to_completion / seconds_per_day
                    ! endif
                    write(*,"(A9,F6.2,A1,A3,A)") 'estimate ',thistime,' ',timeunit,' wall clock time until completion'
                    print *
                endif
            endif
        endif

        if (setting%Debug%File%timeloop) &
            write(*,"(A,i5,A)") '*** leave ' // trim(subroutine_name) // " [Processor ", this_image(), "]"
    end subroutine tl_command_line_step_output
!%
!%==========================================================================
!%==========================================================================
!%
    real(8) function tl_get_max_cfl(thisCol,dt) result (outvalue)
        !%-------------------------------------------------------------------
        !% Description:
        !% computes the maximum CFL for the cells masked by "thisCol" in
        !% npack_elem(thisCol)
        !%-------------------------------------------------------------------
            integer, intent(in) :: thisCol
            real(8), intent(in), target :: dt
            real(8), pointer    :: thisDT
            integer, pointer :: Npack, thisP(:)
            real(8), pointer :: velocity(:), wavespeed(:), length(:), PCelerity(:)
        !%-------------------------------------------------------------------
            Npack              => npack_elemP(thisCol)
            thisP              => elemP(1:Npack,thisCol)
            velocity           => elemR(:,er_Velocity)
            wavespeed          => elemR(:,er_WaveSpeed)
            length             => elemR(:,er_Length)
            PCelerity          => elemR(:,er_Preissmann_Celerity)
        !%------------------------------------------------------------------- 
        if (dt .le. zeroR) then 
            thisDT => setting%Time%Hydraulics%Dt
        else    
            thisDT => dt
        end if
<<<<<<< HEAD
        
        outvalue = max (maxval((abs(velocity(thisP)) + abs(wavespeed(thisP))) * thisDT / length(thisP)), &
                        maxval((abs(PCelerity(thisP))) * thisDT / length(thisP)))
=======

        !print *, 'in tl_get_max_CFL'
        !print *, size(thisP), Npack

        if (Npack > 0) then 
            outvalue = max (maxval((abs(velocity(thisP)) + abs(wavespeed(thisP))) * thisDT / length(thisP)), &
                            maxval(( abs(PCelerity(thisP))) * thisDT / length(thisP)))
        else
            outvalue = zeroR
        end if
>>>>>>> fd00ca06

        ! print * , ' '
        ! print *, velocity(thisP)
        ! print *, ' '
        ! print *, wavespeed(thisP)
        ! print *, ' '
        ! print *, elemR(thisP,er_Area)
        ! print *, ' '
        ! print *, elemR(thisP,er_Head)
        ! print *, ' '
        ! print *, elemR(thisP,er_WaveSpeed)
        ! print *, ' '
        ! print *, elemR(thisP,er_Preissmann_Celerity)
        ! print *, ' '
        ! print *, outvalue
        ! print *, thisDT
        ! print *, 'exiting tl_get_max_cfl'
        ! !stop 39875

    end function tl_get_max_cfl    
!%
!%==========================================================================
!%==========================================================================
!%
    subroutine tl_limit_BCinflow_dt (thisDT)
        !%------------------------------------------------------------------
        !% Description:
        !% Computes the maximum dt for inflows (BCup) into cells that
        !% have small depths
        !%------------------------------------------------------------------
        !% Declarations:
            real(8), intent(inout) :: thisDT

            integer, pointer :: BCelemIdx(:)
            real(8), pointer :: depthLimit(:), DTlimit(:), depthScale(:)
            real(8), pointer :: BCQ(:), topwidth(:), length(:), depth(:)
            real(8), pointer :: alpha, gravity, smallDepth
            real(8) :: newDTlimit
        !%------------------------------------------------------------------
        !% Preliminaries:
            if (crashYN) return
            temp_BCupI(:,:) = nullValueI
            temp_BCupR(:,:) = nullValueR
        !%------------------------------------------------------------------
        !% Aliases:
            BCelemIdx  => temp_BCupI(:,1)

            depthLimit => temp_BCupR(:,1)
            DTlimit    => temp_BCupR(:,2)
            BCQ        => temp_BCupR(:,3)
            depthScale => temp_BCupR(:,4)

            topwidth   => elemR(:,er_TopWidth)
            length     => elemR(:,er_Length)
            depth      => elemR(:,er_Depth)

            alpha      => setting%VariableDT%CFL_inflow_max
            gravity    => setting%Constant%gravity
            smallDepth => setting%SmallDepth%DepthCutoff
        !%------------------------------------------------------------------
        
        !% set the inflow limiter for upstream boundary conditions (BCup)
        if (size(BC%P%BCup) > 0) then

            !% ensure flowrate used for limiter is  positive and non-zero
            !tinyQ(:) = setting%Eps%Velocity
            BCQ(:) = max( abs(BC%FlowRI(BC%P%BCup)), setting%Eps%Velocity)

            !print *, 'BCQ', BCQ

            !% store the element indexes downstream of a BCup face
            BCelemIdx =  faceI(BC%flowI(BC%P%BCup,bi_face_idx), fi_Melem_dL)

            !% store the scaling depth limit defined by when the induced velocity
            !% from an inflow is similar to the gravity wave speed of the BC inflow
            depthScale = ( (onehalfR**4) * (BCQ**2) / (gravity * (topwidth(BCelemIdx)**2) ) )**onethirdR

            !print *, 'depthScale ',depthScale

            !% get the depth limit for maximum depth that the time step will be limited as 
            !% either the depth scale or the specified smallDepth limit
            depthLimit = max(smallDepth, depthScale)

            !print *, 'depthLimit ',depthLimit
            
            !% time step limit based on inflow flux
            DTlimit = length(BCelemIdx) * ( ( alpha * topwidth(BCelemIdx) / (gravity * BCQ) )**onethirdR) 

            !print *, 'DTlimit ',DTlimit
        
            !% where the depth is greater than the depthlimit the DT inflow limiter
            !% is not needed, and we can use the existing DT value
            depthLimit = depth(BCelemIdx) - depthLimit
            where (depthLimit .ge. zeroR)
                DTlimit = thisDT
            endwhere

            !print *, 'new DTlimit ',DTlimit

            !% get the smallest DT in the limiter array
            newDTlimit = minval(DTlimit)

            !% use the smaller value of the new limit or the input
            thisDT = min(newDTlimit,thisDT)

            !print *, 'thisDT ',thisDT

            !% return to null value storage
            temp_BCupI(:,:) = nullValueI
            temp_BCupR(:,:) = nullValueR
        else
            !% continue -- no DT limitation if there are no BCup faces
        end if

        !%------------------------------------------------------------------
    end subroutine tl_limit_BCinflow_dt
!%
!%==========================================================================
!%==========================================================================
!%
    subroutine tl_limit_LatInflow_dt (thisDT)
        !%------------------------------------------------------------------
        !% Description:
        !% Computes the maximum dt for inflows (Qlat) into cells that
        !% have small depths
        !%------------------------------------------------------------------
        !% Declarations:
            real(8), intent(inout) :: thisDT
            real(8), pointer :: Qlat(:), depthScale(:), depthLimit(:)
            real(8), pointer :: DTlimit(:), topwidth(:), length(:), depth(:)
            real(8), pointer :: alpha, gravity, smallDepth
            real(8) :: newDTlimit

            integer, pointer :: thisP(:), Npack
            integer :: thisCol
        !%------------------------------------------------------------------
        !% Preliminaries:
            if (crashYN) return
        !%------------------------------------------------------------------
        !% Aliases:
            Qlat       => elemR(:,er_Temp01)
            depthScale => elemR(:,er_Temp02)
            depthLimit => elemR(:,er_Temp03)
            DTLimit    => elemR(:,er_Temp04)

            topwidth   => elemR(:,er_TopWidth)
            length     => elemR(:,er_Length)
            depth      => elemR(:,er_Depth)

            alpha      => setting%VariableDT%CFL_inflow_max
            gravity    => setting%Constant%gravity
            smallDepth => setting%SmallDepth%DepthCutoff
        !%------------------------------------------------------------------
        !% ---- use the pack for CC and JM with H time march 
        !%      (no lateral flows into JB or diagnostic)
        thisCol = ep_CCJM_H_ETM
        Npack => npack_elemP(thisCol)   
        if (Npack < 1) return
        thisP => elemP(1:Npack,thisCol)
        
        !% ensure flowrate used for limiter is  positive and non-zero
        !tinyQ(:) = setting%Eps%Velocity
        Qlat(thisP) = max( abs( elemR(thisP,er_FlowrateLateral)) , &
                           setting%Eps%Velocity)

        !print *, 'Qlat ',Qlat(thisP)

        !print *
        !print *, 'topwidth ',topwidth(thisP)

        !% store the scaling depth limit defined by when the induced velocity
        !% from an inflow is similar to the gravity wave speed of the BC inflow
        depthScale(thisP) = ( (alpha**4) * (Qlat(thisP)**2) / (gravity * (topwidth(thisP)**2) ) )**onethirdR

        !print *
        !print *, 'depthScale ',depthScale(thisP)

        !% get the depth limit for maximum depth that the time step will be limited as 
        !% either the depth scale or the specified smallDepth limit
        depthLimit(thisP) = max(smallDepth, depthScale(thisP))

        !print *
        !print *, 'depthLimit ',depthLimit(thisP)
        
        !% time step limit based on inflow flux
        DTlimit(thisP) = length(thisP) * ( ( alpha * topwidth(thisP) / (gravity * Qlat(thisP)) )**onethirdR) 

        !print *
        !print *, 'DTlimit ',DTlimit(thisP)
    
        !% where the depth is greater than the depthlimit the DT inflow limiter
        !% is not needed, and we can use the existing DT value
        depthLimit(thisP) = depth(thisP) - depthLimit(thisP)
        where (depthLimit .ge. zeroR)
            DTlimit = thisDT
        endwhere

        !print *
        !print *, 'new DTlimit ',DTlimit(thisP)

        !% get the smallest DT in the limiter array
        newDTlimit = minval(DTlimit(thisP))

        !% use the smaller value of the new limit or the input DT
        thisDT = min(newDTlimit,thisDT)

        !print *
        !print *, 'thisDT ',thisDT

        !%------------------------------------------------------------------
        !% Closing
            elemR(:,er_Temp01) = nullvalueR
            elemR(:,er_Temp02) = nullvalueR
            elemR(:,er_Temp03) = nullvalueR
            elemR(:,er_Temp04) = nullvalueR

    end subroutine tl_limit_LatInflow_dt
!%
!%==========================================================================
!% END OF MODULE
!%+=========================================================================
end module timeloop<|MERGE_RESOLUTION|>--- conflicted
+++ resolved
@@ -909,22 +909,16 @@
         else    
             thisDT => dt
         end if
-<<<<<<< HEAD
-        
-        outvalue = max (maxval((abs(velocity(thisP)) + abs(wavespeed(thisP))) * thisDT / length(thisP)), &
-                        maxval((abs(PCelerity(thisP))) * thisDT / length(thisP)))
-=======
 
         !print *, 'in tl_get_max_CFL'
         !print *, size(thisP), Npack
 
         if (Npack > 0) then 
             outvalue = max (maxval((abs(velocity(thisP)) + abs(wavespeed(thisP))) * thisDT / length(thisP)), &
-                            maxval(( abs(PCelerity(thisP))) * thisDT / length(thisP)))
+                            maxval((abs(PCelerity(thisP))) * thisDT / length(thisP)))
         else
             outvalue = zeroR
         end if
->>>>>>> fd00ca06
 
         ! print * , ' '
         ! print *, velocity(thisP)
