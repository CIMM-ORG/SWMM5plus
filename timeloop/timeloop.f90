--- conflicted
+++ resolved
@@ -269,12 +269,7 @@
         integer :: neededSteps, ii
 
         real(8), pointer :: dt, maxCFL, maxCFLlow, targetCFL
-<<<<<<< HEAD
-        real(8), pointer :: timeNow, timeFinal, decreaseFactor, increaseFactor
-        real(8), pointer :: timeNext !% BRHbugfix20210811
-=======
         real(8), pointer :: timeNow, timeNext, timeFinal, decreaseFactor, increaseFactor
->>>>>>> 5aa3e242
         real(8), pointer :: velocity(:), wavespeed(:), length(:)
         integer, pointer :: stepNow, stepNext, stepfinal, checkStepInterval, lastCheckStep
         integer, pointer :: thisCol, Npack, thisP(:)
@@ -287,11 +282,7 @@
         useHydraulics => setting%Simulation%useHydraulics
         dt        => setting%Time%Hydraulics%Dt
         timeNow   => setting%Time%Hydraulics%timeNow
-<<<<<<< HEAD
-        timeNext  => setting%Time%Hydraulics%timeNext   !% BRHbugfix20210811
-=======
         timeNext  => setting%Time%Hydraulics%timeNext
->>>>>>> 5aa3e242
         timeFinal => setting%Time%Hydraulics%timeFinal
         stepNow   => setting%Time%Hydraulics%stepNow
         stepNext  => setting%Time%Hydraulics%stepNext
@@ -373,16 +364,6 @@
         !% set the smallest time step on any processor as the time step
         sync all
         call co_min(dt)
-<<<<<<< HEAD
-        timeNext = timeNow + dt !% BRHbugfix20210811
-
-        !print *, '---- in ',trim(subroutine_name),'    z03'
-        !print *, neededSteps, ' neededSteps'
-        !print *, stepFinal, ' stepFinal'
-        !print *, dt, ' dt'
-        !print *, dt * neededSteps, ' time to be used in loop'
-        !print *,  maxval( (velocity(thisP) + wavespeed(thisP)) * dt / length(thisP) ), ' max CFL'
-=======
         timeNext = timeNow + dt
 
         if ((setting%Limiter%Dt%UseLimitMin) .and. (dt <= setting%Limiter%Dt%Minimum)) then
@@ -390,7 +371,6 @@
             print*, 'dt = ', dt, 'minDt = ',  setting%Limiter%Dt%Minimum
             print*, 'warning: the dt value is smaller than the user supplied min dt value'
         endif
->>>>>>> 5aa3e242
 
         if (setting%Debug%File%timeloop) print *, '*** leave ', subroutine_name
     end subroutine tl_set_hydraulic_substep
@@ -461,7 +441,7 @@
         length    => elemR(:,er_Length)
 
         ! BRH useful for debugging -- comment out if you want quiet
-        print *, '** in ',trim(subroutine_name), ' timeNow=',timeNow,' dt=', dt
+        !print *, '** in ',trim(subroutine_name), ' timeNow=',timeNow,' dt=', dt
 
         !% check for where solver needs to switch in dual-solver model
         if (setting%Solver%SolverSelect == ETM_AC) then
@@ -652,14 +632,7 @@
         finalstep => setting%Time%Hydrology%stepFinal
         !%-----------------------------------------------------------------------------
 
-<<<<<<< HEAD
-
-
-        !!% BRHbugfix 20210811 if ((thistime > endtime) .or. (thisstep > finalstep)) then
-        if ((thistime >= endtime) .or. (thisstep >= finalstep)) then !% BRHbugfix20210811
-=======
         if ((thistime >= endtime) .or. (thisstep >= finalstep)) then
->>>>>>> 5aa3e242
             isTLfinished = .true.
         endif
 
