--- conflicted
+++ resolved
@@ -633,11 +633,7 @@
                     !% --- check for low CFL only on prescribed intervals and increase time step
                     if (thisCFL < maxCFLlow) then
                         !% --- increase the time step and reset the checkStep Counter
-<<<<<<< HEAD
-                        ! newDT = oldDT * increaseFactor
-=======
                         !%newDT = oldDT * increaseFactor
->>>>>>> b7edd5f8
                         newDT = OldDT * targetCFL / thisCFL  ! 20220214brh
                         lastCheckStep = stepNow
                     end if
