module timeloop

    use define_settings, only: setting
    use define_globals
    use define_indexes
    use define_keys
    use output, only: outputML_store_data
    use pack_mask_arrays
    use runge_kutta2
    use hydrology
    use utility
    use utility_output
    use boundary_conditions
    use utility_profiler
    use utility_datetime
    use interface, &
        only: interface_export_link_results, &
              interface_get_subcatch_runoff, &
              interface_call_runoff_execute, &
              interface_get_newRunoffTime
    use utility_crash

    implicit none

    !%-----------------------------------------------------------------------------
    !% Description:
    !% top-level time-looping of simulation
    !%
    !% METHOD:
    !% Calls hydrology outer loop and then hydraulics inner loop (substeps)
    !%

    private
    public  :: timeloop_toplevel

contains
!%
!%==========================================================================
!% PUBLIC
!%==========================================================================
!%
    subroutine timeloop_toplevel()
        !%-------------------------------------------------------------------
        !% Description:
        !%     Loops over all the major time-stepping routines
        !%-------------------------------------------------------------------
        !% Declarations
            integer          :: ii, additional_rows, iblank
            logical          :: isTLfinished
            logical          :: doHydraulics, doHydrology
            logical, pointer :: useHydraulics, useHydrology
            real(8), pointer :: nextHydrologyTime, nextHydraulicsTime
            real(8), pointer :: lastHydrologyTime, lastHydraulicsTime
            real(8), pointer :: timeEnd, timeNow, dtTol, dtHydraulics
            character(64)    :: subroutine_name = 'timeloop_toplevel'
            integer(kind=8) :: cval, crate, cmax
            integer :: kk !temporary

            !% temporary for lateral flow testing
            integer :: mm
            real(8), pointer :: Qlateral(:), Qrate(:)
            integer, pointer :: thisCol, npack, thisP(:), thisBC(:)
            integer, pointer :: sImage(:), eIdx(:)

            integer, allocatable :: tempP(:)

        !%--------------------------------------------------------------------
        !% Preliminaries
            if (crashYN) return
            if (setting%Debug%File%timeloop) &
                write(*,"(A,i5,A)") '*** enter ' // trim(subroutine_name) // " [Processor ", this_image(), "]"
<<<<<<< HEAD

            !if (setting%Output%Verbose) &
            !    write(*,"(2A,i5,A)") new_line(" "), 'begin timeloop [Processor ', this_image(), "]"
            !if ((setting%Output%Verbose) .and. (this_image() == 1)) print *, 'begin timeloop'
        !%--------------------------------------------------------------------
        !% Aliases
            useHydrology       => setting%Simulation%useHydrology
            useHydraulics      => setting%Simulation%useHydraulics
            nextHydrologyTime  => setting%Time%Hydrology%NextTime
            nextHydraulicsTime => setting%Time%Hydraulics%NextTime
            lastHydrologyTime  => setting%Time%Hydrology%LastTime
            lastHydraulicsTime => setting%Time%Hydraulics%LastTime        
            timeEnd => setting%Time%End
            timeNow => setting%Time%Now
            dtTol   => setting%Time%DtTol
            dtHydraulics => setting%Time%Hydraulics%Dt
        !%--------------------------------------------------------------------
        !% initialize the times
        setting%Time%Hydrology%LastTime  = timeNow  
        setting%Time%Hydraulics%LastTime = timeNow

        !% local T/F that changes with each time step depending on whether or 
        !% not the hydrology or hydraulics are conducted in that step
        doHydrology  = useHydrology 
        doHydraulics = useHydraulics

        !% get the next hydrology time
        if (useHydrology) then      
            nextHydrologyTime = interface_get_NewRunoffTime()
        else   
            !% set a large dummy time for hydrology if not used
            nextHydrologyTime = timeEnd + onethousandR * dtTol
        end if

        !% get the initial dt and the next hydraulics time
        if (useHydraulics) then
            call tl_update_hydraulics_timestep()
            call util_crashstop(229873)
        else
            !% NOTE -- WORKING WITHOUT SWMM5+ HYDRAULICS IS NOT SUPPORTED 
            !% the following is stub routines.
            !% set a large dummy time for hydraulics if not used
            nextHydraulicsTime = timeEnd + onethousandR * dtTol
            !% suppress the multi-level hydraulics output (otherwise seg faults)
            setting%Output%Report%suppress_MultiLevel_Output = .true.
        end if

=======

            !if (setting%Output%Verbose) &
            !    write(*,"(2A,i5,A)") new_line(" "), 'begin timeloop [Processor ', this_image(), "]"
            !if ((setting%Output%Verbose) .and. (this_image() == 1)) print *, 'begin timeloop'
        !%--------------------------------------------------------------------
        !% Aliases
            useHydrology       => setting%Simulation%useHydrology
            useHydraulics      => setting%Simulation%useHydraulics
            nextHydrologyTime  => setting%Time%Hydrology%NextTime
            nextHydraulicsTime => setting%Time%Hydraulics%NextTime
            lastHydrologyTime  => setting%Time%Hydrology%LastTime
            lastHydraulicsTime => setting%Time%Hydraulics%LastTime        
            timeEnd => setting%Time%End
            timeNow => setting%Time%Now
            dtTol   => setting%Time%DtTol
            dtHydraulics => setting%Time%Hydraulics%Dt
        !%--------------------------------------------------------------------
        !% initialize the times
        setting%Time%Hydrology%LastTime  = timeNow  
        setting%Time%Hydraulics%LastTime = timeNow

        !% local T/F that changes with each time step depending on whether or 
        !% not the hydrology or hydraulics are conducted in that step
        doHydrology  = useHydrology 
        doHydraulics = useHydraulics

        !% get the next hydrology time
        if (useHydrology) then      
            nextHydrologyTime = interface_get_NewRunoffTime()
        else   
            !% set a large dummy time for hydrology if not used
            nextHydrologyTime = timeEnd + onethousandR * dtTol
        end if

        !% get the initial dt and the next hydraulics time
        if (useHydraulics) then
            call tl_update_hydraulics_timestep()
        else
            !% NOTE -- WORKING WITHOUT SWMM5+ HYDRAULICS IS NOT SUPPORTED 
            !% the following is stub routines.
            !% set a large dummy time for hydraulics if not used
            nextHydraulicsTime = timeEnd + onethousandR * dtTol
            !% suppress the multi-level hydraulics output (otherwise seg faults)
            setting%Output%Report%suppress_MultiLevel_Output = .true.
        end if

>>>>>>> fcb17dc3
        !% check to see if there is an initial step to hydrology
        !% if not, then skip the initial tl_hydrology
        if (( abs(nextHydrologyTime - timeNow) < dtTol) .and. (doHydrology) ) then
            doHydrology = .true.
        else
            doHydrology = .false.
        endif 

        if (this_image()==1) then
            call system_clock(count=cval,count_rate=crate,count_max=cmax)
            setting%Time%WallClock%TimeMarchStart = cval
        end if 
        
        !% ========================================================================================
        !% BEGIN DO LOOP
        !%
        !% Combined hydrology (SWMM-C) and hydraulics simulation
        !% The loop starts at t = setting%Time%Start
        !% Adust the end time for the dtTol (precision error in epoch to seconds conversion)
        do while (setting%Time%Now <= (setting%Time%End - dtTol))
<<<<<<< HEAD

=======
>>>>>>> fcb17dc3
            !write(*,"(A)") ' ... beginning time loop'

            !% --- push the old values down the stack 
            call tl_save_previous_values()

            !% store the runoff from hydrology on a hydrology step
            if (doHydrology) call tl_hydrology()

            !% --- main hydraulics time steop
            if (doHydraulics) then       

                !% --- set a clock tick for hydraulic loop evaluation
                if (this_image()==1) then
                    call system_clock(count=cval,count_rate=crate,count_max=cmax)
                    setting%Time%WallClock%HydraulicsStart = cval
                end if 

                !% HACK -- much of the following needs to be combined into an upper level BC subroutine

                !% --- get updated boundary conditions
                !% ***** BUGCHECK -- the lateral flowrate is cumulative of BC and hydrology, 
                !% ***** so check that it is zeroed before the first BC added.
                call bc_update() 
                if (crashI==1) return

                !% HACK put lateral here for now -- moved from face_interpolation.
                !% set lateral to zero
                Qlateral => elemR(:,er_FlowrateLateral)
                Qlateral(:) = zeroR 
        
                !% --- add lateral inflow BC to lateral inflow accumulator
                npack   => npack_elemP(ep_BClat)
                !% --- note that thisP and thisBC must be the same size or there is something wrong
                thisP   => elemP(1:npack,ep_BClat)
                thisBC  => BC%P%BClat
                Qlateral(thisP) = Qlateral(thisP) + BC%flowRI(thisBC)  

                !% --- add subcatchment inflows
                if (useHydrology) then 
                    sImage => subcatchI(:,si_runoff_P_image)
                    eIdx   => subcatchI(:,si_runoff_elemIdx)
                    !% --- using the full runoff rate for this period
                    Qrate => subcatchR(:,sr_RunoffRate_baseline)

                    do mm = 1,SWMM_N_subcatch
                        !% --- only if this image holds this node
                        if (this_image() .eq. sImage(mm)) then
                            Qlateral(eIdx(mm)) = Qlateral(eIdx(mm)) + Qrate(mm)
                        end if
                    end do
                else
                    !% continue
                end if

<<<<<<< HEAD
                ! write (*,*) ' '
                ! write(*,"(A,f12.2,A)") 'time loop ',timeNow/3600.0, ' ===================================================================='
=======
                !write (*,*) ' '
                !write(*,"(A,f12.2,A)") 'time loop ',timeNow/3600.0, '===================================================================='
>>>>>>> fcb17dc3

                !% --- perform hydraulic routing
                call tl_hydraulics()

                !% --- close the clock tick for hydraulic loop evaluation
                sync all
                if (this_image()==1) then
                    call system_clock(count=cval,count_rate=crate,count_max=cmax)
                    setting%Time%WallClock%HydraulicsStop = cval
                    setting%Time%WallClock%HydraulicsCumulative &
                        = setting%Time%WallClock%HydraulicsCumulative &
                        + setting%Time%WallClock%HydraulicsStop &
                        - setting%Time%WallClock%HydraulicsStart
                end if 

            end if

            !% --- handle output reporting
            if (setting%Output%Report%provideYN) then 

                sync all

                !% set a time tick for output timing
                if (this_image()==1) then
                    call system_clock(count=cval,count_rate=crate,count_max=cmax)
                    setting%Time%WallClock%LoopOutputStart = cval
                end if

                !% Results must be reported before the "do"counter increments
                !call util_output_report()  --- this is a stub for future use

                !% Multilevel time step output
                if ((util_output_must_report()) .and. &
                    (.not. setting%Output%Report%suppress_MultiLevel_Output) ) then
                    call outputML_store_data (.false.)
                end if
                sync all

                !% close the time tick for output timing
                if (this_image()==1) then
                    call system_clock(count=cval,count_rate=crate,count_max=cmax)
                    setting%Time%WallClock%LoopOutputStop = cval
                    setting%Time%WallClock%LoopOutputCumulative &
                         = setting%Time%WallClock%LoopOutputCumulative &
                         + setting%Time%WallClock%LoopOutputStop  &
                         - setting%Time%WallClock%LoopOutputStart
                end if
            end if    

            call util_crashstop(13978)

            !% --- restart the hydraulics time tick
            if (this_image()==1) then
                call system_clock(count=cval,count_rate=crate,count_max=cmax)
                setting%Time%WallClock%HydraulicsStart = cval
            end if 

            !% ---increment the time step and counters for the next time loop
            call tl_increment_counters(doHydraulics, doHydrology)

            ! !% --- check for a crash
            ! if (crashYN) then
            !     if ((setting%Output%Report%provideYN) .and. &
            !     (.not. setting%Output%Report%suppress_MultiLevel_Output)) then
            !         call outputML_store_data (.true.)
            !     end if
            !     exit ! leave the time-step do loop
            ! end if
<<<<<<< HEAD

            !% --- close the hydraulics time tick
            if (this_image()==1) then
                call system_clock(count=cval,count_rate=crate,count_max=cmax)
                setting%Time%WallClock%HydraulicsStop = cval
                setting%Time%WallClock%HydraulicsCumulative &
                    = setting%Time%WallClock%HydraulicsCumulative &
                    + setting%Time%WallClock%HydraulicsStop &
                    - setting%Time%WallClock%HydraulicsStart
            end if

            !print *, 'end of time loop'
        end do  !% end of time loop

        sync all

=======

            !% --- close the hydraulics time tick
            if (this_image()==1) then
                call system_clock(count=cval,count_rate=crate,count_max=cmax)
                setting%Time%WallClock%HydraulicsStop = cval
                setting%Time%WallClock%HydraulicsCumulative &
                    = setting%Time%WallClock%HydraulicsCumulative &
                    + setting%Time%WallClock%HydraulicsStop &
                    - setting%Time%WallClock%HydraulicsStart
            end if

            !print *, 'end of time loop'
        end do  !% end of time loop

        sync all

>>>>>>> fcb17dc3
        !% --- close the timemarch time tick
        if (this_image() == 1) then
            call system_clock(count=cval,count_rate=crate,count_max=cmax)
            setting%Time%WallClock%TimeMarchEnd= cval
        end if

        if (setting%Debug%File%timeloop) &
            write(*,"(A,i5,A)") '*** leave ' // trim(subroutine_name) // " [Processor ", this_image(), "]"
    end subroutine timeloop_toplevel
!%
!%==========================================================================
!% PRIVATE
!%==========================================================================
!%
    subroutine tl_hydrology()
        !%------------------------------------------------------------------
        !% Description:
        !% Performs a single hydrology step
        !%------------------------------------------------------------------
        !% Declarations
            integer :: ii
            real(8), pointer :: sRunoff(:)
            integer(kind=8) :: crate, cmax, cval
            character(64) :: subroutine_name = 'tl_hydrology'
        !%------------------------------------------------------------------
        !% Preliminaries
            if (crashYN) return
            if (setting%Debug%File%timeloop) &
                write(*,"(A,i5,A)") '*** enter ' // trim(subroutine_name) // " [Processor ", this_image(), "]"
            !% wall clock tick
            if (this_image()==1) then
                call system_clock(count=cval,count_rate=crate,count_max=cmax)
                setting%Time%WallClock%HydrologyStart = cval
            end if 
        !%------------------------------------------------------------------              
        !% Aliases
            sRunoff => subcatchR(:,sr_RunoffRate_baseline)  
        !%------------------------------------------------------------------      
        !% execute the SWMM-C runoff for the next interval 
        call interface_call_runoff_execute()

        !% get the next runoff time
        setting%Time%Hydrology%NextTime = interface_get_NewRunoffTime()   
<<<<<<< HEAD

        !% cycle through the subcatchments to get the runoff 
        !% ii-1 required in arg as C arrays start from 0
        do ii = 1,SWMM_N_subcatch
            sRunoff(ii) = interface_get_subcatch_runoff(ii-1)  
        end do

=======

        !% cycle through the subcatchments to get the runoff 
        !% ii-1 required in arg as C arrays start from 0
        do ii = 1,SWMM_N_subcatch
            sRunoff(ii) = interface_get_subcatch_runoff(ii-1)  
        end do

>>>>>>> fcb17dc3
        !%------------------------------------------------------------------   
        !% wall clock tick
        if (this_image()==1) then
            call system_clock(count=cval,count_rate=crate,count_max=cmax)
            setting%Time%WallClock%HydrologyStop = cval
            setting%Time%WallClock%HydrologyCumulative  &
                = setting%Time%WallClock%HydrologyCumulative &
                + setting%Time%WallClock%HydrologyStop &
                - setting%Time%WallClock%HydrologyStart
        end if 
        if (setting%Debug%File%timeloop) &
            write(*,"(A,i5,A)") '*** leave ' // trim(subroutine_name) // " [Processor ", this_image(), "]"
    end subroutine tl_hydrology
!%
!%==========================================================================
!%==========================================================================
!%
    subroutine tl_hydraulics()
        !%------------------------------------------------------------------
        !% Description:
        !% Top level hydraulic solver for a single time step
        !%-------------------------------------------------------------------
        !% Declarations:
            integer, allocatable :: tempP(:)
            integer :: ii, kk
            character(64)    :: subroutine_name = 'tl_hydraulics'
        !%-------------------------------------------------------------------
        !% Preliminaries:
            if (crashYN) return
            if (setting%Debug%File%timeloop) &
                write(*,"(A,i5,A)") '*** enter ' // trim(subroutine_name) // " [Processor ", this_image(), "]"
        !%-------------------------------------------------------------------
<<<<<<< HEAD

        !% ---check for where solver needs to switch in dual-solver model
        if (setting%Solver%SolverSelect == ETM_AC) call tl_solver_select()

        !% --- repack all the dynamic arrays
        call pack_dynamic_arrays()

        !% --- ensure that the conservative flux terms are exactly zero in the entire array
        !%     so that we can be confident of conservation computation. 
        faceR(:,fr_Flowrate_Conservative) = zeroR  

        !% call the RK2 time-march, depending on the type of solver
        select case (setting%Solver%SolverSelect)
        case (ETM_AC)
            !% dual-method, ETM for open channel, AC for surcharge
            call rk2_toplevel_ETMAC() 
        case (ETM)
            !% ETM with Preissmann slot for surcharge
            call rk2_toplevel_ETM()
        case (AC)
            !% AC for both open-channel and surcharge
            call rk2_toplevel_AC()
        case DEFAULT
            print *, 'CODE ERROR setting.Solver.SolverSelect type unknown for # ', setting%Solver%SolverSelect
            print *, 'which has key ',trim(reverseKey(setting%Solver%SolverSelect))
            stop 497895
        end select    

        call util_accumulate_volume_conservation () 

        !%-------------------------------------------------------------------
        !% closing
            if (setting%Debug%File%timeloop) &
                write(*,"(A,i5,A)") '*** leave ' // trim(subroutine_name) // " [Processor ", this_image(), "]"
    end subroutine tl_hydraulics
!%
!%==========================================================================
!%==========================================================================
!%
    subroutine tl_increment_counters(doHydraulics, doHydrology)
        !%-------------------------------------------------------------------
        !% Description:
        !% increments the hydrology and hydraulics step counters and
        !%-------------------------------------------------------------------
        !% Declarations
            logical, intent(inout) :: doHydraulics, doHydrology
            logical, pointer       :: useHydrology, useHydraulics
            real(8), pointer       :: nextHydraulicsTime, nextHydrologyTime
            real(8), pointer       :: lastHydraulicsTime, lastHydrologyTime
            real(8)                :: nextTime, nextTimeLocal
            real(8), pointer       :: dtTol, timeNow, dtHydraulics
            integer                :: minImg
            integer, pointer       :: hydraulicStep, hydrologyStep, step, reportStep
            character(64)          :: subroutine_name = 'tl_increment_counters'
        !%-------------------------------------------------------------------
        !% Preliminaries
            if (crashYN) return
            if (setting%Debug%File%timeloop) &
                write(*,"(A,i5,A)") '*** enter ' // trim(subroutine_name) // " [Processor ", this_image(), "]"
        !%--------------------------------------------------------------------
        !% Aliases
            hydraulicStep => setting%Time%Hydraulics%Step
            hydrologyStep => setting%Time%Hydrology%Step
            dtHydraulics  => setting%Time%Hydraulics%Dt
            timeNow       => setting%Time%Now
            step          => setting%Time%Step
            reportStep    => setting%Output%Report%ThisStep
            dtTol         => setting%Time%DtTol

            nextHydraulicsTime => setting%Time%Hydraulics%NextTime
            nextHydrologyTime  => setting%Time%Hydrology%NextTime

            lastHydraulicsTime => setting%Time%Hydraulics%LastTime
            lastHydrologyTime  => setting%Time%Hydrology%LastTime

            useHydrology  => setting%Simulation%useHydrology
            useHydraulics => setting%Simulation%useHydraulics
        !%--------------------------------------------------------------------

        !% --- get the timestep and the next time for hydraulics
        if (doHydraulics) then
            call tl_update_hydraulics_timestep()
            call util_crashstop(449873)
        else
            nextHydraulicsTime = setting%Time%End + tenR*DtTol
        end if    

        !% --- The NextHydrologyTime is updated in SWMM, here we just need to
        !%     provide a large number if hydrology isn't used
        if (.not. useHydrology) then
            nextHydrologyTime = setting%Time%End + tenR*DtTol
        else
            !% --- SWMM-C will not return a next hydrology time that is
            !%     beyond the end of the simulation, so we need a special
            !%     treatment for this case
            if ((nextHydrologyTime .eq. lastHydrologyTime) .and. &
                (timeNow > setting%Time%Start)) then 
                nextHydrologyTime = setting%Time%End + tenR*DtTol
            end if
        end if

        !% --- Ensure that all processors use the same time step.
        !% --- find the minimum hydraulics time and store accross all processors
        call co_min(nextHydraulicsTime)
        !% --- take the nextTime as the minimum of either the Hydrology or Hydraulics time
        !%     done on a single processor because they all should have identical nextHydrologyTIme
        nextTime = min(nextHydraulicsTime, nextHydrologyTime)

        !% --- note there is no need to broadcast across processors since co_min
        !%     ensures that each processor gets the min value.

        !% --- update the time step for the local processor (all have the same nextTime and lastHydraulicsTime)
        dtHydraulics = nextTime - lastHydraulicsTime

        doHydrology  = (abs(nextTime - nextHydrologyTime)  <= dtTol) .and. useHydrology
        doHydraulics = (abs(nextTime - nextHydraulicsTime) <= dtTol) .and. useHydraulics

        !nextTimeLocal = nextTime
        !% Get the smallest nextTime across all the processors, and make that the
        !% nextTime on all processors
        !call co_min(dt)
        !call co_min(nextTime)

        ! if (nextTime == nextTimeLocal) then
        !     minImg = this_image()
        ! else
        !     minImg = -1
        ! end if
        ! call co_max(minImg)
        ! call co_broadcast(doHydraulics, minImg)
        ! call co_broadcast(doHydrology, minImg)

        !% find the cfl for reporting
        cfl_max = tl_get_max_cfl(ep_CC_Q_NOTsmalldepth,dtHydraulics)
        call co_max(cfl_max)

=======

        !% ---check for where solver needs to switch in dual-solver model
        if (setting%Solver%SolverSelect == ETM_AC) call tl_solver_select()

        !% --- repack all the dynamic arrays
        call pack_dynamic_arrays()

        !% --- ensure that the conservative flux terms are exactly zero in the entire array
        !%     so that we can be confident of conservation computation. 
        faceR(:,fr_Flowrate_Conservative) = zeroR  

        !% call the RK2 time-march, depending on the type of solver
        select case (setting%Solver%SolverSelect)
        case (ETM_AC)
            !% dual-method, ETM for open channel, AC for surcharge
            call rk2_toplevel_ETMAC() 
        case (ETM)
            !% ETM with Preissmann slot for surcharge
            call rk2_toplevel_ETM()
        case (AC)
            !% AC for both open-channel and surcharge
            call rk2_toplevel_AC()
        case DEFAULT
            print *, 'CODE ERROR setting.Solver.SolverSelect type unknown for # ', setting%Solver%SolverSelect
            print *, 'which has key ',trim(reverseKey(setting%Solver%SolverSelect))
            stop 497895
        end select    

        call util_accumulate_volume_conservation () 

        !%-------------------------------------------------------------------
        !% closing
            if (setting%Debug%File%timeloop) &
                write(*,"(A,i5,A)") '*** leave ' // trim(subroutine_name) // " [Processor ", this_image(), "]"
    end subroutine tl_hydraulics
!%
!%==========================================================================
!%==========================================================================
!%
    subroutine tl_increment_counters(doHydraulics, doHydrology)
        !%-------------------------------------------------------------------
        !% Description:
        !% increments the hydrology and hydraulics step counters and
        !%-------------------------------------------------------------------
        !% Declarations
            logical, intent(inout) :: doHydraulics, doHydrology
            logical, pointer       :: useHydrology, useHydraulics
            real(8), pointer       :: nextHydraulicsTime, nextHydrologyTime
            real(8), pointer       :: lastHydraulicsTime, lastHydrologyTime
            real(8)                :: nextTime, nextTimeLocal
            real(8), pointer       :: dtTol, timeNow, dtHydraulics
            integer                :: minImg
            integer, pointer       :: hydraulicStep, hydrologyStep, step, reportStep
            character(64)          :: subroutine_name = 'tl_increment_counters'
        !%-------------------------------------------------------------------
        !% Preliminaries
            if (crashYN) return
            if (setting%Debug%File%timeloop) &
                write(*,"(A,i5,A)") '*** enter ' // trim(subroutine_name) // " [Processor ", this_image(), "]"
        !%--------------------------------------------------------------------
        !% Aliases
            hydraulicStep => setting%Time%Hydraulics%Step
            hydrologyStep => setting%Time%Hydrology%Step
            dtHydraulics  => setting%Time%Hydraulics%Dt
            timeNow       => setting%Time%Now
            step          => setting%Time%Step
            reportStep    => setting%Output%Report%ThisStep
            dtTol         => setting%Time%DtTol

            nextHydraulicsTime => setting%Time%Hydraulics%NextTime
            nextHydrologyTime  => setting%Time%Hydrology%NextTime

            lastHydraulicsTime => setting%Time%Hydraulics%LastTime
            lastHydrologyTime  => setting%Time%Hydrology%LastTime

            useHydrology  => setting%Simulation%useHydrology
            useHydraulics => setting%Simulation%useHydraulics
        !%--------------------------------------------------------------------

        !% --- get the timestep and the next time for hydraulics
        if (doHydraulics) then
            call tl_update_hydraulics_timestep()
        else
            nextHydraulicsTime = setting%Time%End + tenR*DtTol
        end if    


        !% --- The NextHydrologyTime is updated in SWMM, here we just need to
        !%     provide a large number if hydrology isn't used
        if (.not. useHydrology) then
            nextHydrologyTime = setting%Time%End + tenR*DtTol
        else
            !% --- SWMM-C will not return a next hydrology time that is
            !%     beyond the end of the simulation, so we need a special
            !%     treatment for this case
            if ((nextHydrologyTime .eq. lastHydrologyTime) .and. &
                (timeNow > setting%Time%Start)) then 
                nextHydrologyTime = setting%Time%End + tenR*DtTol
            end if
        end if

        !% --- Ensure that all processors use the same time step.
        !% --- find the minimum hydraulics time and store accross all processors
        call co_min(nextHydraulicsTime)
        !% --- take the nextTime as the minimum of either the Hydrology or Hydraulics time
        !%     done on a single processor because they all should have identical nextHydrologyTIme
        nextTime = min(nextHydraulicsTime, nextHydrologyTime)

        !% --- note there is no need to broadcast across processors since co_min
        !%     ensures that each processor gets the min value.

        !% --- update the time step for the local processor (all have the same nextTime and lastHydraulicsTime)
        dtHydraulics = nextTime - lastHydraulicsTime

        doHydrology  = (abs(nextTime - nextHydrologyTime)  <= dtTol) .and. useHydrology
        doHydraulics = (abs(nextTime - nextHydraulicsTime) <= dtTol) .and. useHydraulics

        !nextTimeLocal = nextTime
        !% Get the smallest nextTime across all the processors, and make that the
        !% nextTime on all processors
        !call co_min(dt)
        !call co_min(nextTime)

        ! if (nextTime == nextTimeLocal) then
        !     minImg = this_image()
        ! else
        !     minImg = -1
        ! end if
        ! call co_max(minImg)
        ! call co_broadcast(doHydraulics, minImg)
        ! call co_broadcast(doHydrology, minImg)

>>>>>>> fcb17dc3
        if (util_output_must_report()) reportStep = reportStep + 1
        if (doHydraulics) hydraulicStep = hydraulicStep + 1
        if (doHydrology)  hydrologyStep = hydrologyStep + 1

        step    = step + 1
        timeNow = nextTime !timeNow + dt

        !print *, 'timeNow  in tl_increment_counters',timeNow

        call tl_command_line_step_output()

        if (doHydraulics) LastHydraulicsTime = NextHydraulicsTime
        if (doHydrology)  LastHydrologyTime  = NextHydrologyTime

        if (setting%Debug%File%timeloop) &
            write(*,"(A,i5,A)") '*** leave ' // trim(subroutine_name) // " [Processor ", this_image(), "]"
        end subroutine tl_increment_counters
!%
!%==========================================================================
!%==========================================================================
!%
    subroutine tl_update_hydraulics_timestep()
        !%------------------------------------------------------------------
        !% Description:
        !% updates the timestep (dt) for hydraulics and computes the
        !% setting.Time.Hydraulics.NextTime for the current processor
        !%------------------------------------------------------------------
        !% Declarations
            logical, pointer :: matchHydrologyStep, useHydrology
            real(8)          :: oldDT
            real(8)          :: timeleft, thisCFL
            real(8), pointer :: targetCFL, maxCFL, maxCFLlow, timeNow, dtTol
            real(8), pointer :: increaseFactor
            real(8), pointer :: newDT
            !rm velocity(:), wavespeed(:), length(:), PCelerity(:)
            real(8), pointer :: nextHydrologyTime, nextHydraulicsTime
            real(8), pointer :: lastHydrologyTime, lastHydraulicsTime
            integer          :: ii, neededSteps
            integer, pointer :: stepNow, stepNext, stepfinal, lastCheckStep, checkStepInterval
            !rm integer, pointer :: thisCol, Npack, thisP(:)
            character(64)    :: subroutine_name = 'tl_update_hydraulics_timestep'

<<<<<<< HEAD
            !integer :: bcElemDn(2)
            !real(8), pointer :: volume(:), smallVolume(:), flowrate(:), topwidth(:), depth(:)

            !integer :: kk !temporary
=======
            integer :: kk !temporary
>>>>>>> fcb17dc3
        !%-------------------------------------------------------------------
        !% Preliminaries
            if (crashYN) return
            if (setting%Debug%File%timeloop) &
                write(*,"(A,i5,A)") '*** enter ' // trim(subroutine_name) // " [Processor ", this_image(), "]"
        !%-------------------------------------------------------------------
        !% Aliases:
            maxCFL             => setting%VariableDT%CFL_hi_max
            targetCFL          => setting%VariableDT%CFL_target
            maxCFLlow          => setting%VariableDT%CFL_lo_max
            !rm 20220209brh decreaseFactor     => setting%VariableDT%decreaseFactor
            increaseFactor     => setting%VariableDT%increaseFactor
            checkStepInterval  => setting%VariableDT%NstepsForCheck

            useHydrology       => setting%Simulation%useHydrology

            matchHydrologyStep => setting%Time%matchHydrologyStep

            nextHydrologyTime  => setting%Time%Hydrology%NextTime
            nextHydraulicsTime => setting%Time%Hydraulics%NextTime

            lastHydrologyTime  => setting%Time%Hydrology%LastTime
            lastHydraulicsTime => setting%Time%Hydraulics%LastTime        

            timeNow            => setting%Time%Now
            dtTol              => setting%Time%DtTol

            stepNow            => setting%Time%Hydraulics%Step
            lastCheckStep      => setting%VariableDT%LastCheckStep
        !%----------------------------------------------------------------------
        oldDT =  setting%Time%Hydraulics%Dt  ! not a pointer (important!)
        newDT => setting%Time%Hydraulics%Dt
<<<<<<< HEAD
        
        !print *, '=============================================='
        !print *, 'oldDT ',oldDT
        !print *, 'newDT ',newDT
=======
>>>>>>> fcb17dc3

        if ((matchHydrologyStep) .and. (useHydrology)) then 
            !% --- for combined hydrology and hydraulics compute the CFL if we take a single
            !%     step to match the next hydrology time
            timeLeft = nextHydrologyTime - lastHydraulicsTime
            if (timeLeft .le. dtTol) timeLeft = oldDT
            thisCFL = tl_get_max_cfl(ep_CC_Q_NOTsmalldepth,timeleft)  

            !% --- check to see if a single time step to match the hydrology time is possible
            if (thisCFL < maxCFL) then
                neededSteps = 1 !% only 1 hydraulic step to match hydrology step
                !% --- check to be sure there is significant time left
                if (timeLeft > dtTol) then
                    !% --- check increase that is implied with a single time step to the next hydrology
                    if (timeleft / oldDT < increaseFactor) then
                        !% --- use a single hydraulics step for the remaining hydrology time
                        newDT = timeleft
                    else
                        !% --- increase the oldDT by the maximum allowed
                        newDT = increaseFactor * oldDT
                    end if
                else
                    !% --- small time left, don't bother with it, go back to the old dt
                    newDT = oldDT
                    !% --- check that resetting to oldDT didn't cause a problem
                    thisCFL = tl_get_max_cfl(ep_CC_Q_NOTsmalldepth,newDT)
                    if (thisCFL > maxCFL) then 
                        !% --- if CFL to large, set the time step based on the target CFL
                        newDT = newDT * targetCFL / thisCFL
                    end if
                end if
            else
                !% --- if more than one time step is needed, compute the needed steps 
                !%     to break up the large CFL and time step size.
                !%     First check to see if the implied time step is too small for the integer size
                if (thisCFL/targetCFL .ge. huge(neededSteps)) then
                    write(*,*) 'warning -- really high CFL, setting dt to minimum to prevent overflow'
                    newDT = setting%Limiter%Dt%Minimum + setting%Time%DtTol
                    neededSteps = 1000
                else
                    !% --- note that neededSteps will be 2 or larger else thisCFL < maxCFL
                    neededSteps = ceiling( thisCFL / targetCFL )
                    !% --- the provisional time step that would get exactly to the hydrology time (if CFL didn't change)
                    newDT = timeleft / real(neededSteps,8)
                    !% --- limit the change in the dt by the increase factor
                    if (newDT / oldDT > increaseFactor) then 
                        newDT = oldDT * increaseFactor
                    else
                        !% --- accept the provisional newDT
                    end if
                    !% --- check that the newDT didn't cause a CFL violation
                    thisCFL = tl_get_max_cfl(ep_CC_Q_NOTsmalldepth,newDT)
                    if (thisCFL > maxCFL) then 
                        !% --- if CFL to large, set the time step based on the target CFL
                        newDT = newDT * targetCFL / thisCFL
                    end if
                end if
            end if
        else
            neededSteps = 3 !% used to control rounding
            !% --- allowing hydrology and hydraulics to occur at different times
            thisCFL = tl_get_max_cfl(ep_CC_Q_NOTsmalldepth,oldDT)
<<<<<<< HEAD

            !print *, 'thisCFL ',thisCFL
=======
>>>>>>> fcb17dc3

            if (thisCFL > maxCFL) then
                !% --- decrease the time step to the target CFL and reset the checkStep counter
                newDT = oldDT * targetCFL / thisCFL
                lastCheckStep = stepNow
            else
                !% --- if CFL is less than max, see if it can be raised (only checked at intervals)
                if (stepNow > lastCheckStep + checkStepInterval) then
                    !% --- check for low CFL only on prescribed intervals and increase time step
                    if (thisCFL < maxCFLlow) then
                        !% --- increase the time step and reset the checkStep Counter
                        !%newDT = oldDT * increaseFactor
                        newDT = OldDT * targetCFL / thisCFL  ! 20220214brh
                        lastCheckStep = stepNow
                    end if
                end if
            end if
        end if

<<<<<<< HEAD
        !% 20220328brh time step limiter for inflows into small or zero volumes
        !print *, 'dt before limit ', newDT
        call tl_limit_BCinflow_dt (newDT)
        !print *, 'dt BC limit     ',newDT
        call tl_limit_LatInflow_dt (newDT)
        !print *, 'dt Qlat limit   ',newDt

=======
>>>>>>> fcb17dc3
        !% --- if dt is large and there is more than 2 steps, then round to an integer number
        if ((matchHydrologyStep) .and. (useHydrology) .and. (neededSteps .le. 2)) then
            !% don't round the dt
        else
            if (newDT > fiveR) then
                !% --- round larger dt to counting numbers
                newDT = real(floor(newDT),8)
            elseif (newDT > oneR) then
                !% --- round smaller dt to two decimal places
                newDT = real(floor(newDT * onehundredR),8) / onehundredR
            else
                !%  HACK -- should round to 3 places for smaller numbers
            end if
        end if
<<<<<<< HEAD

        !% increment the hydraulics time clock
        nextHydraulicsTime = lastHydraulicsTime + newDT

=======

        !% increment the hydraulics time clock
        nextHydraulicsTime = lastHydraulicsTime + newDT

>>>>>>> fcb17dc3
        !%----------------------------------------------------------------------
        !% closing
            if ((setting%Limiter%Dt%UseLimitMinYN) .and. (newDT .le. setting%Limiter%Dt%Minimum)) then
                print*, 'timeNow = ', timeNow
                print*, 'dt = ', newDT, 'minDt = ',  setting%Limiter%Dt%Minimum
                print*, 'max velocity  ', maxval( &
                    elemR(elemP(1:npack_elemP(ep_CC_Q_NOTsmalldepth),ep_CC_Q_NOTsmalldepth),er_Velocity) )
                print*, 'max wavespeed ', maxval( &
                    elemR(elemP(1:npack_elemP(ep_CC_Q_NOTsmalldepth),ep_CC_Q_NOTsmalldepth),er_WaveSpeed) )
                print*, 'warning: the dt value is smaller than the user supplied min dt value'
<<<<<<< HEAD
                !stop 1123938
                call util_crashpoint(1123938)
=======
                stop 1123938
>>>>>>> fcb17dc3
            end if

            if (setting%Debug%File%timeloop) &
                write(*,"(A,i5,A)") '*** leave ' // trim(subroutine_name) // " [Processor ", this_image(), "]"
    end subroutine tl_update_hydraulics_timestep
!%
!%==========================================================================
!%==========================================================================
!%
    subroutine tl_solver_select()
        !%-----------------------------------------------------------------------------
        !% Description:
        !% For ETM_AC dual method, this sets the elemI(:,ei_tmType) to the type of solver
        !% needed depending on the volume and the volume cutoffs.
        !% Should only be called if setting%Solver%SolverSelect == ETM_AC
        !%-----------------------------------------------------------------------------
        integer :: thisCol
        integer, pointer :: Npack, tmType(:), thisP(:)
        real(8), pointer :: sfup, sfdn
        real(8), pointer :: volume(:), FullVolume(:)
        !%-----------------------------------------------------------------------------
        character(64) :: subroutine_name = 'tl_solver_select'
        !%-----------------------------------------------------------------------------
        if (crashYN) return
        if (setting%Debug%File%timeloop) &
            write(*,"(A,i5,A)") '*** enter ' // trim(subroutine_name) // " [Processor ", this_image(), "]"

        thiscol = ep_ALLtm
        Npack => npack_elemP(thisCol)
        thisP => elemP(1:Npack,thisCol)

        tmType     => elemI(:,ei_tmType)
        volume     => elemR(:,er_Volume)
        FullVolume => elemR(:,er_FullVolume)

        sfup => setting%Solver%SwitchFractionUp
        sfdn => setting%Solver%SwitchFractionDn
        !%-----------------------------------------------------------------------------
        !% Look for ETM elements that are above the cutoff for going to AC and set
        !% these to AC
        where ( ( (volume(thisP) / FullVolume(thisP) ) > sfup ) .and. (tmType(thisP) == ETM) )
            tmType(thisP) = AC
        endwhere

        !% Look for AC elements that are below the cutoff for going back to ETM and
        !% set these to ETM
        where ( ( (volume(thisP) / FullVolume(thisP) ) < sfdn) .and. (tmType(thisP) == AC) )
            tmType(thisP) = ETM
        endwhere

        if (setting%Debug%File%timeloop) &
            write(*,"(A,i5,A)") '*** leave ' // trim(subroutine_name) // " [Processor ", this_image(), "]"
    end subroutine tl_solver_select
!%
!%==========================================================================
!%==========================================================================
!%
    subroutine tl_save_previous_values()
        !%-----------------------------------------------------------------------------
        !% Description:
        !% Pushes the time N values into time N-1 storage, and the time N+1 values into
        !% the time N storage.
        !% HACK -- 20210809 brh This would be better done by changing the indexes without
        !% moving the data, but we will wait on doing this until we have the code
        !% debugged.
        !%-----------------------------------------------------------------------------
        character(64) :: subroutine_name = 'tl_save_previous_values'
        !%-----------------------------------------------------------------------------
        if (crashYN) return
        if (setting%Debug%File%timeloop) &
            write(*,"(A,i5,A)") '*** enter ' // trim(subroutine_name) // " [Processor ", this_image(), "]"
        !%  push the old values down the stack
        !%  N values is the present, N0 is the last time step, and N1
        !%  is the timestep before (needed only for backwards 3rd in velocity and volume)
        elemR(:,er_Flowrate_N0)  = elemR(:,er_Flowrate)
        elemR(:,er_Head_N0)      = elemR(:,er_Head)
        elemR(:,er_Velocity_N1)  = elemR(:,er_Velocity_N0)
        elemR(:,er_Velocity_N0)  = elemR(:,er_Velocity)
        elemR(:,er_Volume_N1)    = elemR(:,er_Volume_N0)
        elemR(:,er_Volume_N0)    = elemR(:,er_Volume)
        elemR(:,er_Area_N1)      = elemR(:,er_Area_N0)
        elemR(:,er_Area_N0)      = elemR(:,er_Area)

        if (setting%Debug%File%timeloop) &
            write(*,"(A,i5,A)") '*** leave ' // trim(subroutine_name) // " [Processor ", this_image(), "]"
    end subroutine tl_save_previous_values
!%
!%==========================================================================
!%==========================================================================
!%
    subroutine tl_command_line_step_output ()
        !%-----------------------------------------------------------------------------
        !% Description:
        !%
        !%-----------------------------------------------------------------------------
            character(64) :: subroutine_name = 'tl_command_line_step_output'
            real (8), pointer :: dt, timeNow, timeEnd
            real (8) :: thistime
            integer, pointer :: step, interval
            integer (kind=8) :: execution_realtime
            integer(kind=8) :: cval, crate, cmax
            real(8) :: simulation_fraction, seconds_to_completion, time_to_completion
            character(8) :: timeunit
        !%-----------------------------------------------------------------------------
        if (crashYN) return
        if (setting%Debug%File%timeloop) &
            write(*,"(A,i5,A)") '*** enter ' // trim(subroutine_name) // " [Processor ", this_image(), "]"
        dt            => setting%Time%Hydraulics%Dt
        timeNow       => setting%Time%Now
        timeEnd       => setting%Time%End
        step          => setting%Time%Step
        interval      => setting%Output%CommandLine%interval

        if (this_image() == 1) then
            call system_clock(count=cval,count_rate=crate,count_max=cmax)
            setting%Time%WallClock%Now = cval
<<<<<<< HEAD

            ! estimate the remaining time
            execution_realtime = (setting%Time%WallClock%Now - setting%Time%WallClock%TimeMarchStart)
            seconds_to_completion =  (    (real(execution_realtime,kind=8))                     &
                                       /  (real(setting%Time%WallClock%CountRate,kind=8))  )    &
                                   * (    (setting%Time%End - setting%Time%Now)                 &
                                       /  (setting%Time%Now - setting%Time%Start) )
        end if
            
        !rint *,'++++++++++++++++++++++'
        !print *, (setting%Time%WallClock%ClockNow - setting%Time%WallClock%ClockLoopStart ) / setting%Time%WallClock%ClockCountRate  
        !print *,'++++++++++++++++++++++'                                         
        !print *, 'setting%Time%WallClock%EpochTimeLoopStartSeconds ',setting%Time%WallClock%ClockLoopStart     
        !print *, 'setting%Time%WallClock%EpochNowSeconds           ',setting%Time%WallClock%ClockNow                                  
        !print *, 'execution_realtime ',execution_realtime    
        !print *, 'seconds_to_completion ',  seconds_to_completion      
        !stop 487566

=======

            ! estimate the remaining time
            execution_realtime = (setting%Time%WallClock%Now - setting%Time%WallClock%TimeMarchStart)
            seconds_to_completion =  (    (real(execution_realtime,kind=8))                     &
                                       /  (real(setting%Time%WallClock%CountRate,kind=8))  )    &
                                   * (    (setting%Time%End - setting%Time%Now)                 &
                                       /  (setting%Time%Now - setting%Time%Start) )
        end if
            
        !rint *,'++++++++++++++++++++++'
        !print *, (setting%Time%WallClock%ClockNow - setting%Time%WallClock%ClockLoopStart ) / setting%Time%WallClock%ClockCountRate  
        !print *,'++++++++++++++++++++++'                                         
        !print *, 'setting%Time%WallClock%EpochTimeLoopStartSeconds ',setting%Time%WallClock%ClockLoopStart     
        !print *, 'setting%Time%WallClock%EpochNowSeconds           ',setting%Time%WallClock%ClockNow                                  
        !print *, 'execution_realtime ',execution_realtime    
        !print *, 'seconds_to_completion ',  seconds_to_completion      
        !stop 487566

>>>>>>> fcb17dc3
        if (setting%Output%Verbose) then
            if (this_image() == 1) then
                if (mod(step,interval) == 0) then
                    thistime = timeNow
                    call util_datetime_display_time (thistime, timeunit)
                    ! ! translate time in seconds into something more useful
                    ! if (timeNow  < sixtyR) then
                    !     thistime = timeNow
                    !     timeunit = 's  '
                    ! elseif (timeNow >= sixtyR .and. timeNow < seconds_per_hour) then
                    !     thistime = timeNow / sixtyR
                    !     timeunit = 'min'
                    ! elseif (timeNow >= seconds_per_hour .and. timeNow < 3.0*seconds_per_day) then
                    !     thistime = timeNow / seconds_per_hour
                    !     timeunit = 'hr '
                    ! elseif (timeNow >= 3.0 * seconds_per_day) then
                    !     thistime = timeNow / seconds_per_day
                    !     timeunit = 'day'
                    ! endif

                    ! write a time counter
                    write(*,"(A12,i8,a17,F9.2,a1,a8,a6,f9.2,a3,a8,f9.2)") &
                        'time step = ',step,'; model time = ',thistime, &
<<<<<<< HEAD
                        ' ',trim(timeunit),'; dt = ',dt,' s', '; cfl = ',cfl_max
=======
                        ' ',trim(timeunit),'; dt = ',dt,' s', '; cfl = ',tl_get_max_cfl(ep_CC_Q_NOTsmalldepth,dt)
>>>>>>> fcb17dc3

                    ! write estimate of time remaining
                    thistime = seconds_to_completion
                    call util_datetime_display_time (thistime, timeunit)
                    ! if (seconds_to_completion < sixtyR) then
                    !     timeunit = 's  '
                    !     time_to_completion = seconds_to_completion
                    ! elseif (seconds_to_completion >=sixtyR .and. seconds_to_completion < seconds_per_hour ) then
                    !     timeunit = 'min'
                    !     time_to_completion = seconds_to_completion / sixtyR
                    ! elseif (seconds_to_completion >=seconds_per_hour .and. seconds_to_completion < seconds_per_day) then
                    !     timeunit = 'hr '
                    !     time_to_completion = seconds_to_completion / seconds_per_hour
                    ! else
                    !     timeunit = 'day'
                    !     time_to_completion = seconds_to_completion / seconds_per_day
                    ! endif
                    write(*,"(A9,F6.2,A1,A3,A)") 'estimate ',thistime,' ',timeunit,' wall clock time until completion'
                    print *
                endif
            endif
        endif

        if (setting%Debug%File%timeloop) &
            write(*,"(A,i5,A)") '*** leave ' // trim(subroutine_name) // " [Processor ", this_image(), "]"
    end subroutine tl_command_line_step_output
!%
!%==========================================================================
!%==========================================================================
!%
    real(8) function tl_get_max_cfl(thisCol,dt) result (outvalue)
        !%-------------------------------------------------------------------
        !% Description:
        !% computes the maximum CFL for the cells masked by "thisCol" in
        !% npack_elem(thisCol)
        !%-------------------------------------------------------------------
            integer, intent(in) :: thisCol
            real(8), intent(in), target :: dt
            real(8), pointer    :: thisDT
            integer, pointer :: Npack, thisP(:)
            real(8), pointer :: velocity(:), wavespeed(:), length(:), PCelerity(:)
        !%-------------------------------------------------------------------
            Npack              => npack_elemP(thisCol)
            thisP              => elemP(1:Npack,thisCol)
            velocity           => elemR(:,er_Velocity)
            wavespeed          => elemR(:,er_WaveSpeed)
            length             => elemR(:,er_Length)
            PCelerity          => elemR(:,er_Preissmann_Celerity)
        !%------------------------------------------------------------------- 
        if (dt .le. zeroR) then 
            thisDT => setting%Time%Hydraulics%Dt
        else    
            thisDT => dt
        end if
<<<<<<< HEAD

        !print *, 'in tl_get_max_CFL'
        !print *, size(thisP), Npack

        if (Npack > 0) then 
            outvalue = max (maxval((abs(velocity(thisP)) + abs(wavespeed(thisP))) * thisDT / length(thisP)), &
                            maxval((abs(PCelerity(thisP))) * thisDT / length(thisP)))
        else
            outvalue = zeroR
        end if
=======
        
        outvalue = max (maxval((abs(velocity(thisP)) + abs(wavespeed(thisP))) * thisDT / length(thisP)), &
                        maxval(( abs(PCelerity(thisP))) * thisDT / length(thisP)))
>>>>>>> fcb17dc3

        ! print * , ' '
        ! print *, velocity(thisP)
        ! print *, ' '
        ! print *, wavespeed(thisP)
        ! print *, ' '
        ! print *, elemR(thisP,er_Area)
        ! print *, ' '
        ! print *, elemR(thisP,er_Head)
        ! print *, ' '
        ! print *, elemR(thisP,er_WaveSpeed)
        ! print *, ' '
        ! print *, elemR(thisP,er_Preissmann_Celerity)
        ! print *, ' '
        ! print *, outvalue
        ! print *, thisDT
        ! print *, 'exiting tl_get_max_cfl'
        ! !stop 39875

    end function tl_get_max_cfl    
!%
!%==========================================================================
<<<<<<< HEAD
!%==========================================================================
!%
    subroutine tl_limit_BCinflow_dt (thisDT)
        !%------------------------------------------------------------------
        !% Description:
        !% Computes the maximum dt for inflows (BCup) into cells that
        !% have small depths
        !%------------------------------------------------------------------
        !% Declarations:
            real(8), intent(inout) :: thisDT

            integer, pointer :: BCelemIdx(:)
            real(8), pointer :: depthLimit(:), DTlimit(:), depthScale(:)
            real(8), pointer :: BCQ(:), topwidth(:), length(:), depth(:)
            real(8), pointer :: alpha, gravity, smallDepth
            real(8) :: newDTlimit
        !%------------------------------------------------------------------
        !% Preliminaries:
            if (crashYN) return
            temp_BCupI(:,:) = nullValueI
            temp_BCupR(:,:) = nullValueR
        !%------------------------------------------------------------------
        !% Aliases:
            BCelemIdx  => temp_BCupI(:,1)

            depthLimit => temp_BCupR(:,1)
            DTlimit    => temp_BCupR(:,2)
            BCQ        => temp_BCupR(:,3)
            depthScale => temp_BCupR(:,4)

            topwidth   => elemR(:,er_TopWidth)
            length     => elemR(:,er_Length)
            depth      => elemR(:,er_Depth)

            alpha      => setting%VariableDT%CFL_inflow_max
            gravity    => setting%Constant%gravity
            smallDepth => setting%SmallDepth%DepthCutoff
        !%------------------------------------------------------------------
        
        !% set the inflow limiter for upstream boundary conditions (BCup)
        if (size(BC%P%BCup) > 0) then

            !% ensure flowrate used for limiter is  positive and non-zero
            !tinyQ(:) = setting%Eps%Velocity
            BCQ(:) = max( abs(BC%FlowRI(BC%P%BCup)), setting%Eps%Velocity)

            !print *, 'BCQ', BCQ

            !% store the element indexes downstream of a BCup face
            BCelemIdx =  faceI(BC%flowI(BC%P%BCup,bi_face_idx), fi_Melem_dL)

            !% store the scaling depth limit defined by when the induced velocity
            !% from an inflow is similar to the gravity wave speed of the BC inflow
            depthScale = ( (onehalfR**4) * (BCQ**2) / (gravity * (topwidth(BCelemIdx)**2) ) )**onethirdR

            !print *, 'depthScale ',depthScale

            !% get the depth limit for maximum depth that the time step will be limited as 
            !% either the depth scale or the specified smallDepth limit
            depthLimit = max(smallDepth, depthScale)

            !print *, 'depthLimit ',depthLimit
            
            !% time step limit based on inflow flux
            DTlimit = length(BCelemIdx) * ( ( alpha * topwidth(BCelemIdx) / (gravity * BCQ) )**onethirdR) 

            !print *, 'DTlimit ',DTlimit
        
            !% where the depth is greater than the depthlimit the DT inflow limiter
            !% is not needed, and we can use the existing DT value
            depthLimit = depth(BCelemIdx) - depthLimit
            where (depthLimit .ge. zeroR)
                DTlimit = thisDT
            endwhere

            !print *, 'new DTlimit ',DTlimit

            !% get the smallest DT in the limiter array
            newDTlimit = minval(DTlimit)

            !% use the smaller value of the new limit or the input
            thisDT = min(newDTlimit,thisDT)

            !print *, 'thisDT ',thisDT

            !% return to null value storage
            temp_BCupI(:,:) = nullValueI
            temp_BCupR(:,:) = nullValueR
        else
            !% continue -- no DT limitation if there are no BCup faces
        end if

        !%------------------------------------------------------------------
    end subroutine tl_limit_BCinflow_dt
!%
!%==========================================================================
!%==========================================================================
!%
    subroutine tl_limit_LatInflow_dt (thisDT)
        !%------------------------------------------------------------------
        !% Description:
        !% Computes the maximum dt for inflows (Qlat) into cells that
        !% have small depths
        !%------------------------------------------------------------------
        !% Declarations:
            real(8), intent(inout) :: thisDT
            real(8), pointer :: Qlat(:), depthScale(:), depthLimit(:)
            real(8), pointer :: DTlimit(:), topwidth(:), length(:), depth(:)
            real(8), pointer :: alpha, gravity, smallDepth
            real(8) :: newDTlimit

            integer, pointer :: thisP(:), Npack
            integer :: thisCol
        !%------------------------------------------------------------------
        !% Preliminaries:
            if (crashYN) return
        !%------------------------------------------------------------------
        !% Aliases:
            Qlat       => elemR(:,er_Temp01)
            depthScale => elemR(:,er_Temp02)
            depthLimit => elemR(:,er_Temp03)
            DTLimit    => elemR(:,er_Temp04)

            topwidth   => elemR(:,er_TopWidth)
            length     => elemR(:,er_Length)
            depth      => elemR(:,er_Depth)

            alpha      => setting%VariableDT%CFL_inflow_max
            gravity    => setting%Constant%gravity
            smallDepth => setting%SmallDepth%DepthCutoff
        !%------------------------------------------------------------------
        !% ---- use the pack for CC and JM with H time march 
        !%      (no lateral flows into JB or diagnostic)
        thisCol = ep_CCJM_H_ETM
        Npack => npack_elemP(thisCol)   
        if (Npack < 1) return
        thisP => elemP(1:Npack,thisCol)
        
        !% ensure flowrate used for limiter is  positive and non-zero
        !tinyQ(:) = setting%Eps%Velocity
        Qlat(thisP) = max( abs( elemR(thisP,er_FlowrateLateral)) , &
                           setting%Eps%Velocity)

        !print *, 'Qlat ',Qlat(thisP)

        !print *
        !print *, 'topwidth ',topwidth(thisP)

        !% store the scaling depth limit defined by when the induced velocity
        !% from an inflow is similar to the gravity wave speed of the BC inflow
        depthScale(thisP) = ( (alpha**4) * (Qlat(thisP)**2) / (gravity * (topwidth(thisP)**2) ) )**onethirdR

        !print *
        !print *, 'depthScale ',depthScale(thisP)

        !% get the depth limit for maximum depth that the time step will be limited as 
        !% either the depth scale or the specified smallDepth limit
        depthLimit(thisP) = max(smallDepth, depthScale(thisP))

        !print *
        !print *, 'depthLimit ',depthLimit(thisP)
        
        !% time step limit based on inflow flux
        DTlimit(thisP) = length(thisP) * ( ( alpha * topwidth(thisP) / (gravity * Qlat(thisP)) )**onethirdR) 

        !print *
        !print *, 'DTlimit ',DTlimit(thisP)
    
        !% where the depth is greater than the depthlimit the DT inflow limiter
        !% is not needed, and we can use the existing DT value
        depthLimit(thisP) = depth(thisP) - depthLimit(thisP)
        where (depthLimit .ge. zeroR)
            DTlimit = thisDT
        endwhere

        !print *
        !print *, 'new DTlimit ',DTlimit(thisP)

        !% get the smallest DT in the limiter array
        newDTlimit = minval(DTlimit(thisP))

        !% use the smaller value of the new limit or the input DT
        thisDT = min(newDTlimit,thisDT)

        !print *
        !print *, 'thisDT ',thisDT

        !%------------------------------------------------------------------
        !% Closing
            elemR(:,er_Temp01) = nullvalueR
            elemR(:,er_Temp02) = nullvalueR
            elemR(:,er_Temp03) = nullvalueR
            elemR(:,er_Temp04) = nullvalueR

    end subroutine tl_limit_LatInflow_dt
!%
!%==========================================================================
=======
>>>>>>> fcb17dc3
!% END OF MODULE
!%+=========================================================================
end module timeloop<|MERGE_RESOLUTION|>--- conflicted
+++ resolved
@@ -69,7 +69,6 @@
             if (crashYN) return
             if (setting%Debug%File%timeloop) &
                 write(*,"(A,i5,A)") '*** enter ' // trim(subroutine_name) // " [Processor ", this_image(), "]"
-<<<<<<< HEAD
 
             !if (setting%Output%Verbose) &
             !    write(*,"(2A,i5,A)") new_line(" "), 'begin timeloop [Processor ', this_image(), "]"
@@ -117,54 +116,6 @@
             setting%Output%Report%suppress_MultiLevel_Output = .true.
         end if
 
-=======
-
-            !if (setting%Output%Verbose) &
-            !    write(*,"(2A,i5,A)") new_line(" "), 'begin timeloop [Processor ', this_image(), "]"
-            !if ((setting%Output%Verbose) .and. (this_image() == 1)) print *, 'begin timeloop'
-        !%--------------------------------------------------------------------
-        !% Aliases
-            useHydrology       => setting%Simulation%useHydrology
-            useHydraulics      => setting%Simulation%useHydraulics
-            nextHydrologyTime  => setting%Time%Hydrology%NextTime
-            nextHydraulicsTime => setting%Time%Hydraulics%NextTime
-            lastHydrologyTime  => setting%Time%Hydrology%LastTime
-            lastHydraulicsTime => setting%Time%Hydraulics%LastTime        
-            timeEnd => setting%Time%End
-            timeNow => setting%Time%Now
-            dtTol   => setting%Time%DtTol
-            dtHydraulics => setting%Time%Hydraulics%Dt
-        !%--------------------------------------------------------------------
-        !% initialize the times
-        setting%Time%Hydrology%LastTime  = timeNow  
-        setting%Time%Hydraulics%LastTime = timeNow
-
-        !% local T/F that changes with each time step depending on whether or 
-        !% not the hydrology or hydraulics are conducted in that step
-        doHydrology  = useHydrology 
-        doHydraulics = useHydraulics
-
-        !% get the next hydrology time
-        if (useHydrology) then      
-            nextHydrologyTime = interface_get_NewRunoffTime()
-        else   
-            !% set a large dummy time for hydrology if not used
-            nextHydrologyTime = timeEnd + onethousandR * dtTol
-        end if
-
-        !% get the initial dt and the next hydraulics time
-        if (useHydraulics) then
-            call tl_update_hydraulics_timestep()
-        else
-            !% NOTE -- WORKING WITHOUT SWMM5+ HYDRAULICS IS NOT SUPPORTED 
-            !% the following is stub routines.
-            !% set a large dummy time for hydraulics if not used
-            nextHydraulicsTime = timeEnd + onethousandR * dtTol
-            !% suppress the multi-level hydraulics output (otherwise seg faults)
-            setting%Output%Report%suppress_MultiLevel_Output = .true.
-        end if
-
->>>>>>> fcb17dc3
         !% check to see if there is an initial step to hydrology
         !% if not, then skip the initial tl_hydrology
         if (( abs(nextHydrologyTime - timeNow) < dtTol) .and. (doHydrology) ) then
@@ -185,10 +136,7 @@
         !% The loop starts at t = setting%Time%Start
         !% Adust the end time for the dtTol (precision error in epoch to seconds conversion)
         do while (setting%Time%Now <= (setting%Time%End - dtTol))
-<<<<<<< HEAD
-
-=======
->>>>>>> fcb17dc3
+
             !write(*,"(A)") ' ... beginning time loop'
 
             !% --- push the old values down the stack 
@@ -243,13 +191,8 @@
                     !% continue
                 end if
 
-<<<<<<< HEAD
                 ! write (*,*) ' '
                 ! write(*,"(A,f12.2,A)") 'time loop ',timeNow/3600.0, ' ===================================================================='
-=======
-                !write (*,*) ' '
-                !write(*,"(A,f12.2,A)") 'time loop ',timeNow/3600.0, '===================================================================='
->>>>>>> fcb17dc3
 
                 !% --- perform hydraulic routing
                 call tl_hydraulics()
@@ -318,7 +261,6 @@
             !     end if
             !     exit ! leave the time-step do loop
             ! end if
-<<<<<<< HEAD
 
             !% --- close the hydraulics time tick
             if (this_image()==1) then
@@ -335,24 +277,6 @@
 
         sync all
 
-=======
-
-            !% --- close the hydraulics time tick
-            if (this_image()==1) then
-                call system_clock(count=cval,count_rate=crate,count_max=cmax)
-                setting%Time%WallClock%HydraulicsStop = cval
-                setting%Time%WallClock%HydraulicsCumulative &
-                    = setting%Time%WallClock%HydraulicsCumulative &
-                    + setting%Time%WallClock%HydraulicsStop &
-                    - setting%Time%WallClock%HydraulicsStart
-            end if
-
-            !print *, 'end of time loop'
-        end do  !% end of time loop
-
-        sync all
-
->>>>>>> fcb17dc3
         !% --- close the timemarch time tick
         if (this_image() == 1) then
             call system_clock(count=cval,count_rate=crate,count_max=cmax)
@@ -396,7 +320,6 @@
 
         !% get the next runoff time
         setting%Time%Hydrology%NextTime = interface_get_NewRunoffTime()   
-<<<<<<< HEAD
 
         !% cycle through the subcatchments to get the runoff 
         !% ii-1 required in arg as C arrays start from 0
@@ -404,15 +327,6 @@
             sRunoff(ii) = interface_get_subcatch_runoff(ii-1)  
         end do
 
-=======
-
-        !% cycle through the subcatchments to get the runoff 
-        !% ii-1 required in arg as C arrays start from 0
-        do ii = 1,SWMM_N_subcatch
-            sRunoff(ii) = interface_get_subcatch_runoff(ii-1)  
-        end do
-
->>>>>>> fcb17dc3
         !%------------------------------------------------------------------   
         !% wall clock tick
         if (this_image()==1) then
@@ -445,7 +359,6 @@
             if (setting%Debug%File%timeloop) &
                 write(*,"(A,i5,A)") '*** enter ' // trim(subroutine_name) // " [Processor ", this_image(), "]"
         !%-------------------------------------------------------------------
-<<<<<<< HEAD
 
         !% ---check for where solver needs to switch in dual-solver model
         if (setting%Solver%SolverSelect == ETM_AC) call tl_solver_select()
@@ -582,140 +495,6 @@
         cfl_max = tl_get_max_cfl(ep_CC_Q_NOTsmalldepth,dtHydraulics)
         call co_max(cfl_max)
 
-=======
-
-        !% ---check for where solver needs to switch in dual-solver model
-        if (setting%Solver%SolverSelect == ETM_AC) call tl_solver_select()
-
-        !% --- repack all the dynamic arrays
-        call pack_dynamic_arrays()
-
-        !% --- ensure that the conservative flux terms are exactly zero in the entire array
-        !%     so that we can be confident of conservation computation. 
-        faceR(:,fr_Flowrate_Conservative) = zeroR  
-
-        !% call the RK2 time-march, depending on the type of solver
-        select case (setting%Solver%SolverSelect)
-        case (ETM_AC)
-            !% dual-method, ETM for open channel, AC for surcharge
-            call rk2_toplevel_ETMAC() 
-        case (ETM)
-            !% ETM with Preissmann slot for surcharge
-            call rk2_toplevel_ETM()
-        case (AC)
-            !% AC for both open-channel and surcharge
-            call rk2_toplevel_AC()
-        case DEFAULT
-            print *, 'CODE ERROR setting.Solver.SolverSelect type unknown for # ', setting%Solver%SolverSelect
-            print *, 'which has key ',trim(reverseKey(setting%Solver%SolverSelect))
-            stop 497895
-        end select    
-
-        call util_accumulate_volume_conservation () 
-
-        !%-------------------------------------------------------------------
-        !% closing
-            if (setting%Debug%File%timeloop) &
-                write(*,"(A,i5,A)") '*** leave ' // trim(subroutine_name) // " [Processor ", this_image(), "]"
-    end subroutine tl_hydraulics
-!%
-!%==========================================================================
-!%==========================================================================
-!%
-    subroutine tl_increment_counters(doHydraulics, doHydrology)
-        !%-------------------------------------------------------------------
-        !% Description:
-        !% increments the hydrology and hydraulics step counters and
-        !%-------------------------------------------------------------------
-        !% Declarations
-            logical, intent(inout) :: doHydraulics, doHydrology
-            logical, pointer       :: useHydrology, useHydraulics
-            real(8), pointer       :: nextHydraulicsTime, nextHydrologyTime
-            real(8), pointer       :: lastHydraulicsTime, lastHydrologyTime
-            real(8)                :: nextTime, nextTimeLocal
-            real(8), pointer       :: dtTol, timeNow, dtHydraulics
-            integer                :: minImg
-            integer, pointer       :: hydraulicStep, hydrologyStep, step, reportStep
-            character(64)          :: subroutine_name = 'tl_increment_counters'
-        !%-------------------------------------------------------------------
-        !% Preliminaries
-            if (crashYN) return
-            if (setting%Debug%File%timeloop) &
-                write(*,"(A,i5,A)") '*** enter ' // trim(subroutine_name) // " [Processor ", this_image(), "]"
-        !%--------------------------------------------------------------------
-        !% Aliases
-            hydraulicStep => setting%Time%Hydraulics%Step
-            hydrologyStep => setting%Time%Hydrology%Step
-            dtHydraulics  => setting%Time%Hydraulics%Dt
-            timeNow       => setting%Time%Now
-            step          => setting%Time%Step
-            reportStep    => setting%Output%Report%ThisStep
-            dtTol         => setting%Time%DtTol
-
-            nextHydraulicsTime => setting%Time%Hydraulics%NextTime
-            nextHydrologyTime  => setting%Time%Hydrology%NextTime
-
-            lastHydraulicsTime => setting%Time%Hydraulics%LastTime
-            lastHydrologyTime  => setting%Time%Hydrology%LastTime
-
-            useHydrology  => setting%Simulation%useHydrology
-            useHydraulics => setting%Simulation%useHydraulics
-        !%--------------------------------------------------------------------
-
-        !% --- get the timestep and the next time for hydraulics
-        if (doHydraulics) then
-            call tl_update_hydraulics_timestep()
-        else
-            nextHydraulicsTime = setting%Time%End + tenR*DtTol
-        end if    
-
-
-        !% --- The NextHydrologyTime is updated in SWMM, here we just need to
-        !%     provide a large number if hydrology isn't used
-        if (.not. useHydrology) then
-            nextHydrologyTime = setting%Time%End + tenR*DtTol
-        else
-            !% --- SWMM-C will not return a next hydrology time that is
-            !%     beyond the end of the simulation, so we need a special
-            !%     treatment for this case
-            if ((nextHydrologyTime .eq. lastHydrologyTime) .and. &
-                (timeNow > setting%Time%Start)) then 
-                nextHydrologyTime = setting%Time%End + tenR*DtTol
-            end if
-        end if
-
-        !% --- Ensure that all processors use the same time step.
-        !% --- find the minimum hydraulics time and store accross all processors
-        call co_min(nextHydraulicsTime)
-        !% --- take the nextTime as the minimum of either the Hydrology or Hydraulics time
-        !%     done on a single processor because they all should have identical nextHydrologyTIme
-        nextTime = min(nextHydraulicsTime, nextHydrologyTime)
-
-        !% --- note there is no need to broadcast across processors since co_min
-        !%     ensures that each processor gets the min value.
-
-        !% --- update the time step for the local processor (all have the same nextTime and lastHydraulicsTime)
-        dtHydraulics = nextTime - lastHydraulicsTime
-
-        doHydrology  = (abs(nextTime - nextHydrologyTime)  <= dtTol) .and. useHydrology
-        doHydraulics = (abs(nextTime - nextHydraulicsTime) <= dtTol) .and. useHydraulics
-
-        !nextTimeLocal = nextTime
-        !% Get the smallest nextTime across all the processors, and make that the
-        !% nextTime on all processors
-        !call co_min(dt)
-        !call co_min(nextTime)
-
-        ! if (nextTime == nextTimeLocal) then
-        !     minImg = this_image()
-        ! else
-        !     minImg = -1
-        ! end if
-        ! call co_max(minImg)
-        ! call co_broadcast(doHydraulics, minImg)
-        ! call co_broadcast(doHydrology, minImg)
-
->>>>>>> fcb17dc3
         if (util_output_must_report()) reportStep = reportStep + 1
         if (doHydraulics) hydraulicStep = hydraulicStep + 1
         if (doHydrology)  hydrologyStep = hydrologyStep + 1
@@ -758,14 +537,10 @@
             !rm integer, pointer :: thisCol, Npack, thisP(:)
             character(64)    :: subroutine_name = 'tl_update_hydraulics_timestep'
 
-<<<<<<< HEAD
             !integer :: bcElemDn(2)
             !real(8), pointer :: volume(:), smallVolume(:), flowrate(:), topwidth(:), depth(:)
 
             !integer :: kk !temporary
-=======
-            integer :: kk !temporary
->>>>>>> fcb17dc3
         !%-------------------------------------------------------------------
         !% Preliminaries
             if (crashYN) return
@@ -798,13 +573,10 @@
         !%----------------------------------------------------------------------
         oldDT =  setting%Time%Hydraulics%Dt  ! not a pointer (important!)
         newDT => setting%Time%Hydraulics%Dt
-<<<<<<< HEAD
         
         !print *, '=============================================='
         !print *, 'oldDT ',oldDT
         !print *, 'newDT ',newDT
-=======
->>>>>>> fcb17dc3
 
         if ((matchHydrologyStep) .and. (useHydrology)) then 
             !% --- for combined hydrology and hydraulics compute the CFL if we take a single
@@ -867,11 +639,8 @@
             neededSteps = 3 !% used to control rounding
             !% --- allowing hydrology and hydraulics to occur at different times
             thisCFL = tl_get_max_cfl(ep_CC_Q_NOTsmalldepth,oldDT)
-<<<<<<< HEAD
 
             !print *, 'thisCFL ',thisCFL
-=======
->>>>>>> fcb17dc3
 
             if (thisCFL > maxCFL) then
                 !% --- decrease the time step to the target CFL and reset the checkStep counter
@@ -891,7 +660,6 @@
             end if
         end if
 
-<<<<<<< HEAD
         !% 20220328brh time step limiter for inflows into small or zero volumes
         !print *, 'dt before limit ', newDT
         call tl_limit_BCinflow_dt (newDT)
@@ -899,8 +667,6 @@
         call tl_limit_LatInflow_dt (newDT)
         !print *, 'dt Qlat limit   ',newDt
 
-=======
->>>>>>> fcb17dc3
         !% --- if dt is large and there is more than 2 steps, then round to an integer number
         if ((matchHydrologyStep) .and. (useHydrology) .and. (neededSteps .le. 2)) then
             !% don't round the dt
@@ -915,17 +681,10 @@
                 !%  HACK -- should round to 3 places for smaller numbers
             end if
         end if
-<<<<<<< HEAD
 
         !% increment the hydraulics time clock
         nextHydraulicsTime = lastHydraulicsTime + newDT
 
-=======
-
-        !% increment the hydraulics time clock
-        nextHydraulicsTime = lastHydraulicsTime + newDT
-
->>>>>>> fcb17dc3
         !%----------------------------------------------------------------------
         !% closing
             if ((setting%Limiter%Dt%UseLimitMinYN) .and. (newDT .le. setting%Limiter%Dt%Minimum)) then
@@ -936,12 +695,8 @@
                 print*, 'max wavespeed ', maxval( &
                     elemR(elemP(1:npack_elemP(ep_CC_Q_NOTsmalldepth),ep_CC_Q_NOTsmalldepth),er_WaveSpeed) )
                 print*, 'warning: the dt value is smaller than the user supplied min dt value'
-<<<<<<< HEAD
                 !stop 1123938
                 call util_crashpoint(1123938)
-=======
-                stop 1123938
->>>>>>> fcb17dc3
             end if
 
             if (setting%Debug%File%timeloop) &
@@ -1058,7 +813,6 @@
         if (this_image() == 1) then
             call system_clock(count=cval,count_rate=crate,count_max=cmax)
             setting%Time%WallClock%Now = cval
-<<<<<<< HEAD
 
             ! estimate the remaining time
             execution_realtime = (setting%Time%WallClock%Now - setting%Time%WallClock%TimeMarchStart)
@@ -1077,26 +831,6 @@
         !print *, 'seconds_to_completion ',  seconds_to_completion      
         !stop 487566
 
-=======
-
-            ! estimate the remaining time
-            execution_realtime = (setting%Time%WallClock%Now - setting%Time%WallClock%TimeMarchStart)
-            seconds_to_completion =  (    (real(execution_realtime,kind=8))                     &
-                                       /  (real(setting%Time%WallClock%CountRate,kind=8))  )    &
-                                   * (    (setting%Time%End - setting%Time%Now)                 &
-                                       /  (setting%Time%Now - setting%Time%Start) )
-        end if
-            
-        !rint *,'++++++++++++++++++++++'
-        !print *, (setting%Time%WallClock%ClockNow - setting%Time%WallClock%ClockLoopStart ) / setting%Time%WallClock%ClockCountRate  
-        !print *,'++++++++++++++++++++++'                                         
-        !print *, 'setting%Time%WallClock%EpochTimeLoopStartSeconds ',setting%Time%WallClock%ClockLoopStart     
-        !print *, 'setting%Time%WallClock%EpochNowSeconds           ',setting%Time%WallClock%ClockNow                                  
-        !print *, 'execution_realtime ',execution_realtime    
-        !print *, 'seconds_to_completion ',  seconds_to_completion      
-        !stop 487566
-
->>>>>>> fcb17dc3
         if (setting%Output%Verbose) then
             if (this_image() == 1) then
                 if (mod(step,interval) == 0) then
@@ -1120,11 +854,7 @@
                     ! write a time counter
                     write(*,"(A12,i8,a17,F9.2,a1,a8,a6,f9.2,a3,a8,f9.2)") &
                         'time step = ',step,'; model time = ',thistime, &
-<<<<<<< HEAD
-                        ' ',trim(timeunit),'; dt = ',dt,' s', '; cfl = ',cfl_max
-=======
                         ' ',trim(timeunit),'; dt = ',dt,' s', '; cfl = ',tl_get_max_cfl(ep_CC_Q_NOTsmalldepth,dt)
->>>>>>> fcb17dc3
 
                     ! write estimate of time remaining
                     thistime = seconds_to_completion
@@ -1179,22 +909,9 @@
         else    
             thisDT => dt
         end if
-<<<<<<< HEAD
-
-        !print *, 'in tl_get_max_CFL'
-        !print *, size(thisP), Npack
-
-        if (Npack > 0) then 
-            outvalue = max (maxval((abs(velocity(thisP)) + abs(wavespeed(thisP))) * thisDT / length(thisP)), &
-                            maxval((abs(PCelerity(thisP))) * thisDT / length(thisP)))
-        else
-            outvalue = zeroR
-        end if
-=======
         
         outvalue = max (maxval((abs(velocity(thisP)) + abs(wavespeed(thisP))) * thisDT / length(thisP)), &
                         maxval(( abs(PCelerity(thisP))) * thisDT / length(thisP)))
->>>>>>> fcb17dc3
 
         ! print * , ' '
         ! print *, velocity(thisP)
@@ -1217,7 +934,6 @@
     end function tl_get_max_cfl    
 !%
 !%==========================================================================
-<<<<<<< HEAD
 !%==========================================================================
 !%
     subroutine tl_limit_BCinflow_dt (thisDT)
@@ -1415,8 +1131,6 @@
     end subroutine tl_limit_LatInflow_dt
 !%
 !%==========================================================================
-=======
->>>>>>> fcb17dc3
 !% END OF MODULE
 !%+=========================================================================
 end module timeloop