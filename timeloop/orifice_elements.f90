--- conflicted
+++ resolved
@@ -80,23 +80,13 @@
             write(*,"(A,i5,A)") '*** enter ' // subroutine_name // " [Processor ", this_image(), "]"
 
         !% inputs
-<<<<<<< HEAD
         SpecificOrificeType   => elemSI(eIdx,esi_Orifice_SpecificType)
         Head                  => elemR(eIdx,er_Head)
-        Zcrown                => elemR(eIdx,er_Zcrown)
+        Zcrown                => elemSR(eIdx,esr_Orifice_Zcrown)
         Zcrest                => elemSR(eIdx,esr_Orifice_Zcrest)
         NominalDownstreamHead => elemSR(eIdx,esr_Orifice_NominalDownstreamHead)
         !% output
         EffectiveHeadDelta         => elemSR(eIdx,esr_Orifice_EffectiveHeadDelta)
-=======
-        SpecificOrificeType   => elemSI(eIdx,eSi_Orifice_SpecificType)
-        Head                  => elemR(eIdx,er_Head)
-        Zcrown                => elemSR(eIdx,eSr_Orifice_Zcrown)
-        Zcrest                => elemSR(eIdx,eSr_Orifice_Zcrest)
-        NominalDownstreamHead => elemSR(eIdx,eSr_Orifice_NominalDownstreamHead)
-        !% output
-        EffectiveHeadDelta    => elemSR(eIdx,eSr_Orifice_EffectiveHeadDelta)
->>>>>>> 9ad9b303
         !%-----------------------------------------------------------------------------
         select case (SpecificOrificeType)
             case (bottom_orifice)
@@ -148,10 +138,10 @@
             write(*,"(A,i5,A)") '*** enter ' // subroutine_name // " [Processor ", this_image(), "]"
 
         GeometryType          => elemI(eIdx,ei_geometryType)
-<<<<<<< HEAD
         SpecificOrificeType   => elemSI(eIdx,esi_Orifice_SpecificType)
         FlowDirection         => elemSI(eIdx,esi_Orifice_FlowDirection)
         Flowrate              => elemR(eIdx,er_Flowrate)
+        FullArea              => elemR(eIdx,er_FullArea)
         Head                  => elemR(eIdx,er_Head)
         EffectiveHeadDelta    => elemSR(eIdx,esr_Orifice_EffectiveHeadDelta)
         Zcrest                => elemSR(eIdx,esr_Orifice_Zcrest)
@@ -159,20 +149,6 @@
         DischargeCoeff        => elemSR(eIdx,esr_Orifice_DischargeCoeff)
         EffectiveFullDepth    => elemSR(eIdx,esr_Orifice_EffectiveFullDepth)
         NominalDownstreamHead => elemSR(eIdx,esr_Orifice_NominalDownstreamHead)
-=======
-        SpecificOrificeType   => elemSI(eIdx,eSi_Orifice_SpecificType)
-        FlowDirection         => elemSI(eIdx,eSi_Orifice_FlowDirection)
-        Flowrate              => elemR(eIdx,er_Flowrate)
-        Head                  => elemR(eIdx,er_Head)
-        FullArea              => elemR(eIdx,er_FullArea)
-        EffectiveHeadDelta    => elemSR(eIdx,eSr_Orifice_EffectiveHeadDelta)
-        Zcrest                => elemSR(eIdx,eSr_Orifice_Zcrest)
-        RectangularBreadth    => elemSR(eIdx,eSr_Orifice_RectangularBreadth)
-        DischargeCoeff        => elemSR(eIdx,eSr_Orifice_DischargeCoeff)
-        EffectiveFullDepth    => elemSR(eIdx,eSr_Orifice_EffectiveFullDepth)
-        NominalDownstreamHead => elemSR(eIdx,eSr_Orifice_NominalDownstreamHead)
->>>>>>> 9ad9b303
-        
         SharpCrestedWeirCoeff => Setting%Orifice%SharpCrestedWeirCoefficient
         WeirExponent          => Setting%Orifice%TransverseWeirExponent
         VillemonteExponent    => Setting%Orifice%VillemonteCorrectionExponent
@@ -253,42 +229,24 @@
 
         character(64) :: subroutine_name = 'orifice_geometry_update'
         !%-----------------------------------------------------------------------------
-<<<<<<< HEAD
-        GeometryType => elemI(eIdx,ei_geometryType)
-        Head        => elemR(eIdx,er_Head)
-        Length      => elemR(eIdx,er_Length)
-        Zbottom     => elemR(eIdx,er_Zbottom)
-        Zcrown      => elemR(eIdx,er_Zcrown)
-        Depth       => elemR(eIdx,er_Depth)
-        Area        => elemR(eIdx,er_Area)
-        Volume      => elemR(eIdx,er_Volume)
-        Topwidth    => elemR(eIdx,er_Topwidth)
-        Perimeter   => elemR(eIdx,er_Perimeter)
-        HydDepth    => elemR(eIdx,er_HydDepth)
-        HydRadius   => elemR(eIdx,er_HydRadius)
-        Zcrest                  => elemSR(eIdx,esr_Orifice_Zcrest)
-        RectangularBreadth      => elemSR(eIdx,esr_Orifice_RectangularBreadth)
-=======
         if (setting%Debug%File%orifice_elements) &
             write(*,"(A,i5,A)") '*** enter ' // subroutine_name // " [Processor ", this_image(), "]"
 
-        GeometryType        => elemI(eIdx,ei_geometryType)
-        Head                => elemR(eIdx,er_Head)
-        Length              => elemR(eIdx,er_Length)
-        Zbottom             => elemR(eIdx,er_Zbottom)
-        Depth               => elemR(eIdx,er_Depth)
-        Area                => elemR(eIdx,er_Area)
-        Volume              => elemR(eIdx,er_Volume)
-        Topwidth            => elemR(eIdx,er_Topwidth)
-        Perimeter           => elemR(eIdx,er_Perimeter)
-        HydDepth            => elemR(eIdx,er_HydDepth)
-        HydRadius           => elemR(eIdx,er_HydRadius)
-        FullArea            => elemR(eIdx,er_FullArea)
-        Zcrest              => elemSR(eIdx,eSr_Orifice_Zcrest)
-        Zcrown              => elemSR(eIdx,eSr_Orifice_Zcrown)
-        EffectiveFullDepth  => elemSR(eIdx,eSr_Orifice_EffectiveFullDepth)
-        RectangularBreadth  => elemSR(eIdx,eSr_Orifice_RectangularBreadth)
->>>>>>> 9ad9b303
+        GeometryType       => elemI(eIdx,ei_geometryType)
+        Head               => elemR(eIdx,er_Head)
+        Length             => elemR(eIdx,er_Length)
+        Zbottom            => elemR(eIdx,er_Zbottom)
+        Depth              => elemR(eIdx,er_Depth)
+        Area               => elemR(eIdx,er_Area)
+        Volume             => elemR(eIdx,er_Volume)
+        Topwidth           => elemR(eIdx,er_Topwidth)
+        Perimeter          => elemR(eIdx,er_Perimeter)
+        HydDepth           => elemR(eIdx,er_HydDepth)
+        HydRadius          => elemR(eIdx,er_HydRadius)
+        FullArea           => elemR(eIdx,er_FullArea)
+        Zcrown             => elemSR(eIdx,esr_Orifice_Zcrown)
+        Zcrest             => elemSR(eIdx,esr_Orifice_Zcrest)
+        RectangularBreadth => elemSR(eIdx,esr_Orifice_RectangularBreadth)
     
         !% find depth over bottom of orifice
         if (Head <= Zcrest) then
