module junction_lowlevel
    !%==========================================================================
    !% SWMM5+ release, version 1.0.0
    !% 20230608
    !% Hydraulics engine that links with EPA SWMM-C
    !% June 8, 2023
    !%
    !% Description:
    !% Lower-level procedures used for junction computation
    !%==========================================================================
    use define_globals
    use define_keys
    use define_indexes
    use define_xsect_tables
    use define_settings, only: setting
    use face, only: face_push_elemdata_to_face
    use geometry, only: geo_depth_from_volume_by_element_CC
    use geometry_lowlevel, only: llgeo_head_from_depth_pure
    use update, only: update_Froude_number_element, update_wavespeed_element, update_auxiliary_variables_CC
    use utility_crash, only: util_crashpoint

    implicit none

    private

    public :: lljunction_branch_velocity
    !public :: lljunction_branch_energy_outflow_OLD 
    public :: lljunction_branch_dQdH
    !public :: lljunction_branch_getface
    public :: lljunction_branch_Qnet
    public :: lljunction_branch_update_DeltaQ
    public :: lljunction_branch_update_flowrate
    
    public :: lljunction_CC_for_JBadjacent

    public :: lljunction_conservation_residual
    public :: lljunction_conservation_fix

    public :: lljunction_main_dHcompute
    public :: lljunction_main_dryingfix

    public :: lljunction_main_update_intermediate
    public :: lljunction_main_update_final

    public :: lljunction_main_dQdHoverflow
    ! public :: lljunction_main_dQdHstorage
    public :: lljunction_main_energyhead
    !public :: lljunction_main_head_bounds
    ! public :: lljunction_main_iscrossing_overflow_or_ponding
    ! public :: lljunction_main_iscrossing_surcharge
    public :: lljunction_main_netFlowrate
    public :: lljunction_main_overflow_conditions
    public :: lljunction_main_plan_area
    public :: lljunction_main_Qoverflow
    public :: lljunction_main_slotwidth
    public :: lljunction_main_sumBranches

    public :: lljunction_main_update_Qdependent_values
    !public :: lljunction_main_update_storage_rate 
    public :: lljunction_main_velocity
    public :: lljunction_main_volume_from_storageRate

    public :: lljunction_push_inflows_from_CC_to_JB_face
    public :: lljunction_push_adjacent_CC_elemdata_to_face


    integer :: printJM = 135
    integer :: printJB = 136
    
    integer :: stepCut = 57000
    contains
!%==========================================================================
!% PUBLIC
!%==========================================================================
!%    
subroutine lljunction_branch_velocity ()
    !%-----------------------------------------------------------------
        !% Description:
        !% Computes an energy-equation outflow for each outflow junction 
        !% branch. This is needed to ensure that zero outflow do not 
        !% become stuck.
        !%-----------------------------------------------------------------
        !% Declarations:
        integer, pointer :: JBidx, JMidx, Npack, thisP(:)
        integer, pointer :: fidx
        real(8), pointer :: HeadJM, HeadAdj
        real(8), pointer :: DepthAdj, ZbottomJB, Ke
        real(8), pointer :: VelocityJM, VelocityAdj, grav
        real(8), pointer :: BlendingFactor, ReverseDhFactor
        real(8), pointer :: EnergyHeadJM, EnergyHeadAdj
        real(8) :: deltaH, deltaE, bsign, eFlowrate, eVelocity, VelHead
        real(8) :: deltaEjmZ, deltaEAdjZ, VelHeadJM
        integer :: ii
        logical :: isOutflow, isUpstream

        !%------------------------------------------------------------------
        !% Aliases
            Npack => npack_elemP(ep_JB)
            grav  => setting%Constant%gravity
            BlendingFactor => setting%Junction%BlendingFactor
            ReverseDhFactor=> setting%Junction%ReverseDhFactor
        !%------------------------------------------------------------------
        !% Preliminaries
            if (Npack < 1) return   
        !%------------------------------------------------------------------

        thisP => elemP(1:Npack,ep_JB)

        !% --- cycle through branches
        do ii=1,Npack 
            JBidx => thisP(ii)
            if (elemSI(JBidx,esi_JB_Exists) .ne. oneI) cycle 

            JMidx        => elemSI(JBidx,esi_JB_Main_Index)
            HeadJM       => elemR (JMidx,er_Head)
            EnergyHeadJM => elemR (JMidx,er_EnergyHead)
            VelocityJM   => elemR (JMidx,er_Velocity)           
            
            ZbottomJB    => elemR (JBIdx,er_Zbottom)
            Ke           => elemSR(JBidx,esr_JB_Kfactor)

            VelHeadJM  = (VelocityJM**2) / (twoR * grav) !% always > 0
            
            !% --- get the up or down face for this JB
            !%     and set whether adjacent face indicates this as outflow or inflow
            if (elemSI(JBidx,esi_JB_IsUpstream) == oneI) then 
                isUpstream = .true.
                bsign = +oneR
                !% --- upstream branch
                fidx => elemI(JBidx,ei_Mface_uL)
                !% --- use face adjacent velocity to determine in/outflow
                if (faceR(fidx,fr_Velocity_Adjacent) .le. zeroR) then 
                    isOutflow = .true. 
                else
                    isOutflow = .false.
                end if
            else
                isUpstream = .false.
                bsign = -oneR
                !% --- downstream branch
                fidx => elemI(JBidx,ei_Mface_dL)
                !% --- use face adjacent velocity to determine in/outflow
                if (faceR(fidx,fr_Velocity_Adjacent) .ge. zeroR) then 
                    isOutflow = .true. 
                else
                    isOutflow = .false.
                end if
            endif
            HeadAdj       => faceR(fidx,fr_Head_Adjacent)
            EnergyHeadAdj => faceR(fidx,fr_EnergyHead_Adjacent)
            VelocityAdj   => faceR(fidx,fr_Velocity_Adjacent)

            deltaE     = EnergyHeadJM  - EnergyHeadAdj 
            deltaEjmZ  = EnergyHeadJM  - ZbottomJB
            deltaEAdjZ = EnergyHeadAdj - ZbottomJB

            if (isOutflow) then 
                if (deltaEjmZ .le. zeroR) then 
                    !% --- JM energy head below branch bottom, no outflow possible 
                    elemR(JBidx,er_Flowrate) = zeroR
                    elemR(JBidx,er_Velocity) = zeroR
                    cycle
                else
                    !% --- JM energy head above branch bottom allows an outflow
                    if (HeadAdj > ZbottomJB) then 
                        !% --- Adj Head is also above branch bottom so we have fluid connection
                        if (deltaE > zeroR) then 
                            !% --- simple outflow, which should be Vhead > 0
                            VelHead = EnergyHeadJM - HeadAdj - Ke * VelHeadJM
                            if (VelHead .le. zeroR) then 
                                !% --- VelocityJM must be an overestimate, so use a correction 
                                !%     Note that >0 is velocity head out
                                VelHead = ReverseDhFactor * deltaE
                            else
                                !% --- retain VelHead
                            end if
                        else 
                            !% --- inconsistent deltaE <= 0 implies inflow, but adjacent velocity implies outflow
                            !%     Note that <0 implies velocity head out occurs if JM < adj
                            VelHead = ReverseDhFactor * (EnergyHeadJM - HeadAdj)
                        end if
                    else
                        !% --- Adj Head is below branch bottom
                        !% --- Outflow from JM is a waterfall into Adj governed by deltaEjmZ
                        !%     Here >0 implies velocity head out
                        VelHead = deltaEjmZ - Ke * VelHeadJM
                        if (VelHead .le. zeroR) then 
                            !% --- VelocityJM is an overestimate, so use a correction 
                            !%     Here >0 implies velocity head out
                            VelHead = ReverseDhFactor * deltaEjmZ
                        else
                            !% --- retain VelHead
                        end if
                    end if
                end if
            else
                !% --- inflow
                if (deltaEAdjZ .le. zeroR) then 
                    !% --- adjacent energy head below branch bottom, so no inflow possible
                    elemR(JBidx,er_Flowrate) = zeroR
                    elemR(JBidx,er_Velocity) = zeroR
                    cycle
                else
                    !% --- adjacent energy head above branch bottom
                    if (HeadJM > ZbottomJB) then
                        !% --- JM head is above branch bottom so we have a fluid connection
                        !%     Key difference from Outflow algorithm is the the frictional loss depends
                        !%     on the velocity head adjacent, which we are solving for, so we have
                        !%     the 1/(1-Ke) form. Arguably, this should use EnergyHeadJM, but since
                        !%     the energy head in JM might be driven by another inflow, we will neglect
                        !%     it here. Might explore using a fraction of it depending on relavitve
                        !%     flowrate contributions to JM.
                        !%     Here we expect <0  as inflow
                        VelHead = -(HeadAdj - HeadJM) / (oneR - Ke)
                        if (VelHead .ge. zeroR) then 
                            !% --- inconsistent values
                            VelHead = ReverseDhFactor * deltaE
                        else
                            !% --- retain VelHead 
                        end if
                    else
                        !% --- HeadJM < Zbottom so a waterfall connection from adjacent inward
                        !%     >0 implies inflow
                        VelHead = -deltaEAdjZ / (oneR - Ke)
                        !% --- no need to check if deltaEAdjZ < 0 because that has already been removed 
                    end if
                end if
            end if

            !% --- velocity and flowrate implied by energy arguments
            eVelocity = - bsign * sign(oneR,VelHead) * sqrt(abs(VelHead) * twoR * grav)  
            eFlowrate = eVelocity * elemR(JBidx,er_AreaVelocity)  

            !% --- blend energy flowrate with flowrate stored in JB branch
            elemR(JBidx,er_Flowrate) =  (oneR - BlendingFactor) * eFlowrate                &
                                              + BlendingFactor  * elemR(JBidx,er_Flowrate)   

            !% --- compute the velocity
            if (elemR(JBidx,er_AreaVelocity) > setting%ZeroValue%Area) then
                elemR(JBidx,er_Velocity) = elemR(JBidx,er_Flowrate) / elemR(JBidx,er_AreaVelocity)
            else
                elemR(JBidx,er_Velocity) = zeroR
            end if

            !% --- apply velocity limiter (does not affect flowrate)
            if (abs(elemR(JBidx,er_Velocity)) > setting%Limiter%Velocity%Maximum) then 
                elemR(JBidx,er_Velocity) = sign(setting%Limiter%Velocity%Maximum * 0.99d0, &
                                                elemR(JBidx,er_Velocity))
            end if

        end do

        
    end subroutine lljunction_branch_velocity
!%
!%==========================================================================
!%==========================================================================
!%
    ! subroutine lljunction_branch_energy_outflow_OLD ()
    !     !%-----------------------------------------------------------------
    !     !% Description:
    !     !% Computes an energy-equation outflow for each outflow junction 
    !     !% branch. This is needed to ensure that zero outflow do not 
    !     !% become stuck.
    !     !%-----------------------------------------------------------------
    !     !% Declarations:
    !     integer, pointer :: JBidx, JMidx, Npack, thisP(:)
    !     integer, pointer :: fidx
    !     real(8), pointer :: HeadJM, EnergyHeadJM, HeadAdj, EnergyHeadAdj
    !     real(8), pointer :: DepthAdj
    !     real(8), pointer :: VelocityJM, VelocityAdj, grav, DampingFactor
    !     real(8) :: deltaH, deltaE, bsign, eFlowrate, VelHead
    !     integer :: ii
    !     logical :: isOutflow, isUpstream

    !     !%------------------------------------------------------------------
    !     !% Aliases
    !         Npack => npack_elemP(ep_JB)
    !         grav  => setting%Constant%gravity
    !         DampingFactor => setting%Junction%BlendingFactor
    !     !%------------------------------------------------------------------
    !     !% Preliminaries
    !         if (Npack < 1) return   
    !     !%------------------------------------------------------------------

    !     thisP => elemP(1:Npack,ep_JB)

    !     !% --- cycle through branches
    !     do ii=1,Npack 
    !         JBidx => thisP(ii)
    !         if (elemSI(JBidx,esi_JB_Exists) .ne. oneI) cycle 

    !         JMidx        => elemSI(JBidx,esi_JB_Main_Index)
    !         HeadJM       => elemR (JMidx,er_Head)
    !         EnergyHeadJM => elemR (JMidx,er_EnergyHead)
    !         VelocityJM   => elemR (JMidx,er_Velocity)            
            
    !         !% --- get the up or down face for this JB
    !         if (elemSI(JBidx,esi_JB_IsUpstream) == oneI) then 
    !             isUpstream = .true.
    !             bsign = +oneR
    !             !% --- upstream branch
    !             fidx => elemI(JBidx,ei_Mface_uL)
    !             !% --- use face adjacent velocity to determine in/outflow
    !             if (faceR(fidx,fr_Velocity_Adjacent) .le. zeroR) then 
    !                 isOutflow = .true. 
    !             else
    !                 isOutflow = .false.
    !             end if
    !         else
    !             isUpstream = .false.
    !             bsign = -oneR
    !             !% --- downstream branch
    !             fidx => elemI(JBidx,ei_Mface_dL)
    !             !% --- use face adjacent velocity to determine in/outflow
    !             if (faceR(fidx,fr_Velocity_Adjacent) .ge. zeroR) then 
    !                 isOutflow = .true. 
    !             else
    !                 isOutflow = .false.
    !             end if
    !         endif
    !         HeadAdj       => faceR(fidx,fr_Head_Adjacent)
    !         EnergyHeadAdj => faceR(fidx,fr_EnergyHead_Adjacent)
    !         VelocityAdj   => faceR(fidx,fr_Velocity_Adjacent)
    !         DepthAdj      => faceR(fidx,fr_Depth_Adjacent)

    !         deltaH = HeadJM - HeadAdj
    !         deltaE = EnergyHeadJM - EnergyHeadAdj

    !         !% --- get the energy equation velocity head at the inlet/outlet
    !         if (isOutflow) then 
    !             if (deltaE .ge. zeroR) then 
    !                 !% --- outflow (positive) with consistent energy gradient
    !                 !%     outflow velocity head losing head based on K factor for approach velocity
    !                 !VelHead =  deltaE - elemSR(JBidx,esr_JB_Kfactor) &
    !                 !                    * (VelocityJM**2) / (twoR * grav)
    !                 VelHead = EnergyHeadJM - HeadAdj - elemSR(JBidx,esr_JB_Kfactor) &
    !                                                     * (VelocityJM**2) / (twoR * grav)                                 
    !                 if (VelHead .le. zeroR) then 
    !                     !% --- K factor head loss is too great, so ad hoc reduction of deltaE
    !                     VelHead = onehalfR * deltaE !% positive is outflow
    !                 end if     
    !             else
    !                 !% --- (deltaE < zeroR)
    !                 !% --- nominal outflow with inconsistent energy gradient (deltaE < 0)
    !                 !%     compute velocity head depending on deltaH
    !                 if (deltaH < zeroR) then 
    !                     !% --- velocity head driven solely by static head, reversing direction
    !                     !%     do NOT use energy because adjacent value has
    !                     !%     inconsistent direction
    !                     VelHead = onehalfR * deltaH  !% negative is inflow
    !                 else
    !                     !% --- inconsistent case that should not occur, deltaE < 0 and deltaH > 0
    !                     !VelHead = deltaH - elemSR(JBidx,esr_JB_Kfactor) &
    !                     VelHead = EnergyHeadJM - HeadAdj - elemSR(JBidx,esr_JB_Kfactor) &
    !                                 * (VelocityJM**2) / (twoR * grav)      
    !                     if (VelHead .le. zeroR) then 
    !                         !% --- K factor head loss is too great, so ad hoc reduction of deltaH
    !                         VelHead = onehalfR * deltaH  !% positive is outflow
    !                     end if
    !                 end if
    !             end if
    !         else
    !             !% --- nominal inflow
    !             if (deltaE .le. zeroR) then 
    !                 !% --- inflow with consistent energy gradient, velocity head is negative
    !                 VelHead = (EnergyHeadJM - HeadAdj) / (oneR - elemSR(JBidx,esr_JB_Kfactor) )
    !                 ! VelHead = -(EnergyHeadAdj - HeadJM - elemSR(JBidx,esr_JB_Kfactor) &
    !                 !                                    * (VelocityAdj**2) / (twoR * grav))
    !                 ! if (VelHead .ge. zeroR) then 
    !                 !     !% --- K factor head loss too great, so ad hoc reduction of delta E
    !                 !     VelHead = onehalfR * deltaE !% negative is inflow
    !                 ! end if
    !             else
    !                 !% --- (deltaE > zeroR) 
    !                 !% --- nominal inflow (dE should be negative) with inconsistent energy gradient
    !                 !%     compute reversed velocity head 
    !                 if (deltaH > zeroR) then 
    !                     !% --- velocity outflow head driven solely by static head
    !                     !%     do NOT use energy because adjacent value has
    !                     !%     inconsistent direction
    !                     VelHead = onehalfR * deltaH  !% positive is outflow 
    !                 else
    !                     !% --- case that should not occur, deltaE > 0 and deltaH < 0
    !                     !%     set inflow (negative) velocity based on deltaH and adjacent velocity losses
    !                     VelHead = deltaH + elemSR(JBidx,esr_JB_Kfactor) &
    !                                         * (VelocityAdj**2) / (twoR * grav)
    !                     if (VelHead .ge. zeroR) then 
    !                         !% --- K factor head loss is too great, so ad hoc reduction of deltaH
    !                         VelHead = onehalfR * deltaH !% negative is inflow
    !                     end if
    !                 end if
    !             end if

    !         endif

    !         !% --- get a flowrate based on the energy
    !         !% --- positive VelHead is outflow, which is negative velocity for upstream
    !         !%     but is positive velocity for downstream
    !         eFlowrate = - bsign * sign(oneR,VelHead) * sqrt(abs(VelHead) * twoR * grav) &
    !                         * elemR(JBidx,er_Area)

    !         ! if ((JBidx == 111) .and. (setting%Time%Step > 60484) ) then
    !         !     print *, 'EFLOW ',eFlowrate, elemR(JBidx,er_Flowrate)
    !         ! end if

    !         !% --- apply only on outflows 
    !         !% NOTE THE ABOVE COMPUTES ALL THE ENERGY FLOWRATES, BUT WE ONLY USE IT
    !         !% FOR OUTFLOWS. FUTURE -- simplify what is done above.
    !         if ((isUpstream .and. (eFlowrate .le. zeroR) ) & 
    !             .or. &
    !             (.not. isUpstream) .and. (eFlowrate .ge. zeroR))  then         

    !                 !% --- combine the energy flow rate with the prior flowrate
    !                 elemR(JBidx,er_Flowrate) =  (oneR - DampingFactor) * eFlowrate                &
    !                                                 + DampingFactor  * elemR(JBidx,er_Flowrate)                

    !                 ! if (eFlowrate .le. zeroR) then 
    !                 !     elemR(JBidx,er_Flowrate) = min(elemR(JBidx,er_Flowrate),eFlowrate)
    !                 ! else
    !                 !     elemR(JBidx,er_Flowrate) = max(elemR(JBidx,er_Flowrate),eFlowrate)
    !                 ! end if
                    
    !                 !% --- compute the velocity
    !                 if (elemR(JBidx,er_Area) > setting%ZeroValue%Area) then
    !                     elemR(JBidx,er_Velocity) = elemR(JBidx,er_Flowrate) / elemR(JBidx,er_Area)
    !                 else
    !                     elemR(JBidx,er_Velocity) = zeroR
    !                 end if

    !                 !% --- apply velocity limiter (does not affect flowrate)
    !                 if (abs(elemR(JBidx,er_Velocity)) > setting%Limiter%Velocity%Maximum) then 
    !                     elemR(JBidx,er_Velocity) = sign(setting%Limiter%Velocity%Maximum * 0.99d0, &
    !                                                     elemR(JBidx,er_Velocity))
    !                 end if

    !         end if
        
    !     end do

    ! end subroutine lljunction_branch_energy_outflow_OLD
!%
!%==========================================================================
!%==========================================================================
!%
    ! subroutine lljunction_branch_energy_outflow_OLD2 ()
    !     !%-----------------------------------------------------------------
    !     !% Description:
    !     !% Computes an energy-equation outflow for each outflow junction 
    !     !% branch
    !     !%-----------------------------------------------------------------
    !     !% Declarations:
    !         integer, pointer :: Npack, JMar(:), thisJB(:), fidx(:)
    !         real(8), pointer :: deltaH(:), grav, energyQ(:), Vsq2g(:)

    !         logical :: isUpstreamBranch 
    !         real(8) :: bsign
    !         integer :: frHead, frArea, frHeadAdj, ii
    !     !%-----------------------------------------------------------------
    !     !% Aliases
    !         !% --- array for the JM index
    !         JMar   => elemSI(:,esi_JB_Main_Index)    
    !         grav   => setting%Constant%gravity
    !         energyQ=> elemR(:,er_Temp03)
    !         Vsq2g  => elemR(:,er_Temp04)
    !     !%-----------------------------------------------------------------

    !     !% --- cycle through nominal upstream and downstream JB
    !     !%     This should affect only outflow branches with consistent
    !     !%     pressure difference with adjacent CC
    !     do ii=1,2
    !         !% --- get the upstream or downstream JB elements
    !         if (ii==1) then 
    !             !% --- upstream JB
    !             isUpstreamBranch = .true.
    !             bsign = oneR
    !             Npack => npack_elemP(ep_JB_Upstream_CC_Adjacent)
    !             if (Npack > 0) then 
    !                 thisJB => elemP(1:Npack,ep_JB_Upstream_CC_Adjacent)
    !             else
    !                 cycle
    !             end if
    !             !% --- the JB-adjacent face is upstream
    !             fidx => elemI(:,ei_Mface_uL)
    !             frHead = fr_Head_u !% -- use u for jump purposes? QUESTION
    !             frArea = fr_Area_u !% QUESTION
    !             frHeadAdj = fr_Head_Adjacent
    !         else
    !             !% --- downstream JB
    !             bsign = -oneR
    !             isUpstreamBranch = .false.
    !             Npack => npack_elemP(ep_JB_Downstream_CC_Adjacent)
    !             if (Npack > 0) then 
    !                 thisJB => elemP(1:Npack,ep_JB_Downstream_CC_Adjacent)
    !             else 
    !                 cycle
    !             end if
    !             !% --- the JB-adjacent face is downstream
    !             fidx => elemI(:,ei_Mface_dL)
    !             frHead = fr_Head_d !% --- use d for jump purposes? QUESTION
    !             frArea = fr_Area_d !% QUESTION
    !             frHeadAdj = fr_Head_Adjacent
    !         end if

    !         !% --- head difference from junction main to element
    !         !%     note this is positive for any outflow
    !         deltaH  => elemR(:,er_Temp01)
    !         deltaH  = zeroR
    !         energyQ = zeroR
    !         Vsq2g   = zeroR

    !         where (elemR(thisJB,er_Depth) > setting%ZeroValue%Depth)
    !             where (faceR(fidx(thisJB),frHeadAdj) > faceR(fidx(thisJB),fr_Zbottom))
    !                 deltaH(thisJB) =  elemR(JMar(thisJB),er_Head) - faceR(fidx(thisJB),frHeadAdj)
    !             elsewhere
    !                 !% --- where adjacent head is lower than face zbottom
    !                 deltaH(thisJB) = elemR(JMar(thisJB),er_Head) - (faceR(fidx(thisJB),fr_Zbottom)+ setting%ZeroValue%Depth)
    !             endwhere
    !         endwhere

    !         where (deltaH(thisJB) > zeroR)
    !             Vsq2g(thisJB) =  deltaH(thisJB) &
    !                         + (elemR(JMar(thisJB),er_Velocity)**2) * (oneR - elemSR(thisJB,esr_JB_Kfactor))  &
    !                         /(twoR * grav)
    !         elsewhere 
    !             Vsq2g(thisJB) = deltaH(thisJB)
    !         endwhere

             
    !         !print *, 'vsq2g ',170, Vsq2g(170), deltaH(170)
        

    !         ! if (ii==2) then
    !         !     print *, ' '
    !         !     print *, 'in branch energy ', JMar(181)
    !         !     print *, 'heads  ', elemR(JMar(181),er_Head), faceR(fidx(181),frHeadAdj)
    !         !     !print *, fidx(181),frHeadAdj
    !         !     !print *, elemI(181,ei_Mface_dL)
    !         !     print *, 'deltaH ',deltaH(181), setting%Junction%ZeroHeadDiffValue
    !         !     print *, 'flow   ',elemR(181,er_Flowrate)
    !         ! end if


    !         !% --- For dH that increases outflow
    !         !where ((deltaH(thisJB) > setting%Junction%ZeroHeadDiffValue)                       &
    !         ! .and.                                                                       &
    !         !        (elemR(thisJB,er_Flowrate) * bsign < -setting%Junction%ZeroOutflowValue)    &
    !         !        )

    !         !% --- where energy equation gives an outflow
    !         where (Vsq2g(thisJB) .ge. zeroR)
    !                 !% --- outflow from JB  in upstream direction
    !                 !% --- or outflow from JB in downstream direction 
    !                 !%     applies junction main approach velocity brh20230829                    
    !                 energyQ(thisJB) = - bsign * elemR(thisJB,er_Area) * sqrt(twoR * grav * Vsq2g(thisJB))                
    !                 !% --- DAMPING: Average with existing flowrate
    !                 elemR(thisJB,er_Flowrate)  = (oneR - setting%Junction%BlendingFactor) * energyQ(thisJB)  &
    !                                                    + setting%Junction%BlendingFactor  * elemR(thisJB,er_Flowrate) 

    !                 !% --- handle small depths
    !                 where (elemR(thisJB,er_AreaVelocity) > setting%ZeroValue%Area)
    !                     elemR(thisJB,er_Velocity) = elemR(thisJB,er_Flowrate) / elemR(thisJB,er_AreaVelocity)
    !                 elsewhere 
    !                     elemR(thisJB,er_Velocity) = zeroR
    !                 endwhere
    
    !                 !% --- apply strict velocity limiter (does not affect flowrate)
    !                 where (abs(elemR(thisJB,er_Velocity)) > setting%Limiter%Velocity%Maximum)
    !                     elemR(thisJB,er_Velocity) = sign(setting%Limiter%Velocity%Maximum * 0.99d0, elemR(thisJB,er_Velocity))
    !                 endwhere       
    !         endwhere 

    !         !% --- where energy would reverse flow
    !         where ((Vsq2g(thisJB) < zeroR)      &
    !                     .and.                   &
    !                     (elemR(thisJB,er_Flowrate) * bsign < -setting%Junction%ZeroOutflowValue) )
    !             elemR(thisJB,er_Velocity) = zeroR
    !             elemR(thisJB,er_Flowrate) = zeroR
    !         endwhere



    !         ! !% --- for dH that decreases, but does not reverse outflow
    !         ! where ((deltaH(thisJB) < zeroR)                        &
    !         !        .and.                                           &
    !         !        (Vsq2g .ge. zeroR)                              &
    !         !        .and.                                           &
    !         !        (elemR(thisJB,er_Flowrate) * bsign < zeroR)     &
    !         !        )
    !         !        energyQ(thisJB) = - bsign * elemR(thisJB,er_Area) * sqrt(twoR * grav * Vsq2g)  
    !         ! endwhere

    !         ! !% --- for a trivial outflow with a trivial dH, set flow to zero
    !         ! !%     Note -- does not affect inflows or deltaH < zeroR
    !         ! where ((deltaH(thisJB) .ge. zeroR)                                                 &
    !         !         .and.                                                                      &
    !         !         (deltaH(thisJB)                   .le. setting%Junction%ZeroHeadDiffValue) &
    !         !         .and.                                                                      &
    !         !         (elemR(thisJB,er_Flowrate) * bsign  < -setting%Junction%ZeroOutflowValue)  &
    !         !        )
    !         !     elemR(thisJB,er_Flowrate) = zeroR
    !         !     elemR(thisJB,er_Velocity) = zeroR
    !         ! end where

    !         ! if (ii==2) then 
    !         !     print *, ' '
    !         !     print *, 'flowrate ',elemR(181,er_Flowrate)
    !         !     print *, ' '
    !         ! end if
    !         ! !% --- for inconsistent inflow pressure gradient with outflow on adjacent element
    !         ! where  (       (deltaH(thisJB)                     <   -setting%Junction%ZeroHeadDiffValue)  &
    !         !          .and. (elemR(thisJB,er_Flowrate) * bsign .le. -setting%Junction%ZeroOutflowValue) )
    !         !     !!% --- inconsistent flow direction and pressure gradient   
    !         !     !elemR(thisJB,er_Flowrate) = zeroR
                
    !         !     !% --- use approach velocity from manhole with K factor
    !         !     elemR(thisB,er_Velocity) = 
    !         ! endwhere

    !         !% --- push flowrate and velocity to faces
    !         faceR(fidx(thisJB),fr_Flowrate)   = elemR(thisJB,er_Flowrate)
    !         faceR(fidx(thisJB),fr_Velocity_u) = elemR(thisJB,er_Velocity)
    !         faceR(fidx(thisJB),fr_Velocity_d) = elemR(thisJB,er_Velocity)
    !         !% --- check if the elem data has either been pushed 
    !         !%     to a shared face. if so then mark that face
    !         where (faceYN(fidx(thisJB),fYN_isSharedFace))
    !             faceYN(fidx(thisJB),fYN_isSharedFaceDiverged) = .true.
    !         end where
    !     end do

    !     !% --- update JB froude number and wave speed
    !     Npack => npack_elemP(ep_JB)
    !     if (Npack > 0) then 
    !         thisJB => elemP(1:Npack, ep_JB)
    !         call update_Froude_number_element (thisJB) 
    !         call update_wavespeed_element (thisJB)
    !     end if
        
    ! end subroutine lljunction_branch_energy_outflow_OLD2
!%
!%==========================================================================
!%==========================================================================
!%
    subroutine lljunction_branch_dQdH ()
        !%------------------------------------------------------------------
        !% Description:
        !% Computes the branch dQdH from the
        !%------------------------------------------------------------------
        !% Declarations:
            integer, pointer :: JBidx, JMidx, Npack, thisP(:)
            integer          :: fidx
            real(8), pointer :: fA, fH, fQ, fZ
            real(8), pointer :: Ladj, Tadj, Hadj, headJM
            real(8), pointer ::  crk, dt, grav
            real(8), pointer :: VelAdj , FrAdj, Dadj, ZBadj
            real(8)          :: bsign, denominator
            logical          :: isInflow, isDownstream
            integer          :: ii

            real(8) :: tempfactor !% used for experiments only 20230425
            integer :: istep=oneI  !% Required dQ/dH used prior to RK
        !%------------------------------------------------------------------
        !% Aliases
            crk  => setting%Solver%crk2(istep)
            dt   => setting%Time%Hydraulics%Dt
            grav => setting%Constant%gravity
            Npack => npack_elemP(ep_JB)
        !%------------------------------------------------------------------
        !% Preliminaries
            if (Npack < 1) return   
        !%------------------------------------------------------------------

        thisP => elemP(1:Npack,ep_JB)

        !% --- cycle through branches to set dQdH
        do ii=1,Npack 
            JBidx => thisP(ii)
            JMidx => elemSI(JBidx,esi_JB_Main_Index)

            headJM => elemR(JMidx,er_Head)

            !% --- get the face for this JB
            if (elemSI(JBidx,esi_JB_IsUpstream) == oneI) then 
                !% --- upstream JB
                isDownstream = .false.
                fidx  =  elemI(JBidx,ei_Mface_uL)
                fA    => faceR(fidx,fr_Area_u)
                fH    => faceR(fidx,fr_Head_u)
                fQ    => faceR(fidx,fr_Flowrate)
                fZ    => faceR(fidx,fr_Zbottom)
                FrAdj => faceR(fidx,fr_Froude_Adjacent)
                if (fQ .ge. 0) then 
                    isInflow = .true.
                else 
                    isInflow = .false.
                end if

            else
                !% --- downstream JB
                isDownstream = .true.
                fidx  =  elemI(JBidx,ei_Mface_dL)
                fA    => faceR(fidx,fr_Area_d)
                fH    => faceR(fidx,fr_Head_d)
                fQ    => faceR(fidx,fr_Flowrate)
                fZ    => faceR(fidx,fr_Zbottom)
                FrAdj => faceR(fidx,fr_Froude_Adjacent)
                if (fQ < 0) then 
                    isInflow = .true.
                else 
                    isInflow = .false.
                end if
            end if
            !% --- adjacent element data
            Ladj  => faceR(fidx,fr_Length_Adjacent)
            Tadj  => faceR(fidx,fr_Topwidth_Adjacent)
            Hadj  => faceR(fidx,fr_Head_Adjacent)
            VelAdj=> faceR(fidx,fr_Velocity_Adjacent)
            Dadj  => faceR(fidx,fr_Depth_Adjacent)
            ZBadj => faceR(fidx,fr_Zcrest_Adjacent)

            !% --- CC elements adjacent to JB
            if (elemSI(JBidx,esi_JB_CC_adjacent) == oneI) then 

                if (isDownstream) then 

                    !% --- downstream branch
                    if ((FrAdj .le. -oneR) .or. (elemR(JBidx,er_FroudeNumber) .le. -oneR)) then 
                        !% --- supercritical inflow
                        elemSR(JBidx,esr_JB_dQdH) = zeroR
                    else 
                        !% --- outflow or subcritical inflow
                        !elemSR(JBidx,esr_JB_dQdH) = + crk * grav * dt * fA / Ladj
                        elemSR(JBidx,esr_JB_dQdH) = + grav * dt * fA / (onehalfR * Ladj)
                    end if

                    !% --- handle waterfall inflow elements
                    if ((isInflow) .and. (headJM < fZ)) then 
                        elemSR(JBidx,esr_JB_dQdH) = zeroR
                    end if

                    !% --- handle uphill outflow
                    if ((.not. isInflow) .and. (headJM < Hadj)) then 
                        elemSR(JBidx,esr_JB_dQdH) = zeroR 
                    end if

                    ! !% --- Limit uphill outflow 
                    ! if ( (.not. isInflow) .and. (headJM < Hadj)) then 
                    !     !% --- outflow into an adverse pressure gradient,
                    !     !%     largest negative allowable dQdH is Q/deltaH
                    !     elemSR(JBidx,esr_JB_dQdH) = min(elemSR(JBidx,esr_JB_dQdH), elemR(JBidx,er_Flowrate) / (Hadj - headJM))
                    ! end if

                    !% --- limit outflow by 1/4 volume of JM
                    !%     Qmax = (1/4) V / dt;  V = Aplan * Depth
                    !%     Q/H = 1/4 (Aplan * Depth) / (dt * Depth) = (1/4) Aplan / dt
                    ! if (.not. isInflow) then   
                    !     elemSR(JBidx,esr_JB_dQdH) &
                    !         = min (elemSR(JBidx, esr_JB_dQdH),  &
                    !                 elemSR(JMidx, esr_Storage_Plan_Area) * onefourthR / dt)
                    ! end if

                else
                    !% --- upstream branch
                    if ((FrAdj .ge. +oneR) .or. (elemR(JBidx,er_FroudeNumber) .ge. +oneR)) then 
                        !% --- supercritical inflow
                        elemSR(JBidx,esr_JB_dQdH) = zeroR
                    else
                        !% --- outflow or subcritical inflow
                        !elemSR(JBidx,esr_JB_dQdH) = - crk* grav * dt * fA / Ladj
                        elemSR(JBidx,esr_JB_dQdH) = - grav * dt * fA / (onehalfR * Ladj)
                    end if

                    !% --- handle waterfall inflow elements
                    if ((isInflow) .and. (headJM < fZ)) then 
                        elemSR(JBidx,esr_JB_dQdH) = zeroR
                    end if

                    !% --- handle uphill outflow
                    if ((.not. isInflow) .and. (headJM < Hadj)) then 
                        elemSR(JBidx,esr_JB_dQdH) = zeroR 
                    end if

                    ! !% --- Limit uphill outflow 
                    ! if ( (.not. isInflow) .and. (headJM < Hadj)) then 
                    !     !% --- outflow into adverse pressure gradient
                    !     !%     largest (positive) dQ/dH is Q/deltaH
                    !     elemSR(JBidx,esr_JB_dQdH) = max(elemSR(JBidx,esr_JB_dQdH), elemR(JBidx,er_Flowrate) / (Hadj-headJM))
                    ! end if

                    !% --- Limit outflow dQdH by 1/4 volume of JM
                    !%     Qmax = (1/4) V / dt;  V = Aplan * Depth
                    !%     Q/H = 1/4 (Aplan * Depth) / (dt * Depth) = (1/4) Aplan / dt
                    !%     note upstream branch dQdH < 0
                    ! if (.not. isInflow) then  
                    !     elemSR(JBidx,esr_JB_dQdH) &
                    !         = max ( elemSR(JBidx, esr_JB_dQdH),  &
                    !                 -elemSR(JMidx, esr_Storage_Plan_Area) * onefourthR / dt)
                    ! end if

                end if

            !% --- Diagnostic element adjacent to JB
            elseif (elemSI(JBidx,esi_JB_Diag_adjacent)) then 
                !% --- dQdH for adjacent diagnostic element
                if (isInflow) then 
                    bsign = -oneR !% increasing head decreases flowrate for inflow
                else
                    bsign = +oneR !% increasing head increases flowrate for outflow
                endif
                if (elemR(JMidx,er_Head) < faceR(fidx,fr_Zcrest_Adjacent)) then 
                    !% -- insufficient head means the junction cannot affect the flow in 
                    !%    diagnostic branch (either in or out flow)
                    elemSR(JBidx,esr_JB_dQdH) = zeroR
                    !cycle
                else
                    elemSR(JBidx,esr_JB_dQdH) = bsign * faceR(fidx,fr_dQdH_Adjacent)
                    !cycle
                end if

            else 
                print *, 'CODE ERROR Unexpected else'
                call util_crashpoint(140987112)
            end if

        end do
        
    end subroutine lljunction_branch_dQdH
!%
!%==========================================================================
! !%==========================================================================
! !% 
!     pure subroutine lljunction_branch_getface (outdata, frCol, JMidx, fiIdx, kstart)
!         !%-----------------------------------------------------------------
!         !% Description
!         !% Stores face data of frCol on outdata element space
!         !% Operates either on upstream or downstream branches, but 
!         !% requires separate calls to for each.
!         !%-----------------------------------------------------------------
!             real(8), intent(inout) :: outdata(:)  !% element data for output
!             integer, intent(in)    :: JMidx       !% index of JM junction
!             integer, intent(in)    :: fiIdx       !%  index of map up or down to face
!             integer, intent(in)    :: frCol    !%  column in faceR array
!             integer, intent(in)    :: kstart       !% = 1 for upstream branches, 2 for down 
!             real(8) :: k1,k2   
!         !%-----------------------------------------------------------------
    
!         k1 = JMidx + kstart
!         k2 = JMidx + max_branch_per_node

!         where (elemSI(k1:k2:2,esi_JB_Exists) .eq. oneI)
!               outdata(k1:k2:2) = faceR(elemI(k1:k2:2,fiIdx),frCol) 
!         endwhere

!     end subroutine lljunction_branch_getface
! !%
! !%==========================================================================
!%==========================================================================
!% 
    real(8) pure function lljunction_branch_Qnet (JMidx,idir)    
        !%------------------------------------------------------------------
        !% Description:
        !% Computes the net inflow (idir = 1) or outflow (idir=-1) from
        !% junction JMidx for branch flowrates (only)
        !%------------------------------------------------------------------
            integer, intent(in) :: JMidx,idir
            real(8), dimension(max_branch_per_node) :: Qdir
            integer :: kk
        !%------------------------------------------------------------------

        Qdir = zeroR
        do concurrent (kk=1:max_branch_per_node)
            if ((abs(elemR(JMidx+kk,er_Flowrate))               > zeroR) .and. &
                (elemSI(JMidx+kk,esi_JB_Exists)     == oneI) .and. &
                (elemSI(JMidx+kk,esi_JB_CanModifyQ) == oneI)         ) then

                Qdir(kk) =  branchsign(kk) *  elemR(JMidx+kk,er_Flowrate)      &
                    *onehalfR * (                                              &
                                    oneR + real(idir,8) * branchsign(kk)       &
                                         * elemR(JMidx+kk,er_Flowrate)         &
                                         / abs(elemR(JMidx+kk,er_Flowrate))    &
                                )
            end if
        end do

        lljunction_branch_Qnet = sum(Qdir)
        
    end function lljunction_branch_Qnet
!%    
!%==========================================================================
!%==========================================================================
!%     
    subroutine lljunction_branch_update_DeltaQ (JMidx, dH)   
        !%------------------------------------------------------------------
        !% Description:
        !% Updates the delta Q for a JB based on the dQ/dH
        !%------------------------------------------------------------------
            integer, intent(in) :: JMidx
            real(8), intent(in) :: dH
            integer :: ii
        !%------------------------------------------------------------------

        do ii=1,max_branch_per_node
            if (elemSI(JMidx+ii,esi_JB_Exists) .ne. oneI) cycle   
            
            elemR(JMidx+ii,er_DeltaQ) = &
                elemSR(JMidx+ii,esr_JB_dQdH) * dH 

        end do

    end subroutine lljunction_branch_update_DeltaQ
!%    
!%==========================================================================
!%==========================================================================
!% 
    subroutine lljunction_branch_update_flowrate (JMidx)   
        !%------------------------------------------------------------------
        !% Description:
        !% Updates the Qfor a JB based on the dQ/dH
        !%------------------------------------------------------------------
            integer, intent(in) :: JMidx
            integer             :: ii
        !%------------------------------------------------------------------

        do ii=1,max_branch_per_node
            if (elemSI(JMidx+ii,esi_JB_Exists) .ne. oneI) cycle
            elemR(JMidx+ii,er_Flowrate) &
                = elemR (JMidx+ii,er_Flowrate) + elemR(JMidx+ii,er_DeltaQ )
        end do

   end subroutine lljunction_branch_update_flowrate
!%    
!%==========================================================================
!%==========================================================================
!%     
    subroutine lljunction_CC_for_JBadjacent (thisColP, istep, isUpstreamYN)
        !%-----------------------------------------------------------------
        !% Description
        !% Adusts the values on the CC elements that are JB adjacent for the
        !% solution of the JM and JB elements. Note that this is called for
        !% the CC elements (thisColP). For parallelization, the DeltaQ from
        !% JB elements on another image must already be transferred to the
        !% intervening face and synced.
        !%-----------------------------------------------------------------
        !% Declarations
            integer, intent(in) :: thisColP, istep
            logical, intent(in) :: isUpstreamYN

            integer, pointer    :: thisCC(:), Npack, fIdx(:)
            real(8), pointer    :: dt, crk, oldVolume(:)
            real(8) :: bsign

            integer :: mm
        !%-----------------------------------------------------------------   
        !% Aliases
            Npack       => npack_elemP(thisColP)
            if (Npack < 1) return
            thisCC      => elemP(1:Npack,thisColP)
            dt          => setting%Time%Hydraulics%Dt
            crk         => setting%Solver%crk2(istep)
            oldVolume   => elemR(:,er_Temp01)
        !%-----------------------------------------------------------------  

            print *, 'obsolete?  20230927'
            stop 2098734
            
        if (isUpstreamYN) then 
            !% --- pointer to the downstream JB face for CC upstream of JB
            fIdx => elemI(:,ei_Mface_dL)
            bsign = +oneR
        else
            !% --- pointer to the upstrea JB face for CC downstream of JB
            fIdx => elemI(:,ei_Mface_uL)
            bsign = -oneR
        end if    

        !% -- adjust the conservative flux on JBadjacent CC for deltaQ
        !if (istep == 2) then 
        ! faceR(fIdx(thisCC),fr_Flowrate_Conservative) &
        !         = faceR(fIdx(thisCC),fr_Flowrate_Conservative) &
        !         + faceR(fIdx(thisCC),fr_DeltaQ)
            

        ! !% PROBLEM brh 20230927 IS THIS NEEDED? 
        ! !% IF THIS IS SHARED, THE JB SHOULD ALREADY BE CHANGED, AND
        ! !% ABVOE WE ARE SETTING THE FACE ON THE ADJACENT PROCESSOR TO MATCH        
        ! !% --- check if the elem data has either been pushed 
        ! !%     to a shared face. if so then mark that face
        ! where (faceYN(fIdx(thisCC),fYN_isSharedFace))
        !     faceYN(fIdx(thisCC),fYN_isSharedFaceDiverged) = .true.
        ! end where
        !end if


        !% --- store present volume
        oldVolume(thisCC) = elemR(thisCC,er_Volume)

        !% --- changing the face flowrate changes the volume.
        !%     On an upstream element, a negative DeltaQ causes
        !%     an increase in the upstream element volume
        ! elemR(thisCC,er_Volume) = elemR(thisCC,er_Volume) &
        !     - bsign * crk * dt *  faceR(fIdx(thisCC),fr_DeltaQ)    

        elemR(thisCC,er_Volume) = elemR(thisCC,er_Volume) &
            - bsign * dt *  faceR(fIdx(thisCC),fr_DeltaQ)  

        !% --- changing the face flowrate and element volume changes the element velocity
        where (elemR(thisCC,er_Volume) > setting%ZeroValue%Volume)   
            elemR(thisCC,er_Velocity) &
                = (elemR(thisCC,er_Flowrate) * elemR(thisCC,er_Length) &
                   + faceR(fIdx(thisCC),fr_DeltaQ) * elemR(thisCC,er_Length) ) &
                / elemR(thisCC,er_Volume)
        elsewhere
            elemR(thisCC,er_Velocity) = zeroR 
        endwhere
  
        !% --- update the auxiliary variables
        !%     as we do not have separate packed open and closed for JB adjacent
        !%     we do this through the call with isSingularYN = .true. and the JM
        !%     index provided. Although this is inefficient, there should not be
        !%     that many elements in the upstream/downstream of junction sets.
        do mm=1,Npack
            call update_auxiliary_variables_CC (dummyIdx, dummyIdx, dummyIdx, &
                .false., .true., thisCC(mm))
        end do

    end subroutine lljunction_CC_for_JBadjacent
!%
!%==========================================================================
!%==========================================================================
!%    
    subroutine lljunction_conservation_fix (JMidx, resid, QnetIn, QnetOut)
        !%------------------------------------------------------------------
        !% Description:
        !% Ad hoc fix to junction flow rates to ensure mass conservation
        !% Typically required because dH adjustment was limited
        !% Modifies elemR(:,er_Flowrate) and Qoverflow
        !%------------------------------------------------------------------
            integer, intent(in)    :: JMidx
            real(8), intent(inout) :: resid,  QnetOut
            real(8), intent(inout) :: QnetIn

            real(8), pointer :: Qoverflow, Qstorage, dQdH(:)
            real(8), pointer :: OverflowDepth, PondedDepth
            real(8), pointer :: pi

            integer, pointer :: fup(:), fdn(:)

            integer :: kk
            real(8) :: dQoverflow, MinHeadForOverflow
            !%, OverflowDepth, PondedHead

            real(8), dimension(max_branch_per_node) :: dQ, dH, areaQ
            real(8), parameter :: localEpsilon = 1.0d-6
            real(8) :: Aout, Ain, AoutOverflow, AinPonded, Astorage
            integer :: bcount
            logical, dimension(max_branch_per_node) :: bFixYN

            logical :: repeatYN
        !%------------------------------------------------------------------
        !% Alias:
            Qoverflow     => elemSR(JMidx,esr_JM_OverflowPondingRate)
            Qstorage      => elemSR(JMidx,esr_JM_StorageRate)
            OverflowDepth => elemSR(JMidx,esr_JM_OverflowDepth)
            PondedDepth   => elemSR(JMidx,esr_JM_ExternalPondedDepth)
            dQdH          => elemSR(:,esr_JB_dQdH)

            fup       => elemI(:,ei_Mface_ul)
            fdn       => elemI(:,ei_Mface_dl)
            pi        => setting%Constant%pi
        !%------------------------------------------------------------------

        repeatYN = .true.

        dQ = zeroR
        dH = zeroR
        dQoverflow = zeroR

        Aout   = zeroR
        Ain    = zeroR

        !% --- note that by definition: QnetIn > 0 and QnetOut < 0 
        !%     resid > 0 implies too much inflow
        !%     resid < 0 implies too much outflow

        ! !% --- attempt to adjust residual with overflow/ponding alone
        ! if ((resid < zeroR) .and. (Qoverflow < zeroR)) then 
        !     !% --- reduce negative magnitude or eliminate negative Qoverflow rate
        !     !% --- note Qoverflow < 0 is an outflow
        !     if (Qoverflow < resid) then 
        !         !% --- resid can be fully accounted for by overflow reduction
        !         Qoverflow = Qoverflow - resid
        !         resid = zeroR
        !         return  !% --- no further residual processing needed
        !     else
        !         !% --- resid removes the overflow, but some discrepancy remains
        !         QnetOut   = QnetOut - Qoverflow
        !         resid     = resid - Qoverflow  
        !         Qoverflow = zeroR
        !         !% -- continue with residual processing
        !     end if
        ! elseif ((resid > zeroR) .and. (Qoverflow > zeroR)) then 
        !     !% --- reduce positive magnitude or elimenate positive Qoverflow rate
        !     !%     this is an inflow that only occurs due to ponding
        !     if (Qoverflow > zeroR) then 
        !         !% --- resid can be fully accounted for by overflowr eduction
        !         Qoverflow = Qoverflow - resid
        !         resid = zeroR
        !         return !% --- no further residual processing needed
        !     else
        !         !% --- resid reduces the overflow, but some resid remains
        !         QnetIn    = QnetIn - Qoverflow
        !         resid     = resid - Qoverflow 
        !         Qoverflow = zeroR
        !     end if
        ! else
        !     !% --- if Qoverflow == 0 no action required
        ! endif
            
        
        !% --- get flow areas of overflows or ponding
        if (Qoverflow > zeroR) then 
            !% --- inflow from ponding only (use external ponded depth)
            select case (elemSI(JMidx,esi_JM_OverflowType))
                case (PondedWeir)
                    AinPonded =  PondedDepth * twoR * sqrt( pi * elemSR(JMidx,esr_Storage_Plan_Area))
                case (PondedOrifice)
                    AinPonded =  PondedDepth * elemSR(JMidx,esr_JM_OverflowOrifice_Length)
                case default 
                    print *, 'CODE ERROR unexpected case default: Overflow with No overflow Type'
                    print *, 'JMidx ',JMIdx, ' ',trim(node%Names(elemI(JMidx,ei_node_Gidx_Bipquick))%str)
                    print *, 'Qoverflow ', Qoverflow 
                    print *, 'Head      ', elemR(JMidx,er_Head)
                    call util_crashpoint(77987233)
            end select
            AoutOverflow = zeroR

        elseif (Qoverflow < zeroR) then
            !% --- outflow either as overflow or to ponding (OverflowDepth > 0)
            select case (elemSI(JMidx,esi_JM_OverflowType))
                case (OverflowWeir, PondedWeir)
                    AoutOverflow = OverflowDepth * twoR * sqrt( pi * elemSR(JMidx,esr_Storage_Plan_Area))
                case (OverflowOrifice, PondedOrifice)
                    AoutOverflow = OverflowDepth * elemSR(JMidx,esr_JM_OverflowOrifice_Length)
                case default 
                    print *, 'CODE ERROR unexpected case default'
                    call util_crashpoint(7722366)
            end select
            AinPonded = zeroR

        else 
            AinPonded    = zeroR 
            AoutOverflow = zeroR
        end if

        !% --- Compute contributing areaQ(kk) in branches
        bFixYN = .false. !% --- whether or not a branch can be fixed for conservation
        areaQ  = zeroR   !% --- area for each branch
        bcount = zeroI   !% --- number of modifiable branches
        do kk=1,max_branch_per_node
            !% --- cycle if this branch cannot contribute to flow
            if ((elemSI(JMidx+kk,esi_JB_Exists)        .ne. oneI) .or.  &
                (elemSI(JMidx+kk,esi_JB_CanModifyQ)    .ne. oneI)        ) cycle

            if (elemSI(JMidx+kk,esi_JB_IsUpstream) == oneI) then 
                !% --- upstream branch
                !%     cycle if low junction head or high Fr in branch cannot be adjusted for Q
                if ((elemR(JMidx   ,er_Head) .le. faceR(fup(JMidx+kk),fr_Zbottom)) .or. &
                    (elemR(JMidx+kk,er_FroudeNumber) .ge. oneR)) cycle
                !% --- otherwise set bFix to modify this branch
                bFixYN(kk) = .true.  
                    bFixYN(kk) = .true.  
                bFixYN(kk) = .true.  
                bcount = bcount + oneI
                areaQ(kk) = max(faceR(fup(JMidx+kk),fr_Area_d),elemR(JMidx+kk,er_Area))

            else
                !% --- downstream branch
                !%     low junction head or high -Fr in branch cannot be adjusted for Q
                if ((elemR(JMidx  ,er_Head) .le. faceR(fdn(JMidx+kk),fr_Zbottom)) .or. &
                    (elemR(JMidx+kk,er_FroudeNumber) .le. -oneR)) cycle
                !% --- otherwise set bFix to modify this branch
                bFixYN(kk) = .true.
                bcount = bcount + oneI
                areaQ(kk) = max(faceR(fdn(JMidx+kk),fr_Area_u),elemR(JMidx+kk,er_Area))

            end if
            !% --- note, should not reach here unles bFix == .true.

            if (bcount < 1) then 
                print *, 'CODE ERROR bcount = 0; should not have reached this point '
                call util_crashpoint(6209873)
            end if

        end do

        !% --- if no branches with flow and no ponded inflow, then use all branches
        if ((bcount < 1) .and. (AinPonded == zeroR)) then 
            !% --- occurs during wetting drying, use all real branches for adjustment
            do kk=1,max_branch_per_node
                if ((elemSI(JMidx+kk,esi_JB_Exists)        .ne. oneI) .or.  &
                    (elemSI(JMidx+kk,esi_JB_CanModifyQ)    .ne. oneI)        ) cycle

                if (elemSI(JMidx+kk,esi_JB_IsUpstream) == oneI) then
                    !% --- upstream branch
                    bFixYN(kk) = .true.  
                        bFixYN(kk) = .true.  
                    bFixYN(kk) = .true.  
                    bcount = bcount + oneI
                    areaQ(kk) = max(faceR(fup(JMidx+kk),fr_Area_d),elemR(JMidx+kk,er_Area))

                else
                    !% --- downstream branch
                    bFixYN(kk) = .true.
                    bcount = bcount + oneI
                    areaQ(kk) = max(faceR(fdn(JMidx+kk),fr_Area_u),elemR(JMidx+kk,er_Area))

                end if
            end do

            if (bcount < 1) then 
                print *, 'CODE ERROR Mass residual in an unexpected condition'
                call util_crashpoint(2298522)
            endif
        else
            !% --- continue
        end if

        do while (repeatYN)

            !% --- Accumulate area weighting for inflows and outflows
            Ain  = AinPonded
            Aout = AoutOverflow
            do kk=1,max_branch_per_node
                if ((elemSI(JMidx+kk,esi_JB_Exists)        .ne. oneI) .or.  &
                    (elemSI(JMidx+kk,esi_JB_CanModifyQ)    .ne. oneI)        ) cycle
                !% --- accumulate the in and outflow areas for modifiable flows
                if ((real(branchsign(kk),8) * elemR(JMidx+kk,er_Flowrate)) > zeroR) then 
                    Ain  = Ain  + areaQ(kk)
                else
                    Aout = Aout + areaQ(kk)
                end if
            end do

            !% --- area associated with increased/decreased storage
            if (elemR(JMidx,er_Head) > elemR(JMidx,er_Zcrown)) then 
                Astorage = elemSR(JMidx,esr_JM_Present_PlanArea)
            else
                Astorage = elemSR(JMidx,esr_Storage_Plan_Area)
            end if

            if ((Ain < setting%ZeroValue%Area) .and. (Aout < setting%ZeroValue%Area)) then 
                !% degenerate condition 
                print *, 'CODE ERROR unexpected junction condition '
                print *, 'JMidx ',JMidx
                print *, Ain, Aout, setting%ZeroValue%Area
                call util_crashpoint(629784)
            else 
                !% --- distribute residual in proportion to area
                do kk=1,max_branch_per_node
                    if (.not. bFixYN(kk)) cycle 
                    !% --- note resid<0 is too much outflow and branchsign for
                    !%     downstream is -1, while the value of a downstream outflow
                    !%     is positive. We require dQ < 0 to decrease
                    !%     the positive outflow on a downstream branch. Similarly
                    !%     for an upstream branch the Q is inherently negative and the
                    !%     branch sign is positive so the dQ > 0 is needed to reduce
                    !%     the (negative) outflow on an upstream branch
                    dQ(kk) = - resid * real(branchsign(kk),8) * areaQ(kk) / (Ain + Aout + Astorage) 

                end do
                !% --- overflow rate adjustment
                if (Qoverflow < zeroR) then 
                    !% --- overflow/ponding is an outflow (negative Q)
                    !%     negative residual indicates too much outflow,
                    !%     which requires a positive dQ to reduce the
                    !%     outflow magnitude
                    dQoverflow =  - resid * AoutOverflow / (Ain + Aout + Astorage)

                    !%     For outflow, we limit the change in the outflow to zero
                    !%     i.e., we do not allow an outflow to become an inflow  

                    !% --- check to see if too much overflow was removed
                    !%     i.e., a positive residual (too much inflow)
                    !%     in which case reduce the residual set the overflow amd dQoverflow to zero
                    !%     and repeat without overflow
                    if (Qoverflow + dQoverflow > zeroR) then 
                        resid = resid - Qoverflow
                        Qoverflow    = zeroR
                        dQoverflow   = zeroR
                        AinPonded    = zeroR 
                        AoutOverflow = zeroR
                        repeatYN = .true.
                    else 
                        repeatYN = .false.
                    endif

                elseif (Qoverflow > zeroR) then 
                    !% --- Ponding with higher head outside is an inflow (positive Q)
                    !%     and a negative residual indicates too little inflow
                    !%     so dQ>0 is required to increase inflow rate.
                    !%     Conversely, a positive residual requires reduction of inflow
                    !%     so dQ < 0 is needed
                    dQoverflow = -resid * AinPonded / (Ain + Aout + Astorage)   
                    
                    !%     For inflow, we limit the change in the inflow value to zero
                    !%     i.e., we do not allow the inflow to become an outflow

                    !% --- check to see if too much ponding was removed
                    !%     i.e., a positive residual (too much inflow)
                    !%     in which case reduce the residual set the overflow amd dQoverflow to zero
                    !%     and repeat without overflow
                    if (Qoverflow + dQoverflow < zeroR) then 
                        resid = resid - Qoverflow
                        Qoverflow    = zeroR
                        dQoverflow   = zeroR
                        AinPonded    = zeroR 
                        AoutOverflow = zeroR
                        repeatYN = .true.
                    else 
                        repeatYN = .false.
                    endif

                else
                    !% Qoverflow == 0
                    dQoverflow = zeroR
                    repeatYN = .false.
                end if
            end if

        end do

        !% --- positive residual (too much inflow) causes increased storage rate
        Qstorage = Qstorage + resid *  Astorage / (Ain + Aout + Astorage)

        !% --- update flowrates
        do kk=1,max_branch_per_node
            if (elemSI(JMidx+kk,esi_JB_Exists) .ne. oneI) cycle
            if (bFixYN(kk) .ne. zeroI) then
                elemR(JMidx+kk,er_Flowrate) = elemR(JMidx+kk,er_Flowrate) + dQ(kk)
            end if
        end do

        !% --- update overflow
        Qoverflow = Qoverflow + dQoverflow

        !% --- recompute the residual
        resid = lljunction_conservation_residual (JMidx)

        if (abs(resid) > localEpsilon) then 
            print *, ' '
            print *, 'resid ',resid, ' at junction element ',JMidx

            print *, 'Node number ',elemI(JMidx,ei_node_Gidx_SWMM)
            if (elemI(Jmidx,ei_node_Gidx_SWMM) .ne. nullvalueI) then 
                print *, 'node name ',trim(node%Names(elemI(Jmidx,ei_node_Gidx_SWMM))%str)
            end if
            print *, 'on solution step ',setting%Time%Step
            print *, 'at time ',setting%Time%Now / (3600.d0), ' hours'
            print *, 'CODE ERROR unexpected flowrate residual'
            call util_crashpoint(6109873)
            return 
        end if

    end subroutine lljunction_conservation_fix
!%    
!%==========================================================================
!%==========================================================================
!%
    real(8)  function lljunction_conservation_residual (JMidx) 
        !%------------------------------------------------------------------
        !% Description:
        !% computes flowrate residual, which is >0 for too much inflow 
        !% and < 0 for too much outflow
        !%------------------------------------------------------------------
            integer, intent(in) :: JMidx
            real(8) :: QnetBranches
        !%------------------------------------------------------------------

        QnetBranches = lljunction_main_sumBranches (JMidx,er_Flowrate, elemR)
        
        lljunction_conservation_residual = QnetBranches       &
             + elemSR(JMidx,esr_JM_OverflowPondingRate)    &
             - elemSR(JMidx,esr_JM_StorageRate)     &
             + elemR (JMidx,er_FlowrateLateral)

            !  if ((setting%Time%Step > stepCut) .and. (JMidx == printJM)) then
            !     print *, ' '
            !     print *, 'resid components'
            !     print *, QnetBranches
            !     print *, elemSR(JMidx,esr_JM_OverflowPondingRate)
            !     print *, elemSR(JMidx,esr_JM_StorageRate)
            !     print *, elemR (JMidx,er_FlowrateLateral)
            !     print *, ' '

            !  end if     

    end function lljunction_conservation_residual
!%    
!%==========================================================================
!%==========================================================================
!% 
    subroutine lljunction_main_dHcompute  &
        (JMidx, dH, dQdHoverflow, dQdHstorage, Qnet, Hbound, istep, &
         isOverflow, isPonding, isCrossingIntoSurcharge, isCrossingOutofSurcharge)
        !%------------------------------------------------------------------
        !% Description
        !% Top level computation of dH in first step of junction solution
        !%------------------------------------------------------------------
        !% Declarations
            integer, intent(in)    :: JMidx, istep
            logical, intent(in)    :: isOverflow, isPonding
            logical, intent(in)    :: isCrossingIntoSurcharge, isCrossingOutofSurcharge
            real(8), intent(inout) :: dH, dQdHoverflow, dQdHstorage
            real(8), intent(in)    :: Qnet
            real(8), dimension(2), intent(in) :: Hbound

            real(8), pointer :: Qstorage
            real(8)          :: dQdHbranches
            real(8)          :: divisor

            real(8), parameter :: localEpsilon = 1.0d-6
        !%------------------------------------------------------------------
        !% Aliases
            Qstorage    => elemSR(JMidx,esr_JM_StorageRate) !% positive is increasing storage
        !%------------------------------------------------------------------   
            
        !% --- if zero net flow, then storage and flowrates do not change.
        !%     Set storage rate to zero, volume to old volume, and
        !%     DeltaQ to zero. No need to do anything to flowrates
        !%     Then we're done with this junction
        if (Qnet == zeroR) then 
            Qstorage = zeroR
            dH = zeroR
            !% --- delta Q is NOT accumulative 
            
            return !% nothing more for this junction
        end if

        !% --- compute storage rate of change at the present head
        dQdHstorage = elemSR(JMidx,esr_JM_Present_PlanArea) / setting%Time%Hydraulics%Dt

        ! if ((setting%Time%Step > stepCut) .and. (JMidx == printJM)) then 
        !     print *, 'dQdH storage, planarea ',dQdHstorage, elemSR(JMidx,esr_JM_Present_PlanArea)
        ! end if

        if (isOverflow .or. isPonding) then
            !% --- compute overflow rate of change with change in head
            dQdHoverflow = lljunction_main_dQdHoverflow (JMidx)
        else
            dQdHoverflow = zeroR
        end if

        ! if ((setting%Time%Step > 54165) .and. (JMidx == 109)) then
        !     print *, 'dQdHoverflow:    ',dQdHoverflow 
        ! end if

        !% --- compute net dQdH of branches
        dQdHbranches = lljunction_main_sumBranches(JMidx,esr_JB_dQdH, elemSR)

        !% --- divisor
        divisor =  dQdHstorage -  dQdHbranches - dQdHoverflow

        if (abs(divisor) > localEpsilon ) then 
            dH = Qnet / divisor
        else
            dH = zeroR
        end if

        ! if (printJM == JMidx) then 
        !     print *, ' '
        !     print *, 'dH here ',dH 
        !     print *, ' '
        ! end if

        ! !% --- limit dH
        ! if (dH < Hbound(1)) then 
        !     !% --- lower limit
        !     dH = Hbound(1)
        !     elemSI(JMidx,esi_JM_HeadLimit) = -oneI
        ! elseif (dH > Hbound(2)) then 
        !     dH = Hbound(2)
        !     elemSI(JMidx,esi_JM_HeadLimit) = +oneI
        ! else
        !     elemSI(JMidx,esi_JM_HeadLimit) = zeroI
        ! end if

    end subroutine lljunction_main_dHcompute
!%    
!%==========================================================================
!%==========================================================================
!%
    subroutine lljunction_main_dryingfix (JMidx, Qnet)
        !%------------------------------------------------------------------
        !% Description:
        !% Adjusts branch outflows and/or negative inflow rates when the
        !% net flowrate with provide a negative volume
        !%------------------------------------------------------------------
        !% Declarations:
            integer, intent(in)    :: JMidx
            real(8), intent(inout) :: Qnet

            real(8)          :: Qout, Qproportion, Vdelta
            real(8), pointer :: dt, Vzero
            logical          :: isLateraOutflow = .false.
            integer          :: kk
        !%------------------------------------------------------------------
        !% Aliases:
            dt    => setting%Time%Hydraulics%Dt
            Vzero => setting%ZeroValue%Volume
        !%------------------------------------------------------------------
        !% Preliminaries
            !% --- Compute change in volume minus a small amount
            !% --- note that this should only be called when Vdelta < Vzero
            !%     Qnet < 0 for net outflow and we will correct to 10*Vzero
            !%     Here -Vdelta is the volume increase required to maintain a
            !%     positive small volume when Volume is going negative
            Vdelta = elemR(JMidx,er_Volume_N0) + Qnet*dt - tenR*Vzero
            if (Vdelta .ge. Vzero) return  !% No adjustment required as Volume is increasing
        !%------------------------------------------------------------------   

        !% --- get the flowrates of all branch outflows (returns Qout < 0)   
        Qout = lljunction_main_sumBranches_InOrOutFlow &
                (JMidx,er_Flowrate,elemR,.false.,.true.)

        !% --- add Qlateral outflow to the net outflow
        if (elemR(Jmidx,er_FlowrateLateral) < zeroR) then  
            isLateraOutflow = .true.
            Qout = Qout + elemR(Jmidx,er_FlowrateLateral)
        end if     

        if (-Qout * dt < -Vdelta) then 
<<<<<<< HEAD
            print *, 'CODE ERROR: unexpected result in lljunction_main_drying_fix'
            print *, 'Qout * dt, Vdelt ', Qout * dt , Vdelta
            print *, ' '
            print *, 'Q JB, face up ',elemR(11,er_Flowrate), faceR(elemI(11,ei_Mface_uL),fr_Flowrate)
            print *, 'Q JB, face dn ',elemR(12,er_Flowrate), faceR(elemI(12,ei_Mface_dL),fr_Flowrate)
            ! call util_crashpoint(6098723)
=======
            !% --- If the magnitude of the outflow volume is smaller
            !%     than the volume change (-Vdelta) needed to bring
            !%     the volume back to a small positive value, then
            !%     reducing the outflow magnitude cannot bring the
            !%     volume back to positive, so we simply
            !%     eliminate all the outflows. The remaining negative
            !%     volume will need to be handled elsewhere      
            Qproportion = zeroR
            if (elemR(Jmidx,er_FlowrateLateral) < zeroR) then
                elemR(Jmidx,er_FlowrateLateral) = zeroR  
            end if
        else 
            !% --- the proportional fix required
            !%     Note: is > 0 as Vdelta < 0 and Qout < 0
            !%     expect abs(Vdelta) < abs(Qout * dt)
            !%     that is, the allowable volume change is less than out flow
            Qproportion = Vdelta / (Qout * dt)  
>>>>>>> 40aaecf3
        end if
        
        do kk=1,max_branch_per_node
            !% --- ignore dummy branches
            if (elemSI(JMidx+kk,esi_JB_Exists) .ne. oneI) cycle
            !% --- ignore inflows
            if (branchsign(kk) * elemR(JMidx+kk,er_Flowrate) .ge. zeroR) cycle
            !% --- remove old outflow from Qnet
            Qnet = Qnet - elemR(JMidx+kk,er_Flowrate)
            !% --- reduce outflows
            elemR(JMidx+kk,er_Flowrate) =  elemR(JMidx+kk,er_Flowrate) * Qproportion
            !% --- add new flow to Qnet
            Qnet = Qnet + elemR(JMidx+kk,er_Flowrate)
        end do

        !% --- adjust lateral outflow
        if (isLateraOutflow) then 
            !% --- remove old lateral outflow
            Qnet = Qnet - elemR(JMidx,er_FlowrateLateral)
            !% --- adjust lateral outflow
            elemR(JMidx,er_FlowrateLateral) = elemR(JMidx,er_FlowrateLateral) * Qproportion
            !% --- add new lateral outflow
            Qnet = Qnet + elemR(JMidx,er_FlowrateLateral)
        end if
        
    


    end subroutine lljunction_main_dryingfix    
!%==========================================================================
!%==========================================================================
!% 
!% 
    !     subroutine lljunction_main_iscrossing_overflow_or_ponding ( JMidx,  dH, &
    !         isCrossingIntoOverflowOrPonding, isCrossingOutofOverflowOrPonding)
    !         !%------------------------------------------------------------------
    !         !% Description
    !         !% updates depth, head, and deltaQ for a given dH on junction JMidx
    !         !%------------------------------------------------------------------
    !         !% Declarations:
    !             integer, intent(in)    :: JMidx
    !             real(8), intent(in)    :: dH
    !             logical, intent(inout) :: isCrossingIntoOverflowOrPonding
    !             logical, intent(inout) :: isCrossingOutofOverflowOrPonding
    !             real(8), pointer       :: MinHeadForOverflowPonding

    !         !%------------------------------------------------------------------
    !         !% Aliases
    !             MinHeadForOverflowPonding => elemSR(JMidx,esr_JM_MinHeadForOverflowPonding)
    !         !%------------------------------------------------------------------
            
    !         !% --- crossing from free surface to overflow/ponding
    !         if ((elemR(JMidx,er_Head)      .le. MinHeadForOverflowPonding)        & 
    !             .and.                                                    &
    !             ((elemR(JMidx,er_Head) + dH)  > MinHeadForOverflowPonding)      &
    !         ) then
    !             isCrossingIntoOverflowOrPonding  = .true.
    !             isCrossingOutofOverflowOrPonding = .false.
    !         else
    !             isCrossingIntoOverflowOrPonding = .false.
    !         end if

    !         !% --- crossing from overflow/ponding to free surface
    !         if ((elemR(JMidx,er_Head)        > MinHeadForOverflowPonding)        & 
    !             .and.                                                   &
    !             ((elemR(JMidx,er_Head) + dH) < MinHeadForOverflowPonding)      &
    !         ) then
    !             isCrossingOutofOverflowOrPonding  = .true.
    !             isCrossingIntoOverflowOrPonding   = .false.
    !         else
    !             isCrossingOutofOverflowOrPonding = .false.
    !         end if
    

    !     end subroutine lljunction_main_iscrossing_overflow_or_ponding    
    ! !%    
    ! !%==========================================================================
    ! !%==========================================================================
    ! !% 
    !     subroutine lljunction_main_iscrossing_surcharge ( JMidx,  dH, &
    !         isCrossingIntoSurcharge, isCrossingOutofSurcharge)
    !         !%------------------------------------------------------------------
    !         !% Description
    !         !% updates depth, head, and deltaQ for a given dH on junction JMidx
    !         !%------------------------------------------------------------------
    !         !% Declarations:
    !             integer, intent(in)    :: JMidx
    !             real(8), intent(in)    :: dH
    !             logical, intent(inout) :: isCrossingIntoSurcharge
    !             logical, intent(inout) :: isCrossingOutofSurcharge
    !             real(8), pointer       :: MinHeadForOverflowPonding

    !         !%------------------------------------------------------------------
    !         !% Aliases
    !             MinHeadForOverflowPonding => elemSR(JMidx,esr_JM_MinHeadForOverflowPonding)
    !         !%------------------------------------------------------------------

    !         !% --- if head starts below or at crown and rises above the crown
    !         if ((elemR(JMidx,er_Head)      .le. elemR(JMidx,er_Zcrown))    &
    !             .and.                                                      &
    !             ((elemR(Jmidx,er_Head) + dH) >  elemR(Jmidx,er_Zcrown))    &
    !         ) then
    !             isCrossingIntoSurcharge  = .true.
    !             isCrossingOutofSurcharge = .false.
    !         else  
    !             isCrossingIntoSurcharge = .false.
    !         endif
    !         !% --- if head is above the crown, and drops below the crown
    !         if ((elemR(JMidx,er_Head)        > elemR(JMidx,er_Zcrown))  &
    !             .and.                                                   &
    !             ((elemR(Jmidx,er_Head) + dH) < elemR(Jmidx,er_Zcrown))  &
    !         ) then
    !                 isCrossingOutofSurcharge = .true.
    !                 isCrossingIntoSurcharge  = .false.
    !         else
    !             isCrossingOutofSurcharge = .false.
    !         end if

    !     end subroutine lljunction_main_iscrossing_surcharge
! !%    
!%==========================================================================
!%==========================================================================
!% 
    subroutine lljunction_main_netFlowrate &
        (JMidx, Qnet, canOverflowOrPond, isOverflow, isPonding)
        !%------------------------------------------------------------------
        !% Description
        !% Computes net flowrate in (positive) or out (negative) to
        !% a junction from all sources
        !%------------------------------------------------------------------
        !% Declarations:
            integer, intent(in)    :: JMidx
            real(8), intent(inout) :: Qnet
            logical, intent(in)    :: canOverflowOrPond
            logical, intent(inout) :: isOverflow, isPonding

            real(8), pointer       :: Qoverflow, Qlateral

            real(8)                :: QnetBranches
        !%------------------------------------------------------------------
        !% Aliases
            !% --- note that Qoverflow includes ponding rate
            Qoverflow   => elemSR(JMidx,esr_JM_OverflowPondingRate) !% negative is outflow
            Qlateral    => elemR (JMidx,er_FlowrateLateral) !% negative is outflow)
        !%------------------------------------------------------------------

        !% --- compute net flowrate from branches (both CC and Diag)
        QnetBranches = lljunction_main_sumBranches (JMidx,er_Flowrate, elemR)

        !% --- compute overflow/ponding rate (negative is outflow)
        !%     returns values for isOverflow and isPonding if present head
        !%     is overflow or ponding
        if (canOverflowOrPond) then
            Qoverflow = lljunction_main_Qoverflow &
                (JMidx,oneI,isOverflow,isPonding)
        else
            Qoverflow = zeroR
        end if

        !% --- net flowrate (Qnet > 0 is net inflow)
        Qnet = QnetBranches + Qoverflow + Qlateral 

        ! if (printJM == JMidx) then 
        !     print *, ' '
        !     print *, 'Qnet here ', Qnet 
        !     print *, ' '
        ! end if
        
    end subroutine lljunction_main_netFlowrate
!%    
!%==========================================================================
!%==========================================================================
!% 
    subroutine lljunction_main_update_intermediate &
        (JMidx, istep, dH, dQdHoverflow, dQdHstorage, MinHeadForOverflow, &
         isOverflow, isPonding, &
         isCrossingIntoOverflowOrPonding, isCrossingOutofOverflowOrPonding, &
         isCrossingIntoSurcharge, isCrossingOutofSurcharge)
        !%------------------------------------------------------------------
        !% Description
        !% updates depth, head, and deltaQ for a given dH on junction JMidx
        !%------------------------------------------------------------------
        !% Declarations:
            integer, intent(in) :: JMidx, istep
            real(8), intent(in) :: dH, dQdHstorage, dQdHOverflow, MinHeadForOverflow
            logical, intent(in) :: isPonding, isOverflow
            logical, intent(in) :: isCrossingIntoOverflowOrPonding, isCrossingOutofOverflowOrPonding
            logical, intent(in) :: isCrossingIntoSurcharge, isCrossingOutofSurcharge

            real(8), pointer    :: Qstorage(:), Qoverflow(:)
            real(8)             :: QnetBranches
        !%------------------------------------------------------------------
        !% Aliases
            Qstorage    => elemSR(:,esr_JM_StorageRate)
            !% --- note that Qoverflow includes ponding rate
            Qoverflow   => elemSR(:,esr_JM_OverflowPondingRate) !% negative is outflow
        !%------------------------------------------------------------------

        !% --- update JM head and depth
        elemR(JMidx,er_Head)  = elemR(JMidx,er_Head)  + dH
        !% 20240209brh revised for compatibility with air trapping
        !elemR(JMidx,er_Depth) = min(elemR(JMidx,er_Head) - elemR(JMidx,er_Zbottom), elemR(JMidx,er_FullDepth))
        elemR(JMidx,er_Depth) = min(elemR(JMidx,er_Depth) + dH , elemR(JMidx,er_FullDepth))

        elemR(JMidx,er_Depth) = max(elemR(JMidx,er_Depth),0.99d0*setting%ZeroValue%Depth)
        elemR(JMidx,er_EllDepth) =  elemR(JMidx,er_Depth)

        if (isPonding .or. isOverflow) then
            !% --- update junction main overflow rate
            !%     We want Q = 0.5 (Q^n + Q^{n+1}) where
            !%     Q^{n+1} = Q^n + dH * dQdH 
            Qoverflow(JMidx) = Qoverflow(JMidx) + onehalfR * dH * dQdHoverflow
        end if

        ! if ((setting%Time%Step > stepCut) .and. (JMidx == printJM)) then
        !     print *, 'dQdH ',elemSR(printJB,esr_JB_dQdH), dH
        ! end if

        !% --- compute JB element DeltaQ using dQdH * dH
        elemR((JMidx+1):(JMidx+max_branch_per_node), er_DeltaQ) = zeroR
        call lljunction_branch_update_DeltaQ (JMidx,dH)  

        ! if ((setting%Time%Step > stepCut) .and. (JMidx == printJM)) then
        !     print *, 'DeltaQ ',elemR(printJB,er_DeltaQ)
        ! end if

        !% --- update the flowrates using DeltaQ
        call lljunction_branch_update_flowrate (JMidx) 

        !% --- update net Q branches (included CC and Diag)
        QnetBranches = lljunction_main_sumBranches (JMidx,er_Flowrate,elemR)

        !% --- update junction main storage flow rate
        Qstorage(JMidx) = dQdHstorage * dH   
         
        elemR(JMidx,er_Volume) =  lljunction_main_volume_from_storageRate (JMidx,istep)

        ! !% --- overwrite for threshold crossing for exact values
        ! if (isCrossingIntoSurcharge .or. isCrossingOutofSurcharge )then 
        !     elemR(JMidx,er_Volume)   = elemR(JMidx,er_FullVolume)
        !     elemR(JMidx,er_Depth)    = elemR(JMidx,er_FullDepth)
        !     elemR(JMidx,er_EllDepth) = elemR(Jmidx,er_FullDepth)
        !     elemR(JMidx,er_Head)     = elemR(JMidx,er_FullDepth) + elemR(JMidx,er_Zbottom)

        ! elseif (isCrossingIntoOverflowOrPonding .or. isCrossingOutofOverflowOrPonding) then
        !     !% PROBLEM SETTING VOLUME NEGLECTS SURCHARGE VOLUME IN SLOT THAT MAY EXIST!
        !     elemR(JMidx,er_Volume)   = elemR(JMidx,er_FullVolume) 
        !     elemR(JMidx,er_Depth)    = MinHeadForOverFlow - elemR(JMidx,er_Zbottom)
        !     elemR(JMidx,er_EllDepth) = elemR(JMidx,er_Depth)
        !     elemR(JMidx,er_Head)     = MinHeadForOverflow
        ! else 
        !     !% no action 
        ! end if

    end subroutine lljunction_main_update_intermediate
!%    
!%==========================================================================
!%==========================================================================
!% 
    subroutine lljunction_main_update_final &
        (JMidx, istep)
        !%------------------------------------------------------------------
        !% Description
        !% Top level computation of dH in first step of junction solution
        !%------------------------------------------------------------------
        !% Declarations
            integer, intent(in) :: JMidx, istep
            real(8), pointer    :: Qoverflow(:)
            real(8), pointer    :: dt, crk(:)
        !%------------------------------------------------------------------
        !% Aliases
            !% --- note that Qoverflow includes ponding rate
            Qoverflow   => elemSR(:,esr_JM_OverflowPondingRate) !% negative is outflow
            dt          => setting%Time%Hydraulics%Dt
            crk         => setting%Solver%crk2
        !%------------------------------------------------------------------   
 
        !% --- update the overflow volume based on rate and time step
        select case (elemSI(JMidx,esi_JM_OverflowType))
            case (OverflowWeir,OverflowOrifice)
                !% --- volume overflow (out is negative flowrate, gives positive overflow volume)
                !elemR(JMidx,er_VolumeOverflow) = -Qoverflow(JMidx)  * dt * crk(istep)
                elemR(JMidx,er_VolumeOverflow) = -Qoverflow(JMidx)  * dt 
            case (PondedWeir,PondedOrifice)
                !elemR(JMidx,er_VolumePonded)   = -Qoverflow(JMidx)  * dt * crk(istep)
                elemR(JMidx,er_VolumePonded)   = -Qoverflow(JMidx)  * dt 
            case (NoOverflow)
                !% no action
            case default
                print *, elemSI(JMidx,esi_JM_OverflowType), trim(reverseKey(elemSI(JMidx,esi_JM_OverflowType)))
                print *, 'CODE ERROR unexpected case default'
                call util_crashpoint(397894)
        end select

    end subroutine lljunction_main_update_final   
!%    
!%==========================================================================
!%==========================================================================
!% 
    real(8) function lljunction_main_dQdHoverflow (JMidx)
        !%------------------------------------------------------------------
        !% Description
        !% Computes the overflow rate for  junction
        !%------------------------------------------------------------------
        !% Declarations
            integer, intent(in) :: JMidx
            real(8), pointer    :: Lorifice, OverflowDepth 
            real(8), pointer    :: coef2, coef4
            real(8), pointer    :: MinHeadForOverflowPonding,  ExternalPondedHeadDiff 
            real(8), pointer    :: Storage_Plan_Area
        !%------------------------------------------------------------------  
        !% Aliases
            Lorifice                  => elemSR(JMidx,esr_JM_OverflowOrifice_Length)
            OverflowDepth             => elemSR(JMidx,esr_JM_OverflowDepth)
            !ExternalPondedDepth       => elemSR(JMidx,esr_JM_ExternalPondedDepth)
            MinHeadForOverflowPonding => elemSR(JMidx,esr_JM_MinHeadForOverflowPonding)
            !ExternalPondedHead        => elemSR(JMidx,esr_JM_ExternalPondedDepth)
            ExternalPondedHeadDiff    => elemSR(JMidx,esr_JM_ExternalPondedHeadDiff)
            Storage_Plan_Area         => elemSR(JMidx,esr_JM_Present_PlanArea)       
            coef2    => setting%Junction%Overflow%coef2
            coef4    => setting%Junction%Overflow%coef4
        !%------------------------------------------------------------------  

        !% --- Head below surcharge, only possibility is a ponding inflow
        !%     But changing Q does not change the inflow
        if (elemR(JMidx,er_Head) .le. MinHeadForOverflowPonding) then 
            lljunction_main_dQdHoverflow = zeroR
            return 
        end if

        !% --- if possible overflow condition exists
        select case (elemSI(JMidx,esi_JM_OverflowType))  
            case (NoOverflow)
                lljunction_main_dQdHoverflow = zeroR 
                return 

            case (OverflowWeir)
                !% --- Using Brater and King Eq 5.10 dQ/dH = (3/2) C L H^{1/2}
                !%     Apply L = 2 (pi A)^{1/2} such that
                !%     coef2 = (3/2) (C sqrt(pi)) and
                !%     dQ/dH = coef2 * sqrt( A H )
                !%     minus sign as Q is outflow (negative) as H increases
                lljunction_main_dQdHoverflow = -coef2                            &
                    * sqrt(Storage_Plan_Area * OverflowDepth)
                return

            case (PondedWeir)
                !% --- see explanation for OverflowWeir, above
                !%     abs(OverflowDepth) required so that negative OverflowDepth
                !%     is allowed when ponding is an inflow
                lljunction_main_dQdHoverflow = -coef2                            &
                    * sqrt(Storage_Plan_Area * abs(ExternalPondedHeadDiff))
                return
                
            case (OverflowOrifice)
                !% --- use the supplied orifice length
                !%     Using Brater and King Eq. 4.16 or 4.17
                !%     dQ/dH = sqrt(2g) L sqrt(H)
                !%     coef4 = sqrt(2g)
                !%     minus sign as Q is outflow (negative) as H increases
                lljunction_main_dQdHoverflow = -coef4 * Lorifice * sqrt(OverflowDepth)   
                return
                        
            case (PondedOrifice)
                !% --- see explanation for OverflowOrifice, above
                !%     abs(OverflowDepth) required so that negative OverflowDepth
                !%     is allowed when ponding is an inflow
                lljunction_main_dQdHoverflow = -coef4 * Lorifice * sqrt(abs(OverflowDepth))   
                return

            case default
                !% --- should not reach here.
                print *, 'CODE ERROR unexpected case default'
                call util_crashpoint(1209874)

        end select 

    end function lljunction_main_dQdHoverflow
!%    
!%========================================================================== 
!%==========================================================================
!% 
    ! real(8) function lljunction_main_dQdHstorage &
    !         (JMidx,istep, isOverflow, isPonding, &
    !          isCrossingIntoSurcharge, isCrossingOutofSurcharge)  
    !     !%------------------------------------------------------------------
    !     !% Description
    !     !% Computes the storage rate of junction with tabular or functional
    !     !% storage
    !     !%------------------------------------------------------------------
    !     !% Declarations
    !         integer, intent(in) :: JMidx, istep
    !         logical, intent(in) :: isOverflow, isPonding
    !         logical, intent(in) :: isCrossingIntoSurcharge, isCrossingOutofSurcharge
    !         real(8)             :: planArea
    !     !%------------------------------------------------------------------  

    !     if (elemSI(JMidx,esi_JM_Type) .eq. NoStorage) then
    !         !% --- no storage rate for implied storage junctions is not finished
    !         print *, 'CODE ERROR NoStorage junction type is not supported'
    !         call util_crashpoint(11001093)
    !         lljunction_main_dQdHstorage = zeroR
    !         return
    !     endif
            
    !     lljunction_main_dQdHstorage = planArea / setting%Time%Hydraulics%Dt


    ! end function lljunction_main_dQdHstorage   
    !%    
!%========================================================================== 
!%==========================================================================
!%   
    subroutine lljunction_main_energyhead (thisColP)
        !%------------------------------------------------------------------
        !% Description
        !% computes total energy head at a junction main
        !%------------------------------------------------------------------
        !% Declarations
            integer, intent(in) :: thisColP
            integer, pointer    :: Npack, thisP(:)
        !%------------------------------------------------------------------
        !% Preliminaries
            Npack => npack_elemP(thisColP)
            if (Npack < 1) return
        !%-----------------------------------------------------------------
        !% Aliases
            thisP => elemP(1:Npack,thisColP)
        !%------------------------------------------------------------------

        elemR(thisP,er_EnergyHead) = elemR(thisP,er_Head) &
            + (elemR(thisP,er_Velocity)**2) / (twoR * setting%Constant%gravity)

    end subroutine lljunction_main_energyhead
!%    
!%==========================================================================
!%==========================================================================
!% 
    ! subroutine lljunction_main_head_bounds (JMidx, Hbound)
    !     !%-----------------------------------------------------------------
    !     !% Description
    !     !% Computes the minimum head, Hbound(1), and Hbound(2) 
    !     !%, maximum head for a junction
    !     !%     Hbound(2) is the maximum head in the surrounding elements
    !     !%     Hbound(1) is Zbottom of JM, or the lowest Z bottom of any 
    !     !%          branch if they are all higher than JM
    !     !% 20230912brh switched to using full energy head as bounds
    !     !%-----------------------------------------------------------------
    !     !% Declarations
    !         integer,               intent(in)    :: JMidx
    !         real(8), dimension(2), intent(inout) :: Hbound
    !         integer :: ii, JBidx
    !         integer, pointer :: fidx
    !         real(8), pointer :: grav, headJM, headAdj, EnergyHeadJM, EnergyHeadAdj
    !         real(8), dimension(max_branch_per_node,2) :: HbranchLimit
    !         real(8) :: lateralAdd
    !         logical :: jhead_lowlimit_TF
    !     !%-----------------------------------------------------------------
    !     !% Aliases
    !         grav => setting%Constant%gravity
    !     !%-----------------------------------------------------------------

    !     Hbound(1) = +huge(oneR)
    !     Hbound(2) = -huge(oneR)

    !     ! HbranchLimit(:,1) = +huge(oneR)
    !     ! HbranchLimit(:,2) = -huge(oneR)

    !     ! jhead_lowlimit_TF = .false.

    !     ! headJM       => elemR(JMidx,er_Head)
    !     ! EnergyHeadJM => elemR(JMidx,er_EnergyHead)

    !     ! !% FIND ALL BRANCHES WITH INFLOW HEAD THAT COULD LIMIT THE MAX, MIN
    !     ! !% JUNCTION HEAD
    !     ! !% --- cycle through branches (cannot be concurrent)
    !     ! !%     fadj* are faces for adjustment, zeroI is null value
    !     ! do ii=1,max_branch_per_node

    !     !     if (elemSI(JMidx+ii,esi_JB_Exists) .ne. oneI) cycle 
    !     !     !% --- diagnostic elements cannot be head limiters
    !     !     if (elemSI(JMidx+ii,esi_JB_Diag_adjacent) .eq. oneI) cycle
            
    !     !     if (mod(ii,2)== 0) then 
    !     !         !% --- downstream branch
    !     !         !% --- downstream face
    !     !         fidx => elemI(JMidx+ii,ei_Mface_dL)
    !     !         JBidx = JMidx+ ii
    !     !         headAdj       => faceR(fidx,fr_Head_Adjacent)
    !     !         EnergyHeadAdj => faceR(fidx,fr_EnergyHead_Adjacent)

    !     !         if (elemR(JBidx,er_Flowrate) > zeroR) then
    !     !             !% --- outflow on downstream branch 
    !     !             !%     provides only a lower limit
    !     !             if (headJM > headAdj) then
    !     !             ! if (EnergyHeadJM > EnergyHeadAdj) then
    !     !                 !% --- outflow with positive head gradient uses outside
    !     !                 !%     head as low limiter
    !     !                 HbranchLimit(ii,1) = headAdj

    !     !             ! elseif (headJM < headAdj) then
    !     !             ! ! elseif (EnergyHeadJM < EnergyHeadAdj) then
    !     !             !     !% --- outflow with inverse gradient cannot reduce below inside headJM
    !     !             !     HbranchLimit(ii,1) = headJM
    !     !             else 
    !     !                 !% --- zero gradient has no low limiter
    !     !             end if

    !     !         elseif (elemR(JBidx,er_Flowrate) < zeroR) then
    !     !             !% -- inflow on downstream branch
    !     !             !%    provides only an upper limit
    !     !             if (headAdj > headJM) then 
    !     !             ! if (EnergyHeadAdj > EnergyHeadJM) then 
    !     !                 !% --- inflow with positive head gradient uses outside
    !     !                 !%     head as high limiter
    !     !                 HbranchLimit(ii,2) = headAdj
    !     !                 !HbranchLimit(ii,2) = EnergyHeadAdj

    !     !             ! elseif (headAdj < headJM) then 
    !     !             ! ! elseif (EnergyHeadAdj < EnergyHeadJM) then     
    !     !             !     !% --- inflow with adverse head gradient cannot increase
    !     !             !     !%     JM head
    !     !             !     HbranchLimit(ii,2) = headJM 
    !     !             else 
    !     !                 !% --- zero gradient has no high limiter
    !     !             end if
    !     !         else
    !     !             !% no flowrate
    !     !         end if

    !     !     else
    !     !         !% --- upstream branch
    !     !         !% --- upstream face
    !     !         fidx => elemI(JMidx+ii,ei_Mface_uL)
    !     !         JBidx = JMidx+ ii
    !     !         headAdj => faceR(fidx,fr_Head_Adjacent)
    !     !         EnergyHeadAdj => faceR(fidx,fr_EnergyHead_Adjacent)

    !     !         if (elemR(JBidx,er_Flowrate) < zeroR) then
    !     !             !% --- outflow on upstream branch 
    !     !             !%     provides only a lower limit
    !     !             if (headJM > headAdj) then
    !     !             ! if (EnergyHeadJM > EnergyHeadAdj) then
    !     !                 !% --- outflow with positive head gradient uses outside
    !     !                 !%     head as low limiter
    !     !                 HbranchLimit(ii,1) = headAdj

    !     !             ! elseif (headJM < headAdj) then 
    !     !             ! ! elseif (EnergyHeadJM < EnergyHeadAdj) then 
    !     !             !     !% --- outflow with inverse gradient cannot reduce headJM
    !     !             !     HbranchLimit(ii,1) = headJM
    !     !             else 
    !     !                 !% --- zero gradient has no low limiter
    !     !             end if

    !     !         elseif (elemR(JBidx,er_Flowrate) > zeroR) then
    !     !             !% -- inflow on upstream branch
    !     !             !%    provides only an upper limit
    !     !             if (headAdj > headJM) then 
    !     !             ! if (EnergyHeadAdj > EnergyHeadJM) then 
    !     !                 !% --- inflow with positive head gradient uses outside
    !     !                 !%     head as high limiter
    !     !                 HbranchLimit(ii,2) = headAdj
    !     !                 !HbranchLimit(ii,2) = EnergyHeadAdj

    !     !             ! elseif (headAdj < headJM) then 
    !     !             ! ! elseif (EnergyHeadAdj < EnergyHeadJM) then 
    !     !             !     !% --- inflow with adverse head gradient cannot increase
    !     !             !     !%     JM head
    !     !             !     HbranchLimit(ii,2) = headJM
    !     !             else 
    !     !                 !% --- zero gradient has no high limiter
    !     !             end if

    !     !         else
    !     !             !% no flowrate
    !     !         end if
    !     !     end if
    !     ! end do

    !     ! !% --- select the lowest low limiter from all branches
    !     ! Hbound(1) = minval(HbranchLimit(:,1))

    !     ! !% --- select the highest limiter from all branches
    !     ! Hbound(2) = maxval(HbranchLimit(:,2))
        
    !     ! !% --- account for lateral inflow
    !     ! if (elemR(JMidx,er_FlowrateLateral) .ne. zeroR) then 
    !     !     if (elemSR(JMidx,esr_Storage_Plan_Area) > zeroR) then
    !     !         lateralAdd =  elemR(JMidx,er_FlowrateLateral) / elemSR(JMidx,esr_Storage_Plan_Area)
    !     !     else
    !     !         print *, 'Unexpected storage plan area of zero '
    !     !         print *, 'for junction element index ',JMidx
    !     !         print *, 'Node ',trim(node%Names(elemI(JMidx,ei_node_Gidx_SWMM))%str)
    !     !         call util_crashpoint(7109744)
    !     !     end if
    !     ! else
    !     !     lateralAdd = zeroR
    !     ! end if

    !     ! if ((elemR(JMidx,er_FlowrateLateral) < zeroR) .and. (Hbound(1) .ne. huge(oneR))) then 
    !     !     Hbound(1) = Hbound(1) + lateralAdd
    !     ! elseif ((elemR(JMidx,er_FlowrateLateral) > zeroR) .and. (Hbound(2) .ne. -huge(oneR))) then 
    !     !     Hbound(2) = Hbound(2) + lateralAdd
    !     ! end if

    !     if (Hbound(1) > 1000.d0) then
    !         Hbound(1) = -huge(oneR)
    !     end if
    !     if (Hbound(2) < -1000.d0) then 
    !         Hbound(2) = + huge(oneR)
    !     end if

    ! end subroutine lljunction_main_head_bounds  
!%    
!%========================================================================== 
!%==========================================================================
!%
    subroutine lljunction_main_overflow_conditions  (JMidx)
        !%-----------------------------------------------------------------
        !% Description
        !% Computes data needed for evaluating conditions for overflow
        !% and ponding
        !%-----------------------------------------------------------------
        !% Declarations
            integer, intent(in) :: JMidx
            real(8), pointer    :: MinHeadForOverFlowPonding, OverflowDepth
            real(8), pointer    :: ExternalPondedArea, ExternalPondedDepth
            real(8), pointer    :: ExternalPondedHead, PondedHeadDiff
            real(8) :: WaterHead
        !%-----------------------------------------------------------------
        !% Aliases
            MinHeadForOverflowPonding => elemSR(JMidx,esr_JM_MinHeadForOverflowPonding)
            OverflowDepth             => elemSR(JMidx,esr_JM_OverflowDepth)
            ExternalPondedArea        => elemSR(JMidx,esr_JM_ExternalPondedArea)
            ExternalPondedDepth       => elemSR(JMidx,esr_JM_ExternalPondedDepth)
            ExternalPondedHead        => elemSR(JMidx,esr_JM_ExternalPondedHead)
            PondedHeadDiff            => elemSR(JMidx,esr_JM_ExternalPondedHeadDiff)
        !%-----------------------------------------------------------------

        if (setting%AirTracking%UseAirTrackingYN) then    
            WaterHead = elemR(JMidx,er_Head) - elemSR(JMidx,esr_JM_Air_HeadGauge)
        else 
            WaterHead = elemR(JMidx,er_Head)
        end if

        !% --- ponding junctions are treated differently than non-ponding
        if ( ExternalPondedArea > zeroR) then 

            !% --- used for conservation fix
            OverflowDepth = max(WaterHead - MinHeadForOverflowPonding, zeroR)    

            !% --- ponded head is the head available in the ponded area
            ExternalPondedDepth = elemR (JMidx,er_VolumePondedTotal)   &
                                / elemSR(JMidx,esr_JM_ExternalPondedArea)  

            ExternalPondedHead  = MinHeadForOverflowPonding  + ExternalPondedDepth 

            !% --- for ponding, the overflow depth is the difference                        
            !%     between the junction head and ponded head. A positive value
            !%     causes an outflow to ponding whereas a negative value
            !%     causes an inflow from ponding to the junciton
            PondedHeadDiff     = WaterHead - ExternalPondedHead

            !% --- limit negative ponded head difference to a waterfall condition
            !%     from the ponded depth
            if (PondedHeadDiff < zeroR) then
                PondedHeadDiff = max(PondedHeadDiff, -ExternalPondedDepth)
            else
                !% no action -- keep + PondedHeadDiff
            end if
        else 
            !% --- For non-ponding, the overflow depth is either positive or zero
            !%     This uses the present value of head
            OverflowDepth = max(WaterHead - MinHeadForOverflowPonding, zeroR)                   
        end if

        ! if ((setting%Time%Step > 54165) .and. (JMidx == 109)) then 
        !     print *, 'overflow depth: ',OverFlowDepth
        ! end if
        ! if (printJM == JMidx) then 
        !     print *, ' '
        !     print *, 'OverflowDepth, ExternalPondedDepth', OverflowDepth, ExternalPondedHead
        !     print *, ' '
        ! end if

    end subroutine lljunction_main_overflow_conditions
!%
!%========================================================================== 
!%==========================================================================
!% 
    real(8) function lljunction_main_plan_area (JMidx)
        !%------------------------------------------------------------------
        !% Description:
        !% sets the present plan area to either the storage area at the
        !% present head, or the latest surcharge length * width, or the
        !% special case of an overflow/ponding orifice that uses the 
        !% orifice dimensions
        !%------------------------------------------------------------------
        !% Declarations:
            integer, intent(in) ::  JMidx
            real(8), pointer    :: SlotWidth, Length
            real(8)             :: WaterHead
        !%------------------------------------------------------------------
        !% Aliases
            SlotWidth => elemR(JMidx,er_SlotWidth)
            Length    => elemR(JMidx,er_Length)

        !%------------------------------------------------------------------

        if (setting%AirTracking%UseAirTrackingYN) then    
            WaterHead = elemR(JMidx,er_Head) - elemSR(JMidx,esr_JM_Air_HeadGauge)
        else 
            WaterHead = elemR(JMidx,er_Head)
        end if

        !% --- set the plan area used for storage
        if (elemYN(JMidx,eYN_canSurcharge)) then
            select case (elemSI(JMidx,esi_JM_OverflowType))
                case (NoOverflow)
                    if (elemR(JMidx,er_Head) < elemR(JMidx,er_Zcrown)) then
                        lljunction_main_plan_area = elemSR(JMidx,esr_Storage_Plan_Area) 
                        return
                    else    
                        !% --- preissmann slot surcharge plan area
                        !%     should be stored in present
                        lljunction_main_plan_area = elemSR(JMidx,esr_JM_Present_PlanArea)
                        return
                    end if

                case (PondedWeir,OverflowWeir)
                    if  (elemR(JMidx,er_Head) < elemR(JMidx,er_Zcrown)) then
                        lljunction_main_plan_area = elemSR(JMidx,esr_Storage_Plan_Area) 
                        return 
                    elseif ((elemR(JMidx,er_Head) .ge. elemR(JMidx,er_Zcrown)) .and. &
                            (           WaterHead  <   elemSR(JMidx,esr_JM_MinHeadForOverflowPonding)) ) then
                        !% --- preissmann slot surcharge plan area
                        lljunction_main_plan_area = elemSR(JMidx,esr_JM_Present_PlanArea)
                        return
                    else
                        !% --- overflow uses regular plan area
                        lljunction_main_plan_area = elemSR(JMidx,esr_Storage_Plan_Area) 
                        return
                    end if
                    

                case (PondedOrifice,OverflowOrifice)
                    if  (elemR(JMidx,er_Head) < elemR(JMidx,er_Zcrown)) then
                        lljunction_main_plan_area = elemSR(JMidx,esr_Storage_Plan_Area) 
                        return 
                    elseif ((elemR(JMidx,er_Head) .ge. elemR(JMidx,er_Zcrown)) .and. &
                            (           WaterHead  <   elemSR(JMidx,esr_JM_MinHeadForOverflowPonding)) ) then
                        !% --- preissmann slot surcharge plan area
                        lljunction_main_plan_area = elemSR(JMidx,esr_JM_Present_PlanArea)
                        return
                    else
                        !% --- overflow uses plan area similar to orifice
                        lljunction_main_plan_area = elemSR(JMidx,esr_JM_OverflowOrifice_Height) &
                                                  * elemSR(JMidx,esr_JM_OverflowDepth) 
                        return
                    end if

                case default
                    print *, 'CODE ERROR unexpected case default'
                    call util_crashpoint(22087445)
            end select
        else 
            lljunction_main_plan_area = elemSR(JMidx,esr_Storage_Plan_Area) 
        end if
    
    end function lljunction_main_plan_area
!%
!%==========================================================================
!%==========================================================================
!% 
    real(8) function lljunction_main_Qoverflow &
        (JMidx, istep, isOverflow, isPonding)  
        !%------------------------------------------------------------------
        !% Description
        !% Computes the overflow/ponding rate of a junction that is stored
        !% Negative is outflow, positive is inflow
        !% Weir overflow based on non-dimensional approach of Brater and King
        !% for broad-crested weir
        !%------------------------------------------------------------------
        !% Declarations
            integer, intent(in)    :: JMidx, istep
            logical, intent(inout) :: isOverflow, isPonding
            real(8), pointer       :: Horifice, Lorifice, coef1, coef3, WeirFactor
            real(8), pointer       :: OverflowDepth, ExternalPondedDepth, Storage_Plan_Area
            real(8), pointer       :: VolumePondedTotal, MinHeadForOverflowPonding
            real(8), pointer       :: ExternalPondedArea, ExternalPondedHeadDiff
            real(8)                :: tempOverflow, WaterHead 

            real(8), pointer    :: dt, crk
        !%------------------------------------------------------------------  
        !% Aliases
            Horifice                  => elemSR(JMidx,esr_JM_OverflowOrifice_Height)
            Lorifice                  => elemSR(JMidx,esr_JM_OverflowOrifice_Length)
            MinHeadForOverFlowPonding => elemSR(JMidx,esr_JM_MinHeadForOverflowPonding)
            OverflowDepth             => elemSR(JMidx,esr_JM_OverflowDepth)
            ExternalPondedHeadDiff    => elemSR(JMidx,esr_JM_ExternalPondedHeadDiff)
            ExternalPondedArea        => elemSR(JMidx,esr_JM_ExternalPondedArea)
            ExternalPondedDepth       => elemSR(JMidx,esr_JM_ExternalPondedDepth)
            Storage_Plan_Area         => elemSR(JMidx,esr_Storage_Plan_Area)
            VolumePondedTotal         => elemR(Jmidx,er_VolumePondedTotal)
            WeirFactor => setting%Junction%Overflow%WeirLengthFactor
            coef1      => setting%Junction%Overflow%coef1
            coef3      => setting%Junction%Overflow%coef3
            dt         => setting%Time%Hydraulics%Dt
            crk        => setting%Solver%crk2(istep)
            
        !%------------------------------------------------------------------  

        !% --- Head below the surcharge, only possibility is a ponding inflow
        if (elemR(JMidx,er_Head) .le. MinHeadForOverflowPonding) then
            !% --- no outflowing overflow 
            isOverflow = .false.
            if (ExternalPondedArea == zeroR) then 
                isPonding = .false.
                !% --- no ponding inflow or outflow
                lljunction_main_Qoverflow = zeroR
                return

            else
                !% --- possible ponding inflow as waterfall into junction
                if (ExternalPondedDepth > zeroR) then 
                    isPonding  = .true.
                    isOverflow = .false.
                    !% --- ponding inflow as waterfall
                    select case (elemSI(JMidx,esi_JM_OverflowType))

                        case (PondedWeir)
                            !% --- see OverflowWeir below for explanation
                            !%     given + value as inflow
                            tempOverflow = coef1 *  WeirFactor * sqrt(Storage_Plan_Area) &
                                * ((abs(ExternalPondedHeadDiff))**threehalfR)
            
                        case (PondedOrifice)
                            !% ---- see OverflowOrifice below for explanation
                            !%      given + value as inflow
                            tempOverflow = coef3 * Lorifice &
                                    * ((abs(ExternalPondedHeadDiff))**threehalfR)

                        case default 
                            print *, 'CODE ERROR unexpected case default'
                            call util_crashpoint(7298723)
                    end select

                    !% --- limit inflow by ponded water available
                    !if ((tempOverflow * dt *crk)  > VolumePondedTotal) then
                    if ((tempOverflow * dt)  > VolumePondedTotal) then
                        !lljunction_main_Qoverflow = VolumePondedTotal / (dt * crk)
                        lljunction_main_Qoverflow = VolumePondedTotal / dt 
                    else 
                        lljunction_main_Qoverflow = tempOverflow
                    end if
                    return

                else
                    isPonding  = .false.
                    isOverflow = .false.
                    !% --- no ponding inflow or outflow
                    lljunction_main_Qoverflow = zeroR
                    return

                end if
            end if
        else 
            !% --- continue below for head above surcharge
            !%     Note that all of the conditional in the if..then above will result
            !%     in the subroutine returning. We only continue to the next step
            !%     if the junction head is above the minimum head for overflow,
            !%     which will require a overflow depth > 0 for a strict overflow
            !%     but may have a +/- overflow depth for ponding. Note that a negative
            !%     overflow depth indicates junction head is lower than ponded head
            !%     so the ponding causes and inflow
        end if

        !% --- possible inflow or outflow due to overflow or ponding
        !%     CONVENTIONS: 
        !%     (1) a flowrate is negative if it is an outflow
        !%      and positive if it is an inflow.
        !%     (2) a positive OverflowDepth causes an outflow (negative Q)
        !%      whereas a negative Overflow depth cannot occur
        !%     (3) a positive PondedHeadDiff causes and outflow (negative Q)
        !%      whereas a negative PondedHeadDiff causes an inflow (positive Q)
        !%     (4) A positive inflow is only allowed with ponding.
        !%     
        select case (elemSI(JMidx,esi_JM_OverflowType))

            case (NoOverflow)
                isPonding  = .false.
                isOverflow = .false.
                !% --- NoOverflow implies no ponding or overflow
                lljunction_main_Qoverflow = zeroR
                return

            case (OverflowWeir)
                isPonding  = .false.
                isOverflow = .true.
                !% --- weir overflow based on weir length as circumference of storage plan area
                !%     Q = C L H^{3/2}
                !%     L = 2 (pi A)^{1/2}
                !%     1.38 < C < 1.83 from Brater and King Table 5.1 where L in m
                !%     and C in m^{1/2} / S
                !%     Q = coef1 (sqrt(A)) H^(3/2)
                !%     minus sign as Q is outflow (negative)
                lljunction_main_Qoverflow                                &
                    = -coef1 * WeirFactor * sqrt(Storage_Plan_Area)      &
                       * (OverflowDepth**threehalfR)
                return

            case (PondedWeir)     
                isPonding  = .true.
                isOverflow = .false.      
                !% --- similar to OverflowWeir above, but allows in or outflow 
                if (ExternalPondedHeadDiff < zeroR) then 
                    !% --- inflow from ponding (+ value)
                    tempOverflow                                             &
                        = +coef1 * WeirFactor * sqrt(Storage_Plan_Area)      &
                            * (-ExternalPondedHeadDiff)**threehalfR

                    !% --- limit inflow by ponded water available
                    !if ((tempOverflow * dt *crk)  > VolumePondedTotal) then
                    if ((tempOverflow * dt)  > VolumePondedTotal) then
                        !lljunction_main_Qoverflow = VolumePondedTotal / (dt * crk)
                        lljunction_main_Qoverflow = VolumePondedTotal / dt
                    else 
                        lljunction_main_Qoverflow = tempOverflow
                    end if

                    return

                elseif (ExternalPondedHeadDiff > zeroR) then 
                    !% --- outflow to ponding (- value)
                    lljunction_main_Qoverflow                                &
                        = -coef1 * WeirFactor * sqrt(Storage_Plan_Area)      &
                            * (ExternalPondedHeadDiff**threehalfR)
                    return

                else 
                    !% --- no exchange
                    lljunction_main_Qoverflow = zeroR
                    return
                end if

            case (OverflowOrifice)
                isPonding  = .false.
                isOverflow = .true.
                !% --- orifice overflow assuming a single orifice
                !%     Using Brater and King Eq. 4.17 
                !%     Q = (2/3) L sqrt(2g) H^(3/2)
                !%     define coef3 = (2/3) sqrt(2g) so that
                !%     Q = coef3 * L * H^{3/2}
                !%     minus sign as Q is outflow (negative)
                if (elemR(JMidx,er_Head) .le. (MinHeadForOverflowPonding + Horifice )) then
                    !% --- head (water surface) below upper edge of orifice (H < Z + Horifice)
                    lljunction_main_Qoverflow = -coef3 * Lorifice * (OverflowDepth**threehalfR)
                    return 

                else
                    !% --- orifice is pressurized (H > Zcrown + Horifice)
                    !%     Using Brater and King eq. 4.16
                    !%     Q = (2/3) L sqrt(2g) ( (H-Zcrown)^(3/2) - (H-(zcrown+Horifice))^(3/2) )
                    !%     define coef3 = (2/3) sqrt(2g) so that
                    !%     Q = coef3 * L * ( (H-Zcrown)^(3/2) - (H-(zcrown+Horifice))^(3/2) )
                    !%     minus sign as Q is outflow (negative) 
                    lljunction_main_Qoverflow = -coef3 * Lorifice  &
                        * (                                                                                 &
                            +  ((OverflowDepth           )**threehalfR)   &
                            -  ((OverflowDepth - Horifice)**threehalfR)    &
                          )
                    return
                end if
             
            case (PondedOrifice)
                isPonding  = .true.
                isOverflow = .false.
                !% --- similar to OverflowOrifice but allows in or outflows with ponding
                if (ExternalPondedHeadDiff < zeroR) then
                    !% --- inflows from ponding require + value
                    if (ExternalPondedDepth .le. Horifice ) then
                        !% --- water surface below upper edge of orifice (H < Z + Horifice)
                        tempOverflow = +coef3 * Lorifice * ((-ExternalPondedHeadDiff)**threehalfR)

                    else
                        !% --- inflows from ponding with submerged orifice
                        tempOverflow = +coef3 * Lorifice                        &
                            * (                                                 &
                                +  ((-ExternalPondedHeadDiff           )**threehalfR)   &
                                -  ((-ExternalPondedHeadDiff - Horifice)**threehalfR)   &
                            )
                    end if

                    !% --- limit inflow by ponded water available
                    !if ((tempOverflow * dt *crk)  > VolumePondedTotal) then
                    if ((tempOverflow * dt *crk)  > VolumePondedTotal) then
                       !lljunction_main_Qoverflow = VolumePondedTotal / (dt * crk)
                        lljunction_main_Qoverflow = VolumePondedTotal / dt
                    else 
                        lljunction_main_Qoverflow = tempOverflow
                    end if
                    return 

                elseif (ExternalPondedHeadDiff > zeroR) then
                    !% --- outflows to ponding with - value
                    if (ExternalPondedDepth .le. Horifice) then
                        !% --- water surface below upper edge of orifice (H < Z + Horifice)
                        lljunction_main_Qoverflow = -coef3 * Lorifice &
                            * ((ExternalPondedHeadDiff)**threehalfR)
                        return 

                    else
                        lljunction_main_Qoverflow = -coef3 * Lorifice  &
                            * (                                                                                 &
                                +  ((ExternalPondedHeadDiff           )**threehalfR)   &
                                -  ((ExternalPondedHeadDiff - Horifice)**threehalfR)    &
                            )
                        return
                    end if

                else 
                    !% --- no exchange
                    lljunction_main_Qoverflow = zeroR
                    return
                end if

            case default
                !% --- should not reach here.
                !%     for debugging, change to impure function and uncomment
                !%     the following
                print *, 'CODE ERROR unexpected case default'
                call util_crashpoint(6209874)
        end select

    end function lljunction_main_Qoverflow   
!%    
!%==========================================================================
!%==========================================================================
!% 
    subroutine lljunction_main_slotwidth (thisColP) 
        !%-----------------------------------------------------------------
        !% Description
        !% ensures the Preissman Slot width is set correctly for non-surcharged
        !% junctions. This is needed so that incipient surcharge starts with
        !% the correct values
        !%-----------------------------------------------------------------
        !% Declarations
            integer, intent(in) :: thisColP  !% should be only JM elements
            integer, pointer :: Npack, thisP(:)
        !%-----------------------------------------------------------------
        !% Preliminaries
            Npack => npack_elemP(thisColP)
            if (Npack < 1) return
            thisP => elemP(1:Npack,thisColP)
        !%-----------------------------------------------------------------

        where (.not. elemYN(thisP,eYN_isSurcharged))
            elemR(thisP,er_SlotWidth) = sqrt(elemSR(thisP,esr_Storage_Plan_Area))
        endwhere

    end subroutine lljunction_main_slotwidth
!%    
!%==========================================================================
!%==========================================================================
!% 
    real(8) function lljunction_main_sumBranches (JMidx,thisCol,thisArray)
        !%------------------------------------------------------------------
        !% Description
        !% Computes the net values for a junction from all the branches
        !% Note -- assumes that all branches that do not exist have zero 
        !% values
        !%------------------------------------------------------------------
        !% Declarations
            integer, intent(in) :: JMidx, thisCol
            real(8), intent(in) :: thisArray(:,:)
            real(8) :: thissum
            integer :: kk
        !%------------------------------------------------------------------
        thissum = zeroR

        do kk = 1,max_branch_per_node 
            if (elemSI(JMidx+kk,esi_JB_Exists) .ne. oneI) cycle
            thissum = thissum + branchsign(kk) * thisArray(JMidx+kk,thisCol)
        end do

        lljunction_main_sumBranches = thissum

    end function lljunction_main_sumBranches   
!%    
!%========================================================================== 
!%==========================================================================
!% 
    real(8) function lljunction_main_sumBranches_InOrOutFlow &
         (JMidx,thisCol,thisArray,isInflow,isApplyBranchSign)
        !%------------------------------------------------------------------
        !% Description:
        !% sums real data in thisCol of thisArray for branches that are inflows
        !% if isInflow is true or outflows if isInflow is false.
        !% if isApplyBranchSign = true, the "thisCol" is a flowrate and the
        !% branch sign is applied in the summation to account for the different
        !% sign of inflows/outflows on upstream and downstream branches
        !% Returns > 0 for inflows and < 0 for outflows
        !%------------------------------------------------------------------
        !% Declarations:
            integer, intent(in) :: JMidx, thisCol
            real(8), intent(in) :: thisArray(:,:)
            logical, intent(in) :: isInflow, isApplyBranchSign
            
            real(8) :: dsign, tbranchsign(max_branch_per_node), thissum 
            integer :: kk
        !%------------------------------------------------------------------
        !% Preliminaries
            if (isApplyBranchSign) then
                !% --- apply + to upstream branches and - to downstream
                !%     which is needed to make flowrates consistent 
                !%     inflows or outflows.
                tbranchsign = branchsign
            else 
                tbranchsign(:) = +oneR
            end if
        !%------------------------------------------------------------------
        thissum = zeroR

        !% --- set the sign for flowrate  
        if (isInflow) then 
            dsign = +oneR
        else 
            dsign = -oneR
        end if

        !% --- cycle through upstream branches
        do kk = 1,max_branch_per_node 
            !% --- check if branch exists
            if (elemSI(JMidx+kk,esi_JB_Exists) .ne. oneI) cycle
            !% --- check the screening based on flowrate
            !%     Note that branchsign*Q is positive for inflows and negative
            !%     for outflows, dsign = -1 switches outflows to positive and inflows to negative
            if ((dsign * branchsign(kk) * elemR(JMidx+kk,er_Flowrate)) > zeroR) then
                !% --- this is an inflow and we're looking for inflows
                !%     or this is an outflow and we are looking for outflows
                !%     Note tbranchsum is used so that the "thisCol" data is only reversed
                !%     in sign if it is a flowrate (e.g., does not apply to summing areas)
                thissum = thissum + tbranchsign(kk) * thisArray(JMidx+kk,thisCol)
            else
                !% --- is an outflow and we're looking for inflows or vice versa 
            end if
        end do

        lljunction_main_sumBranches_InOrOutFlow = thissum
        


    end function lljunction_main_sumBranches_InOrOutFlow
!%    
!%========================================================================== 
!%==========================================================================
!% 
    subroutine lljunction_main_update_Qdependent_values (JMidx,istep) 
        !%------------------------------------------------------------------
        !% Description:
        !% Updates Qrate values after Q branches etc. have changed
        !%------------------------------------------------------------------
        !% Declarations
            integer, intent(in) :: JMidx, istep
            real(8), pointer    :: Qstorage, Qoverflow, dt, crk
        !%------------------------------------------------------------------
        !% Alias
            Qstorage  => elemSR(JMidx,esr_JM_StorageRate)
            Qoverflow => elemSR(JMidx,esr_JM_OverflowPondingRate)
            dt        => setting%Time%Hydraulics%Dt
            crk       => setting%Solver%crk2(istep)
        !%------------------------------------------------------------------

        !% --- update storage volume
        if (elemSI(JMidx,esi_JM_Type) .ne. NoStorage) then
            elemR(JMidx,er_Volume) = elemR(JMidx,er_Volume_N0)                         &
                + dt *crk * Qstorage
        else 
            !% --- no storage does not change volume
            elemR(JMidx,er_Volume) = elemR(JMidx,er_Volume_N0)
        end if

        !% --- update this time step volume overflow and ponded
        select case (elemSI(JMidx,esi_JM_OverflowType))
            case (NoOverflow)
                !% -- no action

            case (OverflowWeir,OverflowOrifice)
                !% --- define the VolumeOverflow as positive
                !elemR(JMidx,er_VolumeOverFlow) = -Qoverflow * dt * crk
                elemR(JMidx,er_VolumeOverFlow) = -Qoverflow * dt

                ! if ((setting%Time%Step > 54165) .and. (JMidx == 109)) then 
                !     print *, 'Volume Overflow AAA', elemR(109,er_VolumeOverFlow)
                ! end if

            case (PondedWeir, PondedOrifice)
                !% --- define the VolumePonded as positive is increasing 
                !%     the ponded volume and negative decreasing it.
                !%     This changes the sign of Qoverflow, which is 
                !%     negative for an outflow rate
                !elemR(JMidx,er_VolumePonded)   = -Qoverflow * dt * crk
                elemR(JMidx,er_VolumePonded)   = -Qoverflow * dt

            case default
                print *, 'CODE ERROR unexpected case default'
                call util_crashpoint(711345)
        end select

    end subroutine lljunction_main_update_Qdependent_values
!%    
!%==========================================================================
!%==========================================================================
!% 
    ! real(8) function lljunction_main_update_storage_rate (JMidx, dH, QnetBranches, istep)
    !     !%------------------------------------------------------------------
    !     !% Description:
    !     !% Updates the Qstorage for change in head dH
    !     !%------------------------------------------------------------------
    !         integer, intent(in) :: JMidx, istep
    !         real(8), intent(in) :: dH, QnetBranches
    !         real(8)             :: planArea
    !     !%------------------------------------------------------------------
    !     select case (elemSI(JMidx,esi_JM_Type))

    !         case (NoStorage)
    !             lljunction_main_update_storage_rate = zeroR
    !             return
    !         case (TabularStorage,FunctionalStorage,ImpliedStorage)
    !             !% --- compute the storage flowrate
    !             if (istep == 1) then
    !                 !% --- set the plan area
    !                 if (elemR(JMidx,er_Head) < elemR(JMidx,er_Zcrown)) then
    !                     !% --- for non-surcharged
    !                     planArea = elemSR(JMidx,esr_Storage_Plan_Area)
    !                 elseif (elemR(JMidx,er_Head) > elemR(JMidx,er_Zcrown)) then
    !                     !% --- for surcharged
    !                     planArea = elemSR(JMidx,esr_JM_Present_PlanArea)
    !                 else
    !                     !% --- head is exactly at crown
    !                     if (dH > zeroR) then 
    !                         !% --- rising head use the surcharge area
    !                         planArea = elemSR(JMidx,esr_JM_Present_PlanArea)
    !                     else
    !                         !% --- dropping head use the standard area
    !                         planArea = elemSR(JMidx,esr_Storage_Plan_Area)
    !                     end if
    !                 end if
    !                 !% --- on a rising surcharge, the surcharge plan area is not
    !                 !%     yet set, so use half of the storage plan area
    !                 if (planArea .eq. zeroR) then 
    !                     planArea = onehalfR * elemSR(JMidx,esr_Storage_Plan_Area)
    !                 end if

    !                 ! lljunction_main_update_storage_rate = planArea * dH &
    !                 !         /(setting%Solver%crk2(istep) * setting%Time%Hydraulics%Dt)

    !                 lljunction_main_update_storage_rate = planArea * dH &
    !                         / setting%Time%Hydraulics%Dt       

    !                         ! if ((setting%Time%Step > stepCut) .and. (JMidx == printJM)) then 
    !                         !     print *, 'plan area, dH ', planArea, dH
    !                         ! end if
                
    !                 return

    !             elseif (istep == 2) then 
    !                 !% --- compute rate from mass conservation
    !                 lljunction_main_update_storage_rate = QnetBranches       &
    !                     + elemSR(JMidx,esr_JM_OverflowPondingRate) &
    !                     + elemR(JMIdx,er_FlowrateLateral)

    !             else 
    !                 !% should not be possible
    !                 print *, 'CODE ERROR unexpected else'
    !                 call util_crashpoint(6209874)
    !                 return
    !             end if

    !         case default
    !             lljunction_main_update_storage_rate = zeroR
    !             print *, 'CODE ERROR unexpected case default'
    !             call util_crashpoint(8852783)
    !             return

    !     end select

    ! end function lljunction_main_update_storage_rate   
!%    
!%========================================================================== 
!%==========================================================================
!%   
    subroutine lljunction_main_velocity (thisColP)
        !%-----------------------------------------------------------------
        !% Description
        !% computes an approximate velocity in a junction main for use
        !% in downstream fluxes.
        !% This should depend only on JB and not on face values
        !%-----------------------------------------------------------------
        !% Declarations
            integer, intent(in) :: thisColP  !% should be only JM elements

            integer, pointer :: Npack
            integer :: mm, ii, kk, rr, JMidx, nInflow

            real(8), dimension(max_branch_per_node) :: inVelocity, inFlow
            real(8) :: weightedVelocity, massVelocity, totalQin
            real(8) :: junctionVelocity
        !%-----------------------------------------------------------------
        !% Preliminaries
            Npack => npack_elemP(thisColP)
            if (Npack < 1) return
        !%-----------------------------------------------------------------

        do mm=1,Npack 
            JMidx = elemP(mm,thisColP)

            if (elemYN(JMidx,eYN_isZeroDepth)) cycle

            elemR(JMidx,er_Flowrate) = zeroR 
            elemR(JMidx,er_Velocity) = zeroR

            inFlow     = zeroR
            inVelocity = zeroR

            !% --- cycle thru branches to get inflow velocities and flowrates
            !%     note that the net inflow velocity is directional (i.e. an inflow
            !%     from downstream against the flow cancels velocity of inflows
            !%     from upstream with the flow)
            kk=1
            do ii=1,max_branch_per_node
                if (elemSI(JMidx+ii,esi_JB_Exists) .ne. oneI)  cycle
                if (elemR(JMidx+ii,er_Depth) .le. setting%ZeroValue%Depth) cycle
                if (mod(ii,2) == 0) then 
                    !% --- downstream branch
                    if (elemR(JMidx+ii,er_Flowrate) < zeroR) then 
                        !% --- downstream branch inflow (do not reverse inflow velocity sign, see note above)
                        inVelocity(kk) =  elemR(JMidx+ii,er_Velocity)
                        inFlow(kk)     = -elemR(JMidx+ii,er_Flowrate)
                        kk=kk+1
                    else 
                        !% downstream outflow
                    end if
                else 
                    !% --- upstream branch
                    if (elemR(JMidx+ii,er_Flowrate) > zeroR) then 
                        !% --- upstream branch inflow
                        inVelocity(kk) = elemR(JMidx+ii,er_Velocity)
                        inFlow(kk)     = abs(elemR(JMidx+ii,er_Flowrate))
                        kk=kk+1
                    else 
                        !% upstream outflow
                    end if
                end if
            end do
            nInflow = kk-1

            !% --- sum the inflows
            if (nInflow > 0) then 
                totalQin = sum(inFlow(1:nInflow))
            else
                totalQin = zeroR
            end if

            ! if (JMidx == printJM) print *, 'total Q ',totalQin

            !% --- add lateral inflow
            if (elemR(JMidx,er_FlowrateLateral) > zeroR) then
                totalQin = totalQin + elemR(JMidx,er_FlowrateLateral)
            else 
                !% --- nothing to add 
            end if

            ! if (JMidx == printJM) print *, 'total Q ',totalQin

            if (totalQin > zeroR) then 
                !% --- weightedvelocity is the flow-weighted average velocity of the inflows
                !% --- HACK we need some branch reduction factors for more than 1 inflow branch
                weightedVelocity = sum(inFlow(1:nInflow) * inVelocity(1:nInflow) ) / totalQin

                ! if (JMidx == printJM) then 
                !     do rr = 1,nInflow
                !         print *, 'inFlow ',inFlow(rr), inVelocity(rr)
                !     end do
                ! end if
                ! if (JMidx == printJM) print *, 'weighted V ',weightedVelocity

                !% --- massVelocity is the velocity for the flow given the junction geometry
                !%     note that this is guaranteed positive
                massVelocity = totalQin / ( sqrt(elemSR(JMidx,esr_Storage_Plan_Area)) * elemR(JMidx,er_Depth))

                ! if (JMidx == printJM) print *, 'massVelocity ',massVelocity

                if (weightedVelocity == zeroR) then
                    junctionVelocity = massVelocity
                elseif (weightedVelocity < zeroR) then 
                    !% -- net upstream velocity
                    junctionVelocity = onehalfR * (weightedVelocity - massVelocity)
                else 
                    junctionVelocity = onehalfR * (weightedVelocity + massVelocity)
                end if

                !% --- excessive velocities are likely in error, so set to zero
                if (abs(junctionVelocity) > setting%Limiter%Velocity%Maximum) then
                    junctionVelocity = zeroR
                end if

                elemR(JMidx,er_Velocity) = junctionVelocity

                !% --- use the smaller magnitude of the total inflow rate or the flowrate implied by the junction velocity
                if (junctionVelocity < zeroR) then
                    elemR(JMidx,er_Flowrate) = max(-totalQin, &
                                                    junctionVelocity * elemR(JMidx,er_Depth) * sqrt(elemSR(JMidx,esr_Storage_Plan_Area)))
                elseif (junctionVelocity > zeroR) then
                    elemR(JMidx,er_Flowrate) = min(totalQin, &
                                                    junctionVelocity * elemR(JMidx,er_Depth) * sqrt(elemSR(JMidx,esr_Storage_Plan_Area)))
                else 
                    elemR(JMidx,er_Flowrate) = zeroR
                end if
                elemR(JMidx,er_FroudeNumber) = junctionVelocity / sqrt(setting%Constant%gravity * elemR(JMidx,er_Depth))


            else
                !% --- no inflows to provide momentum, 
                !%     no changes to flowrate, velocity or froude number
            end if

            ! if (JMidx == printJM) print *,  'flowrate ',elemR(JMidx,er_Flowrate)
        end do


    end subroutine lljunction_main_velocity
!%
!%==========================================================================
!%==========================================================================
!% 
    real(8) function lljunction_main_volume_from_storageRate (JMidx,istep)
        !%------------------------------------------------------------------
        !% Description: updates volume using the storage rate
        !%------------------------------------------------------------------
        !% Declarations
            integer, intent(in) :: JMidx, istep
            real(8), pointer :: dt, crk(:), Qstorage
        !%------------------------------------------------------------------
        !% Aliases
            Qstorage  => elemSR(JMidx,esr_JM_StorageRate)
            dt        => setting%Time%Hydraulics%Dt
            crk       => setting%Solver%crk2
        !%------------------------------------------------------------------

        if (elemSI(JMidx,esi_JM_Type) .ne. NoStorage) then
            lljunction_main_volume_from_storageRate = elemR(JMidx,er_Volume_N0)                         &
                + dt * crk(istep) * Qstorage
        else 
            !% --- no storage does not change volume
            elemR(JMidx,er_Volume) = elemR(JMidx,er_Volume_N0)
        end if

    end function lljunction_main_volume_from_storageRate    
!%    
!%========================================================================== 
!%==========================================================================
!%
    subroutine lljunction_push_inflows_from_CC_to_JB_face ()
        !%-----------------------------------------------------------------
        !% Description:
        !% Pushes the inflow flowrate from a CC element adjacent to a JB
        !% element to the CC/JB face. This is done without interpolation to
        !% ensure that inflows are driven by the upstream conditions.
        !% Note that Diagnostic elements adjacent to JB are handled 
        !% elsewhere
        !%-----------------------------------------------------------------
        !% Declarations
            integer, pointer :: Npack, fidx(:), thisP(:)
            integer :: ii, thisPCol, eiFace
            real(8) :: bsign
        !%-----------------------------------------------------------------
        !%-----------------------------------------------------------------
        !%-----------------------------------------------------------------

        !% --- cycle through upstream and downstream
        do ii=1,2 
            if (ii==1) then 
                !% --- upstream CC elements
                thisPCol = ep_CC_UpstreamOfJunction
                !% --- CC/JB face relative to CC element
                eiFace   = ei_Mface_dL
                !% --- branch sign (sign of an inflow)
                bsign    = +oneR
            else 
                !% --- downstream CC elements
                thisPCol = ep_CC_DownstreamOfJunction
                !% --- CC/JB face relative to CC element
                eiFace   = ei_Mface_uL
                !% --- branch sign (sign of an inflow)
                bsign    = -oneR
            end if

            !% --- size of set of CC elements adjacent to JB
            Npack => npack_elemP(thisPCol)

            if (Npack > 0) then 
                !% --- set of CC elements adjacent to JB
                thisP => elemP(1:Npack,thisPCol)
                !% --- face indx for CC/JB face
                fidx  => elemI(:,eiFace)

                !% --- push element flowrate to face for inflows
                where (bsign * elemR(thisP,er_Flowrate) > zeroR)
                    faceR(fidx(thisP),fr_Flowrate) = elemR(thisP,er_Flowrate)
                    !% --- Note where a shared face has been diverged 
                    !%    from value on other image
                    where (faceYN(fidx(thisP),fYN_isSharedFace))
                        faceYN(fidx(thisP),fYN_isSharedFaceDiverged) = .true.
                    end where

                endwhere
            end if
        end do

    end subroutine lljunction_push_inflows_from_CC_to_JB_face
!%
!%==========================================================================
!%==========================================================================
!%
    subroutine lljunction_push_adjacent_CC_elemdata_to_face ()
        !%-----------------------------------------------------------------
        !% Description:
        !% Pushes the elem data from the element upstream or downstream
        !% of a JB to the JB face for storage in the fr_..._Adjacent
        !% data columns
        !%-----------------------------------------------------------------
        !% Declarations
            integer :: ii, epCCcol
            logical :: isUpstreamFace
        !%-----------------------------------------------------------------

        do ii=1,2
            !% --- cycle over upstream and downstream faces of junction
            if (ii==1) then 
                !% --- an upstream face is CC downstream of junction
                isUpstreamFace = .true.
                epCCcol = ep_CC_DownstreamOfJunction
            else
                !% -- a downstream face is CC upstream of junction
                isUpstreamFace = .false.
                epCCcol = ep_CC_UpstreamOfJunction
            end if
            call face_push_elemdata_to_face (epCCcol, fr_Head_Adjacent,      er_Head,         elemR, isUpstreamface)
            call face_push_elemdata_to_face (epCCcol, fr_EnergyHead_Adjacent,er_EnergyHead,   elemR, isUpstreamface)
            call face_push_elemdata_to_face (epCCcol, fr_Topwidth_Adjacent,  er_Topwidth,     elemR, isUpstreamface)
            call face_push_elemdata_to_face (epCCcol, fr_Length_Adjacent,    er_Length,       elemR, isUpstreamface)
            call face_push_elemdata_to_face (epCCcol, fr_Zcrest_Adjacent,    er_Zbottom,      elemR, isUpstreamface)
            call face_push_elemdata_to_face (epCCcol, fr_Velocity_Adjacent,  er_Velocity,     elemR, isUpstreamface)
            call face_push_elemdata_to_face (epCCcol, fr_Froude_Adjacent,    er_FroudeNumber, elemR, isUpstreamface)
            call face_push_elemdata_to_face (epCCcol, fr_Depth_Adjacent,     er_Depth,        elemR, isUpstreamface)
        end do

    end subroutine lljunction_push_adjacent_CC_elemdata_to_face
!%
!%==========================================================================
!% END OF MODULE
!%==========================================================================
end module junction_lowlevel<|MERGE_RESOLUTION|>--- conflicted
+++ resolved
@@ -1529,14 +1529,6 @@
         end if     
 
         if (-Qout * dt < -Vdelta) then 
-<<<<<<< HEAD
-            print *, 'CODE ERROR: unexpected result in lljunction_main_drying_fix'
-            print *, 'Qout * dt, Vdelt ', Qout * dt , Vdelta
-            print *, ' '
-            print *, 'Q JB, face up ',elemR(11,er_Flowrate), faceR(elemI(11,ei_Mface_uL),fr_Flowrate)
-            print *, 'Q JB, face dn ',elemR(12,er_Flowrate), faceR(elemI(12,ei_Mface_dL),fr_Flowrate)
-            ! call util_crashpoint(6098723)
-=======
             !% --- If the magnitude of the outflow volume is smaller
             !%     than the volume change (-Vdelta) needed to bring
             !%     the volume back to a small positive value, then
@@ -1554,7 +1546,6 @@
             !%     expect abs(Vdelta) < abs(Qout * dt)
             !%     that is, the allowable volume change is less than out flow
             Qproportion = Vdelta / (Qout * dt)  
->>>>>>> 40aaecf3
         end if
         
         do kk=1,max_branch_per_node
