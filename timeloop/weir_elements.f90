module weir_elements

    use define_globals
    use define_keys
    use define_indexes
    use define_settings, only: setting
    use common_elements
    use adjust

    !%----------------------------------------------------------------------------- 
    !% Description:
    !% Computes flow and head for weir elements
    !%----------------------------------------------------------------------------- 

    implicit none

    private

    public :: weir_toplevel

    contains
    !%==========================================================================
    !% PUBLIC
    !%==========================================================================
    !%
    subroutine weir_toplevel  (eIdx)
        !%-----------------------------------------------------------------------------
        !% Description:
        !% Computes diagnostic flow and head delta across a weir.
        !%-----------------------------------------------------------------------------
        integer, intent(in) :: eIdx  !% must be a single element ID
        logical, pointer :: isSurcharged
        !%-----------------------------------------------------------------------------
        character(64) :: subroutine_name = 'weir_toplevel'
        if (setting%Debug%File%weir_elements) &
            write(*,"(A,i5,A)") '*** enter ' // subroutine_name // " [Processor ", this_image(), "]"
        !%-----------------------------------------------------------------------------
        isSurcharged => elemYN(eIdx,eYN_isSurcharged)
        !%  
        !% get the flow direction and element head
        call  common_head_and_flowdirection_singular &
            (eIdx, esr_Weir_Zcrest, esr_Weir_NominalDownstreamHead, esi_Weir_FlowDirection)
        
        !% find effective head difference accross weir element
        call weir_effective_head_delta (eIdx)
        
        !% find flow on weir element
        if (isSurcharged) then
            call weir_surcharge_flow (eIdx)
        else
            call weir_flow (eIdx, esr_Weir_EffectiveHeadDelta, .true.)
        endif
        
        !% update weir geometry from head
        call weir_geometry_update (eIdx)
        
        !% update velocity from flowrate and area
        call common_velocity_from_flowrate_singular (eIdx)
        
        if (setting%Debug%File%weir_elements)  &
            write(*,"(A,i5,A)") '*** leave ' // subroutine_name // " [Processor ", this_image(), "]"
    end subroutine weir_toplevel    
    !%
    !%==========================================================================
    !% PRIVATE
 
    !%==========================================================================   
    !%  
    subroutine weir_effective_head_delta (eIdx)
        !%-----------------------------------------------------------------------------
        !% Description:
        !% Computes the effective head difference flowing over the top of a weir
        !%-----------------------------------------------------------------------------
        integer, intent(in) :: eIdx !% single ID of element
        real(8), pointer :: EffectiveHeadDelta, Head, Zbottom, Zcrown, Zcrest
        real(8), pointer :: NominalDownstreamHead
        logical, pointer :: CanSurcharge, IsSurcharged
        real(8) :: Zmidpt
        !%-----------------------------------------------------------------------------
        Head   => elemR(eIdx,er_Head)
        
        
        !% output
<<<<<<< HEAD
        EffectiveHeadDelta    => elemSR(eIdx,esr_Weir_EffectiveHeadDelta)
        Zcrest                => elemSR(eIdx,esr_Weir_Zcrest)
        NominalDownstreamHead => elemSR(eIdx,esr_Weir_NominalDownstreamHead)
=======
        EffectiveHeadDelta    => elemSR(eIdx,eSr_Weir_EffectiveHeadDelta)
        Zcrown                => elemSR(eIdx,eSr_Weir_Zcrown)
        Zcrest                => elemSR(eIdx,eSr_Weir_Zcrest)
        NominalDownstreamHead => elemSR(eIdx,eSr_Weir_NominalDownstreamHead)
>>>>>>> 9ad9b303
        
        CanSurcharge => elemYN(eIdx,eYN_canSurcharge)
        IsSurcharged => elemYN(eIdx,eYN_isSurcharged)
        
        !% setting default surcharge condition as false
        IsSurcharged = .false.
        !%-----------------------------------------------------------------------------

        if (Head <= Zcrest) then
            EffectiveHeadDelta = zeroR
        else
            EffectiveHeadDelta = Head - Zcrest
        endif
            
        if ((Head > Zcrown) .and. (CanSurcharge)) then
            IsSurcharged = .true.
            Zmidpt = (Zcrest + Zcrown) / twoR
                
            if (NominalDownstreamHead < Zmidpt) then
                EffectiveHeadDelta = Head - Zmidpt       
            else
                EffectiveHeadDelta = Head - NominalDownstreamHead    
            endif     
        endif
        
    end subroutine weir_effective_head_delta 
    !%
    !%========================================================================== 
    !%==========================================================================    
    !%  
    subroutine weir_surcharge_flow (eIdx)
        !%-----------------------------------------------------------------------------
        !% Description:
        !% 
        !%-----------------------------------------------------------------------------
        integer, intent(in) :: eIdx !% must be single element ID
        integer, pointer :: FlowDirection
        real(8), pointer :: Flowrate, EffectiveFullDepth, EffectiveHeadDelta
        real(8) :: CoeffOrifice
        !%-----------------------------------------------------------------------------
        FlowDirection      => elemSI(eIdx,esi_Weir_FlowDirection)
        Flowrate           => elemR(eIdx,er_Flowrate) 
        EffectiveFullDepth => elemSR(eIdx,esr_Weir_EffectiveFullDepth)
        EffectiveHeadDelta => elemSR(eIdx,esr_Weir_EffectiveHeadDelta)
        !%-----------------------------------------------------------------------------
        ! get the flowrate for effective full depth without submergence correction
        call weir_flow(eIdx, esr_Weir_EffectiveFullDepth, .false.)

        ! equivalent orifice flow coefficient for surcharge flow
        CoeffOrifice = Flowrate / sqrt(EffectiveFullDepth/twoR)
        
        !% old flowrate is overwritten by new surcharged flowrate
        Flowrate = FlowDirection * CoeffOrifice * sqrt(EffectiveHeadDelta)

    end subroutine weir_surcharge_flow
    !%
    !%========================================================================== 
    !%==========================================================================    
    !%  
    subroutine weir_flow (eIdx, inCol, ApplySubmergenceCorrection)
        !%-----------------------------------------------------------------------------
        !% Description:
        !% Computes flow for standard weir types
        !%-----------------------------------------------------------------------------
        integer, intent(in) :: eIdx, inCol
        logical, intent(in) :: ApplySubmergenceCorrection
        integer, pointer :: SpecificWeirType, EndContractions, FlowDirection
        real(8), pointer :: Flowrate, Head, EffectiveHeadDelta
        real(8), pointer :: RectangularBreadth, TrapezoidalBreadth
        real(8), pointer :: TriangularSideSlope, TrapezoidalLeftSlope, TrapezoidalRightSlope
        real(8), pointer :: CoeffTriangular, CoeffRectangular
        real(8), pointer :: WeirExponent, WeirExponentVNotch
        real(8), pointer :: WeirContractionFactor, VillemonteExponent, WeirCrestExponent
        real(8), pointer :: NominalDsHead, Zcrest
        real(8) :: Zmidpt, CrestLength, SubCorrectionTriangular, SubCorrectionRectangular
        real(8) :: ratio
        !%-----------------------------------------------------------------------------
        SpecificWeirType => elemSI(eIdx,esi_Weir_SpecificType)
        EndContractions  => elemSI(eIdx,esi_Weir_EndContractions)
        FlowDirection    => elemSI(eIdx,esi_Weir_FlowDirection)

        Head                  => elemR(eIdx,er_Head)
        Flowrate              => elemR(eIdx,er_Flowrate)
        EffectiveHeadDelta    => elemSR(eIdx,inCol)
        Zcrest                => elemSR(eIdx,esr_Weir_Zcrest)
        RectangularBreadth    => elemSR(eIdx,esr_Weir_RectangularBreadth)
        TrapezoidalBreadth    => elemSR(eIdx,esr_Weir_TrapezoidalBreadth)
        TriangularSideSlope   => elemSR(eIdx,esr_Weir_TriangularSideSlope)
        TrapezoidalLeftSlope  => elemSR(eIdx,esr_Weir_TrapezoidalLeftSlope)
        TrapezoidalRightSlope => elemSR(eIdx,esr_Weir_TrapezoidalRightSlope)
        CoeffTriangular       => elemSR(eIdx,esr_Weir_DischargeCoeff1)
        CoeffRectangular      => elemSR(eIdx,esr_Weir_DischargeCoeff2)
        NominalDsHead => elemSR(eIdx,esr_Weir_NominalDownstreamHead)
        !%-----------------------------------------------------------------------------
        !% initializing default local Villemonte submergence correction factors as 1
        !% These are changed below if needed
        SubCorrectionTriangular = oneR
        SubCorrectionRectangular = oneR
    
        select case (SpecificWeirType)
            case (transverse_weir)
                WeirExponent          => Setting%Weir%Transverse%WeirExponent
                WeirContractionFactor => Setting%Weir%Transverse%WeirContractionFactor
                !WeirCrestExponent     => Setting%Weir%Transverse%SideFlowWeirCrestExponent
                VillemonteExponent    => Setting%Weir%Transverse%VillemonteCorrectionExponent
            
                !% effective crest length due to contraction for tranverse weir
!% ERROR 20210613 brh something is wrong with the following. EndContractions is an integer, which
!% should not be multiplied into a real expresssion. Similar in other sections.              
                CrestLength = max(zeroR, &
                        RectangularBreadth - WeirContractionFactor * EndContractions * EffectiveHeadDelta)
                        
                !% correction factor for nominal downstream submergence
                if ((NominalDsHead > Zcrest) .and. (ApplySubmergenceCorrection)) then

                    ratio = (NominalDsHead - Zcrest) / (Head - Zcrest)
                            
                    SubCorrectionRectangular = ((oneR - (ratio ** WeirExponent)) ** VillemonteExponent)
                endif
            
                Flowrate = FlowDirection * SubCorrectionRectangular * CrestLength * &
                        CoeffRectangular  * (EffectiveHeadDelta ** WeirExponent)
                
            case (side_flow)
                WeirExponent          => Setting%Weir%SideFlow%WeirExponent
                WeirContractionFactor => Setting%Weir%SideFlow%WeirContractionFactor
                WeirCrestExponent     => Setting%Weir%SideFlow%SideFlowWeirCrestExponent
                VillemonteExponent    => Setting%Weir%SideFlow%VillemonteCorrectionExponent

                !% effective crest length due to contraction for sideflow weir   
                CrestLength = max(zeroR, &
                        RectangularBreadth - WeirContractionFactor * EndContractions * EffectiveHeadDelta)
                        
                if (FlowDirection > zeroR) then
                    
                    !% correction factor for nominal downstream submergence
                    if ((NominalDsHead > Zcrest) .and. (ApplySubmergenceCorrection)) then
                    
                        ratio = (NominalDsHead - Zcrest) / (Head - Zcrest)
                                
                        SubCorrectionRectangular = ((oneR - (ratio ** WeirExponent)) ** VillemonteExponent)
                    endif
                
                    Flowrate = FlowDirection  * SubCorrectionRectangular * (CrestLength ** &
                        WeirCrestExponent) * CoeffRectangular * (EffectiveHeadDelta ** WeirExponent)
                
                else
                    !% under reverse flow condition, sideflow weir behaves like a transverse weir
                    !% correction factor for nominal downstream submergence
                    WeirExponent => Setting%Weir%Transverse%WeirExponent

                    if ((NominalDsHead > Zcrest) .and. (ApplySubmergenceCorrection)) then
                
                        ratio = (NominalDsHead - Zcrest) / (Head - Zcrest)
                                
                        SubCorrectionRectangular = ((oneR - (ratio ** WeirExponent)) ** VillemonteExponent)
                    
                    endif
                
                    Flowrate = FlowDirection * SubCorrectionRectangular * CrestLength * &
                        CoeffRectangular  * (EffectiveHeadDelta ** WeirExponent)

                endif  

            case (trapezoidal_weir)
                WeirExponentVNotch    => Setting%Weir%VNotch%WeirExponent
                WeirExponent          => Setting%Weir%Trapezoidal%WeirExponent
                WeirContractionFactor => Setting%Weir%Trapezoidal%WeirContractionFactor
                WeirCrestExponent     => Setting%Weir%Trapezoidal%SideFlowWeirCrestExponent
                VillemonteExponent    => Setting%Weir%Trapezoidal%VillemonteCorrectionExponent

                !% effective crest length due for trapezoidal weir
                CrestLength = TrapezoidalBreadth + &
                        EffectiveHeadDelta * (TrapezoidalLeftSlope + TrapezoidalRightSlope)
                        
                !% correction factor for nominal downstream submergence
                if ((NominalDsHead > Zcrest) .and. (ApplySubmergenceCorrection)) then
                    
                    ratio = (NominalDsHead - Zcrest) / (Head - Zcrest)
                            
                    SubCorrectionRectangular = ((oneR - (ratio ** WeirExponent)) **  VillemonteExponent)
                    
                    SubCorrectionTriangular  = ((oneR - (ratio ** WeirExponentVNotch)) ** VillemonteExponent)
                
                endif
                
                Flowrate = FlowDirection * &
                        (SubCorrectionTriangular * CoeffTriangular * TriangularSideSlope * &
                        (EffectiveHeadDelta ** WeirExponentVNotch) &
                        + &
                        SubCorrectionRectangular * CoeffRectangular * CrestLength * &
                        (EffectiveHeadDelta ** WeirExponent))
            
            case (vnotch_weir)
                WeirExponent          => Setting%Weir%VNotch%WeirExponent
                WeirContractionFactor => Setting%Weir%VNotch%WeirContractionFactor
                WeirCrestExponent     => Setting%Weir%VNotch%SideFlowWeirCrestExponent
                VillemonteExponent    => Setting%Weir%VNotch%VillemonteCorrectionExponent

                !% correction factor for nominal downstream submergence
                if ((NominalDsHead > Zcrest) .and. (ApplySubmergenceCorrection)) then
                    
                    ratio = (NominalDsHead - Zcrest) / (Head - Zcrest)
                
                    SubCorrectionTriangular = ((oneR - (ratio ** WeirExponent)) ** VillemonteExponent)
                
                endif
                
                Flowrate = FlowDirection * SubCorrectionTriangular * CoeffTriangular * &
                        TriangularSideSlope * (EffectiveHeadDelta ** WeirExponent)
                    
        end Select

    end subroutine weir_flow
    !%
    !%========================================================================== 
    !%==========================================================================    
    !%  
    subroutine weir_geometry_update (eIdx)
        !%-----------------------------------------------------------------------------
        !% Description:
        !% 
        !% HACK -- it is not clear as yet what geometries we actually need. There's
        !% an important difference between the geometry of the flow over the weir
        !% and the geometry surrounding the weir.
        !%-----------------------------------------------------------------------------
        integer, intent(in) :: eIdx
        real(8), pointer :: Head, Length, Zbottom,  Zcrown
        real(8), pointer :: Depth, Area, Volume, Topwidth, HydRadius
        real(8), pointer :: Perimeter, HydDepth,  Zcrest
        real(8), pointer :: RectangularBreadth, TrapezoidalBreadth
        real(8), pointer :: TriangularSideSlope, TrapezoidalLeftSlope, TrapezoidalRightSlope
        integer, pointer :: SpecificWeirType
        logical, pointer :: IsSurcharged
        !%-----------------------------------------------------------------------------
        SpecificWeirType => elemSI(eIdx,esi_Weir_SpecificType)

        Head        => elemR(eIdx,er_Head)
        Length      => elemR(eIdx,er_Length)
        Zbottom     => elemR(eIdx,er_Zbottom)
        Depth       => elemR(eIdx,er_Depth)
        Area        => elemR(eIdx,er_Area)
        Volume      => elemR(eIdx,er_Volume)
        Topwidth    => elemR(eIdx,er_Topwidth)
        Perimeter   => elemR(eIdx,er_Perimeter)
        HydDepth    => elemR(eIdx,er_HydDepth)
        HydRadius   => elemR(eIdx,er_HydRadius)
            
<<<<<<< HEAD
        Zcrest                  => elemSR(eIdx,esr_Weir_Zcrest)
        RectangularBreadth      => elemSR(eIdx,esr_Weir_RectangularBreadth)
        TrapezoidalBreadth      => elemSR(eIdx,esr_Weir_TrapezoidalBreadth)
        TriangularSideSlope     => elemSR(eIdx,esr_Weir_TriangularSideSlope)
        TrapezoidalLeftSlope    => elemSR(eIdx,esr_Weir_TrapezoidalLeftSlope)
        TrapezoidalRightSlope   => elemSR(eIdx,esr_Weir_TrapezoidalRightSlope)
=======
        Zcrest                  => elemSR(eIdx,eSr_Weir_Zcrest)
        Zcrown                  => elemSR(eIdx,eSr_Weir_Zcrown)
        RectangularBreadth      => elemSR(eIdx,eSr_Weir_RectangularBreadth)
        TrapezoidalBreadth      => elemSR(eIdx,eSr_Weir_TrapezoidalBreadth)
        TriangularSideSlope     => elemSR(eIdx,eSr_Weir_TriangularSideSlope)
        TrapezoidalLeftSlope    => elemSR(eIdx,eSr_Weir_TrapezoidalLeftSlope)
        TrapezoidalRightSlope   => elemSR(eIdx,eSr_Weir_TrapezoidalRightSlope)
>>>>>>> 9ad9b303
        
        IsSurcharged => elemYN(eIdx,eYN_isSurcharged)
        !%-----------------------------------------------------------------------------     
        !% find depth on weir
        if (Head <= Zcrest) then
            Depth = zeroR
        elseif ((Head > Zcrest) .and. (Head < Zcrown)) then
            Depth =  Head - Zcrest
        else
            Depth = Zcrown - Zcrest
        endif
        
        !% set geometry variables for weir types
        select case (SpecificWeirType) 
            case (transverse_weir)
                Area      = RectangularBreadth * Depth
                Volume    = Area * Length  !% HACK this is not the correct volume in the element
                Topwidth  = RectangularBreadth
                HydDepth  = Depth !% HACK this is not the correct hydraulic depth in the element
                Perimeter = Topwidth + twoR * HydDepth
                HydRadius = Area / Perimeter
                
            case (side_flow)
                Area      = RectangularBreadth * Depth
                Volume    = Area * Length
                Topwidth  = RectangularBreadth
                HydDepth  = Depth
                Perimeter = Topwidth + twoR * HydDepth
                HydRadius = Area / Perimeter
            
            case (trapezoidal_weir)
                Area      =  (TrapezoidalBreadth + onehalfR * &
                             (TrapezoidalLeftSlope + TrapezoidalRightSlope) * Depth) * Depth 
                Volume    = Area * Length
                Topwidth  = TrapezoidalBreadth + Depth &
                            * (TrapezoidalLeftSlope + TrapezoidalRightSlope)
                HydDepth  = Area / Topwidth
                Perimeter = TrapezoidalBreadth + Depth &
                                * (sqrt(oneR + (TrapezoidalLeftSlope**twoR)) &
                                + sqrt(oneR + (TrapezoidalRightSlope**twoR)))
                HydRadius = Area / Perimeter
                
            case (vnotch_weir)
                Area      =  TriangularSideSlope * Depth ** twoR
                Volume    = Area * Length
                Topwidth  = twoR * TriangularSideSlope * Depth
                HydDepth  = onehalfR * Depth
                Perimeter = twoR * Depth * sqrt(oneR + (TriangularSideSlope ** twoR))
                HydRadius = (TriangularSideSlope * Depth) &
                             / (twoR * sqrt(oneR + (TriangularSideSlope ** twoR)))
                
        end select

        !% apply geometry limiters
        call adjust_limit_by_zerovalues_singular (eIdx, er_Area,      setting%ZeroValue%Area)
        call adjust_limit_by_zerovalues_singular (eIdx, er_Depth,     setting%ZeroValue%Depth)
        call adjust_limit_by_zerovalues_singular (eIdx, er_HydDepth,  setting%ZeroValue%Depth)
        call adjust_limit_by_zerovalues_singular (eIdx, er_HydRadius, setting%ZeroValue%Depth)
        call adjust_limit_by_zerovalues_singular (eIdx, er_Topwidth,  setting%ZeroValue%Topwidth)
        call adjust_limit_by_zerovalues_singular (eIdx, er_Perimeter, setting%ZeroValue%Topwidth)
        call adjust_limit_by_zerovalues_singular (eIdx, er_Volume,    setting%ZeroValue%Volume)

    end subroutine weir_geometry_update
    !%========================================================================== 
    !%==========================================================================    
    !%  
        !%-----------------------------------------------------------------------------
        !% Description:
        !% 
        !%-----------------------------------------------------------------------------

        !%-----------------------------------------------------------------------------
        !%  
        !%
    !%========================================================================== 
    !%==========================================================================    
    !%  
        !%-----------------------------------------------------------------------------
        !% Description:
        !% 
        !%-----------------------------------------------------------------------------

        !%-----------------------------------------------------------------------------
        !%  
    !%
    !%==========================================================================
    !% END OF MODULE
    !%+=========================================================================
end module weir_elements<|MERGE_RESOLUTION|>--- conflicted
+++ resolved
@@ -77,23 +77,16 @@
         logical, pointer :: CanSurcharge, IsSurcharged
         real(8) :: Zmidpt
         !%-----------------------------------------------------------------------------
+
+        !% input
         Head   => elemR(eIdx,er_Head)
-        
-        
         !% output
-<<<<<<< HEAD
         EffectiveHeadDelta    => elemSR(eIdx,esr_Weir_EffectiveHeadDelta)
+        Zcrown                => elemSR(eIdx,esr_Weir_Zcrown)
         Zcrest                => elemSR(eIdx,esr_Weir_Zcrest)
         NominalDownstreamHead => elemSR(eIdx,esr_Weir_NominalDownstreamHead)
-=======
-        EffectiveHeadDelta    => elemSR(eIdx,eSr_Weir_EffectiveHeadDelta)
-        Zcrown                => elemSR(eIdx,eSr_Weir_Zcrown)
-        Zcrest                => elemSR(eIdx,eSr_Weir_Zcrest)
-        NominalDownstreamHead => elemSR(eIdx,eSr_Weir_NominalDownstreamHead)
->>>>>>> 9ad9b303
-        
-        CanSurcharge => elemYN(eIdx,eYN_canSurcharge)
-        IsSurcharged => elemYN(eIdx,eYN_isSurcharged)
+        CanSurcharge          => elemYN(eIdx,eYN_canSurcharge)
+        IsSurcharged          => elemYN(eIdx,eYN_isSurcharged)
         
         !% setting default surcharge condition as false
         IsSurcharged = .false.
@@ -338,23 +331,13 @@
         Perimeter   => elemR(eIdx,er_Perimeter)
         HydDepth    => elemR(eIdx,er_HydDepth)
         HydRadius   => elemR(eIdx,er_HydRadius)
-            
-<<<<<<< HEAD
         Zcrest                  => elemSR(eIdx,esr_Weir_Zcrest)
+        Zcrown                  => elemSR(eIdx,esr_Weir_Zcrown)
         RectangularBreadth      => elemSR(eIdx,esr_Weir_RectangularBreadth)
         TrapezoidalBreadth      => elemSR(eIdx,esr_Weir_TrapezoidalBreadth)
         TriangularSideSlope     => elemSR(eIdx,esr_Weir_TriangularSideSlope)
         TrapezoidalLeftSlope    => elemSR(eIdx,esr_Weir_TrapezoidalLeftSlope)
         TrapezoidalRightSlope   => elemSR(eIdx,esr_Weir_TrapezoidalRightSlope)
-=======
-        Zcrest                  => elemSR(eIdx,eSr_Weir_Zcrest)
-        Zcrown                  => elemSR(eIdx,eSr_Weir_Zcrown)
-        RectangularBreadth      => elemSR(eIdx,eSr_Weir_RectangularBreadth)
-        TrapezoidalBreadth      => elemSR(eIdx,eSr_Weir_TrapezoidalBreadth)
-        TriangularSideSlope     => elemSR(eIdx,eSr_Weir_TriangularSideSlope)
-        TrapezoidalLeftSlope    => elemSR(eIdx,eSr_Weir_TrapezoidalLeftSlope)
-        TrapezoidalRightSlope   => elemSR(eIdx,eSr_Weir_TrapezoidalRightSlope)
->>>>>>> 9ad9b303
         
         IsSurcharged => elemYN(eIdx,eYN_isSurcharged)
         !%-----------------------------------------------------------------------------     
