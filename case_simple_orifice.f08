--- conflicted
+++ resolved
@@ -63,15 +63,10 @@
 
         type(bcType), dimension(:), allocatable, intent(out) :: bcdataUp, bcdataDn
 
-<<<<<<< HEAD
-        integer    :: ntimepoint, ndnstreamBC, nupstreamBC
-=======
         integer    :: ntimepoint, N_BCdnstream, N_BCupstream
 
         integer            :: allocation_status, ii
         character(len=99)  :: emsg
-
->>>>>>> 0710c080
         !--------------------------------------------------------------------------
         if ((debuglevel > 0) .or. (debuglevelall > 0)) print *, '*** enter ',subroutine_name
 
