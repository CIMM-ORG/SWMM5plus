--- conflicted
+++ resolved
@@ -12,118 +12,8 @@
   esac
 done
 
-<<<<<<< HEAD
 . ./build_dependencies.sh
 . ./build_debug.sh
-=======
-# Constants
-SWMM5PLUS_DIR=$PWD
-
-ARRAY_DIR='arrays'
-INIT_DIR='initialization'
-API_DIR='initialization/interface/flibswmm'
-API_TEST_DIR='initialization/interface/tests'
-JSON_DIR='json-fortran'
-SIM_DIR='simulation'
-TEST_DIR='test_cases'
-UTIL_DIR='utilities'
-VARS_DIR='vars'
-
-# Dependencies source code
-MPICH_SOURCE="$SWMM5PLUS_DIR/mpich"
-CMAKE_SOURCE="$SWMM5PLUS_DIR/cmake"
-COARRAY_SOURCE="$SWMM5PLUS_DIR/opencoarray"
-
-# Dependencies install
-MPICH_INSTALL="$MPICH_SOURCE/mpich-install"
-CMAKE_INSTALL="$CMAKE_SOURCE/cmake-install"
-COARRAY_INSTALL="$COARRAY_SOURCE/opencoarray-install"
-
-
-
-COARRAY_FC="${COARRAY_INSTALL}/bin/caf"
-FC='gfortran'
-OUPTFLAGS=-g
-FFLAGS=-O3
-PROGRAM=SWMM
-
-# Update settings
-TOKEN='"DebugAPI" : '
-NEW_VAL="${TOKEN}$DEBUG_API"
-sed -i "s#$TOKEN.*#$NEW_VAL,#" $INIT_DIR/settings.json
-
-if [ $DEBUG_API = true ]
-then
-    rm -r debug
-    mkdir debug
-
-    # Compile tests
-    cp "$API_TEST_DIR/tests.c" "$API_DIR/src/"
-    cp "$API_TEST_DIR/tests.h" "$API_DIR/src/"
-
-    # DEBUG source files
-    DEBUG_SOURCES="$API_TEST_DIR/interface_tests.f08"
-
-fi
-
-
-
-if [[ -x "/usr/bin/caf" && -x "usr/bin/cafrun" ]]
-then
-    echo "Opencoarray is already installed in /usr/bin ..."
-    # set the compiler path =caf/cafrun
-    export COARRAY_FC='caf'
-    echo "coarray path: /usr/bin/caf" >> $INSTALLATION_LOG
-    #exit 0
-fi
-
-# install the dependencies
-source ./install.sh
-
-
-# Compile SWMM C
-
-echo
-echo Compiling SWMM 5.13 ...
-echo
-
-rm "$API_DIR/src/interface.h"
-rm "$API_DIR/src/interface.c"
-rm "$API_DIR/src/Makefile"
-
-if [ -f "$API_DIR/src/tests.c" ]
-then
-    rm "$API_DIR/src/tests.c"
-fi
-
-if [ -f "$API_DIR/src/tests.h" ]
-then
-    rm "$API_DIR/src/tests.h"
-fi
-
-cp "$API_DIR/interface.h" "$API_DIR/src/"
-cp "$API_DIR/interface.c" "$API_DIR/src/"
-
-# Insert new files in SWMM C Makefile
-
-SCRIPTS="interface.o"
-OBJECTS="interface.o   : headers.h interface.h\n"
-
-if [ $DEBUG_API = true ]
-then
-    SCRIPTS="${SCRIPTS} tests.o"
-    OBJECTS="${OBJECTS}tests.o       : headers.h tests.h\n"
-    cp "$API_TEST_DIR/tests.h" "$API_DIR/src/"
-    cp "$API_TEST_DIR/tests.c" "$API_DIR/src/"
-fi
-
-sed "s#{{SCRIPTS}}#$SCRIPTS#" "$API_DIR/../Makefile" > "$API_DIR/src/Makefile"
-sed -i "s#{{OBJECTS}}#$OBJECTS#" "$API_DIR/src/Makefile"
-
-cd "$API_DIR/src" && make
-cd .. && cp src/libswmm5.so ../../../libswmm5.so
-cd ../../..
->>>>>>> 946ee4ca
 
 # Compile SWMM5+
 . ./build_swmm5.sh
@@ -156,9 +46,6 @@
 echo Compiling SWMM5+ ...
 echo
 
-
-
-
 #caf $SOURCESF $DEBUG_SOURCES main.f08 -ldl -o $PROGRAM
 $COARRAY_FC $SOURCESF $DEBUG_SOURCES main.f08 -ldl -o $PROGRAM
 
