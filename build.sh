--- conflicted
+++ resolved
@@ -12,114 +12,8 @@
   esac
 done
 
-<<<<<<< HEAD
-# Constants
-
-INIT_DIR='initialization'
-API_DIR='initialization/interface/flibswmm'
-API_TEST_DIR='initialization/interface/tests'
-JSON_DIR='json-fortran'
-SIM_DIR='simulation'
-TEST_DIR='test_cases'
-UTIL_DIR='utilities'
-VARS_DIR='vars'
-
-FC='gfortran'
-OUPTFLAGS=-g
-FFLAGS=-O3
-PROGRAM=SWMM
-
-# Update settings for debugging mode
-
-TOKEN='"DebugAPI" : '
-NEW_VAL="${TOKEN}$DEBUG_API"
-sed -i "s#$TOKEN.*#$NEW_VAL,#" $INIT_DIR/settings.json
-
-if [ $DEBUG_API = true ]
-then
-    rm -r debug
-    mkdir debug
-
-    # Compile tests
-    cp "$API_TEST_DIR/tests.c" "$API_DIR/src/"
-    cp "$API_TEST_DIR/tests.h" "$API_DIR/src/"
-
-    # DEBUG source files
-    DEBUG_SOURCES="$API_TEST_DIR/interface_tests.f08"
-
-fi
-
-# Download dependencies
-
-if [ ! -d 'json-fortran' ]
-then
-    git clone 'https://github.com/jacobwilliams/json-fortran.git'
-    cd json-fortran
-    rm -r -v !('src'|'LICENSE')
-    sudo rm -r .*
-    mv src/*.* .
-    rm -r src
-    cd ..
-fi
-
-# Download SWMM C
-
-if [ ! -d "$API_DIR/src" ]
-then
-    echo Downloading SWMM from US EPA repository ...
-    wget "https://github.com/USEPA/Stormwater-Management-Model/archive/v5.1.13.tar.gz"
-    tar -xvf *.tar.gz
-    rm *.tar.gz
-    mv Stormwater*/src "$API_DIR/src"
-    rm -r Stormwater*
-fi
-
-# Compile SWMM C
-
-echo
-echo Compiling SWMM 5.13 ...
-echo
-
-rm "$API_DIR/src/interface.h"
-rm "$API_DIR/src/interface.c"
-rm "$API_DIR/src/Makefile"
-
-if [ -f "$API_DIR/src/tests.c" ]
-then
-    rm "$API_DIR/src/tests.c"
-fi
-
-if [ -f "$API_DIR/src/tests.h" ]
-then
-    rm "$API_DIR/src/tests.h"
-fi
-
-cp "$API_DIR/interface.h" "$API_DIR/src/"
-cp "$API_DIR/interface.c" "$API_DIR/src/"
-
-# Insert new files in SWMM C Makefile
-
-SCRIPTS="interface.o"
-OBJECTS="interface.o   : headers.h interface.h\n"
-
-if [ $DEBUG_API = true ]
-then
-    SCRIPTS="${SCRIPTS} tests.o"
-    OBJECTS="${OBJECTS}tests.o       : headers.h tests.h\n"
-    cp "$API_TEST_DIR/tests.h" "$API_DIR/src/"
-    cp "$API_TEST_DIR/tests.c" "$API_DIR/src/"
-fi
-
-sed "s#{{SCRIPTS}}#$SCRIPTS#" "$API_DIR/../Makefile" > "$API_DIR/src/Makefile"
-sed -i "s#{{OBJECTS}}#$OBJECTS#" "$API_DIR/src/Makefile"
-
-cd "$API_DIR/src" && make
-cd .. && cp src/libswmm5.so ../../../libswmm5.so
-cd ../../..
-=======
 . ./build_dependencies.sh
 . ./build_debug.sh
->>>>>>> 1b2335a7
 
 # Compile SWMM5+
 . ./build_swmm5.sh
