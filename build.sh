--- conflicted
+++ resolved
@@ -141,15 +141,10 @@
           $INIT_DIR/initialization.f08\
           $UTIL_DIR/BIPquick.f08"
 
-<<<<<<< HEAD
 echo
 echo Compiling SWMM5+ ...
 echo
-$FC $SOURCESF $DEBUG_SOURCES main.f08 -ldl -o $PROGRAM
-=======
-echo Compiling ...
 $FC $SOURCESF -fcoarray=lib -lcaf_mpi -ldl -o $PROGRAM
->>>>>>> 84d1d41d
 
 $clean:
     echo
