[TITLE]
;;Project Title/Notes
Lavaca_Sample

[OPTIONS]
;;Option             Value
FLOW_UNITS           CMS
INFILTRATION         HORTON
FLOW_ROUTING         KINWAVE
LINK_OFFSETS         DEPTH
MIN_SLOPE            0
ALLOW_PONDING        NO
SKIP_STEADY_STATE    NO

START_DATE           01/01/2000
START_TIME           00:00:00
REPORT_START_DATE    01/01/2000
REPORT_START_TIME    00:00:00
END_DATE             01/13/2000
<<<<<<< HEAD
END_TIME             00:05:00
=======
END_TIME             00:12:00
>>>>>>> 8a351013
SWEEP_START          01/01
SWEEP_END            12/31
DRY_DAYS             5
REPORT_STEP          00:01:00
WET_STEP             00:15:00
DRY_STEP             01:00:00
ROUTING_STEP         0:01:00 

INERTIAL_DAMPING     PARTIAL
NORMAL_FLOW_LIMITED  BOTH
FORCE_MAIN_EQUATION  D-W
VARIABLE_STEP        0.75
LENGTHENING_STEP     0
MIN_SURFAREA         12.557
MAX_TRIALS           8
HEAD_TOLERANCE       0.005
SYS_FLOW_TOL         5
LAT_FLOW_TOL         5
MINIMUM_STEP         0.5
THREADS              1

[EVAPORATION]
;;Data Source    Parameters
;;-------------- ----------------
CONSTANT         0.0
DRY_ONLY         NO

[JUNCTIONS]
;;Name           Elevation  MaxDepth   InitDepth  SurDepth   Aponded   
;;-------------- ---------- ---------- ---------- ---------- ----------
1465822_0      94.894      0      0.091      0      0
1465822_1      94.583      0      0.092      0      0
1465822_2      94.271      0      0.091      0      0
1465822_3      93.959      0      0.092      0      0
1465822_4      93.647      0      0.091      0      0
1465822_5      93.336      0      0.092      0      0
1465822_6      93.024      0      0.091      0      0
1465822_7      92.712      0      0.092      0      0
1465822_8      92.400      0      0.091      0      0
1465822_9      92.089      0      0.000      0      0
1465822_10      91.777      0      0.000      0      0
1465822_11      91.465      0      0.000      0      0
1465864_0      86.734      0      0.138      0      0
1465864_1      86.606      0      0.140      0      0
1465864_2      86.478      0      0.134      0      0
1465864_3      86.351      0      0.000      0      0
1465840_0      90.685      0      0.091      0      0
1465840_1      90.265      0      0.105      0      0
1465840_2      89.844      0      0.088      0      0
1465840_3      89.423      0      0.110      0      0
1465840_4      89.003      0      0.085      0      0
1465840_5      88.582      0      0.119      0      0
1465840_6      88.162      0      0.079      0      0
1465840_7      87.741      0      0.000      0      0
1465840_8      87.320      0      0.000      0      0
1465826_0      96.442      0      0.092      0      0
1465826_1      96.002      0      0.074      0      0
1465826_2      95.562      0      0.097      0      0
1465826_3      95.122      0      0.071      0      0
1465826_4      94.681      0      0.104      0      0
1465826_5      94.241      0      0.067      0      0
1465826_6      93.801      0      0.119      0      0
1465826_7      93.361      0      0.061      0      0
1465826_8      92.921      0      0.156      0      0
1465826_9      92.481      0      0.000      0      0
1465826_10      92.040      0      0.000      0      0
1465826_11      91.600      0      0.000      0      0
630008208      91.135      0      0.000      0      0
630008205      95.224      0      0.000      0      0
630008206      96.907      0      0.000      0      0
630008216      86.870      0      0.000      0      0



[OUTFALLS]
;;Name           Elevation  Type       Stage Data       Gated    Route To        
;;-------------- ---------- ---------- ---------------- -------- ----------------
630008220      86.214      FIXED      86.314      NO
                     

[CONDUITS]
;;Name           From Node        To Node          Length     Roughness  InOffset   OutOffset  InitFlow   MaxFlow   
;;-------------- ---------------- ---------------- ---------- ---------- ---------- ---------- ---------- ----------
1      630008205      1465822_0      150      0.060      0      0      0.000 
2      1465822_0      1465822_1      141.7      0.060      0      0      0.100      
3      1465822_1      1465822_2      141.7      0.060      0      0      0.100      
4      1465822_2      1465822_3      141.7      0.060      0      0      0.100      
5      1465822_3      1465822_4      141.7      0.060      0      0      0.100      
6      1465822_4      1465822_5      141.7      0.060      0      0      0.100      
7      1465822_5      1465822_6      141.7      0.060      0      0      0.100      
8      1465822_6      1465822_7      141.7      0.060      0      0      0.100      
9      1465822_7      1465822_8      141.7      0.060      0      0      0.100      
10      1465822_8      1465822_9      141.7      0.060      0      0      0.100      
11      1465822_9      1465822_10      141.7      0.060      0      0      0.000      
12      1465822_10      1465822_11      141.7      0.060      0      0      0.000 
13      1465822_11      630008208      150      0.060      0      0      0.000      
14      630008206      1465826_0      150      0.060      0      0      0.000  
15      1465826_0      1465826_1      142.0      0.060      0      0      0.100      
16      1465826_1      1465826_2      142.0      0.060      0      0      0.100      
17      1465826_2      1465826_3      142.0      0.060      0      0      0.100      
18      1465826_3      1465826_4      142.0      0.060      0      0      0.100      
19      1465826_4      1465826_5      142.0      0.060      0      0      0.100      
20      1465826_5      1465826_6      142.0      0.060      0      0      0.100      
21      1465826_6      1465826_7      142.0      0.060      0      0      0.100      
22      1465826_7      1465826_8      142.0      0.060      0      0      0.100      
23      1465826_8      1465826_9      142.0      0.060      0      0      0.100      
24      1465826_9      1465826_10      142.0      0.060      0      0      0.000      
25      1465826_10      1465826_11      142.0      0.060      0      0      0.000   
26      1465826_11      630008208      150      0.060      0      0      0.000      
27      630008208      1465840_0      150      0.055      0      0      0.000     
28      1465840_0      1465840_1      140.2      0.055      0      0      0.200      
29      1465840_1      1465840_2      140.2      0.055      0      0      0.200      
30      1465840_2      1465840_3      140.2      0.055      0      0      0.200      
31      1465840_3      1465840_4      140.2      0.055      0      0      0.200      
32      1465840_4      1465840_5      140.2      0.055      0      0      0.200      
33      1465840_5      1465840_6      140.2      0.055      0      0      0.200      
34      1465840_6      1465840_7      140.2      0.055      0      0      0.200      
35      1465840_7      1465840_8      140.2      0.055      0      0      0.000   
36      1465840_8      630008216      150      0.055      0      0      0.000      
37      630008216      1465864_0      150      0.055      0      0      0.000 
38      1465864_0      1465864_1      140.4      0.055      0      0      0.200      
39      1465864_1      1465864_2      140.4      0.055      0      0      0.200      
40      1465864_2      1465864_3      140.4      0.055      0      0      0.200 
41      1465864_3      630008220      150      0.055      0      0      0.000      
       
    

[XSECTIONS]
;;Link           Shape        Geom1            Geom2      Geom3      Geom4      Barrels    Culvert   
;;-------------- ------------ ---------------- ---------- ---------- ---------- ---------- ----------
41      RECT_OPEN      100      20      0      0      1
40      RECT_OPEN      100      20      0      0      1
39      RECT_OPEN      100      20      0      0      1
38      RECT_OPEN      100      20      0      0      1
37      RECT_OPEN      100      20      0      0      1
36      RECT_OPEN      100      20      0      0      1
35      RECT_OPEN      100      20      0      0      1
34      RECT_OPEN      100      20      0      0      1
33      RECT_OPEN      100      20      0      0      1
32      RECT_OPEN      100      20      0      0      1
31      RECT_OPEN      100      20      0      0      1
30      RECT_OPEN      100      20      0      0      1
29      RECT_OPEN      100      20      0      0      1
28      RECT_OPEN      100      20      0      0      1
27      RECT_OPEN      100      20      0      0      1
26      RECT_OPEN      100      20      0      0      1
25      RECT_OPEN      100      20      0      0      1
24      RECT_OPEN      100      20      0      0      1
23      RECT_OPEN      100      20      0      0      1
22      RECT_OPEN      100      20      0      0      1
21      RECT_OPEN      100      20      0      0      1
20      RECT_OPEN      100      20      0      0      1
19      RECT_OPEN      100      20      0      0      1
18      RECT_OPEN      100      20      0      0      1
17      RECT_OPEN      100      20      0      0      1
16      RECT_OPEN      100      20      0      0      1
15      RECT_OPEN      100      20      0      0      1
14      RECT_OPEN      100      20      0      0      1
13      RECT_OPEN      100      20      0      0      1
12      RECT_OPEN      100      20      0      0      1
11      RECT_OPEN      100      20      0      0      1
10      RECT_OPEN      100      20      0      0      1
9      RECT_OPEN      100      20      0      0      1
8      RECT_OPEN      100      20      0      0      1
7      RECT_OPEN      100      20      0      0      1
6      RECT_OPEN      100      20      0      0      1
5      RECT_OPEN      100      20      0      0      1
4      RECT_OPEN      100      20      0      0      1
3      RECT_OPEN      100      20      0      0      1
2      RECT_OPEN      100      20      0      0      1
1      RECT_OPEN      100      20      0      0      1
       

[TRANSECTS]
;;Transect Data in HEC-2 format
;


[INFLOWS]
;;Node           Constituent      Time Series      Type     Mfactor  Sfactor  Baseline Pattern
;;-------------- ---------------- ---------------- -------- -------- -------- -------- --------
630008206      FLOW      630008206      FLOW      1.0      1.0            
630008205      FLOW      630008205      FLOW      1.0      1.0            
1465840_8      FLOW      1465840_8      FLOW      1.0      1.0            
1465840_7      FLOW      1465840_7      FLOW      1.0      1.0            
1465840_6      FLOW      1465840_6      FLOW      1.0      1.0            
1465840_5      FLOW      1465840_5      FLOW      1.0      1.0            
1465840_4      FLOW      1465840_4      FLOW      1.0      1.0            
1465840_3      FLOW      1465840_3      FLOW      1.0      1.0            
1465840_2      FLOW      1465840_2      FLOW      1.0      1.0            
1465840_1      FLOW      1465840_1      FLOW      1.0      1.0            
1465840_0      FLOW      1465840_0      FLOW      1.0      1.0            
1465864_3      FLOW      1465864_3      FLOW      1.0      1.0            
1465864_2      FLOW      1465864_2      FLOW      1.0      1.0            
1465864_1      FLOW      1465864_1      FLOW      1.0      1.0            
1465864_0      FLOW      1465864_0      FLOW      1.0      1.0  
      

[TIMESERIES]
;;Name           Date       Time       Value     
;;-------------- ---------- ---------- ----------
<<<<<<< HEAD
630008206      FILE      "/home/bhodges/SWMMengine/test_cases/Lateral_Small_Test/ExtFiles/630008206.dat"
630008205      FILE      "/home/bhodges/SWMMengine/test_cases/Lateral_Small_Test/ExtFiles/630008205.dat"
1465840_8      FILE      "/home/bhodges/SWMMengine/test_cases/Lateral_Small_Test/ExtFiles/1465840_8.dat"
1465840_7      FILE      "/home/bhodges/SWMMengine/test_cases/Lateral_Small_Test/ExtFiles/1465840_7.dat"
1465840_6      FILE      "/home/bhodges/SWMMengine/test_cases/Lateral_Small_Test/ExtFiles/1465840_6.dat"
1465840_5      FILE      "/home/bhodges/SWMMengine/test_cases/Lateral_Small_Test/ExtFiles/1465840_5.dat"
1465840_4      FILE      "/home/bhodges/SWMMengine/test_cases/Lateral_Small_Test/ExtFiles/1465840_4.dat"
1465840_3      FILE      "/home/bhodges/SWMMengine/test_cases/Lateral_Small_Test/ExtFiles/1465840_3.dat"
1465840_2      FILE      "/home/bhodges/SWMMengine/test_cases/Lateral_Small_Test/ExtFiles/1465840_2.dat"
1465840_1      FILE      "/home/bhodges/SWMMengine/test_cases/Lateral_Small_Test/ExtFiles/1465840_1.dat"
1465840_0      FILE      "/home/bhodges/SWMMengine/test_cases/Lateral_Small_Test/ExtFiles/1465840_0.dat"
1465864_3      FILE      "/home/bhodges/SWMMengine/test_cases/Lateral_Small_Test/ExtFiles/1465864_3.dat"
1465864_2      FILE      "/home/bhodges/SWMMengine/test_cases/Lateral_Small_Test/ExtFiles/1465864_2.dat"
1465864_1      FILE      "/home/bhodges/SWMMengine/test_cases/Lateral_Small_Test/ExtFiles/1465864_1.dat"
1465864_0      FILE      "/home/bhodges//SWMMengine/test_cases/Lateral_Small_Test/ExtFiles/1465864_0.dat"
=======
630008206      FILE      "/home/saz/SWMM/SWMMengine/test_cases/Lateral_Small_Test/ExtFiles/630008206.dat"
630008205      FILE      "/home/saz/SWMM/SWMMengine/test_cases/Lateral_Small_Test/ExtFiles/630008205.dat"
;;1465840_8      FILE      "/home/saz/SWMM/SWMMengine/test_cases/Lateral_Small_Test/ExtFiles/1465840_8.dat"
;;1465840_7      FILE      "/home/saz/SWMM/SWMMengine/test_cases/Lateral_Small_Test/ExtFiles/1465840_7.dat"
;;1465840_6      FILE      "/home/saz/SWMM/SWMMengine/test_cases/Lateral_Small_Test/ExtFiles/1465840_6.dat"
;;1465840_5      FILE      "/home/saz/SWMM/SWMMengine/test_cases/Lateral_Small_Test/ExtFiles/1465840_5.dat"
;;1465840_4      FILE      "/home/saz/SWMM/SWMMengine/test_cases/Lateral_Small_Test/ExtFiles/1465840_4.dat"
;;1465840_3      FILE      "/home/saz/SWMM/SWMMengine/test_cases/Lateral_Small_Test/ExtFiles/1465840_3.dat"
;;1465840_2      FILE      "/home/saz/SWMM/SWMMengine/test_cases/Lateral_Small_Test/ExtFiles/1465840_2.dat"
;;1465840_1      FILE      "/home/saz/SWMM/SWMMengine/test_cases/Lateral_Small_Test/ExtFiles/1465840_1.dat"
;;1465840_0      FILE      "/home/saz/SWMM/SWMMengine/test_cases/Lateral_Small_Test/ExtFiles/1465840_0.dat"
;;1465864_3      FILE      "/home/saz/SWMM/SWMMengine/test_cases/Lateral_Small_Test/ExtFiles/1465864_3.dat"
;;1465864_2      FILE      "/home/saz/SWMM/SWMMengine/test_cases/Lateral_Small_Test/ExtFiles/1465864_2.dat"
;;1465864_1      FILE      "/home/saz/SWMM/SWMMengine/test_cases/Lateral_Small_Test/ExtFiles/1465864_1.dat"
;;1465864_0      FILE      "/home/saz/SWMM/SWMMengine/test_cases/Lateral_Small_Test/ExtFiles/1465864_0.dat"
>>>>>>> 8a351013


[REPORT]
;;Reporting Options
SUBCATCHMENTS ALL
NODES ALL
LINKS ALL

[TAGS]

[MAP]
DIMENSIONS 0.000 0.000 10000.000 10000.000
Units      None

[COORDINATES]
;;Node           X-Coord            Y-Coord           
;;-------------- ------------------ ------------------
630008220      616      89
630008208      861      931
630008205      554      433
630008206      604      891
1465864_0      166      167
1465864_1      512      672
1465864_2      931      471
1465864_3      72      471
1465840_0      298      341
1465840_1      9      398
1465840_2      717      65
1465840_3      858      840
1465840_4      700      844
1465840_5      227      249
1465840_6      560      358
1465840_7      654      268
1465840_8      78      411
1465826_0      389      460
1465826_1      539      379
1465826_2      145      388
1465826_3      841      145
1465826_4      769      495
1465826_5      40      434
1465826_6      537      741
1465826_7      469      766
1465826_8      767      328
1465826_9      605      681
1465826_10      695      190
1465826_11      372      989
1465822_0      447      494
1465822_1      924      11
1465822_2      53      675
1465822_3      539      852
1465822_4      965      932
1465822_5      174      953
1465822_6      408      585
1465822_7      552      653
1465822_8      653      939
1465822_9      346      21
1465822_10      509      370
1465822_11      788      114
         

[VERTICES]
;;Link           X-Coord            Y-Coord           
;;-------------- ------------------ ------------------

<|MERGE_RESOLUTION|>--- conflicted
+++ resolved
@@ -1,322 +1,300 @@
-[TITLE]
-;;Project Title/Notes
-Lavaca_Sample
-
-[OPTIONS]
-;;Option             Value
-FLOW_UNITS           CMS
-INFILTRATION         HORTON
-FLOW_ROUTING         KINWAVE
-LINK_OFFSETS         DEPTH
-MIN_SLOPE            0
-ALLOW_PONDING        NO
-SKIP_STEADY_STATE    NO
-
-START_DATE           01/01/2000
-START_TIME           00:00:00
-REPORT_START_DATE    01/01/2000
-REPORT_START_TIME    00:00:00
-END_DATE             01/13/2000
-<<<<<<< HEAD
-END_TIME             00:05:00
-=======
-END_TIME             00:12:00
->>>>>>> 8a351013
-SWEEP_START          01/01
-SWEEP_END            12/31
-DRY_DAYS             5
-REPORT_STEP          00:01:00
-WET_STEP             00:15:00
-DRY_STEP             01:00:00
-ROUTING_STEP         0:01:00 
-
-INERTIAL_DAMPING     PARTIAL
-NORMAL_FLOW_LIMITED  BOTH
-FORCE_MAIN_EQUATION  D-W
-VARIABLE_STEP        0.75
-LENGTHENING_STEP     0
-MIN_SURFAREA         12.557
-MAX_TRIALS           8
-HEAD_TOLERANCE       0.005
-SYS_FLOW_TOL         5
-LAT_FLOW_TOL         5
-MINIMUM_STEP         0.5
-THREADS              1
-
-[EVAPORATION]
-;;Data Source    Parameters
-;;-------------- ----------------
-CONSTANT         0.0
-DRY_ONLY         NO
-
-[JUNCTIONS]
-;;Name           Elevation  MaxDepth   InitDepth  SurDepth   Aponded   
-;;-------------- ---------- ---------- ---------- ---------- ----------
-1465822_0      94.894      0      0.091      0      0
-1465822_1      94.583      0      0.092      0      0
-1465822_2      94.271      0      0.091      0      0
-1465822_3      93.959      0      0.092      0      0
-1465822_4      93.647      0      0.091      0      0
-1465822_5      93.336      0      0.092      0      0
-1465822_6      93.024      0      0.091      0      0
-1465822_7      92.712      0      0.092      0      0
-1465822_8      92.400      0      0.091      0      0
-1465822_9      92.089      0      0.000      0      0
-1465822_10      91.777      0      0.000      0      0
-1465822_11      91.465      0      0.000      0      0
-1465864_0      86.734      0      0.138      0      0
-1465864_1      86.606      0      0.140      0      0
-1465864_2      86.478      0      0.134      0      0
-1465864_3      86.351      0      0.000      0      0
-1465840_0      90.685      0      0.091      0      0
-1465840_1      90.265      0      0.105      0      0
-1465840_2      89.844      0      0.088      0      0
-1465840_3      89.423      0      0.110      0      0
-1465840_4      89.003      0      0.085      0      0
-1465840_5      88.582      0      0.119      0      0
-1465840_6      88.162      0      0.079      0      0
-1465840_7      87.741      0      0.000      0      0
-1465840_8      87.320      0      0.000      0      0
-1465826_0      96.442      0      0.092      0      0
-1465826_1      96.002      0      0.074      0      0
-1465826_2      95.562      0      0.097      0      0
-1465826_3      95.122      0      0.071      0      0
-1465826_4      94.681      0      0.104      0      0
-1465826_5      94.241      0      0.067      0      0
-1465826_6      93.801      0      0.119      0      0
-1465826_7      93.361      0      0.061      0      0
-1465826_8      92.921      0      0.156      0      0
-1465826_9      92.481      0      0.000      0      0
-1465826_10      92.040      0      0.000      0      0
-1465826_11      91.600      0      0.000      0      0
-630008208      91.135      0      0.000      0      0
-630008205      95.224      0      0.000      0      0
-630008206      96.907      0      0.000      0      0
-630008216      86.870      0      0.000      0      0
-
-
-
-[OUTFALLS]
-;;Name           Elevation  Type       Stage Data       Gated    Route To        
-;;-------------- ---------- ---------- ---------------- -------- ----------------
-630008220      86.214      FIXED      86.314      NO
-                     
-
-[CONDUITS]
-;;Name           From Node        To Node          Length     Roughness  InOffset   OutOffset  InitFlow   MaxFlow   
-;;-------------- ---------------- ---------------- ---------- ---------- ---------- ---------- ---------- ----------
-1      630008205      1465822_0      150      0.060      0      0      0.000 
-2      1465822_0      1465822_1      141.7      0.060      0      0      0.100      
-3      1465822_1      1465822_2      141.7      0.060      0      0      0.100      
-4      1465822_2      1465822_3      141.7      0.060      0      0      0.100      
-5      1465822_3      1465822_4      141.7      0.060      0      0      0.100      
-6      1465822_4      1465822_5      141.7      0.060      0      0      0.100      
-7      1465822_5      1465822_6      141.7      0.060      0      0      0.100      
-8      1465822_6      1465822_7      141.7      0.060      0      0      0.100      
-9      1465822_7      1465822_8      141.7      0.060      0      0      0.100      
-10      1465822_8      1465822_9      141.7      0.060      0      0      0.100      
-11      1465822_9      1465822_10      141.7      0.060      0      0      0.000      
-12      1465822_10      1465822_11      141.7      0.060      0      0      0.000 
-13      1465822_11      630008208      150      0.060      0      0      0.000      
-14      630008206      1465826_0      150      0.060      0      0      0.000  
-15      1465826_0      1465826_1      142.0      0.060      0      0      0.100      
-16      1465826_1      1465826_2      142.0      0.060      0      0      0.100      
-17      1465826_2      1465826_3      142.0      0.060      0      0      0.100      
-18      1465826_3      1465826_4      142.0      0.060      0      0      0.100      
-19      1465826_4      1465826_5      142.0      0.060      0      0      0.100      
-20      1465826_5      1465826_6      142.0      0.060      0      0      0.100      
-21      1465826_6      1465826_7      142.0      0.060      0      0      0.100      
-22      1465826_7      1465826_8      142.0      0.060      0      0      0.100      
-23      1465826_8      1465826_9      142.0      0.060      0      0      0.100      
-24      1465826_9      1465826_10      142.0      0.060      0      0      0.000      
-25      1465826_10      1465826_11      142.0      0.060      0      0      0.000   
-26      1465826_11      630008208      150      0.060      0      0      0.000      
-27      630008208      1465840_0      150      0.055      0      0      0.000     
-28      1465840_0      1465840_1      140.2      0.055      0      0      0.200      
-29      1465840_1      1465840_2      140.2      0.055      0      0      0.200      
-30      1465840_2      1465840_3      140.2      0.055      0      0      0.200      
-31      1465840_3      1465840_4      140.2      0.055      0      0      0.200      
-32      1465840_4      1465840_5      140.2      0.055      0      0      0.200      
-33      1465840_5      1465840_6      140.2      0.055      0      0      0.200      
-34      1465840_6      1465840_7      140.2      0.055      0      0      0.200      
-35      1465840_7      1465840_8      140.2      0.055      0      0      0.000   
-36      1465840_8      630008216      150      0.055      0      0      0.000      
-37      630008216      1465864_0      150      0.055      0      0      0.000 
-38      1465864_0      1465864_1      140.4      0.055      0      0      0.200      
-39      1465864_1      1465864_2      140.4      0.055      0      0      0.200      
-40      1465864_2      1465864_3      140.4      0.055      0      0      0.200 
-41      1465864_3      630008220      150      0.055      0      0      0.000      
-       
-    
-
-[XSECTIONS]
-;;Link           Shape        Geom1            Geom2      Geom3      Geom4      Barrels    Culvert   
-;;-------------- ------------ ---------------- ---------- ---------- ---------- ---------- ----------
-41      RECT_OPEN      100      20      0      0      1
-40      RECT_OPEN      100      20      0      0      1
-39      RECT_OPEN      100      20      0      0      1
-38      RECT_OPEN      100      20      0      0      1
-37      RECT_OPEN      100      20      0      0      1
-36      RECT_OPEN      100      20      0      0      1
-35      RECT_OPEN      100      20      0      0      1
-34      RECT_OPEN      100      20      0      0      1
-33      RECT_OPEN      100      20      0      0      1
-32      RECT_OPEN      100      20      0      0      1
-31      RECT_OPEN      100      20      0      0      1
-30      RECT_OPEN      100      20      0      0      1
-29      RECT_OPEN      100      20      0      0      1
-28      RECT_OPEN      100      20      0      0      1
-27      RECT_OPEN      100      20      0      0      1
-26      RECT_OPEN      100      20      0      0      1
-25      RECT_OPEN      100      20      0      0      1
-24      RECT_OPEN      100      20      0      0      1
-23      RECT_OPEN      100      20      0      0      1
-22      RECT_OPEN      100      20      0      0      1
-21      RECT_OPEN      100      20      0      0      1
-20      RECT_OPEN      100      20      0      0      1
-19      RECT_OPEN      100      20      0      0      1
-18      RECT_OPEN      100      20      0      0      1
-17      RECT_OPEN      100      20      0      0      1
-16      RECT_OPEN      100      20      0      0      1
-15      RECT_OPEN      100      20      0      0      1
-14      RECT_OPEN      100      20      0      0      1
-13      RECT_OPEN      100      20      0      0      1
-12      RECT_OPEN      100      20      0      0      1
-11      RECT_OPEN      100      20      0      0      1
-10      RECT_OPEN      100      20      0      0      1
-9      RECT_OPEN      100      20      0      0      1
-8      RECT_OPEN      100      20      0      0      1
-7      RECT_OPEN      100      20      0      0      1
-6      RECT_OPEN      100      20      0      0      1
-5      RECT_OPEN      100      20      0      0      1
-4      RECT_OPEN      100      20      0      0      1
-3      RECT_OPEN      100      20      0      0      1
-2      RECT_OPEN      100      20      0      0      1
-1      RECT_OPEN      100      20      0      0      1
-       
-
-[TRANSECTS]
-;;Transect Data in HEC-2 format
-;
-
-
-[INFLOWS]
-;;Node           Constituent      Time Series      Type     Mfactor  Sfactor  Baseline Pattern
-;;-------------- ---------------- ---------------- -------- -------- -------- -------- --------
-630008206      FLOW      630008206      FLOW      1.0      1.0            
-630008205      FLOW      630008205      FLOW      1.0      1.0            
-1465840_8      FLOW      1465840_8      FLOW      1.0      1.0            
-1465840_7      FLOW      1465840_7      FLOW      1.0      1.0            
-1465840_6      FLOW      1465840_6      FLOW      1.0      1.0            
-1465840_5      FLOW      1465840_5      FLOW      1.0      1.0            
-1465840_4      FLOW      1465840_4      FLOW      1.0      1.0            
-1465840_3      FLOW      1465840_3      FLOW      1.0      1.0            
-1465840_2      FLOW      1465840_2      FLOW      1.0      1.0            
-1465840_1      FLOW      1465840_1      FLOW      1.0      1.0            
-1465840_0      FLOW      1465840_0      FLOW      1.0      1.0            
-1465864_3      FLOW      1465864_3      FLOW      1.0      1.0            
-1465864_2      FLOW      1465864_2      FLOW      1.0      1.0            
-1465864_1      FLOW      1465864_1      FLOW      1.0      1.0            
-1465864_0      FLOW      1465864_0      FLOW      1.0      1.0  
-      
-
-[TIMESERIES]
-;;Name           Date       Time       Value     
-;;-------------- ---------- ---------- ----------
-<<<<<<< HEAD
-630008206      FILE      "/home/bhodges/SWMMengine/test_cases/Lateral_Small_Test/ExtFiles/630008206.dat"
-630008205      FILE      "/home/bhodges/SWMMengine/test_cases/Lateral_Small_Test/ExtFiles/630008205.dat"
-1465840_8      FILE      "/home/bhodges/SWMMengine/test_cases/Lateral_Small_Test/ExtFiles/1465840_8.dat"
-1465840_7      FILE      "/home/bhodges/SWMMengine/test_cases/Lateral_Small_Test/ExtFiles/1465840_7.dat"
-1465840_6      FILE      "/home/bhodges/SWMMengine/test_cases/Lateral_Small_Test/ExtFiles/1465840_6.dat"
-1465840_5      FILE      "/home/bhodges/SWMMengine/test_cases/Lateral_Small_Test/ExtFiles/1465840_5.dat"
-1465840_4      FILE      "/home/bhodges/SWMMengine/test_cases/Lateral_Small_Test/ExtFiles/1465840_4.dat"
-1465840_3      FILE      "/home/bhodges/SWMMengine/test_cases/Lateral_Small_Test/ExtFiles/1465840_3.dat"
-1465840_2      FILE      "/home/bhodges/SWMMengine/test_cases/Lateral_Small_Test/ExtFiles/1465840_2.dat"
-1465840_1      FILE      "/home/bhodges/SWMMengine/test_cases/Lateral_Small_Test/ExtFiles/1465840_1.dat"
-1465840_0      FILE      "/home/bhodges/SWMMengine/test_cases/Lateral_Small_Test/ExtFiles/1465840_0.dat"
-1465864_3      FILE      "/home/bhodges/SWMMengine/test_cases/Lateral_Small_Test/ExtFiles/1465864_3.dat"
-1465864_2      FILE      "/home/bhodges/SWMMengine/test_cases/Lateral_Small_Test/ExtFiles/1465864_2.dat"
-1465864_1      FILE      "/home/bhodges/SWMMengine/test_cases/Lateral_Small_Test/ExtFiles/1465864_1.dat"
-1465864_0      FILE      "/home/bhodges//SWMMengine/test_cases/Lateral_Small_Test/ExtFiles/1465864_0.dat"
-=======
-630008206      FILE      "/home/saz/SWMM/SWMMengine/test_cases/Lateral_Small_Test/ExtFiles/630008206.dat"
-630008205      FILE      "/home/saz/SWMM/SWMMengine/test_cases/Lateral_Small_Test/ExtFiles/630008205.dat"
-;;1465840_8      FILE      "/home/saz/SWMM/SWMMengine/test_cases/Lateral_Small_Test/ExtFiles/1465840_8.dat"
-;;1465840_7      FILE      "/home/saz/SWMM/SWMMengine/test_cases/Lateral_Small_Test/ExtFiles/1465840_7.dat"
-;;1465840_6      FILE      "/home/saz/SWMM/SWMMengine/test_cases/Lateral_Small_Test/ExtFiles/1465840_6.dat"
-;;1465840_5      FILE      "/home/saz/SWMM/SWMMengine/test_cases/Lateral_Small_Test/ExtFiles/1465840_5.dat"
-;;1465840_4      FILE      "/home/saz/SWMM/SWMMengine/test_cases/Lateral_Small_Test/ExtFiles/1465840_4.dat"
-;;1465840_3      FILE      "/home/saz/SWMM/SWMMengine/test_cases/Lateral_Small_Test/ExtFiles/1465840_3.dat"
-;;1465840_2      FILE      "/home/saz/SWMM/SWMMengine/test_cases/Lateral_Small_Test/ExtFiles/1465840_2.dat"
-;;1465840_1      FILE      "/home/saz/SWMM/SWMMengine/test_cases/Lateral_Small_Test/ExtFiles/1465840_1.dat"
-;;1465840_0      FILE      "/home/saz/SWMM/SWMMengine/test_cases/Lateral_Small_Test/ExtFiles/1465840_0.dat"
-;;1465864_3      FILE      "/home/saz/SWMM/SWMMengine/test_cases/Lateral_Small_Test/ExtFiles/1465864_3.dat"
-;;1465864_2      FILE      "/home/saz/SWMM/SWMMengine/test_cases/Lateral_Small_Test/ExtFiles/1465864_2.dat"
-;;1465864_1      FILE      "/home/saz/SWMM/SWMMengine/test_cases/Lateral_Small_Test/ExtFiles/1465864_1.dat"
-;;1465864_0      FILE      "/home/saz/SWMM/SWMMengine/test_cases/Lateral_Small_Test/ExtFiles/1465864_0.dat"
->>>>>>> 8a351013
-
-
-[REPORT]
-;;Reporting Options
-SUBCATCHMENTS ALL
-NODES ALL
-LINKS ALL
-
-[TAGS]
-
-[MAP]
-DIMENSIONS 0.000 0.000 10000.000 10000.000
-Units      None
-
-[COORDINATES]
-;;Node           X-Coord            Y-Coord           
-;;-------------- ------------------ ------------------
-630008220      616      89
-630008208      861      931
-630008205      554      433
-630008206      604      891
-1465864_0      166      167
-1465864_1      512      672
-1465864_2      931      471
-1465864_3      72      471
-1465840_0      298      341
-1465840_1      9      398
-1465840_2      717      65
-1465840_3      858      840
-1465840_4      700      844
-1465840_5      227      249
-1465840_6      560      358
-1465840_7      654      268
-1465840_8      78      411
-1465826_0      389      460
-1465826_1      539      379
-1465826_2      145      388
-1465826_3      841      145
-1465826_4      769      495
-1465826_5      40      434
-1465826_6      537      741
-1465826_7      469      766
-1465826_8      767      328
-1465826_9      605      681
-1465826_10      695      190
-1465826_11      372      989
-1465822_0      447      494
-1465822_1      924      11
-1465822_2      53      675
-1465822_3      539      852
-1465822_4      965      932
-1465822_5      174      953
-1465822_6      408      585
-1465822_7      552      653
-1465822_8      653      939
-1465822_9      346      21
-1465822_10      509      370
-1465822_11      788      114
-         
-
-[VERTICES]
-;;Link           X-Coord            Y-Coord           
-;;-------------- ------------------ ------------------
-
+[TITLE]
+;;Project Title/Notes
+Lavaca_Sample
+
+[OPTIONS]
+;;Option             Value
+FLOW_UNITS           CMS
+INFILTRATION         HORTON
+FLOW_ROUTING         KINWAVE
+LINK_OFFSETS         DEPTH
+MIN_SLOPE            0
+ALLOW_PONDING        NO
+SKIP_STEADY_STATE    NO
+
+START_DATE           01/01/2000
+START_TIME           00:00:00
+REPORT_START_DATE    01/01/2000
+REPORT_START_TIME    00:00:00
+END_DATE             01/13/2000
+END_TIME             00:12:00
+SWEEP_START          01/01
+SWEEP_END            12/31
+DRY_DAYS             5
+REPORT_STEP          00:01:00
+WET_STEP             00:15:00
+DRY_STEP             01:00:00
+ROUTING_STEP         0:01:00 
+
+INERTIAL_DAMPING     PARTIAL
+NORMAL_FLOW_LIMITED  BOTH
+FORCE_MAIN_EQUATION  D-W
+VARIABLE_STEP        0.75
+LENGTHENING_STEP     0
+MIN_SURFAREA         12.557
+MAX_TRIALS           8
+HEAD_TOLERANCE       0.005
+SYS_FLOW_TOL         5
+LAT_FLOW_TOL         5
+MINIMUM_STEP         0.5
+THREADS              1
+
+[EVAPORATION]
+;;Data Source    Parameters
+;;-------------- ----------------
+CONSTANT         0.0
+DRY_ONLY         NO
+
+[JUNCTIONS]
+;;Name           Elevation  MaxDepth   InitDepth  SurDepth   Aponded   
+;;-------------- ---------- ---------- ---------- ---------- ----------
+1465822_0      94.894      0      0.091      0      0
+1465822_1      94.583      0      0.092      0      0
+1465822_2      94.271      0      0.091      0      0
+1465822_3      93.959      0      0.092      0      0
+1465822_4      93.647      0      0.091      0      0
+1465822_5      93.336      0      0.092      0      0
+1465822_6      93.024      0      0.091      0      0
+1465822_7      92.712      0      0.092      0      0
+1465822_8      92.400      0      0.091      0      0
+1465822_9      92.089      0      0.000      0      0
+1465822_10      91.777      0      0.000      0      0
+1465822_11      91.465      0      0.000      0      0
+1465864_0      86.734      0      0.138      0      0
+1465864_1      86.606      0      0.140      0      0
+1465864_2      86.478      0      0.134      0      0
+1465864_3      86.351      0      0.000      0      0
+1465840_0      90.685      0      0.091      0      0
+1465840_1      90.265      0      0.105      0      0
+1465840_2      89.844      0      0.088      0      0
+1465840_3      89.423      0      0.110      0      0
+1465840_4      89.003      0      0.085      0      0
+1465840_5      88.582      0      0.119      0      0
+1465840_6      88.162      0      0.079      0      0
+1465840_7      87.741      0      0.000      0      0
+1465840_8      87.320      0      0.000      0      0
+1465826_0      96.442      0      0.092      0      0
+1465826_1      96.002      0      0.074      0      0
+1465826_2      95.562      0      0.097      0      0
+1465826_3      95.122      0      0.071      0      0
+1465826_4      94.681      0      0.104      0      0
+1465826_5      94.241      0      0.067      0      0
+1465826_6      93.801      0      0.119      0      0
+1465826_7      93.361      0      0.061      0      0
+1465826_8      92.921      0      0.156      0      0
+1465826_9      92.481      0      0.000      0      0
+1465826_10      92.040      0      0.000      0      0
+1465826_11      91.600      0      0.000      0      0
+630008208      91.135      0      0.000      0      0
+630008205      95.224      0      0.000      0      0
+630008206      96.907      0      0.000      0      0
+630008216      86.870      0      0.000      0      0
+
+
+
+[OUTFALLS]
+;;Name           Elevation  Type       Stage Data       Gated    Route To        
+;;-------------- ---------- ---------- ---------------- -------- ----------------
+630008220      86.214      FIXED      86.314      NO
+                     
+
+[CONDUITS]
+;;Name           From Node        To Node          Length     Roughness  InOffset   OutOffset  InitFlow   MaxFlow   
+;;-------------- ---------------- ---------------- ---------- ---------- ---------- ---------- ---------- ----------
+1      630008205      1465822_0      150      0.060      0      0      0.000 
+2      1465822_0      1465822_1      141.7      0.060      0      0      0.100      
+3      1465822_1      1465822_2      141.7      0.060      0      0      0.100      
+4      1465822_2      1465822_3      141.7      0.060      0      0      0.100      
+5      1465822_3      1465822_4      141.7      0.060      0      0      0.100      
+6      1465822_4      1465822_5      141.7      0.060      0      0      0.100      
+7      1465822_5      1465822_6      141.7      0.060      0      0      0.100      
+8      1465822_6      1465822_7      141.7      0.060      0      0      0.100      
+9      1465822_7      1465822_8      141.7      0.060      0      0      0.100      
+10      1465822_8      1465822_9      141.7      0.060      0      0      0.100      
+11      1465822_9      1465822_10      141.7      0.060      0      0      0.000      
+12      1465822_10      1465822_11      141.7      0.060      0      0      0.000 
+13      1465822_11      630008208      150      0.060      0      0      0.000      
+14      630008206      1465826_0      150      0.060      0      0      0.000  
+15      1465826_0      1465826_1      142.0      0.060      0      0      0.100      
+16      1465826_1      1465826_2      142.0      0.060      0      0      0.100      
+17      1465826_2      1465826_3      142.0      0.060      0      0      0.100      
+18      1465826_3      1465826_4      142.0      0.060      0      0      0.100      
+19      1465826_4      1465826_5      142.0      0.060      0      0      0.100      
+20      1465826_5      1465826_6      142.0      0.060      0      0      0.100      
+21      1465826_6      1465826_7      142.0      0.060      0      0      0.100      
+22      1465826_7      1465826_8      142.0      0.060      0      0      0.100      
+23      1465826_8      1465826_9      142.0      0.060      0      0      0.100      
+24      1465826_9      1465826_10      142.0      0.060      0      0      0.000      
+25      1465826_10      1465826_11      142.0      0.060      0      0      0.000   
+26      1465826_11      630008208      150      0.060      0      0      0.000      
+27      630008208      1465840_0      150      0.055      0      0      0.000     
+28      1465840_0      1465840_1      140.2      0.055      0      0      0.200      
+29      1465840_1      1465840_2      140.2      0.055      0      0      0.200      
+30      1465840_2      1465840_3      140.2      0.055      0      0      0.200      
+31      1465840_3      1465840_4      140.2      0.055      0      0      0.200      
+32      1465840_4      1465840_5      140.2      0.055      0      0      0.200      
+33      1465840_5      1465840_6      140.2      0.055      0      0      0.200      
+34      1465840_6      1465840_7      140.2      0.055      0      0      0.200      
+35      1465840_7      1465840_8      140.2      0.055      0      0      0.000   
+36      1465840_8      630008216      150      0.055      0      0      0.000      
+37      630008216      1465864_0      150      0.055      0      0      0.000 
+38      1465864_0      1465864_1      140.4      0.055      0      0      0.200      
+39      1465864_1      1465864_2      140.4      0.055      0      0      0.200      
+40      1465864_2      1465864_3      140.4      0.055      0      0      0.200 
+41      1465864_3      630008220      150      0.055      0      0      0.000      
+       
+    
+
+[XSECTIONS]
+;;Link           Shape        Geom1            Geom2      Geom3      Geom4      Barrels    Culvert   
+;;-------------- ------------ ---------------- ---------- ---------- ---------- ---------- ----------
+41      RECT_OPEN      100      20      0      0      1
+40      RECT_OPEN      100      20      0      0      1
+39      RECT_OPEN      100      20      0      0      1
+38      RECT_OPEN      100      20      0      0      1
+37      RECT_OPEN      100      20      0      0      1
+36      RECT_OPEN      100      20      0      0      1
+35      RECT_OPEN      100      20      0      0      1
+34      RECT_OPEN      100      20      0      0      1
+33      RECT_OPEN      100      20      0      0      1
+32      RECT_OPEN      100      20      0      0      1
+31      RECT_OPEN      100      20      0      0      1
+30      RECT_OPEN      100      20      0      0      1
+29      RECT_OPEN      100      20      0      0      1
+28      RECT_OPEN      100      20      0      0      1
+27      RECT_OPEN      100      20      0      0      1
+26      RECT_OPEN      100      20      0      0      1
+25      RECT_OPEN      100      20      0      0      1
+24      RECT_OPEN      100      20      0      0      1
+23      RECT_OPEN      100      20      0      0      1
+22      RECT_OPEN      100      20      0      0      1
+21      RECT_OPEN      100      20      0      0      1
+20      RECT_OPEN      100      20      0      0      1
+19      RECT_OPEN      100      20      0      0      1
+18      RECT_OPEN      100      20      0      0      1
+17      RECT_OPEN      100      20      0      0      1
+16      RECT_OPEN      100      20      0      0      1
+15      RECT_OPEN      100      20      0      0      1
+14      RECT_OPEN      100      20      0      0      1
+13      RECT_OPEN      100      20      0      0      1
+12      RECT_OPEN      100      20      0      0      1
+11      RECT_OPEN      100      20      0      0      1
+10      RECT_OPEN      100      20      0      0      1
+9      RECT_OPEN      100      20      0      0      1
+8      RECT_OPEN      100      20      0      0      1
+7      RECT_OPEN      100      20      0      0      1
+6      RECT_OPEN      100      20      0      0      1
+5      RECT_OPEN      100      20      0      0      1
+4      RECT_OPEN      100      20      0      0      1
+3      RECT_OPEN      100      20      0      0      1
+2      RECT_OPEN      100      20      0      0      1
+1      RECT_OPEN      100      20      0      0      1
+       
+
+[TRANSECTS]
+;;Transect Data in HEC-2 format
+;
+
+
+[INFLOWS]
+;;Node           Constituent      Time Series      Type     Mfactor  Sfactor  Baseline Pattern
+;;-------------- ---------------- ---------------- -------- -------- -------- -------- --------
+630008206      FLOW      630008206      FLOW      1.0      1.0            
+630008205      FLOW      630008205      FLOW      1.0      1.0            
+1465840_8      FLOW      1465840_8      FLOW      1.0      1.0            
+1465840_7      FLOW      1465840_7      FLOW      1.0      1.0            
+1465840_6      FLOW      1465840_6      FLOW      1.0      1.0            
+1465840_5      FLOW      1465840_5      FLOW      1.0      1.0            
+1465840_4      FLOW      1465840_4      FLOW      1.0      1.0            
+1465840_3      FLOW      1465840_3      FLOW      1.0      1.0            
+1465840_2      FLOW      1465840_2      FLOW      1.0      1.0            
+1465840_1      FLOW      1465840_1      FLOW      1.0      1.0            
+1465840_0      FLOW      1465840_0      FLOW      1.0      1.0            
+1465864_3      FLOW      1465864_3      FLOW      1.0      1.0            
+1465864_2      FLOW      1465864_2      FLOW      1.0      1.0            
+1465864_1      FLOW      1465864_1      FLOW      1.0      1.0            
+1465864_0      FLOW      1465864_0      FLOW      1.0      1.0  
+      
+
+[TIMESERIES]
+;;Name           Date       Time       Value     
+;;-------------- ---------- ---------- ----------
+630008206      FILE      "/home/bhodges/SWMMengine/test_cases/Lateral_Small_Test/ExtFiles/630008206.dat"
+630008205      FILE      "/home/bhodges/SWMMengine/test_cases/Lateral_Small_Test/ExtFiles/630008205.dat"
+1465840_8      FILE      "/home/bhodges/SWMMengine/test_cases/Lateral_Small_Test/ExtFiles/1465840_8.dat"
+1465840_7      FILE      "/home/bhodges/SWMMengine/test_cases/Lateral_Small_Test/ExtFiles/1465840_7.dat"
+1465840_6      FILE      "/home/bhodges/SWMMengine/test_cases/Lateral_Small_Test/ExtFiles/1465840_6.dat"
+1465840_5      FILE      "/home/bhodges/SWMMengine/test_cases/Lateral_Small_Test/ExtFiles/1465840_5.dat"
+1465840_4      FILE      "/home/bhodges/SWMMengine/test_cases/Lateral_Small_Test/ExtFiles/1465840_4.dat"
+1465840_3      FILE      "/home/bhodges/SWMMengine/test_cases/Lateral_Small_Test/ExtFiles/1465840_3.dat"
+1465840_2      FILE      "/home/bhodges/SWMMengine/test_cases/Lateral_Small_Test/ExtFiles/1465840_2.dat"
+1465840_1      FILE      "/home/bhodges/SWMMengine/test_cases/Lateral_Small_Test/ExtFiles/1465840_1.dat"
+1465840_0      FILE      "/home/bhodges/SWMMengine/test_cases/Lateral_Small_Test/ExtFiles/1465840_0.dat"
+1465864_3      FILE      "/home/bhodges/SWMMengine/test_cases/Lateral_Small_Test/ExtFiles/1465864_3.dat"
+1465864_2      FILE      "/home/bhodges/SWMMengine/test_cases/Lateral_Small_Test/ExtFiles/1465864_2.dat"
+1465864_1      FILE      "/home/bhodges/SWMMengine/test_cases/Lateral_Small_Test/ExtFiles/1465864_1.dat"
+1465864_0      FILE      "/home/bhodges//SWMMengine/test_cases/Lateral_Small_Test/ExtFiles/1465864_0.dat"
+
+
+[REPORT]
+;;Reporting Options
+SUBCATCHMENTS ALL
+NODES ALL
+LINKS ALL
+
+[TAGS]
+
+[MAP]
+DIMENSIONS 0.000 0.000 10000.000 10000.000
+Units      None
+
+[COORDINATES]
+;;Node           X-Coord            Y-Coord           
+;;-------------- ------------------ ------------------
+630008220      616      89
+630008208      861      931
+630008205      554      433
+630008206      604      891
+1465864_0      166      167
+1465864_1      512      672
+1465864_2      931      471
+1465864_3      72      471
+1465840_0      298      341
+1465840_1      9      398
+1465840_2      717      65
+1465840_3      858      840
+1465840_4      700      844
+1465840_5      227      249
+1465840_6      560      358
+1465840_7      654      268
+1465840_8      78      411
+1465826_0      389      460
+1465826_1      539      379
+1465826_2      145      388
+1465826_3      841      145
+1465826_4      769      495
+1465826_5      40      434
+1465826_6      537      741
+1465826_7      469      766
+1465826_8      767      328
+1465826_9      605      681
+1465826_10      695      190
+1465826_11      372      989
+1465822_0      447      494
+1465822_1      924      11
+1465822_2      53      675
+1465822_3      539      852
+1465822_4      965      932
+1465822_5      174      953
+1465822_6      408      585
+1465822_7      552      653
+1465822_8      653      939
+1465822_9      346      21
+1465822_10      509      370
+1465822_11      788      114
+         
+
+[VERTICES]
+;;Link           X-Coord            Y-Coord           
+;;-------------- ------------------ ------------------
+