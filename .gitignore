*.o
# *.inp
*.rpt
*.out
*.csv
*.zip
*.out
*.so
*.png
OutputThreaded
debugoutputA
<<<<<<< HEAD
utilities
SWMM
=======
SWMM
SWMMwrapper
*.mod
brazos
>>>>>>> 0710c080
<|MERGE_RESOLUTION|>--- conflicted
+++ resolved
@@ -9,12 +9,7 @@
 *.png
 OutputThreaded
 debugoutputA
-<<<<<<< HEAD
-utilities
-SWMM
-=======
 SWMM
 SWMMwrapper
 *.mod
-brazos
->>>>>>> 0710c080
+brazos