--- conflicted
+++ resolved
@@ -2798,10 +2798,6 @@
             !% -----------------------------------
                 if (NtotalOutputFaces > 0) then
                     do kk=1,nOutNodeFace
-<<<<<<< HEAD
-                        !print *, '  kk = ',kk
-=======
->>>>>>> 29592910
                         !% --- Cycle through the nodes to create the individual nodes output files
                         !% get the global SWMM index for this node
                         SWMMnode => OutNodeFace_pSWMMidx(kk)
@@ -2861,10 +2857,6 @@
                                 !     dummyarrayI,    &
                                 !     tnodename, setting%Time%DateTimeStamp, time_units_str, .false.)
 
-<<<<<<< HEAD
-                                !print *, ' setting%Output%Report%useCSV ', setting%Output%Report%useCSV
-=======
->>>>>>> 29592910
                                 if(setting%Output%Report%useCSV) then
                                     !% --- open formatted csv node file
                                     open(newunit=fU_nodeFace_csv, file=trim(fn_nodeFace_csv), form='formatted', &
@@ -2943,10 +2935,6 @@
                         !% --- NODE-FACE FINITE-VOLUME FILES CSV (1 type per file)
                         !%
                         do mm=1,nTypeFace
-<<<<<<< HEAD
-                            !print *, '   mm  = ',mm
-=======
->>>>>>> 29592910
                             !% --- cycle through the types
                             mminc = mm+1 !% increment to skip time level
                             !% --- create the filename
