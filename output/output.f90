--- conflicted
+++ resolved
@@ -56,11 +56,6 @@
 
         !% if it is empty we output all the nodes which are written here in the specific format which is handled below
         if(rc /= 0) then
-<<<<<<< HEAD
-            link_output_idx = (/ (ii, ii =1, N_link)/)
-            ii = N_link+1
-=======
->>>>>>> c56f574c
 
             do while(ii <= N_link)
                 phantom_counter = 0
@@ -154,10 +149,7 @@
         if(rc /= 0) then
             node_output_idx = (/ (ii, ii =1, N_node - additional_rows)/)
             ii = N_node+1
-<<<<<<< HEAD
-=======
-            
->>>>>>> c56f574c
+            
         end if
         
         
