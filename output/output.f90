--- conflicted
+++ resolved
@@ -250,7 +250,6 @@
                 else
                     isElemOut(ii) = .false.
                 end if
-<<<<<<< HEAD
             case (pump)
                 !% --- pumps that correspond to links
                 if (isLinkOut(tlink)) then
@@ -258,8 +257,6 @@
                 else
                     isElemOut(ii) = .false.
                 end if
-=======
->>>>>>> fcb17dc3
             case (JM)
                 tnode => node_idx(ii)
                 !% --- junction mains correspond to nodes
@@ -472,10 +469,6 @@
         if (setting%Output%DataOut%isVolumeConsOut)              N_OutTypeElem =  N_OutTypeElem + 1
         if (setting%Output%DataOut%isWaveSpeedOut)               N_OutTypeElem =  N_OutTypeElem + 1
         if (setting%Output%DataOut%isPreissmannCelerityOut)      N_OutTypeElem =  N_OutTypeElem + 1
-<<<<<<< HEAD
-        if (setting%Output%DataOut%isPreissmannNumberOut)        N_OutTypeElem =  N_OutTypeElem + 1
-=======
->>>>>>> fcb17dc3
 
         if (N_OutTypeElem == 0) then
             !% --- if no outputtypes are specified, then suppress the element output
@@ -625,18 +618,6 @@
             output_typeProcessing_elemR(ii) = AverageElements
         end if
 
-<<<<<<< HEAD
-        !% --- Preissmann Number
-        if (setting%Output%DataOut%isPreissmannNumberOut) then
-            ii = ii+1
-            output_types_elemR(ii) = er_Preissmann_Number
-            output_typenames_elemR(ii) = 'PreissmannNumber'
-            output_typeUnits_elemR(ii) = ' '
-            output_typeProcessing_elemR(ii) = AverageElements
-        end if
-
-=======
->>>>>>> fcb17dc3
         
         !% -- store 'time' for use in output
         output_typeNames_withTime_elemR(2:ii+1) = output_typeNames_elemR(:)
@@ -724,7 +705,6 @@
 
         !% --- Volume does not exist at a face
         !if (setting%Output%DataOut%isVolumeOut)         N_OutTypeFace =  N_OutTypeFace + 1
-<<<<<<< HEAD
 
         !% --- Wave speed does not exist at a face
        ! if (setting%Output%DataOut%isWaveSpeedOut)      N_OutTypeFace =  N_OutTypeFace + 1
@@ -842,125 +822,6 @@
             return
         end select
 
-=======
-
-        !% --- Wave speed does not exist at a face
-       ! if (setting%Output%DataOut%isWaveSpeedOut)      N_OutTypeFace =  N_OutTypeFace + 1
-
-        if (N_OutTypeFace == 0) then
-            !% --- if no outputtypes are specified, then suppress the face output
-            setting%Output%ElementsExist_global = .false.
-            write(*,*) '***********************************************************'
-            write(*,*) '** WARNING: Output requested on links or nodes, but the  **'
-            write(*,*) '** setting%Output%DataOut%... values did not include any **'
-            write(*,*) '** valid data types for faces. Run is proceeding without **'
-            write(*,*) '** any utput data for finite-volume faces                **'
-            write(*,*) '***********************************************************'
-            return
-        endif
-
-        !% allocate space for the vector of indexes
-        call util_allocate_outputML_facetypes ()
-
-        !% store the true element column indexes
-        ii = 0
-        !% --- Area
-        if (setting%Output%DataOut%isAreaOut) then
-            ii = ii+1
-            output_types_faceR(ii) = fr_Area_u
-            output_typeNames_faceR(ii) = 'AreaUpstream'
-            output_typeUnits_faceR(ii) = 'm^2'
-            output_typeProcessing_faceR(ii) = SingleValue
-            ii = ii+1
-            output_types_faceR(ii) = fr_Area_d
-            output_typeNames_faceR(ii) = 'AreaDownstream'
-            output_typeUnits_faceR(ii) = 'm^2'
-            output_typeProcessing_faceR(ii) = SingleValue
-        end if
-        !% --- Flowrate
-        if (setting%Output%DataOut%isFlowrateOut) then
-            ii = ii+1
-            output_types_faceR(ii) = fr_Flowrate
-            output_typeNames_faceR(ii) = 'Flowrate'
-            output_typeUnits_faceR(ii) = 'm^3/s'
-            output_typeProcessing_faceR(ii) = SingleValue
-        end if
-        !% --- Conservative Fluxes
-        if (setting%Output%DataOut%isFluxConsOut) then
-            ii = ii+1
-            output_types_faceR(ii) = fr_Flowrate_Conservative
-            output_typeNames_faceR(ii) = 'FlowrateConservative'
-            output_typeUnits_faceR(ii) = 'm^3/s'
-            output_typeProcessing_faceR(ii) = SingleValue
-        end if
-        !% --- Head
-        if (setting%Output%DataOut%isHeadOut) then
-            ii = ii+1
-            output_types_faceR(ii) = fr_Head_u
-            output_typeNames_faceR(ii) = 'PiezometricHeadUpstream'
-            output_typeUnits_faceR(ii) = 'm'
-            output_typeProcessing_faceR(ii) = SingleValue
-            setting%Output%FaceUpHeadIndex = ii
-            ii = ii+1
-            output_types_faceR(ii) = fr_Head_d
-            output_typeNames_faceR(ii) = 'PiezometricHeadDownstream'
-            output_typeUnits_faceR(ii) = 'm'
-            output_typeProcessing_faceR(ii) = SingleValue
-            setting%Output%FaceDnHeadIndex = ii
-        end if
-        !% --- TopWidth
-        if (setting%Output%DataOut%isTopWidthOut) then
-            ii = ii+1
-            output_types_faceR(ii) = fr_TopWidth_u
-            output_typeNames_faceR(ii) = 'FreeSurfaceTopWidthUpstream'
-            output_typeUnits_faceR(ii) = 'm'
-            output_typeProcessing_faceR(ii) = SingleValue
-            ii = ii+1
-            output_types_faceR(ii) = fr_TopWidth_d
-            output_typeNames_faceR(ii) = 'FreeSurfaceTopWidthDownstream'
-            output_typeUnits_faceR(ii) = 'm'
-            output_typeProcessing_faceR(ii) = SingleValue
-        end if
-        !% -- Velocity
-        if (setting%Output%DataOut%isVelocityOut) then
-            ii = ii+1
-            output_types_faceR(ii) = fr_Velocity_u
-            output_typeNames_faceR(ii) = 'VelocityUpstream'
-            output_typeUnits_faceR(ii) = 'm/s'
-            output_typeProcessing_faceR(ii) = SingleValue
-            ii = ii+1
-            output_types_faceR(ii) = fr_Velocity_d
-            output_typeNames_faceR(ii) = 'VelocityDownstream'
-            output_typeUnits_faceR(ii) = 'm/s'
-            output_typeProcessing_faceR(ii) = SingleValue
-        end if
-
-        !% --- store 'time' for use in output
-        output_typeNames_withtime_faceR(2:ii+1) = output_typenames_faceR(:)
-        output_typeNames_withtime_faceR(1) = 'Time'
-
-        output_typeUnits_withTime_faceR(2:ii+1) = output_typeUnits_faceR(:)
-        output_typeUnits_withTime_faceR(1) = 'seconds'
-
-        !% --- set the type of time units for the output
-        select case (setting%Output%Report%TimeUnits)
-        case (InSeconds)
-            output_typeUnits_withtime_faceR(1) = 'seconds'
-        case (InMinutes)
-            output_typeUnits_withtime_faceR(1) = 'minutes'
-        case (InHours)
-            output_typeUnits_withtime_faceR(1) = 'hours'
-        case (InDays)
-            output_typeUnits_withtime_faceR(1) = 'days'
-        case default
-            write(*,'(A)') 'ERROR (code, user) unknown value setting.Output.Report.TimeUnits of...'
-            write(*,*) setting%Output%Report%TimeUnits
-            !stop 
-            call util_crashpoint( 99624)
-            return
-        end select
-
->>>>>>> fcb17dc3
         !%------------------------------------------------------------------
         !% Closing
         if (setting%Debug%File%output) &
@@ -1119,7 +980,6 @@
         !% Aliases
             nMaxElem = maxval(N_OutElem) !% not an alias, but needed here
             thisE => thisElementOut(1:nMaxElem) !% temporary output element indexes
-<<<<<<< HEAD
 
             nMaxFace = maxval(N_OutFace)  !% not an alias, but needed here
             thisF => thisFaceOut(1:nMaxFace) !% temporary output face indexes
@@ -1150,38 +1010,6 @@
 
             !if (npack == 0) cycle !% if no elements to output, Lasti is unchanged
 
-=======
-
-            nMaxFace = maxval(N_OutFace)  !% not an alias, but needed here
-            thisF => thisFaceOut(1:nMaxFace) !% temporary output face indexes
-
-            !% --- point to latest data on number of files written and time levels writte
-            nWritten         => setting%File%outputML_Ncombined_file_written
-            nTotalTimeLevels => setting%File%outputML_total_timelevels_written
-        !%------------------------------------------------------------------
-        !% --------------------------------------
-        !% --- ELEMENT INDEX DATA
-        !%
-        nTotalElem = sum(N_OutElem(:))
-        nTypeElem  = size(output_types_elemR)
-
-        !% null the index array
-        thisE(:) = nullvalueI
-
-        !% --- combine the data from all images
-        Lasti = 0 !% counter of the last element or face that has been stored
-        !% ---
-        do ii = 1,num_images()
-
-            !% cycle if no output elements on this image
-            if (.not. setting%Output%ElementsExist_byImage(ii)) cycle
-
-            !% --- get the number of packed LOCAL element indexes
-            npack = npack_elemP(ep_Output_Elements)[ii]
-
-            !if (npack == 0) cycle !% if no elements to output, Lasti is unchanged
-
->>>>>>> fcb17dc3
             !% --- store the coarray elements on this image
             thisE(1:npack) = elemP(1:npack,ep_Output_Elements)[ii]
 
@@ -1395,7 +1223,6 @@
             integer, pointer :: nTotalTimeLevels  !% sum of all the time levels written in all files
             integer          :: nTotalElem            !% total number of elements to be written
             integer          :: nTypeElem             !% total number of element types to be written (not including time)
-<<<<<<< HEAD
 
             integer, pointer :: thisunit
             integer          :: ios
@@ -1446,58 +1273,6 @@
         !% --- maximum number of stored levels in a file
         write(thisUnit) setting%Output%StoredLevels
 
-=======
-
-            integer, pointer :: thisunit
-            integer          :: ios
-
-            character(len=256) :: file_name
-            character(64) :: subroutine_name = 'outputML_write_control_file'
-        !%------------------------------------------------------------------
-        !% Preliminaries:
-            !%=============================
-            if (this_image() .ne. 1) return !% --- only run serial
-            !%=============================
-            if (setting%Output%Report%suppress_MultiLevel_Output) return
-            if (setting%Debug%File%output) &
-                write(*,"(A,i5,A)") '*** enter ' // trim(subroutine_name) // " [Processor ", this_image(), "]"
-        !%------------------------------------------------------------------
-        !% --- open the control file
-        thisunit => setting%File%UnitNumber%outputML_control_file
-        file_name =       trim(setting%File%outputML_control_file)
-
-        open(unit=thisUnit, file=trim(file_name), form='unformatted', &
-                action='write',status='new', iostat = ios)
-        if (ios /= 0) then
-            write(*,"(A)") 'ERROR (CODE) file could not be opened for writing...'
-            write(*,"(A)") 'filename is ...'
-            write(*,"(A)") trim(file_name)
-            !stop 
-            call util_crashpoint(92763)
-            return
-        end if
-
-        !% --- BEGIN WRITING
-        !% --- number of files written (# of calls to outputML_combine_and_write_data)
-        write(thisUnit) setting%File%outputML_Ncombined_file_written
-        !% --- number of time levels written
-        write(thisUnit) setting%File%outputML_total_timelevels_written
-        !% --- the model starting time
-        write(thisUnit) setting%Time%StartEpoch
-        !% --- integer key for report time units (e.g. IsHours)
-        write(thisUnit) setting%Output%Report%TimeUnits
-        !% --- total number number of output elements
-        write(thisUnit) sum(N_OutElem(:))
-        !% --- number of output element types (excluding time)
-        write(thisUnit) size(output_types_elemR)
-         !% --- total number number of output faces
-        write(thisUnit) sum(N_OutFace(:))
-        !% --- number of output face types (excluding time)
-        write(thisUnit) size(output_types_faceR)
-        !% --- maximum number of stored levels in a file
-        write(thisUnit) setting%Output%StoredLevels
-
->>>>>>> fcb17dc3
         close(thisunit)
 
         if (setting%Debug%File%output) &
@@ -1829,8 +1604,6 @@
                         write(*,"(A,i5)") '...but olddimvector(3) is ',olddimvector(3)
                         !stop 
                         call util_crashpoint(77283)
-<<<<<<< HEAD
-=======
                     end if
                     !% --- check the dimvector(3) is consistent with lasttimestart and lasttimeread
                     if (dimvector(3) .ne. lasttimeread + 1 - lasttimestart) then
@@ -1839,83 +1612,6 @@
                         write(*,"(A,i5)") '...but lasttimeread is  ',lasttimeread
                         write(*,"(A,i5)") '...and lasttimestart is ',lasttimestart
                         !stop 
-                        call util_crashpoint(98762)
-                    end if
-                    if (crashI==1) return
-                    nTotalElem = dimvector(1)
-                    nTypeElem  = dimvector(2)
-                    nLevel = dimvector(3)
-                    OutElemDataR(:,:,:) = nullvalueR
-
-                    nTypeElemWtime = nTypeElem + 1
-                    read(thisUnit) OutElemDataR(1:nTotalElem,1:nTypeElem,1:nLevel)
-                end if !% NtotalOutputElements > 0
-
-                !% -------------------------------------------
-                !% --- BELOW HERE FOR FACES
-                if (NtotalOutputFaces > 0) then
-                    !% -------------------------------
-                    !% --- READ THE FACES
-                    olddimvector(1) = NtotalOutputFaces
-                    olddimvector(2) = NtypeFace
-                    olddimvector(3) = StoredLevels
-
-                    !% --- read and store the vector of output types
-                    read(thisUnit) nTypeFace
-                    if (nTypeFace .le. size(output_types_faceR)) then
-                        output_types_faceR(:) = nullvalueI
-                        read(thisUnit) output_types_faceR(1:nTypeFace)
-                    else
-                        write(*,"(A)") 'ERROR (code, file), unexpected array size problem...'
-                        write(*,"(A,i5)") '...output_types_faceR has size ',size(output_types_faceR)
-                        write(*,"(A,i5)") '...but needs to read in ',nTypeFace
-                        !stop 
-                        call util_crashpoint(87629)
-                        return
-                    end if
-
-                    !% --- read and store the fixed integer data
-                    read(thisUnit) nTotalFace, nOutFaceFixedColumns
-                    read(thisUnit) OutFaceFixedI(:,:)
-
-                    !% --- set the aliases
-                    pOutFace_Gidx          => OutFaceFixedI(:,offi_face_Gidx)
-                    pOutFace_Node_SWMM_idx => OutFaceFixedI(:,offi_node_Gidx_SWMM)
-
-                    !% --- read and store the 3D array
-                    read(thisUnit) dimvector
-                    !% --- error checking
-                    if (dimvector(1) .ne. nTotalFace) then
-                        write(*,"(A)") 'ERROR (code, file): unexpected array size problem...'
-                        write(*,"(A,i5)") '...dimvector(1) has value ',dimvector(1)
-                        write(*,"(A,i5)") '...but nTotalFace is ',nTotalFace
-                        !stop 
-                        call util_crashpoint(441282)
-                    end if
-                    if (dimvector(2) .ne. nTypeFace) then
-                        write(*,"(A)") 'ERROR (code, file): unexpected array size problem...'
-                        write(*,"(A,i5)") '...dimvector(2) has value ',dimvector(2)
-                        write(*,"(A,i5)") '...but nTotalElem is ',nTypeFace
-                        !stop 
-                        call util_crashpoint(89162)
-                    end if
-                    !% --- ensure that dimvector(3) is less than or equal to allocated
-                    if (dimvector(3) > olddimvector(3)) then
-                        write(*,"(A)") 'ERROR (code, file): unexpected array size problem...'
-                        write(*,"(A,i5)") '...dimvector(3) has value ',dimvector(3)
-                        write(*,"(A,i5)") '...but olddimvector(3) is ',olddimvector(3)
-                        !stop 
-                        call util_crashpoint(88229)
->>>>>>> fcb17dc3
-                    end if
-                    !% --- check the dimvector(3) is consistent with lasttimestart and lasttimeread
-                    if (dimvector(3) .ne. lasttimeread + 1 - lasttimestart) then
-                        write(*,"(A)") 'ERROR (code, file): unexpected array size problem...'
-                        write(*,"(A,i5)") '...dimvector(3) has value ',dimvector(3)
-                        write(*,"(A,i5)") '...but lasttimeread is  ',lasttimeread
-                        write(*,"(A,i5)") '...and lasttimestart is ',lasttimestart
-                        !stop 
-<<<<<<< HEAD
                         call util_crashpoint(98762)
                     end if
                     if (crashI==1) return
@@ -1994,11 +1690,6 @@
                         call util_crashpoint(8263)
                     end if
                     if (crashI==1) return
-=======
-                        call util_crashpoint(8263)
-                    end if
-                    if (crashI==1) return
->>>>>>> fcb17dc3
                     nTotalFace = dimvector(1)
                     nTypeFace  = dimvector(2)
                     nLevel = dimvector(3)
