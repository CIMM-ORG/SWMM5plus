--- conflicted
+++ resolved
@@ -12,13 +12,8 @@
    use network_define
 
    implicit none
-<<<<<<< HEAD
-   
-   integer :: i
-=======
 
    integer :: ii
->>>>>>> ed644b10
    logical :: arg_param = .false.
    character(len=8) :: param
    character(len=256) :: arg
