--- conflicted
+++ resolved
@@ -5,11 +5,7 @@
    use initialization
    use setting_definition, only: setting
    use interface
-<<<<<<< HEAD
-   use allocate_storage
-=======
    use coarray
->>>>>>> 1b2335a7
    use BIPquick
    use partitioning
 
