--- conflicted
+++ resolved
@@ -98,14 +98,10 @@
     ! setting%TestCase%TestName = 'simple_weir_003'
     ! setting%TestCase%TestName = 'simple_orifice_004'
     ! setting%TestCase%TestName = 'y_storage_channel_005'
-<<<<<<< HEAD
     setting%TestCase%TestName = 'simple_pipe_006'
     ! setting%TestCase%TestName = 'swashes_007'
-    ! setting%TestCase%TestName = 'waller_creek'
-=======
-    ! setting%TestCase%TestName = 'simple_pipe_006'
-     setting%TestCase%TestName = 'width_depth'
->>>>>>> 5642679c
+    ! setting%TestCase%TestName = 'width_depth'
+
 
     !%  hard-code for debug output
     setting%Debugout%SuppressAllFiles  = .false. ! use this to easily suppress debug files
