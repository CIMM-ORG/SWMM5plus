--- conflicted
+++ resolved
@@ -58,11 +58,7 @@
     type(string), dimension(:), allocatable, target    :: linkName    ! array of character strings
 
     !%  nodes are the building blocks from teh SWMM link-node formulation
-<<<<<<< HEAD
-    real(8),       dimension(:,:), allocatable, target    :: nodeR       ! real(8) data for nodes
-=======
     real(8),       dimension(:,:), allocatable, target    :: nodeR       ! real data for nodes
->>>>>>> 0710c080
     integer,    dimension(:,:), allocatable, target    :: nodeI       ! integer data for nodes
     logical,    dimension(:,:), allocatable, target    :: nodeYN      ! logical data for nodes
 
@@ -123,15 +119,9 @@
     setting%Debugout%SuppressTimeValue = .true. ! which can make debug files easier
     setting%Debugout%SuppressNdat      = .true. ! to read (but less useful)
 
-<<<<<<< HEAD
     setting%Debugout%elem2R = .true.   ! select arrays to have debug output
     setting%Debugout%elemMR = .false.   ! select arrays to have debug output
     setting%Debugout%faceR  = .true.   ! note that not all are implemented
-=======
-    setting%Debugout%elem2R = .false.   ! select arrays to have debug output
-    setting%Debugout%elemMR = .false.   ! select arrays to have debug output
-    setting%Debugout%faceR  = .false.   ! note that not all are implemented
->>>>>>> 0710c080
     setting%Debugout%linkR  = .true.
     setting%Debugout%nodeR  = .true.
 
@@ -173,11 +163,6 @@
         elem2R, elem2I, elem2YN, elem2Name, &
         elemMR, elemMI, elemMYN, elemMName, &
         faceR,  faceI,  faceYN,  faceName)
-<<<<<<< HEAD
-=======
-
-    print *, 'in main'
->>>>>>> 0710c080
 
     print *, 'in main'
     !% check the boundary condition data arrays are correctly defined
@@ -186,19 +171,10 @@
     !% set the initial conditions throughout
     call initial_condition_setup &
         (elem2R, elem2I, elem2YN, elemMR, elemMI, elemMYN, faceR, faceI, faceYN, &
-<<<<<<< HEAD
         linkR, linkI, nodeR, nodeI, bcdataDn, bcdataUp, gateSetting,             &
         setting%Time%StartTime, wdID, wdNumberPairs, wdManningsN, wdLength,      &
         wdZBottom, wdXDistance, wdBreadth, wdWidthDepthData, wdCellType)
 
-    !stop to check if the initial conditions are setup correctly
-    !check the geometry values
-=======
-        linkR, linkI, nodeR, nodeI, bcdataDn, bcdataUp, setting%Time%StartTime, &
-        wdID, wdNumberPairs, wdManningsN, wdLength, wdZBottom, wdXDistance, &
-        wdBreadth, wdWidthDepthData, wdCellType)
-
->>>>>>> 0710c080
     !% check consistency of the smallvolume setup
     call checking_smallvolume_consistency (elem2R, elemMR)
 
