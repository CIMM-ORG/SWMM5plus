! module case_waller_creek
!
! Test case for Waller_Creek case.
!
! @EhsanMadadi
!
!==========================================================================
!
module case_waller_creek
    !
    use allocate_storage
    use array_index
    use bc
    use data_keys
    use globals
    use setting_definition
    use read_width_depth
    use utility

    implicit none

    private

    public :: case_waller_creek_initialize
    public :: nonmonotonic_subdivide
    public :: widthdepth_pair_auxiliary

    integer :: debuglevel = 1

contains
    !
    !==========================================================================
    !==========================================================================
    !
    subroutine case_waller_creek_initialize &
        (channel_length, channel_breadth, channel_topwidth, subdivide_length, &
        lowerZ, initial_flowrate, init_depth, depth_upstream, &
        depth_dnstream, ManningsN, roughness_type, idepth_type,             &
        linkR, nodeR, linkI, nodeI, linkYN, nodeYN, linkName, nodeName,     &
        bcdataDn, bcdataUp, &
        wdID, widthDepthData)
        !
        ! initialize the link-node system and boundary conditions for a simple channel
        !
        character(64) :: subroutine_name = 'case_waller_creek_initialize'

        real,  intent(in)  :: channel_length(:), channel_breadth(:)
        real,  intent(in)  :: channel_topwidth(:), subdivide_length(:)
        real,  intent(in)  :: lowerZ(:), initial_flowrate(:)
        real,  intent(in)  :: depth_upstream(:), depth_dnstream(:), init_depth(:)
        real,  intent(in)  :: ManningsN(:)

        integer, intent(in):: roughness_type, idepth_type(:)

        integer, target, intent(in out)    :: wdID(:)
        real,    target, intent(in out)    :: widthDepthData(:,:,:)
        !integer, target, intent(in out)    :: wdnumberPairs(:)
        !real,    target, intent(in out)    :: wdxDistance(:)
        !type(string), target, intent(in out)   :: wdcellType(:)

        integer,   dimension(:,:), allocatable, target, intent(out)    :: linkI
        integer,   dimension(:,:), allocatable, target, intent(out)    :: nodeI

        real,      dimension(:,:), allocatable, target, intent(out)    :: linkR
        real,      dimension(:,:), allocatable, target, intent(out)    :: nodeR

        logical,   dimension(:,:), allocatable, target, intent(out)    :: linkYN
        logical,   dimension(:,:), allocatable, target, intent(out)    :: nodeYN

        type(string), dimension(:), allocatable, target, intent(out)   :: linkName
        type(string), dimension(:), allocatable, target, intent(out)   :: nodeName

        type(bcType), dimension(:), allocatable, intent(out) :: bcdataUp, bcdataDn

        integer    :: ntimepoint, ndnstreamBC, nupstreamBC

        !--------------------------------------------------------------------------
        if ((debuglevel > 0) .or. (debuglevelall > 0)) print *, '*** enter ',subroutine_name

        ! Boundary conditions
        ntimepoint = 2
        nupstreamBC = 1
        ndnstreamBC = 1

        ! check if

        call bc_allocate &
            (bcdataDn, bcdataUp, ndnstreamBC, nupstreamBC, ntimepoint)

        ! assign values
        ! upstream is default to flowrate
        bcdataUp(1)%NodeID = 1
        bcdataUp(1)%TimeArray(1)  = setting%Time%StartTime
        bcdataUp(1)%TimeArray(2)  = setting%Time%EndTime + 1000.0 !s
        bcdataUp(1)%ValueArray(1) = initial_flowrate(1)  ! m^3/s
        bcdataUp(1)%ValueArray(2) = initial_flowrate(1)  ! m^3/s

        ! downstream is default to elevation
        bcdataDn(1)%NodeID = 567
        bcdataDn(1)%TimeArray(1)     = setting%Time%StartTime
        bcdataDn(1)%TimeArray(2)     = setting%Time%EndTime + 1000.0 !s
        bcdataDn(1)%ValueArray(1)    = lowerZ(size(lowerZ)) +  depth_dnstream(size(depth_dnstream)) ! m
        bcdataDn(1)%ValueArray(2)    = lowerZ(size(lowerZ)) +  depth_dnstream(size(depth_dnstream)) ! m

        print *, "lowerZ = ", lowerZ(size(lowerZ))
        !call test_case_initial_condition_setup (linkR, nodeR, linkI, nodeI, linkYN, nodeYN, linkName, nodeName, &
        !    bcdataUp, bcdataDn, channel_length, channel_breadth)

        call case_waller_creek_links_and_nodes &
            (channel_length, channel_breadth, channel_topwidth, subdivide_length, &
            lowerZ, initial_flowrate, depth_upstream, &
            depth_dnstream, ManningsN, roughness_type,  idepth_type, &
            linkR, nodeR, linkI, nodeI, linkYN, nodeYN, linkName, nodeName, &
            wdID, widthDepthData, bcdataUp, bcdataDn)

        if ((debuglevel > 0) .or. (debuglevelall > 0))  print *, '*** leave ',subroutine_name
    end subroutine case_waller_creek_initialize
    !
    !==========================================================================
    !
    ! PRIVATE BELOW HERE
    !
    !==========================================================================
    !
    subroutine case_waller_creek_links_and_nodes &
        (channel_length, channel_breadth, channel_topwidth, subdivide_length, &
        lowerZ, initial_flowrate, depth_upstream, &
        depth_dnstream, ManningsN, roughness_type, idepth_type, &
        linkR, nodeR, linkI, nodeI, linkYN, nodeYN, linkName, nodeName, &
        wdID, widthDepthData, bcdataUp, bcdataDn)

        character(64) :: subroutine_name = 'case_waller_creek_links_and_nodes'

        real,  intent(in)  :: channel_length(:), channel_breadth(:)
        real,  intent(in)  :: channel_topwidth(:), subdivide_length(:)
        real,  intent(in)  :: lowerZ(:), ManningsN(:), initial_flowrate(:)
        real,  intent(in)  :: depth_upstream(:), depth_dnstream(:)!, init_depth(:)

        integer, intent(in):: roughness_type, idepth_type(:)

        integer, target, intent(in out)    :: wdID(:)
        real,    target, intent(in out)    :: widthDepthData(:,:,:)
        !integer, target, intent(in out)    :: wdnumberPairs(:)
        !real,    target, intent(in out)    :: wdxDistance(:)
        !type(string), target, intent(in out)   :: wdcellType(:)

        integer,   dimension(:,:), allocatable, target, intent(out)    :: linkI
        integer,   dimension(:,:), allocatable, target, intent(out)    :: nodeI

        real,      dimension(:,:), allocatable, target, intent(out)    :: linkR
        real,      dimension(:,:), allocatable, target, intent(out)    :: nodeR

        logical,   dimension(:,:), allocatable, target, intent(out)    :: linkYN
        logical,   dimension(:,:), allocatable, target, intent(out)    :: nodeYN

        type(string), dimension(:), allocatable, target, intent(out)   :: linkName
        type(string), dimension(:), allocatable, target, intent(out)   :: nodeName
        
        type(bcType), intent(in out) :: bcdataUp(:), bcdataDn(:) !for setting up the depth at each link
        integer :: mm, ii


        !--------------------------------------------------------------------------
        if ((debuglevel > 0) .or. (debuglevelall > 0)) print *, '*** enter ',subroutine_name

        N_link = wdID(size(wdID)) !wdID is the newID acquired from the text reader
        N_node = N_link + 1

        call allocate_linknode_storage &
            (linkR, nodeR, linkI, nodeI, linkYN, nodeYN, linkName, nodeName)

        ! assign the indexes
        linkI(:,li_idx) = (/ (ii, ii=1,N_link) /)
        nodeI(:,ni_idx) = (/ (ii, ii=1,N_node) /)
        
        ! assign names for links
        do ii=1,N_link
            linkName(ii)%str = 'widthdepth_pair'
        end do

        ! Justin: Define the connectivity here. Need to modify it and move it to somewhere else
        ! assign zeros for accumulators
        nodeI(:,ni_N_link_d) = 0
        nodeI(:,ni_N_link_u) = 0

        ! assign uniform physical data
        linkI(:,li_roughness_type)  = roughness_type
        linkR(:,lr_Roughness)       = ManningsN
        
        
        nodeI(1,ni_node_type) = nBCup

        nodeR(1,nr_Zbottom) = lowerZ(1) + (lowerZ(1) - lowerZ(2))

        nodeName(1)%str = 'UpstreamBC'

        do ii=2,N_node
            nodeI(ii,ni_node_type) = nJ2

            nodeR(ii,nr_Zbottom) = lowerZ(ii-1)

            nodeName(ii)%str = 'Junction'
        end do

        ! designate the downstream node
        nodeI(N_node,ni_node_type) = nBCdn

        nodeName(N_node)%str = 'DownstreamBC'

        ! assign the link types
        linkI(:,li_link_type) = lChannel

        ! assign all as rectangular channels
        linkI(:,li_geometry) = lWidthDepth

        ! assign the link position and mappings

        do ii=1,N_link
            linkI(ii,li_Mnode_u) = ii 
            linkI(ii,li_Mnode_d) = ii +1
        end do

        do mm=1,N_link
            linkR(mm,lr_Length)          = channel_length(mm)
            linkR(mm,lr_BreadthScale)    = channel_breadth(mm)
            linkR(mm,lr_TopWidth)        = channel_topwidth(mm)
            linkR(mm,lr_ElementLength)   = subdivide_length(mm)
            linkR(mm,lr_InitialFlowrate) = initial_flowrate(mm)
            linkI(mm,li_InitialDepthType)= idepth_type(mm)
        enddo
        
        call test_case_initial_depth_setup(wdID, linkR, nodeR, linkI, nodeI, linkName, nodeName, &
            bcdataUp, bcdataDn, ManningsN, widthDepthData)

        !linkR(:  ,lr_InitialDepth)         = init_depth(:)
        !linkR(:  ,lr_InitialDnstreamDepth) = depth_dnstream(:) !Justin: Need to change
        !linkR(:  ,lr_InitialUpstreamDepth) = depth_upstream(:) !Justin: Need to change


        if ((debuglevel > 0) .or. (debuglevelall > 0))  print *, '*** leave ',subroutine_name
    end subroutine case_waller_creek_links_and_nodes
    !
    !==========================================================================
    !==========================================================================
    !
    subroutine test_case_initial_depth_setup &
        (wdID, linkR, nodeR, linkI, nodeI, linkName, nodeName, &
        bcdataUp, bcdataDn, ManningsN, widthDepthData)
        character(64) :: subroutine_name = 'test_case_initial_depth_setup'
        
        integer, intent(in)    :: wdID(:)   
        integer,   target, intent(in out)    :: linkI(:,:)
        integer,   target, intent(in out)    :: nodeI(:,:)

        real,      target, intent(in out)    :: linkR(:,:)
        real,      target, intent(in out)    :: nodeR(:,:)

        real,  intent(in)  :: ManningsN(:)

        type(string), target, intent(out)   :: linkName(:)
        type(string), target, intent(out)   :: nodeName(:)

        real,    target, intent(in out)    :: widthDepthData(:,:,:)
        type(bcType), intent(in out) :: bcdataUp(:), bcdataDn(:)

        real, pointer :: areaTotalBelowThisLayer(:,:)
        real, pointer :: perimeterBelowThisLayer(:,:)
        real, pointer :: depthTBL(:,:)
        real, dimension(:), allocatable    :: temp !temp array to store A**(5/3)/P**(2/3)

        integer :: mm, idx 
        real    :: flowrate, temp_manning, temp_slope
        real    :: ME_RHS !Manning's eq RHS
        
        !--------------------------------------------------------------------------
        if ((debuglevel > 0) .or. (debuglevelall > 0)) print *, '*** enter ',subroutine_name
        
        !Note: This is just for single channel, we need better a subroutine to describe the cumulative flowrate from upstream to downstream 
        N_link = size(wdID,1)

        if (size(bcdataUp%NodeID,1) == 1) then
            flowrate = bcdataUp(1)%ValueArray(1) !Use the first timestep flowrate to solve the initial condition
        else
            print *, "For the time being, the initial condition computation for link only supports single channel test case."
        endif

        ! Use that flowrate at upstream BC to estimate the initial depth
        ! Roughly estimation by using Manning's equation

        areaTotalBelowThisLayer => widthDepthData (:,:, wd_areaTotalBelowThisLayer)
        depthTBL                => widthDepthData (:,:, wd_depthTotalBelowThisLayer)
        perimeterBelowThisLayer => widthDepthData (:,:, wd_perimeterBelowThisLayer)
        !rule: widthDepthData(link_ID, Layers, Variable)

        ! In this loop, find the layer (A**(5/3))/(P**(2/3)) closest to (n*Q)/(S**0.5), and use the corresponding depth at the layer as the initial depth

        allocate(temp(size(areaTotalBelowThisLayer,2)), source=nullvalueR) !initialize the temp array with nullvalueR (-998877)

        do mm=1,N_link-1

            temp_manning    = linkR(mm,lr_Roughness) !Local roughness at the link
            temp_slope      = (nodeR(mm,nr_Zbottom) - nodeR(mm+1,nr_Zbottom)) / linkR(mm,lr_Length)

            if ( temp_slope <=0 )  print *, "Link=", mm, " Local slope is adverse, ", temp_slope
            
            ME_RHS          = temp_manning * flowrate / temp_slope**0.5
            temp            = (areaTotalBelowThisLayer(mm,:)**(5.0/3.0)) / (perimeterBelowThisLayer(mm,:)**(2.0/3.0))
            idx             = minloc(abs(temp - ME_RHS), DIM=1)
            ! find the index of the closest layer 

            linkR(mm  ,lr_InitialDepth)         = depthTBL(mm, idx) 
            linkR(mm  ,lr_InitialDnstreamDepth) = depthTBL(mm, idx)
            linkR(mm  ,lr_InitialUpstreamDepth) = depthTBL(mm, idx)
            !print *, "Link = ", mm, "Initial Depth = ", linkR(mm, lr_InitialDepth)
        enddo

        !linkR(mm  ,lr_InitialDepth)         = bcdataDn(1)%ValueArray(1)
        !linkR(mm  ,lr_InitialDnstreamDepth) = bcdataDn(1)%ValueArray(1)
        !linkR(mm  ,lr_InitialUpstreamDepth) = bcdataDn(1)%ValueArray(1)

        if ((debuglevel > 0) .or. (debuglevelall > 0))  print *, '*** leave ',subroutine_name

    end subroutine test_case_initial_depth_setup


    !
    !==========================================================================
    !==========================================================================
    !
    subroutine nonmonotonic_subdivide &
        (ID, numberPairs, ManningsN, Length, zBottom, xDistance,                  &
        Breadth, widthDepthData, cellType, NX, faceZBottom, max_number_of_pairs, &
        newID, newNumberPairs, newManningsN, newLength, newZBottom,              &
        newXDistance, newBreadth, newWidthDepthData, newCellType,                &
        subdivide_length_check)
        
        character(64) :: subroutine_name = 'nonmonotonic_subdivide'


        integer, intent(inout) :: NX
        integer, intent(inout) :: max_number_of_pairs
        integer :: newNX = 0
        integer :: ii, jj, mm

        integer :: allocation_status
        character(len=99) :: emsg

        integer, intent(in) :: ID(:)
        integer, intent(in) :: numberPairs(:)
        real, intent(in)    :: ManningsN(:)
        real, intent(in)    :: Length(:)
        real, intent(in)    :: zBottom(:)
        real, intent(in)    :: xDistance(:)
        real, intent(in)    :: Breadth(:)
        real, intent(in)    :: widthDepthData(:,:,:)
        type(string), intent(in out)   :: cellType(:)

        real, intent(in)    :: subdivide_length_check

        real,    dimension(:),      allocatable :: faceZBottom
        real,    dimension(:),      allocatable :: temp1
        real,    dimension(:),      allocatable :: temp2
        integer, dimension(:),      allocatable :: isnonmonotonic

        integer, dimension(:),      allocatable :: newID
        integer, dimension(:),      allocatable :: newNumberPairs
        real,    dimension(:),      allocatable :: newManningsN
        real,    dimension(:),      allocatable :: newLength
        real,    dimension(:),      allocatable :: newZBottom
        real,    dimension(:),      allocatable :: newXDistance
        real,    dimension(:),      allocatable :: newBreadth
        real,    dimension(:,:,:),  allocatable :: newWidthDepthData
        type(string), dimension(:), allocatable :: newCellType(:)

        !--------------------------------------------------------------------------
        if ((debuglevel > 0) .or. (debuglevelall > 0)) print *, '*** enter ',subroutine_name

        allocate(isnonmonotonic(NX))
        isnonmonotonic= 0

        allocate(faceZBottom(NX+1))
        faceZbottom(:) = 0.0

        ! find the z at the faces
        call face_zbottom(faceZbottom, zbottom, Length, NX)

        ! determine number of non-monotonic zbottom product of signs is negative
        allocate(temp1(NX))
        allocate(temp2(NX))
        temp1(1:NX) = faceZbottom (1:NX) - zbottom(1:NX)
        temp2(1:NX) = zbottom (1:NX) - faceZbottom(2:NX+1)

        ! set array for integer counting of non-monotonic cells
        where (temp1*temp2 < zeroR)
            isnonmonotonic = 1
        endwhere

        ! counting the new elements
        newNX = NX + twoI * count(isnonmonotonic/= 0)

        allocate(newID(newNX), stat=allocation_status, errmsg=emsg)
        call utility_check_allocation (allocation_status, emsg)
        newID(:) = 0

        allocate(newNumberPairs(newNX), stat=allocation_status, errmsg=emsg)
        call utility_check_allocation (allocation_status, emsg)
        newNumberPairs(:) = 0

        allocate(newManningsN(newNX), stat=allocation_status, errmsg=emsg)
        call utility_check_allocation (allocation_status, emsg)
        newManningsN(:) = 0.0

        allocate(newLength(newNX), stat=allocation_status, errmsg=emsg)
        call utility_check_allocation (allocation_status, emsg)
        newLength(:) = 0.0

        allocate(newZBottom(newNX), stat=allocation_status, errmsg=emsg)
        call utility_check_allocation (allocation_status, emsg)
        newZBottom(:) = 0.0

        allocate(newXDistance(newNX), stat=allocation_status, errmsg=emsg)
        call utility_check_allocation (allocation_status, emsg)
        newXDistance(:) = 0.0

        allocate(newBreadth(newNX), stat=allocation_status, errmsg=emsg)
        call utility_check_allocation (allocation_status, emsg)
        newBreadth(:) = 0.0

        !+1 is a ghost cell for the chack that the width-depth pairs cover enough
        !depth and fixing of vertical walls
        allocate(newWidthDepthData(newNX, max_number_of_pairs+1, wd_idx_max), stat=allocation_status, errmsg=emsg)
        call utility_check_allocation (allocation_status, emsg)
        newWidthDepthData(:,:,:) = 0.0

        allocate(newCellType(newNX), stat=allocation_status, errmsg=emsg)
        call utility_check_allocation (allocation_status, emsg)

        ! print('Checking for non-monotonic zbottom, 1=found')
        jj = 1
        do ii = 1, NX
            if (isnonmonotonic(ii) /= 0) then
                print*, "nonmonotonic element ==", ii, faceZbottom(ii), zbottom(ii), faceZbottom(ii+1)
                newID          (jj)   = jj
                newID          (jj+1) = jj + 1
                newID          (jj+2) = jj + 2
                newNumberPairs (jj)   = numberPairs (ii)
                newNumberPairs (jj+1) = numberPairs (ii)
                newNumberPairs (jj+2) = numberPairs (ii)
                newManningsN   (jj)   = ManningsN   (ii)
                newManningsN   (jj+1) = ManningsN   (ii)
                newManningsN   (jj+2) = ManningsN   (ii)
                if (Length(ii) <= threeR * subdivide_length_check) then ! modify here, the original way to subdivide can cause negative length value
                    newLength   (jj)     =  Length(ii) / threeR
                    newLength   (jj+1)   =  Length(ii) / threeR
                    newLength   (jj+2)   =  Length(ii) / threeR

                    newXDistance(jj)     = xDistance(ii) - twoR * Length(ii) / threeR
                    newXDistance(jj+1)   = xDistance(ii) - oneR * Length(ii) / threeR
                    newXDistance(jj+2)   = xDistance(ii)
                    
                else    ! length is longer than 3 sub
                    newLength      (jj)   = subdivide_length_check
                    newLength      (jj+1) = Length(ii) - twoR * subdivide_length_check
                    newLength      (jj+2) = subdivide_length_check
                
                    newXDistance   (jj)   = xDistance(ii) - Length(ii) + oneR * subdivide_length_check
                    newXDistance   (jj+1) = xDistance(ii) - oneR * subdivide_length_check
                    newXDistance   (jj+2) = xDistance(ii)
                endif
                newZBottom     (jj)   = faceZbottom (ii)    - onehalfR * (faceZbottom (ii) - zBottom (ii))
                newZBottom     (jj+1) = zBottom     (ii)
                newZBottom     (jj+2) = zBottom     (ii)    - onehalfR * (zBottom (ii) - faceZbottom (ii))
                
                !newXDistance   (jj)   = onehalfR * xDistance (ii) - onehalfR * Length (ii)      - onehalfR * subdivide_length_check
                !newXDistance   (jj+1) = newXDistance   (jj)     + subdivide_length_check
                !newXDistance   (jj+2) = newXDistance   (jj+1)   + onehalfR * Length (ii)      - onehalfR * subdivide_length_check
                
                newBreadth     (jj)   = Breadth     (ii)
                newBreadth     (jj+1) = Breadth     (ii)
                newBreadth     (jj+2) = Breadth     (ii)
                newWidthDepthData(jj,:,:)   = widthDepthData (ii,:,:)
                newWidthDepthData(jj+1,:,:) = widthDepthData (ii,:,:)
                newWidthDepthData(jj+2,:,:) = widthDepthData (ii,:,:)
                newCellType      (jj)%str   = cellType    (ii)%str
                newCellType      (jj+1)%str = cellType    (ii)%str
                newCellType      (jj+2)%str = cellType    (ii)%str
                jj = jj + 3
            else
                newID          (jj) = jj
                newNumberPairs (jj) = numberPairs (ii)
                newManningsN   (jj) = ManningsN   (ii)
                newLength      (jj) = Length      (ii)
                newZBottom     (jj) = zBottom     (ii)
                newXDistance   (jj) = xDistance   (ii)
                newBreadth     (jj) = Breadth     (ii)
                newWidthDepthData(jj,:,:) = widthDepthData (ii,:,:)
                newCellType      (jj)%str = cellType       (ii)%str
                jj = jj + 1
            endif
        enddo

        if ((debuglevel > 0) .or. (debuglevelall > 0)) then
            print *, "NEW)  ID,    LENGTH,    Z,    XDistance"
            do mm = 1, NX
                print *,  newID(mm), newLength(mm), newZBottom(mm), newXDistance(mm)
            enddo
        endif

        if ((debuglevel > 0) .or. (debuglevelall > 0))  print *, '*** leave ',subroutine_name
    end subroutine nonmonotonic_subdivide
    !
    !==========================================================================
    !==========================================================================
    !
    subroutine face_zbottom (faceZbottom, zBottom, Length, NX)
        !
        ! initialize the link-node system and boundary conditions for a simple channel
        !
        character(64) :: subroutine_name = 'face_zbottom'

        real, intent(inout) :: faceZbottom(:)
        real, intent(in)    :: zBottom(:)
        real, intent(in)    :: Length(:)
        integer, intent(in) :: NX
        integer :: ii

        !--------------------------------------------------------------------------
        if ((debuglevel > 0) .or. (debuglevelall > 0)) print *, '*** enter ',subroutine_name

        faceZbottom (2:NX) = &
            (zBottom(1:NX-1)*Length(2:NX) + zBottom(2:NX)*Length(1:NX-1)) &
            /(Length(2:NX) + Length(1:NX-1))

        faceZbottom (1)  = zBottom(1)
        faceZbottom (NX+1) = zBottom(NX)

        print *, "zBottom", "      faceZbottom"
        do ii=1,NX
            print *, zBottom(ii), faceZbottom(ii)
        enddo

        if ((debuglevel > 0) .or. (debuglevelall > 0))  print *, '*** leave ',subroutine_name
    end subroutine face_zbottom
    !
    !==========================================================================
    !==========================================================================
    !
    subroutine widthdepth_pair_auxiliary (widthDepthData, cellType, numberPairs)

        character(64) :: subroutine_name = 'widthdepth_pair_auxiliary'

        integer, intent(inout) :: numberPairs(:)

        real, target, intent(inout) :: widthDepthData(:,:,:)

        type(string), intent(in out)   :: cellType(:)

        real, pointer :: width(:,:), depth(:,:), area(:,:), areaTBL(:,:)
        real, pointer :: dWidth(:,:), dDepth(:,:), angle(:,:), perimeterBL(:,:)
        real, pointer :: rH(:,:), gammaBTL(:,:), depthTBL(:,:)
        real, pointer :: area_difference(:,:), local_difference(:,:)

        integer :: ii,jj, kk
        integer :: eIn1

        !--------------------------------------------------------------------------
        if ((debuglevel > 0) .or. (debuglevelall > 0)) print *, '*** enter ',subroutine_name

        eIn1 = size(widthDepthData,2) ! JY: The number of read-in pairs

        width       => widthDepthData (:,:, wd_widthAtLayerTop)
        depth       => widthDepthData (:,:, wd_depthAtLayerTop)
        area        => widthDepthData (:,:, wd_areaThisLayer)
        areaTBL     => widthDepthData (:,:, wd_areaTotalBelowThisLayer)
        depthTBL    => widthDepthData (:,:, wd_depthTotalBelowThisLayer)
        dWidth      => widthDepthData (:,:, wd_Dwidth)
        dDepth      => widthDepthData (:,:, wd_Ddepth)
        angle       => widthDepthData (:,:, wd_angle)
        perimeterBL => widthDepthData (:,:, wd_perimeterBelowThisLayer)
        rH          => widthDepthData (:,:, wd_rHBelowThisLayer)
        gammaBTL    => widthDepthData (:,:, wd_gammaBelowThisLayer)
        area_difference  => widthDepthData (:,:, wd_area_difference)
        local_difference => widthDepthData (:,:, wd_local_difference)

        ! lowest layer is triangular
        area(:,1) = onehalfR * width(:,1) * depth(:,1) !Justin: I'm not sure if this is ok, could cause some discrepancies
        !print *, "width", width(1,:)
        ! the area in this layer
        area(:,2:eIn1) = onehalfR * (width(:,2:eIn1) + width(:,1:eIn1-1)) &
            * (depth(:,2:eIn1) - depth(:,1:eIn1-1)) !Justin: Assuming each section is trapezoidal shape

        ! set areas to zero above the uppermost pair
        do ii = 1, size(widthDepthData,1)
            if(cellType(ii)%str == 'widthdepth_pair') then
                area(ii, numberPairs(ii):eIn1) = zeroR
            endif
        enddo

        ! store width and depth differences
        !dWidth(:,1) = width(:,1) !Justin: This is not right
        dDepth(:,1) = depth(:,1)
        
        ! delta width between top and bottom of this layer
        dWidth(:,1:eIn1-2) = width(:,2:eIn1-1) - width(:,1:eIn1-2)
        ! delta depth between top and bottom of this layer
        dDepth(:,2:eIn1-1) = depth(:,2:eIn1-1) - depth(:,1:eIn1-2)

        where(dWidth > setting%Method%AdjustWidthDepth%SmallWidth)
            ! pairs that are not 90 degree angles
            angle = atan(twoR * dDepth / dWidth)
        elsewhere
            ! a near-90 degree angle will have an infinite tangent.
            ! we handle this case by setting all these angles to pi/2 - small value
            angle = pi/twoR - setting%Method%AdjustWidthDepth%angleMinimum  
        endwhere

        ! accumulated area of the trapezoids to the ii width-depth level
        areaTBL(:,1) = zeroR
        !areaTBL(:,2) = area(:,2)
        !areaTBL(:,3:eIn1) = areaTBL(:,2:eIn1-1) + area(:,2:eIn1-1)
        areaTBL(:,2:eIn1) = areaTBL(:,1:eIn1-1) + area(:,1:eIn1-1)
        !print *, "area size 1 = ", size(area,1)
        !print *, "area size 2 = ", size(area,2)
        do ii=1,size(area,1)
            do kk= 2, eIn1
            widthDepthData (ii,kk, wd_areaTotalBelowThisLayer) = sum(widthDepthData (ii,1:kk, wd_areaThisLayer))
            enddo
        enddo
        !print *, widthDepthData (1,:, wd_areaTotalBelowThisLayer)
        

        !print *, "eTn1 = ", eIn1
        !do kk=2,eIn1
        !    areaTBL(:,kk) =  sum(area(:,1:kk),2)
        !enddo
        !print *, "area", areaTBL(1,:)
        !print *,"area   = ", size(widthDepthData (1,:, wd_areaThisLayer))
        !print *,"areaTBL= ", size(widthDepthData (1,:, wd_areaTotalBelowThisLayer))

        


        depthTBL(:,1) = depth(:,1)
        depthTBL(:,2:eIn1) = depthTBL(:,1:eIn1-1) + depth(:,1:eIn1-1)
        ! check that the setting maximum area value is greater than any accumulated
        ! area at the uppermost level.
        if (setting%Method%AdjustWidthDepth%areaMaximum < maxval(areaTBL(:, eIn1))) then
            setting%Method%AdjustWidthDepth%areaMaximum = twoR * maxval(areaTBL(:, eIn1))
        endif

<<<<<<< HEAD
        ! print *, "dDepth",dDepth(1,:)
        ! print *, "dWidth", dWidth(1,:)
=======
        !print *, "dDepth",dDepth(1,:)
        !print *, "dWidth", dWidth(1,:)
>>>>>>> 5642679c
        ! perimeter below this layer
        !perimeterBL(:,1) = width(:,1)
        !perimeterBL(:,2:eIn1) = perimeterBL(:,1:eIn1-1) &
        !    + twoR * sqrt(dDepth(:,1:eIn1-1)**twoR + onehalfR * dWidth(:,1:eIn1-1)**twoR)
        widthDepthData (:,1, wd_perimeterBelowThisLayer) = width(:,1)
        ! Justin: I didn't use pointers in the for loop due to overflow issue
        do ii=1,size(width,1)
            do kk=2,eIn1
                widthDepthData (ii,kk, wd_perimeterBelowThisLayer) = widthDepthData (ii,kk-1, wd_perimeterBelowThisLayer) &
                    + twoR * sqrt(widthDepthData (ii,kk, wd_Ddepth)**twoR + (onehalfR * widthDepthData (ii,kk, wd_Dwidth))**twoR)
            enddo
        enddo

<<<<<<< HEAD
        ! print *, "areaTBL", areaTBL(1,:)
        ! rH(:,1) = zeroR
        ! rH(:,2:eIn1) = areaTBL(:,2:eIn1)/perimeterBL(:,2:eIn1)
        ! print *, "rH", rH(1,:)
        ! gammaBTL = areaTBL * rH**twothirdR
        ! print *, "gammaBTL", gammaBTL(1,:)
        ! area_difference = area - areaTBL
        ! local_difference = area_difference - area
=======
        !print *, "areaTBL", areaTBL(1,:)
        rH(:,1) = zeroR
        rH(:,2:eIn1) = areaTBL(:,2:eIn1)/perimeterBL(:,2:eIn1)
        !print *, "rH", rH(1,:)
        gammaBTL = areaTBL * rH**twothirdR
        !print *, "gammaBTL", gammaBTL(1,:)
        area_difference = area - areaTBL
        local_difference = area_difference - area
>>>>>>> 5642679c

        if ((debuglevel > 0) .or. (debuglevelall > 0))  print *, '*** leave ',subroutine_name
    end subroutine widthdepth_pair_auxiliary
    !
    !==========================================================================
    !==========================================================================
    !
    subroutine widthdepth_pair_consistency (widthDepthData, numberPairs)

        character(64) :: subroutine_name = 'widthdepth_pair_consistency'

        integer, intent(inout) :: numberPairs(:)

        real, target, intent(inout) :: widthDepthData(:,:,:)

        real, dimension(:,:), allocatable :: dWidth
        real, dimension(:,:), allocatable :: dDepth

        integer :: ii,jj, nfix
        integer :: width = wd_widthAtLayerTop
        integer :: depth = wd_depthAtLayerTop

        !--------------------------------------------------------------------------
        if ((debuglevel > 0) .or. (debuglevelall > 0)) print *, '*** enter ',subroutine_name

        allocate(dWidth(size(widthDepthData,1),size(widthDepthData,2)))
        dWidth(:,:) = 0.0
        allocate(dDepth(size(widthDepthData,1),size(widthDepthData,2)))
        dDepth(:,:) = 0.0

        nfix = 0
        do ii=1, size(numberPairs)
            do jj=1, numberPairs(ii)
                !compute the difference in width across each level
                dWidth(ii,1:jj-1) = widthDepthData(ii,2:jj,width) &
                    - widthDepthData(ii,1:jj-1,width)
                !compute difference in depth across eacg level
                dDepth(ii,1:jj-1) = widthDepthData(ii,2:jj,depth) &
                    - widthDepthData(ii,1:jj-1,depth)
            enddo
        enddo

        !negative values indicate non-monotonic behavior that can be fixed.
        nfix = nfix + count(dWidth < 0.0 .or. dDepth < 0.0)

        if ((setting%Method%AdjustWidthDepth%Apply .eqv. .true.) .and. (nfix > 0)) then
            call widthdepth_pair_fix(widthDepthData)
        endif

        !check that the width-depth pairs cover enough depth and fix with vertical walls
        !width-Depth matrix has an extra cell when allocated
        do ii=1, size(numberPairs)
            if (maxval(widthDepthData(ii,:,depth)) &
                < setting%Method%AdjustWidthDepth%DepthMaxExpected) then

                widthDepthData(ii,numberPairs(ii)+1,depth) &
                    = 2.0*setting%Method%AdjustWidthDepth%DepthMaxExpected

                widthDepthData(ii,numberPairs(ii)+1,width) &
                    = widthDepthData(ii,numberPairs(ii),1)

                !an additional pair has been added at this element
                numberPairs(ii) = numberPairs(ii) + 1
            endif
        enddo

        if ((debuglevel > 0) .or. (debuglevelall > 0))  print *, '*** leave ',subroutine_name
    end subroutine widthdepth_pair_consistency
    !
    !==========================================================================
    !==========================================================================
    !
    subroutine widthdepth_pair_fix (widthDepthData)

        character(64) :: subroutine_name = 'widthdepth_pair_fix'

        real, target, intent(inout) :: widthDepthData(:,:,:)

        real, pointer :: up2W(:,:), up1W(:,:), lowW(:,:)
        real, pointer :: up2D(:,:), up1D(:,:), lowD(:,:)

        integer :: width = wd_widthAtLayerTop
        integer :: depth = wd_depthAtLayerTop
        !--------------------------------------------------------------------------
        if ((debuglevel > 0) .or. (debuglevelall > 0)) print *, '*** enter ',subroutine_name

        !width 2 layers above
        up2W => widthDepthData(:, 3:size(widthDepthData,2)-1, width)
        !width 1 layer above
        up1W => widthDepthData(:, 2:size(widthDepthData,2)-2, width)
        !width this layer (below)
        lowW => widthDepthData(:, 1:size(widthDepthData,2)-3, width)

        !depth 2 layers above
        up2D => widthDepthData(:, 3:size(widthDepthData,2)-1, depth)
        !depth 1 layer above
        up1D => widthDepthData(:, 2:size(widthDepthData,2)-2, depth)
        !depth this layer (below)
        lowD => widthDepthData(:, 1:size(widthDepthData,2)-3, depth)

        !fix inconsistent depth
        where (up1D <= lowD)
            where (up2D <= lowD)
                ! multi-level inconsistency - simple expansion
                up1D = lowD*(1.0 + setting%Method%AdjustWidthDepth%AdjustFraction)
            elsewhere
                !single-level inconsistency
                where ((up1W > lowW) .and. (up2W > up1W))
                    !width is consistent - use linear interpolation
                    up1D = lowD + (up2D - lowD)*(up1W - lowW)/(up2W - lowW)
                elsewhere
                    !both depth and width are inconsistent - simple expansion
                    up1D = lowD*(1.0 + setting%Method%AdjustWidthDepth%AdjustFraction)
                endwhere
            endwhere
        endwhere

        !fix inconsistent widht
        where (up1W < lowW)
            where (up2W < lowW)
                ! multi-level inconsistency - simple expansion
                up1W = lowW*(1.0 + setting%Method%AdjustWidthDepth%AdjustFraction)
            elsewhere
                !single-level inconsistency
                where ((up1D > lowD) .and. (up2D > up1D))
                    !width is consistent - use linear interpolation
                    up1W = lowW + (up2W - lowW)*(up1D - lowD)/(up2D - lowD)
                elsewhere
                    !both widht and width are inconsistent - simple expansion
                    up1W = lowW*(1.0 + setting%Method%AdjustWidthDepth%AdjustFraction)
                endwhere
            endwhere
        endwhere

        if ((debuglevel > 0) .or. (debuglevelall > 0))  print *, '*** leave ',subroutine_name
    end subroutine widthdepth_pair_fix
    !
    !==========================================================================
    ! END OF MODULE case_waller_creek
    !==========================================================================
end module case_waller_creek<|MERGE_RESOLUTION|>--- conflicted
+++ resolved
@@ -648,13 +648,9 @@
             setting%Method%AdjustWidthDepth%areaMaximum = twoR * maxval(areaTBL(:, eIn1))
         endif
 
-<<<<<<< HEAD
-        ! print *, "dDepth",dDepth(1,:)
-        ! print *, "dWidth", dWidth(1,:)
-=======
+
         !print *, "dDepth",dDepth(1,:)
         !print *, "dWidth", dWidth(1,:)
->>>>>>> 5642679c
         ! perimeter below this layer
         !perimeterBL(:,1) = width(:,1)
         !perimeterBL(:,2:eIn1) = perimeterBL(:,1:eIn1-1) &
@@ -668,16 +664,6 @@
             enddo
         enddo
 
-<<<<<<< HEAD
-        ! print *, "areaTBL", areaTBL(1,:)
-        ! rH(:,1) = zeroR
-        ! rH(:,2:eIn1) = areaTBL(:,2:eIn1)/perimeterBL(:,2:eIn1)
-        ! print *, "rH", rH(1,:)
-        ! gammaBTL = areaTBL * rH**twothirdR
-        ! print *, "gammaBTL", gammaBTL(1,:)
-        ! area_difference = area - areaTBL
-        ! local_difference = area_difference - area
-=======
         !print *, "areaTBL", areaTBL(1,:)
         rH(:,1) = zeroR
         rH(:,2:eIn1) = areaTBL(:,2:eIn1)/perimeterBL(:,2:eIn1)
@@ -686,7 +672,6 @@
         !print *, "gammaBTL", gammaBTL(1,:)
         area_difference = area - areaTBL
         local_difference = area_difference - area
->>>>>>> 5642679c
 
         if ((debuglevel > 0) .or. (debuglevelall > 0))  print *, '*** leave ',subroutine_name
     end subroutine widthdepth_pair_auxiliary
