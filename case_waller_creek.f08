--- conflicted
+++ resolved
@@ -25,7 +25,7 @@
     public :: nonmonotonic_subdivide
     public :: widthdepth_pair_auxiliary
 
-    integer :: debuglevel = 1
+    integer :: debuglevel = 0
 
 contains
     !
@@ -34,11 +34,11 @@
     !
     subroutine case_waller_creek_initialize &
         (channel_length, channel_breadth, channel_topwidth, subdivide_length, &
-        lowerZ, initial_flowrate, init_depth, depth_upstream, &
+        lowerZ, upperZ, initial_flowrate, init_depth, depth_upstream, &
         depth_dnstream, ManningsN, roughness_type, idepth_type,             &
         linkR, nodeR, linkI, nodeI, linkYN, nodeYN, linkName, nodeName,     &
         bcdataDn, bcdataUp, &
-        wdID, widthDepthData)
+        wdID, wdnumberPairs, wdxDistance, widthDepthData, wdcellType)
         !
         ! initialize the link-node system and boundary conditions for a simple channel
         !
@@ -46,28 +46,17 @@
 
         real(8),  intent(in)  :: channel_length(:), channel_breadth(:)
         real(8),  intent(in)  :: channel_topwidth(:), subdivide_length(:)
-<<<<<<< HEAD
-        real(8),  intent(in)  :: lowerZ(:), initial_flowrate(:)
-=======
         real(8),  intent(in)  :: lowerZ(:), upperZ(:),  initial_flowrate(:)
->>>>>>> 0710c080
         real(8),  intent(in)  :: depth_upstream(:), depth_dnstream(:), init_depth(:)
         real(8),  intent(in)  :: ManningsN(:)
 
         integer, intent(in):: roughness_type, idepth_type(:)
 
         integer, target, intent(in out)    :: wdID(:)
-<<<<<<< HEAD
-        real(8),    target, intent(in out)    :: widthDepthData(:,:,:)
-        !integer, target, intent(in out)    :: wdnumberPairs(:)
-        !real(8),    target, intent(in out)    :: wdxDistance(:)
-        !type(string), target, intent(in out)   :: wdcellType(:)
-=======
         integer, target, intent(in out)    :: wdnumberPairs(:)
         real(8),    target, intent(in out)    :: wdxDistance(:)
         real(8),    target, intent(in out)    :: widthDepthData(:,:,:)
         type(string), target, intent(in out)   :: wdcellType(:)
->>>>>>> 0710c080
 
         integer,   dimension(:,:), allocatable, target, intent(out)    :: linkI
         integer,   dimension(:,:), allocatable, target, intent(out)    :: nodeI
@@ -122,27 +111,23 @@
         ! upstream is default to flowrate
         bcdataUp(1)%NodeID = 1
         bcdataUp(1)%TimeArray(1)  = setting%Time%StartTime
-        bcdataUp(1)%TimeArray(2)  = setting%Time%EndTime + 1000.0 !s
+        bcdataUp(1)%TimeArray(2)  = setting%Time%EndTime + 100.0 !s
         bcdataUp(1)%ValueArray(1) = initial_flowrate(1)  ! m^3/s
-        bcdataUp(1)%ValueArray(2) = initial_flowrate(1)  ! m^3/s
+        bcdataUp(1)%ValueArray(2) = initial_flowrate(1)  ! m^3/2
 
         ! downstream is default to elevation
-        bcdataDn(1)%NodeID = 567
+        bcdataDn(1)%NodeID = 2
         bcdataDn(1)%TimeArray(1)     = setting%Time%StartTime
-        bcdataDn(1)%TimeArray(2)     = setting%Time%EndTime + 1000.0 !s
+        bcdataDn(1)%TimeArray(2)     = setting%Time%EndTime + 100.0 !s
         bcdataDn(1)%ValueArray(1)    = lowerZ(size(lowerZ)) +  depth_dnstream(size(depth_dnstream)) ! m
         bcdataDn(1)%ValueArray(2)    = lowerZ(size(lowerZ)) +  depth_dnstream(size(depth_dnstream)) ! m
 
-        print *, "lowerZ = ", lowerZ(size(lowerZ))
-        !call test_case_initial_condition_setup (linkR, nodeR, linkI, nodeI, linkYN, nodeYN, linkName, nodeName, &
-        !    bcdataUp, bcdataDn, channel_length, channel_breadth)
-
         call case_waller_creek_links_and_nodes &
             (channel_length, channel_breadth, channel_topwidth, subdivide_length, &
-            lowerZ, initial_flowrate, depth_upstream, &
+            lowerZ, upperZ, initial_flowrate, init_depth, depth_upstream, &
             depth_dnstream, ManningsN, roughness_type,  idepth_type, &
             linkR, nodeR, linkI, nodeI, linkYN, nodeYN, linkName, nodeName, &
-            wdID, widthDepthData, bcdataUp, bcdataDn)
+            wdID, wdnumberPairs, wdxDistance, widthDepthData, wdcellType)
 
         if ((debuglevel > 0) .or. (debuglevelall > 0))  print *, '*** leave ',subroutine_name
     end subroutine case_waller_creek_initialize
@@ -155,37 +140,27 @@
     !
     subroutine case_waller_creek_links_and_nodes &
         (channel_length, channel_breadth, channel_topwidth, subdivide_length, &
-        lowerZ, initial_flowrate, depth_upstream, &
+        lowerZ, upperZ, initial_flowrate, init_depth, depth_upstream, &
         depth_dnstream, ManningsN, roughness_type, idepth_type, &
         linkR, nodeR, linkI, nodeI, linkYN, nodeYN, linkName, nodeName, &
-        wdID, widthDepthData, bcdataUp, bcdataDn)
-
+        wdID, wdnumberPairs, wdxDistance, widthDepthData, wdcellType)
+        !
+        ! creates a simple rectangular channel with 1 link and 2 nodes
+        !
         character(64) :: subroutine_name = 'case_waller_creek_links_and_nodes'
 
         real(8),  intent(in)  :: channel_length(:), channel_breadth(:)
         real(8),  intent(in)  :: channel_topwidth(:), subdivide_length(:)
-<<<<<<< HEAD
-        real(8),  intent(in)  :: lowerZ(:), ManningsN(:), initial_flowrate(:)
-        real(8),  intent(in)  :: depth_upstream(:), depth_dnstream(:)!, init_depth(:)
-=======
         real(8),  intent(in)  :: lowerZ(:), upperZ(:), ManningsN(:), initial_flowrate(:)
         real(8),  intent(in)  :: depth_upstream(:), depth_dnstream(:), init_depth(:)
->>>>>>> 0710c080
 
         integer, intent(in):: roughness_type, idepth_type(:)
 
         integer, target, intent(in out)    :: wdID(:)
-<<<<<<< HEAD
-        real(8),    target, intent(in out)    :: widthDepthData(:,:,:)
-        !integer, target, intent(in out)    :: wdnumberPairs(:)
-        !real(8),    target, intent(in out)    :: wdxDistance(:)
-        !type(string), target, intent(in out)   :: wdcellType(:)
-=======
         integer, target, intent(in out)    :: wdnumberPairs(:)
         real(8),    target, intent(in out)    :: wdxDistance(:)
         real(8),    target, intent(in out)    :: widthDepthData(:,:,:)
         type(string), target, intent(in out)   :: wdcellType(:)
->>>>>>> 0710c080
 
         integer,   dimension(:,:), allocatable, target, intent(out)    :: linkI
         integer,   dimension(:,:), allocatable, target, intent(out)    :: nodeI
@@ -198,15 +173,14 @@
 
         type(string), dimension(:), allocatable, target, intent(out)   :: linkName
         type(string), dimension(:), allocatable, target, intent(out)   :: nodeName
-        
-        type(bcType), intent(in out) :: bcdataUp(:), bcdataDn(:) !for setting up the depth at each link
+
         integer :: mm, ii
 
 
         !--------------------------------------------------------------------------
         if ((debuglevel > 0) .or. (debuglevelall > 0)) print *, '*** enter ',subroutine_name
 
-        N_link = wdID(size(wdID)) !wdID is the newID acquired from the text reader
+        N_link = wdID(size(wdID))
         N_node = N_link + 1
 
         call allocate_linknode_storage &
@@ -215,13 +189,12 @@
         ! assign the indexes
         linkI(:,li_idx) = (/ (ii, ii=1,N_link) /)
         nodeI(:,ni_idx) = (/ (ii, ii=1,N_node) /)
-        
+
         ! assign names for links
         do ii=1,N_link
             linkName(ii)%str = 'widthdepth_pair'
         end do
 
-        ! Justin: Define the connectivity here. Need to modify it and move it to somewhere else
         ! assign zeros for accumulators
         nodeI(:,ni_N_link_d) = 0
         nodeI(:,ni_N_link_u) = 0
@@ -229,26 +202,29 @@
         ! assign uniform physical data
         linkI(:,li_roughness_type)  = roughness_type
         linkR(:,lr_Roughness)       = ManningsN
-        
-        
-        nodeI(1,ni_node_type) = nBCup
-
-        nodeR(1,nr_Zbottom) = lowerZ(1) + (lowerZ(1) - lowerZ(2))
-
-        nodeName(1)%str = 'UpstreamBC'
+
+        ! designate the downstream node
+        ! designate the upstream nodes
+        nodeI(1,ni_node_type) = nBCdn
+
+        nodeR(1,nr_Zbottom) = lowerZ(1)
+
+        nodeName(1)%str = 'DownstreamBC'
 
         do ii=2,N_node
             nodeI(ii,ni_node_type) = nJ2
 
-            nodeR(ii,nr_Zbottom) = lowerZ(ii-1)
+            nodeR(ii,nr_Zbottom) = upperZ(ii-1)
 
             nodeName(ii)%str = 'Junction'
         end do
 
         ! designate the downstream node
-        nodeI(N_node,ni_node_type) = nBCdn
-
-        nodeName(N_node)%str = 'DownstreamBC'
+        nodeI(N_node,ni_node_type) = nBCup
+
+        !nodeR(N_node,nr_Zbottom) = upperZ(1)
+
+        nodeName(N_node)%str = 'UpstreamBC'
 
         ! assign the link types
         linkI(:,li_link_type) = lChannel
@@ -259,8 +235,8 @@
         ! assign the link position and mappings
 
         do ii=1,N_link
-            linkI(ii,li_Mnode_u) = ii 
-            linkI(ii,li_Mnode_d) = ii +1
+            linkI(ii,li_Mnode_u) = ii + 1
+            linkI(ii,li_Mnode_d) = ii
         end do
 
         do mm=1,N_link
@@ -271,101 +247,31 @@
             linkR(mm,lr_InitialFlowrate) = initial_flowrate(mm)
             linkI(mm,li_InitialDepthType)= idepth_type(mm)
         enddo
-        
-        call test_case_initial_depth_setup(wdID, linkR, nodeR, linkI, nodeI, linkName, nodeName, &
-            bcdataUp, bcdataDn, ManningsN, widthDepthData)
-
-        !linkR(:  ,lr_InitialDepth)         = init_depth(:)
-        !linkR(:  ,lr_InitialDnstreamDepth) = depth_dnstream(:) !Justin: Need to change
-        !linkR(:  ,lr_InitialUpstreamDepth) = depth_upstream(:) !Justin: Need to change
-
+
+        linkR(:  ,lr_InitialDepth)         = init_depth(:)
+        linkR(:  ,lr_InitialDnstreamDepth) = depth_dnstream(:)
+        linkR(:  ,lr_InitialUpstreamDepth) = depth_upstream(:)
+
+        if ((debuglevel > 0) .or. (debuglevelall > 0)) then
+            print *
+            print *, subroutine_name,'-----------------------------------'
+            print *, 'link info'
+            print *, linkI(:,li_idx), ' idx'
+            print *, linkI(:,li_link_type), ' type'
+            print *, linkI(:,li_Mnode_u) , ' upstream node'
+            print *, linkI(:,li_Mnode_d) , ' downstream node'
+            print *, ''
+            print *, 'node info'
+            print *, nodeI(:,ni_idx), ' idx'
+            print *, nodeI(:,ni_node_type), ' type'
+            !print *, nodeI(:,ni_N_link_d), 'number of downstream links'
+            !print *, nodeI(:,ni_Mlink_d1), 'downstream1 link'
+            !print *, nodeI(:,ni_N_link_u), 'number of upstream links'
+            !print *, nodeI(:,ni_Mlink_u1), 'upstream1 link'
+        endif
 
         if ((debuglevel > 0) .or. (debuglevelall > 0))  print *, '*** leave ',subroutine_name
     end subroutine case_waller_creek_links_and_nodes
-    !
-    !==========================================================================
-    !==========================================================================
-    !
-    subroutine test_case_initial_depth_setup &
-        (wdID, linkR, nodeR, linkI, nodeI, linkName, nodeName, &
-        bcdataUp, bcdataDn, ManningsN, widthDepthData)
-        character(64) :: subroutine_name = 'test_case_initial_depth_setup'
-        
-        integer, intent(in)    :: wdID(:)   
-        integer,   target, intent(in out)    :: linkI(:,:)
-        integer,   target, intent(in out)    :: nodeI(:,:)
-
-        real(8),      target, intent(in out)    :: linkR(:,:)
-        real(8),      target, intent(in out)    :: nodeR(:,:)
-
-        real(8),  intent(in)  :: ManningsN(:)
-
-        type(string), target, intent(out)   :: linkName(:)
-        type(string), target, intent(out)   :: nodeName(:)
-
-        real(8),    target, intent(in out)    :: widthDepthData(:,:,:)
-        type(bcType), intent(in out) :: bcdataUp(:), bcdataDn(:)
-
-        real(8), pointer :: areaTotalBelowThisLayer(:,:)
-        real(8), pointer :: perimeterBelowThisLayer(:,:)
-        real(8), pointer :: depthTBL(:,:)
-        real(8), dimension(:), allocatable    :: temp !temp array to store A**(5/3)/P**(2/3)
-
-        integer :: mm, idx 
-        real(8)    :: flowrate, temp_manning, temp_slope
-        real(8)    :: ME_RHS !Manning's eq RHS
-        
-        !--------------------------------------------------------------------------
-        if ((debuglevel > 0) .or. (debuglevelall > 0)) print *, '*** enter ',subroutine_name
-        
-        !Note: This is just for single channel, we need better a subroutine to describe the cumulative flowrate from upstream to downstream 
-        N_link = size(wdID,1)
-
-        if (size(bcdataUp%NodeID,1) == 1) then
-            flowrate = bcdataUp(1)%ValueArray(1) !Use the first timestep flowrate to solve the initial condition
-        else
-            print *, "For the time being, the initial condition computation for link only supports single channel test case."
-        endif
-
-        ! Use that flowrate at upstream BC to estimate the initial depth
-        ! Roughly estimation by using Manning's equation
-
-        areaTotalBelowThisLayer => widthDepthData (:,:, wd_areaTotalBelowThisLayer)
-        depthTBL                => widthDepthData (:,:, wd_depthTotalBelowThisLayer)
-        perimeterBelowThisLayer => widthDepthData (:,:, wd_perimeterBelowThisLayer)
-        !rule: widthDepthData(link_ID, Layers, Variable)
-
-        ! In this loop, find the layer (A**(5/3))/(P**(2/3)) closest to (n*Q)/(S**0.5), and use the corresponding depth at the layer as the initial depth
-
-        allocate(temp(size(areaTotalBelowThisLayer,2)), source=nullvalueR) !initialize the temp array with nullvalueR (-998877)
-
-        do mm=1,N_link-1
-
-            temp_manning    = linkR(mm,lr_Roughness) !Local roughness at the link
-            temp_slope      = (nodeR(mm,nr_Zbottom) - nodeR(mm+1,nr_Zbottom)) / linkR(mm,lr_Length)
-
-            if ( temp_slope <=0 )  print *, "Link=", mm, " Local slope is adverse, ", temp_slope
-            
-            ME_RHS          = temp_manning * flowrate / temp_slope**0.5
-            temp            = (areaTotalBelowThisLayer(mm,:)**(5.0/3.0)) / (perimeterBelowThisLayer(mm,:)**(2.0/3.0))
-            idx             = minloc(abs(temp - ME_RHS), DIM=1)
-            ! find the index of the closest layer 
-
-            linkR(mm  ,lr_InitialDepth)         = depthTBL(mm, idx) 
-            linkR(mm  ,lr_InitialDnstreamDepth) = depthTBL(mm, idx)
-            linkR(mm  ,lr_InitialUpstreamDepth) = depthTBL(mm, idx)
-            !print *, "Link = ", mm, "Initial Depth = ", linkR(mm, lr_InitialDepth)
-        enddo
-
-        !linkR(mm  ,lr_InitialDepth)         = bcdataDn(1)%ValueArray(1)
-        !linkR(mm  ,lr_InitialDnstreamDepth) = bcdataDn(1)%ValueArray(1)
-        !linkR(mm  ,lr_InitialUpstreamDepth) = bcdataDn(1)%ValueArray(1)
-
-        if ((debuglevel > 0) .or. (debuglevelall > 0))  print *, '*** leave ',subroutine_name
-
-    end subroutine test_case_initial_depth_setup
-
-
     !
     !==========================================================================
     !==========================================================================
@@ -376,14 +282,16 @@
         newID, newNumberPairs, newManningsN, newLength, newZBottom,              &
         newXDistance, newBreadth, newWidthDepthData, newCellType,                &
         subdivide_length_check)
-        
+        !
+        ! initialize the link-node system and boundary conditions for a simple channel
+        !
         character(64) :: subroutine_name = 'nonmonotonic_subdivide'
 
 
         integer, intent(inout) :: NX
         integer, intent(inout) :: max_number_of_pairs
         integer :: newNX = 0
-        integer :: ii, jj, mm
+        integer :: ii, jj
 
         integer :: allocation_status
         character(len=99) :: emsg
@@ -426,6 +334,8 @@
 
         ! find the z at the faces
         call face_zbottom(faceZbottom, zbottom, Length, NX)
+
+        print *, "checking for nonmonotonic elements"
 
         ! determine number of non-monotonic zbottom product of signs is negative
         allocate(temp1(NX))
@@ -492,32 +402,21 @@
                 newManningsN   (jj)   = ManningsN   (ii)
                 newManningsN   (jj+1) = ManningsN   (ii)
                 newManningsN   (jj+2) = ManningsN   (ii)
-                if (Length(ii) <= threeR * subdivide_length_check) then ! modify here, the original way to subdivide can cause negative length value
-                    newLength   (jj)     =  Length(ii) / threeR
-                    newLength   (jj+1)   =  Length(ii) / threeR
-                    newLength   (jj+2)   =  Length(ii) / threeR
-
-                    newXDistance(jj)     = xDistance(ii) - twoR * Length(ii) / threeR
-                    newXDistance(jj+1)   = xDistance(ii) - oneR * Length(ii) / threeR
-                    newXDistance(jj+2)   = xDistance(ii)
-                    
-                else    ! length is longer than 3 sub
-                    newLength      (jj)   = subdivide_length_check
-                    newLength      (jj+1) = Length(ii) - twoR * subdivide_length_check
-                    newLength      (jj+2) = subdivide_length_check
-                
-                    newXDistance   (jj)   = xDistance(ii) - Length(ii) + oneR * subdivide_length_check
-                    newXDistance   (jj+1) = xDistance(ii) - oneR * subdivide_length_check
-                    newXDistance   (jj+2) = xDistance(ii)
-                endif
-                newZBottom     (jj)   = faceZbottom (ii)    - onehalfR * (faceZbottom (ii) - zBottom (ii))
+                newLength      (jj)   = onehalfR*Length (ii)                           &
+                    - onehalfR * subdivide_length_check
+                newLength      (jj+1) = subdivide_length_check
+                newLength      (jj+2) = onehalfR*Length (ii)                           &
+                    - onehalfR * subdivide_length_check
+                newZBottom     (jj)   = faceZbottom (ii)                               &
+                    - onehalfR * (faceZbottom (ii) - zBottom (ii))
                 newZBottom     (jj+1) = zBottom     (ii)
-                newZBottom     (jj+2) = zBottom     (ii)    - onehalfR * (zBottom (ii) - faceZbottom (ii))
-                
-                !newXDistance   (jj)   = onehalfR * xDistance (ii) - onehalfR * Length (ii)      - onehalfR * subdivide_length_check
-                !newXDistance   (jj+1) = newXDistance   (jj)     + subdivide_length_check
-                !newXDistance   (jj+2) = newXDistance   (jj+1)   + onehalfR * Length (ii)      - onehalfR * subdivide_length_check
-                
+                newZBottom     (jj+2) = zBottom (ii)                                   &
+                    - onehalfR * (zBottom (ii) - faceZbottom (ii))
+                newXDistance   (jj)   = onehalfR*xDistance (ii)                        &
+                    - onehalfR*Length (ii) - onehalfR * subdivide_length_check
+                newXDistance   (jj+1) = newXDistance   (jj) + subdivide_length_check
+                newXDistance   (jj+2) = newXDistance   (jj+1)                          &
+                    + onehalfR*Length (ii) - onehalfR * subdivide_length_check
                 newBreadth     (jj)   = Breadth     (ii)
                 newBreadth     (jj+1) = Breadth     (ii)
                 newBreadth     (jj+2) = Breadth     (ii)
@@ -542,13 +441,6 @@
             endif
         enddo
 
-        if ((debuglevel > 0) .or. (debuglevelall > 0)) then
-            print *, "NEW)  ID,    LENGTH,    Z,    XDistance"
-            do mm = 1, NX
-                print *,  newID(mm), newLength(mm), newZBottom(mm), newXDistance(mm)
-            enddo
-        endif
-
         if ((debuglevel > 0) .or. (debuglevelall > 0))  print *, '*** leave ',subroutine_name
     end subroutine nonmonotonic_subdivide
     !
@@ -565,7 +457,6 @@
         real(8), intent(in)    :: zBottom(:)
         real(8), intent(in)    :: Length(:)
         integer, intent(in) :: NX
-        integer :: ii
 
         !--------------------------------------------------------------------------
         if ((debuglevel > 0) .or. (debuglevelall > 0)) print *, '*** enter ',subroutine_name
@@ -577,10 +468,6 @@
         faceZbottom (1)  = zBottom(1)
         faceZbottom (NX+1) = zBottom(NX)
 
-        print *, "zBottom", "      faceZbottom"
-        do ii=1,NX
-            print *, zBottom(ii), faceZbottom(ii)
-        enddo
 
         if ((debuglevel > 0) .or. (debuglevelall > 0))  print *, '*** leave ',subroutine_name
     end subroutine face_zbottom
@@ -603,13 +490,13 @@
         real(8), pointer :: rH(:,:), gammaBTL(:,:), depthTBL(:,:)
         real(8), pointer :: area_difference(:,:), local_difference(:,:)
 
-        integer :: ii,jj, kk
+        integer :: ii,jj
         integer :: eIn1
 
         !--------------------------------------------------------------------------
         if ((debuglevel > 0) .or. (debuglevelall > 0)) print *, '*** enter ',subroutine_name
 
-        eIn1 = size(widthDepthData,2) ! JY: The number of read-in pairs
+        eIn1 = size(widthDepthData,2)
 
         width       => widthDepthData (:,:, wd_widthAtLayerTop)
         depth       => widthDepthData (:,:, wd_depthAtLayerTop)
@@ -626,11 +513,11 @@
         local_difference => widthDepthData (:,:, wd_local_difference)
 
         ! lowest layer is triangular
-        area(:,1) = onehalfR * width(:,1) * depth(:,1) !Justin: I'm not sure if this is ok, could cause some discrepancies
-        !print *, "width", width(1,:)
+        area(:,1) = onehalfR * width(:,1) * depth(:,1)
+
         ! the area in this layer
         area(:,2:eIn1) = onehalfR * (width(:,2:eIn1) + width(:,1:eIn1-1)) &
-            * (depth(:,2:eIn1) - depth(:,1:eIn1-1)) !Justin: Assuming each section is trapezoidal shape
+            * (depth(:,2:eIn1) - depth(:,1:eIn1-1))
 
         ! set areas to zero above the uppermost pair
         do ii = 1, size(widthDepthData,1)
@@ -640,11 +527,11 @@
         enddo
 
         ! store width and depth differences
-        !dWidth(:,1) = width(:,1) !Justin: This is not right
+        dWidth(:,1) = width(:,1)
         dDepth(:,1) = depth(:,1)
-        
+
         ! delta width between top and bottom of this layer
-        dWidth(:,1:eIn1-2) = width(:,2:eIn1-1) - width(:,1:eIn1-2)
+        dWidth(:,2:eIn1-1) = width(:,2:eIn1-1) - width(:,1:eIn1-2)
         ! delta depth between top and bottom of this layer
         dDepth(:,2:eIn1-1) = depth(:,2:eIn1-1) - depth(:,1:eIn1-2)
 
@@ -654,65 +541,32 @@
         elsewhere
             ! a near-90 degree angle will have an infinite tangent.
             ! we handle this case by setting all these angles to pi/2 - small value
-            angle = pi/twoR - setting%Method%AdjustWidthDepth%angleMinimum  
+            angle = pi/twoR - setting%Method%AdjustWidthDepth%angleMinimum
         endwhere
 
         ! accumulated area of the trapezoids to the ii width-depth level
         areaTBL(:,1) = zeroR
-        !areaTBL(:,2) = area(:,2)
-        !areaTBL(:,3:eIn1) = areaTBL(:,2:eIn1-1) + area(:,2:eIn1-1)
         areaTBL(:,2:eIn1) = areaTBL(:,1:eIn1-1) + area(:,1:eIn1-1)
-        !print *, "area size 1 = ", size(area,1)
-        !print *, "area size 2 = ", size(area,2)
-        do ii=1,size(area,1)
-            do kk= 2, eIn1
-            widthDepthData (ii,kk, wd_areaTotalBelowThisLayer) = sum(widthDepthData (ii,1:kk, wd_areaThisLayer))
-            enddo
-        enddo
-        !print *, widthDepthData (1,:, wd_areaTotalBelowThisLayer)
-        
-
-        !print *, "eTn1 = ", eIn1
-        !do kk=2,eIn1
-        !    areaTBL(:,kk) =  sum(area(:,1:kk),2)
-        !enddo
-        !print *, "area", areaTBL(1,:)
-        !print *,"area   = ", size(widthDepthData (1,:, wd_areaThisLayer))
-        !print *,"areaTBL= ", size(widthDepthData (1,:, wd_areaTotalBelowThisLayer))
-
-        
-
 
         depthTBL(:,1) = depth(:,1)
         depthTBL(:,2:eIn1) = depthTBL(:,1:eIn1-1) + depth(:,1:eIn1-1)
+
         ! check that the setting maximum area value is greater than any accumulated
         ! area at the uppermost level.
         if (setting%Method%AdjustWidthDepth%areaMaximum < maxval(areaTBL(:, eIn1))) then
             setting%Method%AdjustWidthDepth%areaMaximum = twoR * maxval(areaTBL(:, eIn1))
         endif
 
-
-        !print *, "dDepth",dDepth(1,:)
-        !print *, "dWidth", dWidth(1,:)
         ! perimeter below this layer
-        !perimeterBL(:,1) = width(:,1)
-        !perimeterBL(:,2:eIn1) = perimeterBL(:,1:eIn1-1) &
-        !    + twoR * sqrt(dDepth(:,1:eIn1-1)**twoR + onehalfR * dWidth(:,1:eIn1-1)**twoR)
-        widthDepthData (:,1, wd_perimeterBelowThisLayer) = width(:,1)
-        ! Justin: I didn't use pointers in the for loop due to overflow issue
-        do ii=1,size(width,1)
-            do kk=2,eIn1
-                widthDepthData (ii,kk, wd_perimeterBelowThisLayer) = widthDepthData (ii,kk-1, wd_perimeterBelowThisLayer) &
-                    + twoR * sqrt(widthDepthData (ii,kk, wd_Ddepth)**twoR + (onehalfR * widthDepthData (ii,kk, wd_Dwidth))**twoR)
-            enddo
-        enddo
-
-        !print *, "areaTBL", areaTBL(1,:)
+        perimeterBL(:,1) = zeroR
+        perimeterBL(:,2:eIn1) = perimeterBL(:,1:eIn1-1) &
+            + twoR * sqrt(dDepth(:,1:eIn1-1)**twoR + onehalfR * dWidth(:,1:eIn1-1)**twoR)
+
         rH(:,1) = zeroR
         rH(:,2:eIn1) = areaTBL(:,2:eIn1)/perimeterBL(:,2:eIn1)
-        !print *, "rH", rH(1,:)
+
         gammaBTL = areaTBL * rH**twothirdR
-        !print *, "gammaBTL", gammaBTL(1,:)
+
         area_difference = area - areaTBL
         local_difference = area_difference - area
 
