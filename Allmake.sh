#!/bin/bash

# echo Download SWMM C interface
# git clone git@github.austin.utexas.edu:gr24269/SWMMwrapper.git
cd SWMMwrapper
./Allmake.sh
cp libswmm5.so ../
cd ..
# sudo rm -r SWMMwrapper

echo Making the debug directory ...
DIRDebug=debugoutputA
DIRThreaded=OutputThreaded
mkdir "$DIRDebug"
mkdir "$DIRThreaded"

echo Compiling the SWMMengine ...

# Compiler/Linker settings
FC=gfortran-9
OPTFLAGS=-g
FFLAGS=-O3
PROGRAM=SWMM
PRG_OBJ=$PROGRAM.o

echo Compiling with $FC ...

# Find all source files, create a list of corresponding object files
echo Find all source files, create a list of corresponding object files ...

# Find all source files, create a list of corresponding object files
<<<<<<< HEAD
SOURCESF="  dll_mod.f08\
        type_definitions.f08\
        setting_definition.f08\
        globals.f08\
        array_index.f08\
        data_keys.f08\
        interface.f08\
        utility.f08\
        xsect_tables.f08\
        adjustments.f08\
        allocate_storage.f08\
        bc.f08\
        control.f08\
        read_width_depth.f08\
        case_waller_creek.f08\
        case_simple_channel.f08\
        case_simple_weir.f08\
        case_simple_orifice.f08\
        case_y_channel.f08\
        case_y_storage_channel.f08\
        case_simple_pipe.f08\
        case_swashes.f08\
        trajkovic_cases.f08\
        checking.f08\
        debug.f08\
        diagnostic.f08\
        junction.f08\
        face_values.f08\
        storage.f08\
        weir.f08\
        orifice.f08\
        element_dynamics.f08\
        element_geometry.f08\
        explicit_euler.f08\
        friction_model.f08\
        initial_condition.f08\
        initialization.f08\
        link_node.f08\
        network_define.f08\
        output.f08\
        test_cases.f08\
        artificial_compressibility.f08\
        runge_kutta.f08\
        ac_convergence_loop.f08\
        time_loop.f08\
        main.f08\
        stub.f08\
    "
=======
SOURCESF="  errors.f08  datetime.f08  dll_mod.f08  type_definitions.f08  dynamic_array.f08\
        setting_definition.f08  globals.f08  selectors.f08  array_index.f08  xsect_tables.f08\
        data_keys.f08  objects.f08  tables.f08  interface.f08  utility.f08  bc.f08  inflow.f08\
        network_graph.f08  adjustments.f08  allocate_storage.f08  read_width_depth.f08\
        checking.f08  debug.f08  diagnostic.f08  junction.f08  face_values.f08  storage.f08\
        weir.f08  orifice.f08  element_dynamics.f08  element_geometry.f08  explicit_euler.f08\
        friction_model.f08  initial_condition.f08  initialization.f08  project.f08\
        link_node.f08  network_define.f08  output.f08  runge_kutta.f08  time_loop.f08\
        stub.f08  case_simple_channel.f08  case_simple_orifice.f08  case_simple_weir.f08  \
        case_waller_creek.f08  case_y_channel.f08  case_y_storage_channel.f08  test_cases.f08 main.f08"
>>>>>>> 0710c080

# Linker
echo Compiling ...
$FC $SOURCESF -ldl -o $PROGRAM

$clean:
    echo Clean Object files...
    rm -rf *.o *.mod

echo Complete!<|MERGE_RESOLUTION|>--- conflicted
+++ resolved
@@ -29,67 +29,17 @@
 echo Find all source files, create a list of corresponding object files ...
 
 # Find all source files, create a list of corresponding object files
-<<<<<<< HEAD
-SOURCESF="  dll_mod.f08\
-        type_definitions.f08\
-        setting_definition.f08\
-        globals.f08\
-        array_index.f08\
-        data_keys.f08\
-        interface.f08\
-        utility.f08\
-        xsect_tables.f08\
-        adjustments.f08\
-        allocate_storage.f08\
-        bc.f08\
-        control.f08\
-        read_width_depth.f08\
-        case_waller_creek.f08\
-        case_simple_channel.f08\
-        case_simple_weir.f08\
-        case_simple_orifice.f08\
-        case_y_channel.f08\
-        case_y_storage_channel.f08\
-        case_simple_pipe.f08\
-        case_swashes.f08\
-        trajkovic_cases.f08\
-        checking.f08\
-        debug.f08\
-        diagnostic.f08\
-        junction.f08\
-        face_values.f08\
-        storage.f08\
-        weir.f08\
-        orifice.f08\
-        element_dynamics.f08\
-        element_geometry.f08\
-        explicit_euler.f08\
-        friction_model.f08\
-        initial_condition.f08\
-        initialization.f08\
-        link_node.f08\
-        network_define.f08\
-        output.f08\
-        test_cases.f08\
-        artificial_compressibility.f08\
-        runge_kutta.f08\
-        ac_convergence_loop.f08\
-        time_loop.f08\
-        main.f08\
-        stub.f08\
-    "
-=======
 SOURCESF="  errors.f08  datetime.f08  dll_mod.f08  type_definitions.f08  dynamic_array.f08\
-        setting_definition.f08  globals.f08  selectors.f08  array_index.f08  xsect_tables.f08\
-        data_keys.f08  objects.f08  tables.f08  interface.f08  utility.f08  bc.f08  inflow.f08\
-        network_graph.f08  adjustments.f08  allocate_storage.f08  read_width_depth.f08\
+        setting_definition.f08  globals.f08  selectors.f08  array_index.f08 data_keys.f08\
+        objects.f08  tables.f08  interface.f08  utility.f08 xsect_tables.f08 bc.f08  control.f08\
+        inflow.f08 network_graph.f08  adjustments.f08  allocate_storage.f08  read_width_depth.f08\
         checking.f08  debug.f08  diagnostic.f08  junction.f08  face_values.f08  storage.f08\
         weir.f08  orifice.f08  element_dynamics.f08  element_geometry.f08  explicit_euler.f08\
-        friction_model.f08  initial_condition.f08  initialization.f08  project.f08\
-        link_node.f08  network_define.f08  output.f08  runge_kutta.f08  time_loop.f08\
-        stub.f08  case_simple_channel.f08  case_simple_orifice.f08  case_simple_weir.f08  \
-        case_waller_creek.f08  case_y_channel.f08  case_y_storage_channel.f08  test_cases.f08 main.f08"
->>>>>>> 0710c080
+        friction_model.f08  initial_condition.f08  initialization.f08  project.f08 link_node.f08\
+        network_define.f08  output.f08  artificial_compressibility.f08 runge_kutta.f08  ac_convergence_loop.f08\
+        time_loop.f08 stub.f08  case_simple_channel.f08  case_simple_orifice.f08  case_simple_weir.f08\
+        case_waller_creek.f08  case_y_channel.f08  case_y_storage_channel.f08  case_simple_pipe.f08 case_swashes.f08\
+        trajkovic_cases.f08 test_cases.f08 main.f08"
 
 # Linker
 echo Compiling ...
