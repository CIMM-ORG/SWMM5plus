! module runge_kutta
!
! runge-kutta time advance for a single time step
!
!==========================================================================
!
module runge_kutta

    use adjustments
    use array_index
    use artificial_compressibility
    use bc
    use data_keys
    use diagnostic
    use element_geometry
    use element_dynamics
    use face_values
    use globals
    use setting_definition
    use utility
    use storage
    use weir
    use orifice

    implicit none

    private

    public :: rk2
    public :: sve_rk2_step
    public :: overwrite_old_values

    integer :: debuglevel = 0

contains
    !==========================================================================
    !==========================================================================
    !
    subroutine rk2 &
        (elem2R, elemMR, elem2I, elemMI, faceR, faceI, elem2YN, elemMYN,      &
        faceYN, bcdataDn, bcdataUp, thistime, dt, ID, numberPairs, ManningsN, &
        Length, zBottom, xDistance, Breadth, widthDepthData, cellType,        &
        realLoop)
        !
        ! runge-kutta time advance for a single time step
        !
        character(64) :: subroutine_name = 'rk2'

        real(8),      target, intent(in out) :: elem2R(:,:),  elemMR(:,:),  faceR(:,:)
        integer,   target, intent(in out) :: elem2I(:,:),  elemMI(:,:),  faceI(:,:)
        logical,   target, intent(in out) :: elem2YN(:,:), elemMYN(:,:), faceYN(:,:)
        type(bcType),      intent(in out) :: bcdataDn(:),  bcdataUp(:)
        real(8),              intent(in)     :: thistime, dt
<<<<<<< HEAD
        logical,           intent(in)     :: realLoop
=======
>>>>>>> 0710c080

        integer,   pointer :: fdn(:), fup(:)

        integer :: e2r_Volume_new, e2r_Velocity_new, e2r_Eta_new
        integer :: eMr_Volume_new, eMr_Velocity_new, eMr_Eta_new
        integer :: ii
<<<<<<< HEAD
        real(8)    :: thiscoef(2), steptime, af(3)
=======
        real(8)   :: thiscoef(2), steptime
>>>>>>> 0710c080

        integer :: ilink

        integer, intent(in out)    :: ID(:)
        integer, intent(in out)    :: numberPairs(:)
        real(8),    intent(in out)    :: ManningsN(:)
        real(8),    intent(in out)    :: Length(:)
        real(8),    intent(in out)    :: zBottom(:)
        real(8),    intent(in out)    :: xDistance(:)
        real(8),    intent(in out)    :: Breadth(:)
        real(8),    intent(in out)    :: widthDepthData(:,:,:)
        type(string), intent(in out)   :: cellType(:)

        !--------------------------------------------------------------------------
        if ((debuglevel > 0) .or. (debuglevelall > 0)) print *, '*** enter ',subroutine_name

        !%  set indexes for temporary space
        e2r_Volume_new = e2r_Temp(next_e2r_temparray)
        next_e2r_temparray = utility_advance_temp_array (next_e2r_temparray,e2r_n_temp)

        e2r_Velocity_new = e2r_Temp(next_e2r_temparray)
        next_e2r_temparray = utility_advance_temp_array (next_e2r_temparray,e2r_n_temp)

        e2r_Eta_new = e2r_Temp(next_e2r_temparray)
        next_e2r_temparray = utility_advance_temp_array (next_e2r_temparray,e2r_n_temp)

        eMr_Volume_new = eMr_Temp(next_eMr_temparray)
        next_eMr_temparray = utility_advance_temp_array (next_eMr_temparray,eMr_n_temp)

        eMr_Velocity_new = eMr_Temp(next_eMr_temparray)
        next_eMr_temparray = utility_advance_temp_array (next_eMr_temparray,eMr_n_temp)

        eMr_Eta_new = eMr_Temp(next_eMr_temparray)
        next_eMr_temparray = utility_advance_temp_array (next_eMr_temparray,eMr_n_temp)

        !%  zero out the temporary space
        elem2R(:,e2r_Volume_new)    = zeroR
        elem2R(:,e2r_Velocity_new)  = zeroR
        elem2R(:,e2r_Eta_new)       = zeroR
        elemMR(:,eMr_Volume_new)    = zeroR
        elemMR(:,eMr_Velocity_new)  = zeroR
        elemMR(:,eMr_Eta_new)       = zeroR

        if (  count(elem2I(:,e2i_elem_type) == eChannel) &
            + count(elem2I(:,e2i_elem_type) == ePipe)    &
            + count(elem2I(:,e2i_elem_type) == eWeir)    &
            + count(elem2I(:,e2i_elem_type) == eOrifice) &
            + count(elemMI(:,eMi_elem_type) == eStorage) &
            + count(elemMI(:,eMi_elem_type) == eJunctionChannel) > zeroI) then

            !%  coefficients for the rk2 steps
            thiscoef(1) = onehalfR
            thiscoef(2) = oneR

            !%  Coefficients for the real time derivatives in AC
            if (setting%DefaultAC%TimeStencil == 'backwards3') then
                af = (/1.5, -2.0, 0.5/)
            elseif (setting%DefaultAC%TimeStencil == 'CN') then
                af = (/0.5, -0.5, 0.0/)
            else
                print*, 'error, unknown value for setting%DefaultAC%TimeStencil'
                print*, setting%DefaultAC%TimeStencil
                stop
            endif

            ! Convergence test storage for AC 
            ! checking convergence on d/dtau of eta * A and of Q.
            where (elem2I(:,e2i_solver) == AC )
                elem2R(:,e2r_CtestH1) = elem2R(:,e2r_Eta) * elem2R(:,e2r_Area)
                elem2R(:,e2r_CtestQ1) = elem2R(:,e2r_Flowrate)
            endwhere

            do ii=1,2
                if (realLoop) then
                    !%  realLoop is only true when the solver is in normal time loop
                    !%  thus, steptime is advanced
                    steptime = thistime + thiscoef(ii) * dt
                elseif (.not. realLoop) then
                    !%  when realLoop is false, the solver is in psuedo time
                    !%  so the steptime is already advanced and remains the same
                    steptime = thistime
                endif 

                !% sve advance
                if ( (  count(elem2I(:,e2i_solver) == SVE) &
                      + count(elemMI(:,eMi_solver) == SVE)> zeroI)) then
                    
                    call sve_rk2_step &
                        (e2r_Volume, e2r_Velocity, eMr_Volume, eMr_Velocity, &
                        e2r_Volume_new, e2r_Velocity_new, eMr_Volume_new, eMr_Velocity_new, &
                        elem2R, elemMR, faceR, elem2I, elemMI, elem2YN, elemMYN, &
                        thiscoef(ii))                    
                endif

                !% ac advance
                if (  count(elem2I(:,e2i_solver) == AC) &
                    + count(elemMI(:,eMi_solver) == AC)> zeroI ) then

<<<<<<< HEAD
                    call ac_rk2_step &
                        (e2r_Volume, e2r_Velocity, e2r_Eta, eMr_Volume, eMr_Velocity,  &
                        eMr_Eta, e2r_Volume_new, e2r_Velocity_new, e2r_Eta_new,        &
                        eMr_Volume_new, eMr_Velocity_new, eMr_Eta_new, elem2R, elemMR, &
                        faceR, elem2I, elemMI, elem2YN, elemMYN, dt, af, thiscoef(ii)) 
                endif

                !%  Sets the Qonly element geometry to provisional values
                call QonlyElement_provisional_geometry &
                    (elem2R, elemMR, faceR, elem2I, elemMI)
=======
                !  Sets the Qonly element geometry to provisional values
                ! call QonlyElement_provisional_geometry &
                !     (elem2R, elemMR, faceR, elem2I, elemMI)
>>>>>>> 0710c080

                ! if ( count(elemMI(:,eMi_elem_type) == eStorage) > zeroI) then
                !     ! call storage step if storage unit exists in the network
                !     call storage_step &
                !         (eMr_Volume, eMr_Velocity, eMr_Volume_new, eMr_Velocity_new,  &
                !         elemMR, faceR, elemMI, elemMYN, thiscoef(ii))
                ! endif

                call rk2_update_auxiliary_variables &
                    (e2r_Velocity_new, eMr_Velocity_new, e2r_Volume_new, eMr_Volume_new,  &
                    elem2R, elem2I, elem2YN, elemMR,  elemMI, elemMYN, faceR,  faceI,     &
                    faceYN, bcdataDn, bcdataUp, steptime, ii, ID, numberPairs, ManningsN, &
                    Length, zBottom, xDistance, Breadth, widthDepthData, cellType)

                !% advane Qonly elemnt
<<<<<<< HEAD
                call QonlyElement_step &
                    (e2r_Volume_new, e2r_Velocity_new, elem2R, elemMR,  faceI, faceR, faceYN, &
                    elem2I, elemMI, elem2YN, elemMYN, thiscoef(ii))
=======
                ! call QonlyElement_step &
                !     (e2r_Volume, e2r_Velocity, eMr_Volume, eMr_Velocity, e2r_Volume_new, &
                !     e2r_Velocity_new, eMr_Volume_new, eMr_Velocity_new, elem2R, elemMR, &
                !     faceI, faceR, faceYN, elem2I, elemMI, elem2YN, elemMYN, thiscoef(ii))
>>>>>>> 0710c080

                if (ii==1) then
                    !% store the net face fluxes that are used for volume advance.
                    call diagnostic_element_volume_conservation_fluxes &
                        (elem2R, elem2I, elemMR, elemMI, faceR)
                endif
                
            end do

            !% compute local element-based volume conservation
            call diagnostic_element_volume_conservation &
                (elem2R, elem2I, elemMR, elemMI, e2r_Volume_new, eMr_Volume_new)

            !%  update the velocity and volume
            call overwrite_old_values &
                (elem2R, elem2I, e2r_Velocity, e2r_Velocity_new, &
                e2r_Volume, e2r_Volume_new, e2i_elem_type, eChannel, .true.)

<<<<<<< HEAD
            call overwrite_old_values &
                (elemMR, elemMI, eMr_Velocity, eMr_Velocity_new, &
                eMr_Volume, eMr_Volume_new, eMi_elem_type, eJunctionChannel, .false.)

            call overwrite_old_values &
                (elem2R, elem2I, e2r_Velocity, e2r_Velocity_new, &
                e2r_Volume, e2r_Volume_new, e2i_elem_type, ePipe, .true.)

            call overwrite_old_values &
                (elem2R, elem2I, e2r_Velocity, e2r_Velocity_new, &
                e2r_Volume, e2r_Volume_new, e2i_elem_type, eWeir, .true.)

            call overwrite_old_values &
                (elem2R, elem2I, e2r_Velocity, e2r_Velocity_new, &
                e2r_Volume, e2r_Volume_new, e2i_elem_type, eOrifice, .true.)
                
            call overwrite_old_values &
                (elemMR, elemMI, eMr_Velocity, eMr_Velocity_new, &
                eMr_Volume, eMr_Volume_new, eMi_elem_type, eStorage, .false.)
=======
            ! call overwrite_old_values &
            !     (elem2R, elem2I, e2r_Velocity, e2r_Velocity_new, &
            !     e2r_Volume, e2r_Volume_new, e2i_elem_type, eWeir, .true.)

            ! call overwrite_old_values &
            !     (elem2R, elem2I, e2r_Velocity, e2r_Velocity_new, &
            !     e2r_Volume, e2r_Volume_new, e2i_elem_type, eOrifice, .true.)

            call overwrite_old_values &
                (elemMR, elemMI, eMr_Velocity, eMr_Velocity_new, &
                eMr_Volume, eMr_Volume_new, eMi_elem_type, eJunctionChannel, .false.)

            ! call overwrite_old_values &
            !     (elemMR, elemMI, eMr_Velocity, eMr_Velocity_new, &
            !     eMr_Volume, eMr_Volume_new, eMi_elem_type, eStorage, .false.)
>>>>>>> 0710c080

            !%  Compute the dimensional change of the AC
            where (elem2I(:,e2i_solver) == AC)
                elem2R(:,e2r_CtestH1) = elem2R(:,e2r_Eta) * elem2R(:,e2r_Area) - &
                                                elem2R(:,e2r_CtestH1)
                elem2R(:,e2r_CtestQ1) = elem2R(:,e2r_Flowrate) - elem2R(:,e2r_CtestQ1)
            endwhere
        endif

        !%  reset temporary data space
        elem2R(:,e2r_Volume_new)    = nullvalueR
        elem2R(:,e2r_Velocity_new)  = nullvalueR
        elem2R(:,e2r_Eta_new)       = nullvalueR
        elemMR(:,eMr_Volume_new)    = nullvalueR
        elemMR(:,eMr_Velocity_new)  = nullvalueR
        elemMR(:,eMr_Eta_new)       = nullvalueR

        next_e2r_temparray = next_e2r_temparray - 3
        next_eMr_temparray = next_eMr_temparray - 3  

        if ((debuglevel > 0) .or. (debuglevelall > 0)) print *, '*** leave ',subroutine_name
    end subroutine rk2
    !
    !==========================================================================
    !==========================================================================
    !
    subroutine sve_rk2_step &
        (e2r_Volume_old, e2r_Velocity_old, eMr_Volume_old, eMr_Velocity_old, &
        e2r_Volume_new, e2r_Velocity_new, eMr_Volume_new, eMr_Velocity_new, &
        elem2R, elemMR, faceR, elem2I, elemMI, elem2YN, elemMYN, &
        thiscoef)
        !
        ! time advance - one step of RK2
        !
        character(64) :: subroutine_name = 'sve_rk2_step'

        ! indexes for old/new volume and velocity storage
        integer,   intent(in) :: e2r_Volume_old, e2r_Velocity_old
        integer,   intent(in) :: eMr_Volume_old, eMr_Velocity_old
        integer,   intent(in) :: e2r_Volume_new, e2r_Velocity_new
        integer,   intent(in) :: eMr_Volume_new, eMr_Velocity_new

        real(8),      target, intent(in out)  :: elem2R(:,:),  elemMR(:,:)
        real(8),      target, intent(in)      :: faceR(:,:)
        integer,   target, intent(in)      :: elem2I(:,:),  elemMI(:,:)
<<<<<<< HEAD
        logical,   target, intent(in out)  :: elem2YN(:,:), elemMYN(:,:)
=======
        logical,           intent(in out)  :: elem2YN(:,:), elemMYN(:,:)
>>>>>>> 0710c080
        real(8),              intent(in)      :: thiscoef

        real(8),  pointer ::  fQ(:), fUdn(:), fUup(:), fAdn(:), fAup(:), fEdn(:), fEup(:)
        real(8),  pointer ::  kc2(:), ku2(:), ones2r(:)
        real(8),  pointer ::  kcM(:), kuM(:), onesMr(:)
        real(8),  pointer ::  volume2old(:), volume2new(:), velocity2old(:), velocity2new(:)
        real(8),  pointer ::  volumeMold(:), volumeMnew(:), velocityMold(:), velocityMnew(:)
        real(8),  pointer ::  eta2(:), etaM(:), rh2(:), mn2(:), rhM(:), mnM(:)

        logical, pointer :: maskChannelPipeSVE(:), maskJunctionChannelPipeSVE(:)
        integer, pointer :: iup(:), idn(:)

        integer :: mm

        !--------------------------------------------------------------------------
        if ((debuglevel > 0) .or. (debuglevelall > 0)) print *, '*** enter ',subroutine_name

        !%  pointers for volume and velocity storage (updating)
        volume2old   => elem2R(:,e2r_Volume_old)
        volume2new   => elem2R(:,e2r_Volume_new)
        velocity2old => elem2R(:,e2r_Velocity_old)
        velocity2new => elem2R(:,e2r_Velocity_new)

        volumeMold   => elemMR(:,eMr_Volume_old)
        volumeMnew   => elemMR(:,eMr_Volume_new)
        velocityMold => elemMR(:,eMr_Velocity_old)
        velocityMnew => elemMR(:,eMr_Velocity_new)

        eta2      => elem2R(:,e2r_Eta)
        rh2       => elem2R(:,e2r_HydRadius)
        mn2       => elem2R(:,e2r_Roughness)

        etaM      => elemMR(:,eMr_Eta)
        rhM       => elemMR(:,eMr_HydRadius)
        mnM       => elemMR(:,eMr_Roughness)

        !%  temporary space for channel elements
        kc2 => elem2R(:,e2r_Temp(next_e2r_temparray))
        next_e2r_temparray = utility_advance_temp_array (next_e2r_temparray,e2r_n_temp)

        ku2 => elem2R(:,e2r_Temp(next_e2r_temparray))
        next_e2r_temparray = utility_advance_temp_array (next_e2r_temparray,e2r_n_temp)

        ones2r => elem2R(:,e2r_Temp(next_e2r_temparray))
        next_e2r_temparray = utility_advance_temp_array (next_e2r_temparray,e2r_n_temp)

        !%  temporary space for juctions
        kcM => elemMR(:,eMr_Temp(next_eMr_temparray))
        next_eMr_temparray = utility_advance_temp_array (next_eMr_temparray,eMr_n_temp)

        kuM => elemMR(:,eMr_Temp(next_eMr_temparray))
        next_eMr_temparray = utility_advance_temp_array (next_eMr_temparray,eMr_n_temp)

        onesMr=> elemMR(:,eMr_Temp(next_eMr_temparray))
        next_eMr_temparray = utility_advance_temp_array (next_eMr_temparray,eMr_n_temp)

        !%  temporary pointer for channel/pipe mask solved by SVE
        maskChannelPipeSVE => elem2YN(:,e2YN_Temp(next_e2YN_temparray))
        next_e2YN_temparray = utility_advance_temp_array (next_e2YN_temparray,e2YN_n_temp)

        !%  temporary pointer for JunctionChannel/JunctionPipe mask solved by SVE
        maskJunctionChannelPipeSVE => elemMYN(:,eMYN_Temp(next_eMYN_temparray))
        next_eMYN_temparray = utility_advance_temp_array (next_eMYN_temparray,eMYN_n_temp)

        !%  zero temporary arrays
        kc2 = zeroR
        ku2 = zeroR

        kcM = zeroR
        kuM = zeroR

        !%  null temp array
        maskChannelPipeSVE = nullvalueL
        maskJunctionChannelPipeSVE = nullvalueL

        !%  initialize ones as 1.0
        ones2r = oneR
        onesMr = oneR

        !%  pointers for convenience in notation
        fQ     => faceR(:,fr_Flowrate)
        fUdn   => faceR(:,fr_Velocity_d) ! velocity on the downstream side of a face
        fUup   => faceR(:,fr_Velocity_u) ! velocity on the upstream side of a face
        fAdn   => faceR(:,fr_Area_d)
        fAup   => faceR(:,fr_Area_u)
        fEdn   => faceR(:,fr_Eta_d)
        fEup   => faceR(:,fr_Eta_u)

        !%  finding the masks
        maskChannelPipeSVE = ( ( (elem2I(:,e2i_elem_type) == eChannel) .or.  &
                                 (elem2I(:,e2i_elem_type) == epipe) )  .and. &
                                 (elem2I(:,e2i_solver) == SVE) ) 


        maskJunctionChannelPipeSVE = ( ( (elemMI(:,eMi_elem_type) == eJunctionChannel) .or.  &
                                         (elemMI(:,eMi_elem_type) == eJunctionPipe) )  .and. &
                                         (elemMI(:,eMi_solver)    == SVE ) )
        !%  SOURCE TERMS ----------------------------------

        !%  Channel elements (one upstream and one downstream face)
        !%  Using the T00 method of Hodges & Liu, 2018 for momentum

        iup => elem2I(:,e2i_Mface_u)
        idn => elem2I(:,e2i_Mface_d)
        where (maskChannelPipeSVE)
            kc2 = dt * ( fQ(iup) - fQ(idn) )
            ! ku2 = dt * ( fQ(iup) * fUdn(iup) - fQ(idn) * fUup(idn) &
            !     + grav * fAdn(iup) * (fEdn(iup) - eta2)   &
            !     - grav * fAup(idn) * (fEup(idn) - eta2) )

            !% experimental: matching with SvePy code
            ku2 = dt * ( fQ(iup) * fUdn(iup) * sign(ones2r,fQ(iup)) &
                       - fQ(idn) * fUup(idn) * sign(ones2r,fQ(idn))   &
                       + grav * fAdn(iup) * (fEdn(iup) - eta2)   &
                       - grav * fAup(idn) * (fEup(idn) - eta2) )
        endwhere

        !%  Junctions (upstream faces)
        !%  HACK -- needs factor for angle with main channel
        do mm=1,upstream_face_per_elemM
            iup   => elemMI(:,eMi_MfaceUp(mm))
            where (maskJunctionChannelPipeSVE     .and. &
                  (elemMI(:,eMi_nfaces_u) >= mm)  )
                kcM = kcM + dt * fQ(iup)
                kuM = kuM + dt * ( fQ(iup) * fUdn(iup) &
                    + grav * fAdn(iup) * (fEdn(iup) - etaM) )
            endwhere
        enddo

        !%  Junctions (downstream faces)
        do mm=1,dnstream_face_per_elemM
            idn   => elemMI(:,eMi_MfaceDn(mm))
            where (maskJunctionChannelPipeSVE     .and. &
                  (elemMI(:,eMi_nfaces_d) >= mm)  )
                kcM = kcM - dt * fQ(idn)
                kuM = kuM - dt * ( fQ(idn) * fUdn(idn) &
                    + grav * fAdn(idn) * (fEdn(idn) - etaM) )
            endwhere
        enddo

        !%  UPDATES -----------------------------------------------

        !%  Note the velocity2new is actually velocity*volume at this point
        where (maskChannelPipeSVE)
            volume2new   =  volume2old                + thiscoef * kc2
            velocity2new = (volume2old * velocity2old + thiscoef * ku2)  &
                / (oneR + thiscoef * dt * grav *  (mn2**2) * abs(velocity2old) / (rh2**(4.0/3.0)) )
        endwhere


        where (maskJunctionChannelPipeSVE) 
            volumeMnew   = volumeMold                 + thiscoef * kcM
            velocityMnew = (volumeMold * velocityMold + thiscoef * kuM)  &
                / (oneR + thiscoef * dt * grav *  (mnM**2) * abs(velocityMold) / (rhM**(4.0/3.0)) )
        endwhere

        ! print *, "VOLUME2", volume2new
        ! print *, "VEL2", velocity2new
        ! print *, "VOLUMEM", volumeMnew
        ! print *, "VELM", velocityMnew
        ! print *, elemMI(:,eMi_elem_type)
        ! stop

        !%  CORRECTIONS ----------------------------------------------------------

        !%  remove negative volumes to prevent problems in velocity computation
        call adjust_negative_volume_reset (volume2new)
        call adjust_negative_volume_reset (volumeMnew)

        !%  VELOCITY - divide out the volume to get the e2r_Tempctual velocity
        where (maskChannelPipeSVE)
            velocity2new = velocity2new / volume2new
        endwhere

        where (maskJunctionChannelPipeSVE)
            velocityMnew = velocityMnew / volumeMnew
        endwhere

        ! release temporary arrays
        kc2 = nullvalueR
        ku2 = nullvalueR
        ones2r = nullvalueR
        kcM = nullvalueR
        kuM = nullvalueR
        onesMr = nullvalueR
        maskChannelPipeSVE = nullvalueL
        maskJunctionChannelPipeSVE = nullvalueL

        nullify(kc2, ku2, ones2r, kcM, kuM, onesMr, maskChannelPipeSVE, &
                maskJunctionChannelPipeSVE)
        
        next_e2r_temparray = next_e2r_temparray - 3
        next_eMr_temparray = next_eMr_temparray - 3
        next_e2YN_temparray = next_e2YN_temparray - 1
        next_eMYN_temparray = next_eMYN_temparray - 1

        if ((debuglevel > 0) .or. (debuglevelall > 0)) print *, '*** leave ',subroutine_name
    end subroutine sve_rk2_step
    !
    !==========================================================================
    !==========================================================================
    !
    subroutine rk2_update_auxiliary_variables &
        (e2r_Velocity_new, eMr_Velocity_new, e2r_Volume_new, eMr_Volume_new,  &
        elem2R, elem2I, elem2YN, elemMR,  elemMI, elemMYN, faceR,  faceI,     &
        faceYN, bcdataDn, bcdataUp, steptime, rkiteration, ID, numberPairs,   &
        ManningsN, Length, zBottom, xDistance, Breadth, widthDepthData,       &
        cellType)

        character(64) :: subroutine_name = 'rk2_update_auxiliary_variables'

        real(8),      target, intent(in out)  :: elemMR(:,:)
        real(8),              intent(in out)  :: elem2R(:,:), faceR(:,:)
        integer,           intent(in out)  :: elem2I(:,:), elemMI(:,:), faceI(:,:)
        logical,           intent(in out)  :: elem2YN(:,:),elemMYN(:,:),faceYN(:,:)
        type(bcType),      intent(in out)  :: bcdataDn(:), bcdataUp(:)
        integer,           intent(in)      :: e2r_Velocity_new, eMr_Velocity_new
        integer,           intent(in)      :: e2r_Volume_new,   eMr_Volume_new
        integer,           intent(in)      :: rkiteration
        real(8),              intent(in)      :: steptime

        integer, intent(in out)    :: ID(:)
        integer, intent(in out)    :: numberPairs(:)
        real(8),    intent(in out)    :: ManningsN(:)
        real(8),    intent(in out)    :: Length(:)
        real(8),    intent(in out)    :: zBottom(:)
        real(8),    intent(in out)    :: xDistance(:)
        real(8),    intent(in out)    :: Breadth(:)
        real(8),    intent(in out)    :: widthDepthData(:,:,:)
        type(string), intent(in out)   :: cellType(:)

        !--------------------------------------------------------------------------
        if ((debuglevel > 0) .or. (debuglevelall > 0)) print *, '*** enter ',subroutine_name

        !%  advance all geometry and dynamics
        call element_geometry_update &
            (elem2R, elem2I, elem2YN, e2r_Volume_new, elemMR, elemMI, elemMYN, &
            eMr_Volume_new, faceR, faceI, bcdataDn, bcdataUp, steptime, 1, ID, &
            numberPairs, ManningsN, Length, zBottom, xDistance, Breadth,       &
            widthDepthData, cellType)

        !%  at this point, the channels and the junction main sections have the correct
        !%  geometry, but the junction branches have provisional geometry that is
        !%  a functoin of the old face free surface elevation
        call element_dynamics_update &
            (elem2R, elemMR, faceR, elem2I, elemMI, elem2YN, elemMYN, bcdataDn, &
            bcdataUp, e2r_Velocity_new, eMr_Velocity_new, e2r_Volume_new,       &
            eMr_Volume_new, steptime)

        !%  Updating the face values by interpolation from neighbor elements
        !%  This uses the estimated values from the branches
        call face_update &
            (elem2R, elem2I, elemMR, faceR, faceI, faceYN, &
            bcdataDn, bcdataUp, e2r_Velocity_new, eMr_Velocity_new, &
            e2r_Volume_new, eMr_Volume_new, steptime, rkiteration)

        !% fix the junction branches by interp with face values
        call element_geometry_branch_fix (elemMR, elemMI, faceR, faceI )

        !%  Ad hoc adjustment for V-shaped flowrates across a channel element
        if (setting%Method%AdjustVshapedFlowrate%Apply) then
            call adjust_Vshaped_flowrate (elem2R, faceR, elem2I, elem2YN)
        endif

        !%  Ad hoc adjustment for pressure across a surcharged pipe element
        if (setting%Method%AdjustPressure%Apply) then
            call adjust_pressure_in_pipe (elem2R, faceR, elem2I, elem2YN)
        endif

        !% HACK: in the original SvePy and PipeAC code, element_dynamics face_dynamics 
        !% subroutines are called after Vshape flow adjustment, since flowrate is modified. 
        !% Additinally, face_free_surface subroutine is called in PipeAC after pressure 
        !% adjustment, since eta is modified. Talk with Dr. Hodges about why dynamics_update,
        !% and face update is not called here again.

        if ((debuglevel > 0) .or. (debuglevelall > 0))  print *, '*** leave ',subroutine_name
    end subroutine rk2_update_auxiliary_variables
    !
    !==========================================================================
    !==========================================================================
    !
    subroutine overwrite_old_values &
        (elemR, elemI, er_Velocity, er_Velocity_new, er_Volume, er_Volume_new, &
        ei_elem_type, ThisElemType, overwriteGhost)
        !
        ! overwrite a new velocity data into the old data space.
        !
        character(64) :: subroutine_name = 'overwrite_old_values'

        real(8),      intent(in out)  :: elemR(:,:)

        integer,   intent(in)      :: elemI(:,:)

        integer,   intent(in)  :: er_Velocity, er_Velocity_new
        integer,   intent(in)  :: er_Volume, er_Volume_new
        integer,   intent(in)  :: ei_elem_type, ThisElemType
        logical,   intent(in)  :: overwriteGhost

        !--------------------------------------------------------------------------
        if ((debuglevel > 0) .or. (debuglevelall > 0)) print *, '*** enter ',subroutine_name

        where (elemI(:,ei_elem_type) == ThisElemType)
            elemR(:,er_Velocity) = elemR(:,er_Velocity_new)
            elemR(:,er_Volume)   = elemR(:,er_Volume_new)
        endwhere

        if (overwriteGhost) then
            where ( (elemI(:,ei_elem_type) == eBCup) .or. &
                (elemI(:,ei_elem_type) == eBCdn) )
                elemR(:,er_Velocity) = elemR(:,er_Velocity_new)
                elemR(:,er_Volume)   = elemR(:,er_Volume_new)
            endwhere
        endif

        ! print *
        ! print *,trim(subroutine_name)
        ! print *, elemR(:,er_Velocity)
        ! print *, elemR(:,er_Velocity_new)
        ! print *

        if ((debuglevel > 0) .or. (debuglevelall > 0)) print *, '*** leave ',subroutine_name
    end subroutine overwrite_old_values
    !
    !==========================================================================
    !==========================================================================
    !
    subroutine QonlyElement_provisional_geometry &
        (elem2R, elemMR, faceR, elem2I, elemMI)
        ! this subroutine sets the Qonly element geometry to zero.
        character(64) :: subroutine_name = 'QonlyElement_provisional_geometry'


        real(8),      target, intent(in out)  :: elem2R(:,:),  elemMR(:,:)
        real(8),      target, intent(in)      :: faceR(:,:)
        integer,   target, intent(in)      :: elem2I(:,:),  elemMI(:,:)

        integer :: mm
        !--------------------------------------------------------------------------
        if ((debuglevel > 0) .or. (debuglevelall > 0)) print *, '*** enter ',subroutine_name


        where      ( (elem2I(:,e2i_meta_elem_type) == eQonly) )

            elem2R(:,e2r_Area)        = 1.0e-7
            elem2R(:,e2r_Eta)         = 1.0e-7
            elem2R(:,e2r_Perimeter)   = 1.0e-7
            elem2R(:,e2r_HydDepth)    = 1.0e-7
            elem2R(:,e2r_HydRadius)   = 1.0e-7
            elem2R(:,e2r_Topwidth)    = 1.0e-7
            elem2R(:,e2r_Depth)       = 1.0e-7
            elem2R(:,e2r_Volume)      = 1.0e-7
            elem2R(:,e2r_Velocity)    = 1.0e-7
        endwhere

        if ((debuglevel > 0) .or. (debuglevelall > 0)) print *, '*** leave ',subroutine_name
    end subroutine QonlyElement_provisional_geometry
    !
    !==========================================================================
    !==========================================================================
    !
    subroutine QonlyElement_step &
        (e2r_Volume_new, e2r_Velocity_new, elem2R, elemMR, faceI, faceR, &
        faceYN, elem2I, elemMI, elem2YN, elemMYN, thiscoef)
        !
        character(64) :: subroutine_name = 'QonlyElement_step'

        ! indexes for new volume and velocity storage
        integer,   intent(in) :: e2r_Volume_new, e2r_Velocity_new

        real(8),      target, intent(in out)  :: elem2R(:,:),  elemMR(:,:)
        integer,           intent(in out)  :: faceI(:,:)
        real(8),      target, intent(in out)  :: faceR(:,:)
        integer,   target, intent(in)      :: elem2I(:,:),  elemMI(:,:)
        logical,   target, intent(in out)  :: elem2YN(:,:), elemMYN(:,:)
        logical,   target, intent(in out)  :: faceYN(:,:)
        real(8),              intent(in)      :: thiscoef

        real(8),      pointer  :: valueUp(:), valueDn(:)
        real(8),      pointer  :: weightUpQ(:), weightDnQ(:)
        real(8),      pointer  :: faceQ(:)
        logical,   pointer  :: facemask(:)
        !--------------------------------------------------------------------------
        if ((debuglevel > 0) .or. (debuglevelall > 0)) print *, '*** enter ',subroutine_name

        valueUp => faceR(:,fr_Temp(next_fr_temparray))
        next_fr_temparray = utility_advance_temp_array (next_fr_temparray, fr_n_temp)

        valueDn => faceR(:,fr_Temp(next_fr_temparray))
        next_fr_temparray = utility_advance_temp_array (next_fr_temparray, fr_n_temp)

        weightUpQ => faceR(:,fr_Temp(next_fr_temparray))
        next_fr_temparray = utility_advance_temp_array (next_fr_temparray, fr_n_temp)

        weightDnQ => faceR(:,fr_Temp(next_fr_temparray))
        next_fr_temparray = utility_advance_temp_array (next_fr_temparray, fr_n_temp)

        facemask   => faceYN(:,fYN_Temp(next_fYN_temparray))
        next_fYN_temparray = utility_advance_temp_array (next_fYN_temparray,fYN_n_temp)

        faceQ => faceR(:,fr_Flowrate)

        !% advance flow, geometry in Qonly elements
        if ( count(elem2I(:,e2i_elem_type) == eWeir)  > zeroI) then
            !% call weir step if weirs exist in the network
            call weir_step &
                (e2r_Volume_new, e2r_Velocity_new, elem2R, elemMR, faceI, faceR, &
                faceYN, elem2I, elemMI, elem2YN, elemMYN, thiscoef)
        endif

        if ( count(elem2I(:,e2i_elem_type) == eOrifice)  > zeroI) then
            !% call orifice step if orifices exist in the network
            call orifice_step &
                (e2r_Volume_new, e2r_Velocity_new, elem2R, elemMR, faceI, faceR, &
                faceYN, elem2I, elemMI, elem2YN, elemMYN, thiscoef)
        endif

        !%  HACK: experimental use of the channel velocity limiter for orifice. 
        call adjust_channel_velocity_limiter &
            (elem2R, elem2YN, elem2I, &
            e2i_elem_type, eOrifice, e2YN_IsAdhocFlowrate, e2r_Velocity_new)
        
        !% face reconstruction -- only flow values
        !% update the flow to their faces
        facemask = ( (faceI(:,fi_meta_etype_u) == eQonly) .or. &
                     (faceI(:,fi_meta_etype_d) == eQonly)      )

        weightUpQ = setting%Limiter%Timescale%Maximum
        weightDnQ = setting%Limiter%Timescale%Maximum

        where (facemask)
            weightUpQ = elem2R(faceI(:,fi_Melem_u),e2r_Timescale_Q_d)
            weightDnQ = elem2R(faceI(:,fi_Melem_d),e2r_Timescale_Q_u)
            valueUp  = elem2R(faceI(:,fi_Melem_u),e2r_Flowrate)
            valueDn  = elem2R(faceI(:,fi_Melem_d),e2r_Flowrate)
            !% linear interpolation
            faceQ = (weightUpQ * valueDn + weightDnQ * valueUp) /(weightUpQ + weightDnQ)
        endwhere

        valueUp    = nullvalueR
        valueDn    = nullvalueR
        weightUpQ  = nullvalueR
        weightDnQ  = nullvalueR

        nullify(valueUp, valueDn, weightUpQ, weightDnQ, facemask)

        next_fr_temparray  = next_fr_temparray  - 4
        next_fYN_temparray = next_fYN_temparray - 1

        if ((debuglevel > 0) .or. (debuglevelall > 0)) print *, '*** leave ',subroutine_name
    end subroutine QonlyElement_step
    !
    !==========================================================================
    ! END OF MODULE runge_kutta
    !==========================================================================
end module runge_kutta<|MERGE_RESOLUTION|>--- conflicted
+++ resolved
@@ -51,21 +51,15 @@
         logical,   target, intent(in out) :: elem2YN(:,:), elemMYN(:,:), faceYN(:,:)
         type(bcType),      intent(in out) :: bcdataDn(:),  bcdataUp(:)
         real(8),              intent(in)     :: thistime, dt
-<<<<<<< HEAD
         logical,           intent(in)     :: realLoop
-=======
->>>>>>> 0710c080
 
         integer,   pointer :: fdn(:), fup(:)
 
         integer :: e2r_Volume_new, e2r_Velocity_new, e2r_Eta_new
         integer :: eMr_Volume_new, eMr_Velocity_new, eMr_Eta_new
         integer :: ii
-<<<<<<< HEAD
+
         real(8)    :: thiscoef(2), steptime, af(3)
-=======
-        real(8)   :: thiscoef(2), steptime
->>>>>>> 0710c080
 
         integer :: ilink
 
@@ -164,7 +158,6 @@
                 if (  count(elem2I(:,e2i_solver) == AC) &
                     + count(elemMI(:,eMi_solver) == AC)> zeroI ) then
 
-<<<<<<< HEAD
                     call ac_rk2_step &
                         (e2r_Volume, e2r_Velocity, e2r_Eta, eMr_Volume, eMr_Velocity,  &
                         eMr_Eta, e2r_Volume_new, e2r_Velocity_new, e2r_Eta_new,        &
@@ -175,11 +168,6 @@
                 !%  Sets the Qonly element geometry to provisional values
                 call QonlyElement_provisional_geometry &
                     (elem2R, elemMR, faceR, elem2I, elemMI)
-=======
-                !  Sets the Qonly element geometry to provisional values
-                ! call QonlyElement_provisional_geometry &
-                !     (elem2R, elemMR, faceR, elem2I, elemMI)
->>>>>>> 0710c080
 
                 ! if ( count(elemMI(:,eMi_elem_type) == eStorage) > zeroI) then
                 !     ! call storage step if storage unit exists in the network
@@ -195,16 +183,10 @@
                     Length, zBottom, xDistance, Breadth, widthDepthData, cellType)
 
                 !% advane Qonly elemnt
-<<<<<<< HEAD
                 call QonlyElement_step &
                     (e2r_Volume_new, e2r_Velocity_new, elem2R, elemMR,  faceI, faceR, faceYN, &
                     elem2I, elemMI, elem2YN, elemMYN, thiscoef(ii))
-=======
-                ! call QonlyElement_step &
-                !     (e2r_Volume, e2r_Velocity, eMr_Volume, eMr_Velocity, e2r_Volume_new, &
-                !     e2r_Velocity_new, eMr_Volume_new, eMr_Velocity_new, elem2R, elemMR, &
-                !     faceI, faceR, faceYN, elem2I, elemMI, elem2YN, elemMYN, thiscoef(ii))
->>>>>>> 0710c080
+
 
                 if (ii==1) then
                     !% store the net face fluxes that are used for volume advance.
@@ -223,7 +205,6 @@
                 (elem2R, elem2I, e2r_Velocity, e2r_Velocity_new, &
                 e2r_Volume, e2r_Volume_new, e2i_elem_type, eChannel, .true.)
 
-<<<<<<< HEAD
             call overwrite_old_values &
                 (elemMR, elemMI, eMr_Velocity, eMr_Velocity_new, &
                 eMr_Volume, eMr_Volume_new, eMi_elem_type, eJunctionChannel, .false.)
@@ -243,23 +224,6 @@
             call overwrite_old_values &
                 (elemMR, elemMI, eMr_Velocity, eMr_Velocity_new, &
                 eMr_Volume, eMr_Volume_new, eMi_elem_type, eStorage, .false.)
-=======
-            ! call overwrite_old_values &
-            !     (elem2R, elem2I, e2r_Velocity, e2r_Velocity_new, &
-            !     e2r_Volume, e2r_Volume_new, e2i_elem_type, eWeir, .true.)
-
-            ! call overwrite_old_values &
-            !     (elem2R, elem2I, e2r_Velocity, e2r_Velocity_new, &
-            !     e2r_Volume, e2r_Volume_new, e2i_elem_type, eOrifice, .true.)
-
-            call overwrite_old_values &
-                (elemMR, elemMI, eMr_Velocity, eMr_Velocity_new, &
-                eMr_Volume, eMr_Volume_new, eMi_elem_type, eJunctionChannel, .false.)
-
-            ! call overwrite_old_values &
-            !     (elemMR, elemMI, eMr_Velocity, eMr_Velocity_new, &
-            !     eMr_Volume, eMr_Volume_new, eMi_elem_type, eStorage, .false.)
->>>>>>> 0710c080
 
             !%  Compute the dimensional change of the AC
             where (elem2I(:,e2i_solver) == AC)
@@ -302,14 +266,12 @@
         integer,   intent(in) :: e2r_Volume_new, e2r_Velocity_new
         integer,   intent(in) :: eMr_Volume_new, eMr_Velocity_new
 
-        real(8),      target, intent(in out)  :: elem2R(:,:),  elemMR(:,:)
-        real(8),      target, intent(in)      :: faceR(:,:)
+        real(8),   target, intent(in out)  :: elem2R(:,:),  elemMR(:,:)
+        real(8),   target, intent(in)      :: faceR(:,:)
         integer,   target, intent(in)      :: elem2I(:,:),  elemMI(:,:)
-<<<<<<< HEAD
+
         logical,   target, intent(in out)  :: elem2YN(:,:), elemMYN(:,:)
-=======
-        logical,           intent(in out)  :: elem2YN(:,:), elemMYN(:,:)
->>>>>>> 0710c080
+
         real(8),              intent(in)      :: thiscoef
 
         real(8),  pointer ::  fQ(:), fUdn(:), fUup(:), fAdn(:), fAup(:), fEdn(:), fEup(:)
