module geometry

    use define_globals
    use define_indexes
    use define_keys
    use define_settings, only: setting
    use preissmann_slot
    use rectangular_channel
    use rectangular_conduit
    use trapezoidal_channel
    use triangular_channel
    use rectangular_triangular_conduit
    use rectangular_round_conduit
    use arch_conduit
    use basket_handle_conduit
    use mod_basket_conduit
    use catenary_conduit
    use egg_shaped_conduit
    use circular_conduit
    use semi_circular_conduit
    use filled_circular_conduit
    use semi_elliptical_conduit
    use gothic_conduit
    use horiz_ellipse_conduit
    use vert_ellipse_conduit
    use horse_shoe_conduit
    use irregular_channel
    use parabolic_channel
    use storage_geometry
    use xsect_tables
    use adjust
    use utility_profiler
    use utility_crash
    use utility, only: util_CLprint, util_syncwrite


    implicit none

!%-----------------------------------------------------------------------------
!% Description:
!% Geometry computations
!%

    private

    public :: geometry_toplevel
    public :: geo_sectionfactor_from_depth_singular
    public :: geo_Qcritical_from_depth_singular
    public :: geo_criticaldepth_singular
    public :: geo_normaldepth_singular
    public :: geo_topwidth_from_depth
    public :: geo_hyddepth_from_depth_singular
    public :: geo_topwidth_from_depth_singular
    public :: geo_area_from_depth_singular
    public :: geo_perimeter_from_depth_singular
    public :: geo_ell_singular

    contains
!%==========================================================================
!% PUBLIC
!%==========================================================================
!%
    subroutine geometry_toplevel (whichTM)
        !%------------------------------------------------------------------
        !% Description:
        !% Input whichTM is one of ETM, AC, or ALLtm
        !% This should never be called for diagnostic arrays
        !% Note that the elemPGx arrays contain only time-marched elements so they
        !% will only handle CC and JM elements as the JB elements are not time-marched.
        !%------------------------------------------------------------------
        !% Declarations
            integer, intent(in) :: whichTM
            integer, pointer :: elemPGx(:,:), npack_elemPGx(:), col_elemPGx(:)
            !integer, pointer :: thisColP_surcharged, thisColP_NonSurcharged, 
            integer, pointer :: thisColP_all_TM, thisColP_Open_CC
            integer, pointer :: thisColP_JM, thisColP_JB, thisColP_CC
            integer, pointer :: thisColP_Closed_CC, thisColP_Closed_JB
            !integer, pointer ::  thisColP_Closed_JM
            logical :: isreset
            integer, allocatable :: tempP(:) !% debugging
            character(64) :: subroutine_name = 'geometry_toplevel'
        !%------------------------------------------------------------------
        !% Preliminaries
            !!if (crashYN) return
            if (setting%Debug%File%geometry) &
                write(*,"(A,i5,A)") '*** enter ' // trim(subroutine_name) // " [Processor ", this_image(), "]"
        !%------------------------------------------------------------------
        !% Aliases
        !% set the packed geometry element array (elemPG) to use and columns of the
        !% packed elemP to use
            select case (whichTM)
                ! case (ALLtm)
                !     elemPGx                => elemPGalltm(:,:) 
                !     npack_elemPGx          => npack_elemPGalltm(:)
                !     col_elemPGx            => col_elemPGalltm(:)
                !     thisColP_CC            => col_elemP(ep_CC_ALLtm)
                !     thisColP_JM            => col_elemP(ep_JM_ALLtm)
                !     thisColP_JB            => col_elemP(ep_JB_ALLtm)
                !     !thisColP_surcharged    => col_elemP(ep_ALLtmSurcharged)
                !     !thisColP_NonSurcharged => col_elemP(ep_ALLtm_NonSurcharged)
                !     thisColP_all           => col_elemP(ep_ALLtm)
                !     thisColP_Open_CC       => col_elemP(ep_CC_Open_Elements)
                !     thisColP_Closed_CC     => col_elemP(ep_CC_Closed_Elements)
                !     thisColP_Closed_JB     => col_elemP(ep_JB_Closed_Elements)
                !     !thisColP_Closed_JM     => col_elemP(ep_JM_Closed_Elements)
                case (ETM)
                    elemPGx                => elemPGetm(:,:)
                    npack_elemPGx          => npack_elemPGetm(:)
                    col_elemPGx            => col_elemPGetm(:)
                    thisColP_CC            => col_elemP(ep_CC_ETM)
                    thisColP_JM            => col_elemP(ep_JM_ETM)
                    !thisColP_JB            => col_elemP(ep_JB_ETM)
                    !thisColP_surcharged    => col_elemP(ep_PSsurcharged)
                    !thisColP_NonSurcharged => col_elemP(ep_ETM_PSnonSurcharged)
                    thisColP_all_TM        => col_elemP(ep_ETM)
                    thisColP_Open_CC       => col_elemP(ep_CC_Open_Elements)
                    thisColP_Closed_CC     => col_elemP(ep_CC_Closed_Elements)
                    thisColP_Closed_JB     => col_elemP(ep_JB_Closed_Elements)
                    !thisColP_Closed_JM     => col_elemP(ep_JM_Closed_Elements)
                ! case (AC)
                !     elemPGx                => elemPGac(:,:)
                !     npack_elemPGx          => npack_elemPGac(:)
                !     col_elemPGx            => col_elemPGac(:)
                !     thisColP_CC            => col_elemP(ep_CC_AC)
                !     thisColP_JM            => col_elemP(ep_JM_AC)
                !     thisColP_JB            => col_elemP(ep_JB_AC)
                !     !thisColP_surcharged    => col_elemP(ep_ACsurcharged)
                !     !thisColP_NonSurcharged => col_elemP(ep_AC_ACnonSurcharged)
                !     thisColP_all           => col_elemP(ep_AC)
                !     thisColP_Open_CC       => col_elemP(ep_CC_Open_Elements)
                !     thisColP_Closed_CC     => col_elemP(ep_CC_Closed_Elements)
                !     thisColP_Closed_JB     => col_elemP(ep_JB_Closed_Elements)
                !     !thisColP_Closed_JM     => col_elemP(ep_JM_Closed_Elements)
                case default
                    print *, 'CODE ERROR: time march type unknown for # ', whichTM
                    print *, 'which has key ',trim(reverseKey(whichTM))
                    call util_crashpoint(7389)
                    !return
                    !stop 7389
            end select
            call util_crashstop(49872)
        !%--------------------------------------------------------------------
            !  call util_CLprint ('in geometry at top==========================================')  

        !% STATUS: at this point we know volume and velocity on all elements
        !% from RK2 solution

        !% --- adjust time-march volume for ponding inflow
        !%     This affects JM that have previous ponding but now have volumes
        !%     below the full volume
        call geo_ponding_inflow (thisColP_JM)   

            ! call util_CLprint ('in geometry after ponding inflow') 
           
        !% --- set the Preissmann Slot data    
        !%     also adds to ponded volume or computes overflow volume for JM (only)
        !%     where slot depth + invert height exceeds maximum surcharge height
        !%     The Element Volume in JM is adjusted for any overflow or ponding
        !%     (but not for the slot)
        call slot_toplevel (whichTM, thisColP_Closed_CC, thisColP_JM)

            ! call util_CLprint ('in geometry after slot toplevel') 

        !% STATUS: The Preissmann Slot values have been assigned for all CC and JM
        !% Overflow and Ponding have been assigned for JM (only). 
        !% JM element volumes have been adjusted for overflow or ponding, but
        !% not for slot volume. So both JM and CC have volume > fullvolume
        !% in surcharged elements.

        !% --- assign all geometry for surcharged elements CC, JM
        !%     Note: not used in Preissmann Slot (only AC)
        !%     DO NOT DELETE. HOLD THIS FOR LATER USE 20220909brh
        ! if ((whichTM .eq. ALLtm) .or. (whichTM .eq. AC)) then
        !     call geo_ACsurcharged (thisColP_surcharged)
        ! end if

        !% --- reset all zero or near-zero volumes in all CC, JM
        !call adjust_limit_by_zerovalues (er_Volume, setting%ZeroValue%Volume, thisColP_NonSurcharged, .true.)
        call adjust_limit_by_zerovalues &
            (er_Volume, setting%ZeroValue%Volume, thisColP_all_TM, .true.)

            ! call util_CLprint ('in geometry after limit_by_zerovalues (volume)') 

        !% --- compute the depth on all elements of CC JM based on geometry.
        !%     This call returns the full depth of a closed conduit without adding 
        !%     Preissmann Slot depth.
        call geo_depth_from_volume (elemPGx, npack_elemPGx, col_elemPGx)

            ! call util_CLprint ('in geometry after depth_from_volume') 

        !% --- reset all zero or near-zero depths in aa CC and JM
        !call adjust_limit_by_zerovalues (er_Depth, setting%ZeroValue%Depth, thisColP_NonSurcharged, .false.)
        call adjust_limit_by_zerovalues &
            (er_Depth, setting%ZeroValue%Depth, thisColP_all_TM, .false.)

            ! call util_CLprint ('in geometry after limit_by_zerovalues (depth)') 

        !% --- compute the head on all elements of CC and JM
        !%     This sets head consistent with depth computed in geo_depth_from_volume
        !%     Head is strictly limited to the max depth + zbottom so it does not
        !%     include surcharge effects
        call geo_head_from_depth (thisColP_all_TM)
 
            ! call util_CLprint ('in geometry after head_from_depth')
        
        !% --- Compute the overflow lost for CC open channels above
        !%     their maximum volume (no ponding allowed from open CC). 
        !%     Note that overflow or ponding for JM elements is handled 
        !%     in slot_JM_ETM.
        call geo_overflow_openchannels (thisColP_Open_CC)

            ! call util_CLprint ('in geometry after overflow_openchannels')

        !% --- limit the volume in closed element (CC, JM) to the full volume
        !%     Note the excess volume has already been stored in the Preissman Slot
        call geo_volumelimit_closed (thisColP_Closed_CC)
        call geo_volumelimit_closed (thisColP_JM)

            ! call util_CLprint ('in geometry after volumelimit_closed')

        !% REMOVED 20220909 brh
        !% --- limit volume for incipient surcharge. This is done after depth is computed
        !%     so that the "depth" algorithm can include depths greater than fulldepth
        !%     as a way to handle head for incipient surcharge.
        !call geo_limit_incipient_surcharge (er_Volume, er_FullVolume, thisColP_NonSurcharged,.true.) !% 20220124brh
            ! call util_CLprint ('in geometry before geo_limit_incipient_surcharge (Depth)')  
        !% --- limit depth for surcharged on CC. This is done after head is computed
        !%     so that the depth algorithm can include depths greater than fulldepth where the 
        !%     geometry algorithm does not enforrce full depth
        !call geo_limit_incipient_surcharge (er_Depth, er_FullDepth, thisColP_NonSurcharged,.false.) 
        !@call geo_limit_incipient_surcharge (er_Depth, er_FullDepth, thisColP_all,.false.) 
        !% END REMOVE 20220909

        !% STATUS: At this point, the depths, heads and volumes of all CC, JM elements are
        !% at or below their full value.  For CC closed conduits and all JM the
        !% surcharged volume is stored in the er_SlotVolume and the surcharged extra
        !% depth is stored in the er_SlotDepth 

        !% --- adjust JM head to include Preissmann Slot Depth and ponding
        !%     This is needed before JB are computed
        call slot_JM_head_PSadd (thisColP_JM)

            ! call util_CLprint ('in geometry after JM_head_PSadd') 
           
        !% assign the non-volume geometry on junction branches JB based on JM head
        !% Values limited by full volume. Volume assigned is area * length
        call geo_assign_JB (whichTM, thisColP_JM)

            ! call util_CLprint ('in geometry after assign_JB') 

        !% --- further limiting the JB volume by full is probably not needed,
        !%     but might be useful if there's a numerical precision issues
        !%     with JB volume assigned by area * length.
        call geo_volumelimit_closed (thisColP_Closed_JB)

            ! call util_CLprint ('in geometry after volumelimit_closed') 

        !% --- we need to remove the PS and ponding from the JM cells so that we can easily
        !%     compute other geometry without full JM causing problems
        call slot_JM_head_PSremove (thisColP_JM)

            ! call util_CLprint ('in geometry after JM_head_PSremove')  

        !% STATUS: at this point we have all geometry on CC, JM, JB that is
        !% limited by the full volume values. The CC and JM have slot values stored
        !% but no slot values have been computed for JB
        
        !% --- compute area from volume for CC, JM
        !%     note that JB areas are already assigned 
        call geo_area_from_volume (thisColP_all_TM)

            ! call util_CLprint ('in geometry after area_from_volume') 

        !% --- reset all zero or near-zero areas in CC and JM
        call adjust_limit_by_zerovalues &
             (er_Area, setting%ZeroValue%Area, thisColP_all_TM, .false.)

            ! call util_CLprint ('in geometry after adjust_limit_by_zeroValues area')   

        !% --- compute topwidth from depth for all CC
        !%     Note: Topwidth for JM is undefined in this subroutine
        call geo_topwidth_from_depth (elemPGx, npack_elemPGx, col_elemPGx)

            ! call util_CLprint ('in geometry after topwidth_from_depth') 

        !% --- reset all zero or near-zero topwidth in CC 
        !%     but do not change the eYN(:,eYN_isZeroDepth) mask
        call adjust_limit_by_zerovalues &
             (er_Topwidth, setting%ZeroValue%Topwidth, thisColP_CC, .false.)

            ! call util_CLprint ('in geometry after adjust_limit_by_zerovalues topwidth') 

        !% --- compute perimeter from maximum depth for all CC
        !%     Note: perimeter for JM is undefined in this subroutine
        call geo_perimeter_from_depth (elemPGx, npack_elemPGx, col_elemPGx)

            ! call util_CLprint ('in geometry after perimeter from depth') 

        !% --- compute hyddepth
        !%     Note: hyddepth for JM is undefined in this subroutine
        call geo_hyddepth_from_depth_or_topwidth (elemPGx, npack_elemPGx, col_elemPGx)

            ! call util_CLprint ('in geometry after hyddepth_from_depth')   

        !% --- compute hydradius
        !%     Note: cannot be used for JM unless perimeter is defined prior.
        call geo_hydradius_from_area_perimeter (thisColP_CC)

            ! call util_CLprint ('in geometry after hydradius_from_area_perimeter') 

        !% --- the modified hydraulic depth "ell" is used for 
        !%     for Froude number computations on all CC elements
        !%     Note: ell for JM is undefined in this subroutine
        call geo_ell_from_head (thisColP_CC)

<<<<<<< HEAD
        !% correct the head by adding zbottom and modified hydraulic depth
        call geo_head_from_ell (thisColP_all)

            ! call util_CLprint ('in geometry before slot_adjustments') 
=======
            ! call util_CLprint ('in geometry after ell_from_head') 
>>>>>>> bf0bb846

        !% --- make adjustments for slots on closed elements only
        !%     These add slot values to volume, depth, head
        call slot_CC_adjustments (thisColP_Closed_CC)

            ! call util_CLprint ('in geometry after slot_CC_adustments') 

        call slot_JM_adjustments (thisColP_JM)

            ! call util_CLprint ('in geometry after slot_JM_adjustments') 

        !% --- compute the SlotDepth, SlotArea, SlotVolume and update
        !%     elem volume and depth for JB. Note elem head on JB either with or
        !%     without surcharge is assigned in geo_assign_JB
        call slot_JB_computation (thisColP_JM)
        
            ! call util_CLprint ('in geometry after slot_JB_computation') 

        !% Set JM values that are not otherwise defined
        !% HydDepth and ell. Note that topwidth, hydradius, perimeter are undefined.
        call geo_JM_values ()

            ! call util_CLprint ('in geometry after JM_values') 

        !% HOLD UNTIL AC RE-VISITED
        ! !% compute the dHdA that are only for AC nonsurcharged
        ! if (whichTM .ne. ETM) then
        !     call geo_dHdA (ep_AC_ACnonSurcharged)
        ! end if

            ! call util_CLprint ('in geometry at end') 

        !% --- check for crashpoint and stop here
        call util_crashstop(322983)

        if (setting%Debug%File%geometry) &
        write(*,"(A,i5,A)") '*** leave ' // trim(subroutine_name) // " [Processor ", this_image(), "]"
    end subroutine geometry_toplevel
!%
!%==========================================================================
!%==========================================================================    
!%
    real(8) function geo_sectionfactor_from_depth_singular &
         (eIdx,inDepth) result (outvalue)  
        !%------------------------------------------------------------------
        !% Description
        !% computes the section factor for element with index eIdx for
        !% the depth "inDepth"
        !%------------------------------------------------------------------
        !% Declarations
            integer, intent(in)  :: eIdx
            real(8), intent(in)  :: inDepth
            real(8) :: thisPerimeter, thisArea
            character(64) :: subroutine_name = "geo_sectionfactor_from_depth_singular"
        !%------------------------------------------------------------------  
        !print *, 'in ',trim(subroutine_name)    
        thisArea      = geo_area_from_depth_singular      (eIdx,inDepth)
        ! print *, '----- area     ',thisArea
        thisPerimeter = geo_perimeter_from_depth_singular (eIdx,inDepth)
        ! print *, '----- perimeter',thisPerimeter
        outvalue      = thisArea * ((thisArea / thisPerimeter)**twothirdR)
        ! print *, '----- sf       ',outvalue

    end function geo_sectionfactor_from_depth_singular
!%
!%==========================================================================    
!%==========================================================================   
!%
    real(8) function geo_Qcritical_from_depth_singular &
         (eIdx,inDepth) result (outvalue)
        !%------------------------------------------------------------------
        !% computes the critical flow for element eIdx with depth "inDepth"
        !%------------------------------------------------------------------
         !% Declarations
         integer, intent(in)  :: eIdx
         real(8), intent(in)  :: inDepth
         real(8), pointer     :: grav
         real(8)              :: thisArea
        !%------------------------------------------------------------------
            grav => setting%Constant%gravity
        !%------------------------------------------------------------------     
        thisArea      = geo_area_from_depth_singular (eIdx, inDepth)
        outvalue      = thisArea * sqrt(inDepth * grav)

    end function geo_Qcritical_from_depth_singular
!%
!%==========================================================================
!%==========================================================================
!%
    real(8) function geo_criticaldepth_singular (UT_idx) result (outvalue)
        !%------------------------------------------------------------------
        !% Description
        !% Computes the critical depth for the uniformtable(UT_idx)
        !% using the flowrate in the associated element eIdx
        !%------------------------------------------------------------------
        !% Declarations:
            integer, intent(in) :: UT_idx
            integer, pointer    :: eIdx
            real(8), pointer    :: gravity, thistable(:)
            real(8)             :: normFlowrate
        !%------------------------------------------------------------------
        !% Aliases
            eIdx      => uniformTableI(UT_idx,uti_elem_idx)
            thisTable => uniformTableDataR(UT_idx,:,utd_Qcrit_depth_nonuniform)
        !%------------------------------------------------------------------
        !% --- normalize the critical flowrate
        normFlowrate = abs(elemR(eIdx,er_Flowrate) / uniformTableR(UT_idx,utr_QcritMax))

        !% --- lookup the normalized critical depth for this critical flow
        outvalue = xsect_table_lookup_singular (normFlowrate, thistable)

        !% --- return depth to physical value
        outvalue = outvalue * uniformTableR(UT_idx,utr_DepthMax)

    end function geo_criticaldepth_singular
!%
!%==========================================================================
!%==========================================================================
!%
    real(8) function geo_normaldepth_singular &
        (UT_idx) result (outvalue)
        !%------------------------------------------------------------------
        !% Description
        !% Computes the normal depth for the location UT_idx in the
        !% uniform table array
        !%------------------------------------------------------------------
        !% Declarations:
            integer, intent(in) :: UT_idx        ! index of element in the sectionfactonI/R arrays
            integer, pointer    :: eIdx
            real(8), pointer    :: thisTable(:)
            real(8)             :: sectionFactor, normSF

            character(64)       :: subroutine_name = 'geo_normaldepth_singular'
        !%------------------------------------------------------------------
        !% Aliases
            eIdx      => uniformTableI(UT_idx,uti_elem_idx)
            thisTable => uniformTableDataR(UT_idx,:,utd_SF_depth_nonuniform)  !% element index
        !%------------------------------------------------------------------
        !% --- section factor for the associated element
        sectionFactor = elemR(eIdx,er_Flowrate) * elemR(eIdx,er_ManningsN) / elemR(eIdx,er_BottomSlope)

        !print *, 'sectionFactor ',sectionFactor

        !% --- if flow is negative on a positive slope, or flow is positive on a negative slope,
        !%     then the section factor is negative, which implies an infinite normal depth
        if (sectionFactor .le. zeroR) then
            outvalue = setting%Limiter%NormalDepthInfinite
            return
        end if

        !% --- normalize the section factor
        normSF   = sectionFactor / uniformTableR(UT_idx,utr_SFmax)

        !print *, 'normSF ',normSF

        !% --- lookup the normalized normal depth
        outvalue = xsect_table_lookup_singular(normSF,thisTable)


        !print *, 'outvalue 1 ',outvalue

        !% --- return normal depth to physical value
        outvalue = outvalue * uniformTableR(UT_idx,utr_DepthMax)

        !print *, 'outvalue 2 ',outvalue
    
    end function geo_normaldepth_singular
!%
!%==========================================================================
!% PRIVATE (except _singular functions)
!%==========================================================================
!%
    subroutine geo_ponding_inflow (thisColP_JM)
        !%------------------------------------------------------------------
        !% Description:
        !% Provides inflow volume from ponding outside of a JM element when
        !% the interior volume is below the maximum. Does NOT handle
        !% inflow into surcharge from ponding (see slot_JM_ETM)
        !%------------------------------------------------------------------
        !% Declarations:
            integer, intent(in) :: thisColP_JM  !% packed column for JM elements
            integer, pointer    :: Npack, thisP(:)
            real(8), pointer    :: vPond(:), volume(:), vFull(:), vInflow(:)
        !%------------------------------------------------------------------
        !% Preliminaries
            if (.not. setting%SWMMinput%AllowPonding) return
            Npack => npack_elemP(thisColP_JM)
            if (Npack < 1) return
        !%------------------------------------------------------------------
        !% Aliases:
            thisp       => elemP(1:Npack,thisColP_JM)
            vPond       => elemR(:,er_VolumePonded)
            volume      => elemR(:,er_Volume)
            vFull       => elemR(:,er_FullVolume)
            vInflow     => elemR(:,er_Temp01)
        !%------------------------------------------------------------------
        !% --- volume available in the JM    
        vInflow(thisP) = vFull(thisP) - volume(thisP)
        !% --- inflow is the lesser of available volume and ponded volume
        vInflow(thisP)  = min(vInflow(thisp), vPond(thisP))

        where (vInflow(thisP) > zeroR)
            volume(thisP) = volume(thisP) + vInflow(thisP)
            vPond(thisP)  = vPond(thisp)  - vInflow(thisP)
        endwhere
  
    end subroutine geo_ponding_inflow
!%
!%==========================================================================
!%==========================================================================
!%
    subroutine geo_depth_from_volume (elemPGx, npack_elemPGx, col_elemPGx)
        !%------------------------------------------------------------------
        !% Description:
        !% This solves nonsurcharged CCJMJB elements because of PGx arrays
        !% The elemPGx determines whether this is ALLtm, ETM or AC elements
        !%------------------------------------------------------------------
        !% Declarations:
            integer, target, intent(in) :: elemPGx(:,:), npack_elemPGx(:), col_elemPGx(:)
            integer, pointer :: Npack, thisCol
            character(64) :: subroutine_name = 'geo_depth_from_volume'
        !%-------------------------------------------------------------------
        !% Preliminaries
            !!if (crashYN) return
            if (setting%Debug%File%geometry) &
                write(*,"(A,i5,A)") '*** enter ' // trim(subroutine_name) // " [Processor ", this_image(), "]"
        !%-------------------------------------------------------------------    
        !% cycle through different geometries  
                
        !% --- open channels ------------------------------------------        

        !% --- RECTANGULAR CHANNEL
        thisCol => col_elemPGx(epg_CC_rectangular)
        Npack   => npack_elemPGx(thisCol)
        if (Npack > 0) then
            call rectangular_depth_from_volume (elemPGx, Npack, thisCol)
        end if    

        !% --- TRAPEZOIDAL CHANNEL
        thisCol => col_elemPGx(epg_CC_trapezoidal)
        Npack   => npack_elemPGx(thisCol)
        if (Npack > 0) then
            call trapezoidal_depth_from_volume (elemPGx, Npack, thisCol)
        end if

        ! call util_CLprint('after trapezoidal') 

        !% --- TRIANGULAR CHANNEL
        thisCol => col_elemPGx(epg_CC_triangular)
        Npack   => npack_elemPGx(thisCol)
        if (Npack > 0) then
            call triangular_depth_from_volume (elemPGx, Npack, thisCol)
        end if

        !% -- PARABOLIC
        thisCol => col_elemPGx(epg_CC_parabolic)
        Npack   => npack_elemPGx(thisCol)
        if (Npack > 0) then
            call parabolic_depth_from_volume (elemPGx, Npack, thisCol)
        end if

       !% -- POWER FUNCTION
        thisCol => col_elemPGx(epg_CC_power_function)
        Npack   => npack_elemPGx(thisCol)
        if (Npack > 0) then
            print *, 'POWER FUNCTION CROSS-SECTION NOT COMPLETE'
            call util_crashpoint(5559872)
            !call power_function_depth_from_volume (elemPGx, Npack, thisCol)
        end if

        !% --- IRREGULAR
        thisCol => col_elemPGx(epg_CC_irregular)
        Npack   => npack_elemPGx(thisCol)
        if (Npack > 0) then
            call irregular_depth_from_volume (elemPGx, Npack, thisCol)
        end if

        !% --- CLOSED CONDUITS  ---------------------------------------

        !% --- RECTANGULAR CLOSED CONDUIT
        thisCol => col_elemPGx(epg_CC_rectangular_closed)
        Npack   => npack_elemPGx(thisCol)
        if (Npack > 0) then
            call rectangular_closed_depth_from_volume (elemPGx, Npack, thisCol)
        end if

        !% --- RECTANGULAR ROUND CONDUIT
        thisCol => col_elemPGx(epg_CC_rectangular_round)
        Npack   => npack_elemPGx(thisCol)
        if (Npack > 0) then
            call rect_round_depth_from_volume (elemPGx, Npack, thisCol)
        end if

        !% -- RECTANGULAR TRIANGULAR
        thisCol => col_elemPGx(epg_CC_rectangular_triangular)
        Npack   => npack_elemPGx(thisCol)
        if (Npack > 0) then
            call rectangular_triangular_depth_from_volume (elemPGx, Npack, thisCol)
        end if

        !% --- CIRCULAR CONDUIT
        thisCol => col_elemPGx(epg_CC_circular)
        Npack   => npack_elemPGx(thisCol)
        if (Npack > 0) then
            call circular_depth_from_volume (elemPGx, Npack, thisCol)
        end if

        ! % --- SEMI-CIRCULAR CONDUIT
        thisCol => col_elemPGx(epg_CC_semi_circular)
        Npack   => npack_elemPGx(thisCol)
        if (Npack > 0) then
            call semi_circular_depth_from_volume (elemPGx, Npack, thisCol)
        end if

        !% --- FILLED CIRCULAR CONDUIT
        thisCol => col_elemPGx(epg_CC_filled_circular)
        Npack   => npack_elemPGx(thisCol)
        if (Npack > 0) then
            call filled_circular_depth_from_volume (elemPGx, Npack, thisCol)
        end if

        !% --  ARCH CONDUIT
        thisCol => col_elemPGx(epg_CC_arch)
        Npack   => npack_elemPGx(thisCol)
        if (Npack > 0) then
            call arch_depth_from_volume (elemPGx, Npack, thisCol)
        end if
 
        !% --  BASKET_HANDLE
        thisCol => col_elemPGx(epg_CC_basket_handle)
        Npack   => npack_elemPGx(thisCol)
        if (Npack > 0) then
            call basket_handle_depth_from_volume (elemPGx, Npack, thisCol)
        end if

        !% --  CATENARY
        thisCol => col_elemPGx(epg_CC_catenary)
        Npack   => npack_elemPGx(thisCol)
        if (Npack > 0) then
            call catenary_depth_from_volume (elemPGx, Npack, thisCol)
        end if

        !% --  EGG_SHAPED
        thisCol => col_elemPGx(epg_CC_egg_shaped)
        Npack   => npack_elemPGx(thisCol)
        if (Npack > 0) then
            call egg_shaped_depth_from_volume (elemPGx, Npack, thisCol)
        end if

        !% --  GOTHIC
        thisCol => col_elemPGx(epg_CC_gothic)
        Npack   => npack_elemPGx(thisCol)
        if (Npack > 0) then
            call gothic_depth_from_volume (elemPGx, Npack, thisCol)
        end if

        !% --  HORSE_SHOE
        thisCol => col_elemPGx(epg_CC_horse_shoe)
        Npack   => npack_elemPGx(thisCol)
        if (Npack > 0) then
            call horse_shoe_depth_from_volume (elemPGx, Npack, thisCol)
        end if

        !% --  HORIZONTAL ELLIPSE
        thisCol => col_elemPGx(epg_CC_horiz_ellipse)
        Npack   => npack_elemPGx(thisCol)
        if (Npack > 0) then
            call horiz_ellipse_depth_from_volume (elemPGx, Npack, thisCol)
        end if

        !% --  MODIFIED BASKET HANDLE
        thisCol => col_elemPGx(epg_CC_mod_basket)
        Npack   => npack_elemPGx(thisCol)
        if (Npack > 0) then
            call mod_basket_depth_from_volume (elemPGx, Npack, thisCol)
        end if

        !% --  SEMI ELLIPTICAL
        thisCol => col_elemPGx(epg_CC_semi_elliptical)
        Npack   => npack_elemPGx(thisCol)
        if (Npack > 0) then
            call semi_elliptical_depth_from_volume (elemPGx, Npack, thisCol)
        end if

        !% --  VERTICAL ELLIPSE
        thisCol => col_elemPGx(epg_CC_vert_ellipse)
        Npack   => npack_elemPGx(thisCol)
        if (Npack > 0) then
            call vert_ellipse_depth_from_volume (elemPGx, Npack, thisCol)
        end if

        !% --- JUNCTIONS ---------------------------------------------------- 

        !% JM with functional geometry
        thisCol => col_elemPGx(epg_JM_functionalStorage)
        Npack   => npack_elemPGx(thisCol)
        if (Npack > 0) then
            call storage_functional_depth_from_volume (elemPGx, Npack, thisCol)
        end if

        !% JM with tabular geometry
        thisCol => col_elemPGx(epg_JM_tabularStorage)
        Npack   => npack_elemPGx(thisCol)
        if (Npack > 0) then
            call storage_tabular_depth_from_volume (elemPGx, Npack, thisCol)
        end if

        !% JM with implied storage 
        thisCol => col_elemPGx(epg_JM_impliedStorage)
        Npack   => npack_elemPGx(thisCol)
        if (Npack > 0) then
            call storage_implied_depth_from_volume (elemPGx, Npack, thisCol)
        end if
  
        !%-------------------------------------------------------------------
        !% Closing
            if (setting%Debug%File%geometry) &
                write(*,"(A,i5,A)") '*** leave ' // trim(subroutine_name) // " [Processor ", this_image(), "]"
    end subroutine geo_depth_from_volume
!%
!%==========================================================================
!%==========================================================================
!%
    subroutine geo_head_from_depth (thisColP)
        !%------------------------------------------------------------------
        !% Description:
        !% Computes head from depth for elements of CC, JM
        !%------------------------------------------------------------------
            integer, intent(in) :: thisColP
            integer, pointer :: Npack, thisP(:)
            real(8), pointer :: depth(:), fulldepth(:), head(:), Zbtm(:)

            character(64) :: subroutine_name = 'geo_head_from_depth'
        !%------------------------------------------------------------------
        !% Preliminaries
            Npack     => npack_elemP(thisColP)
            if (Npack < 1) return
        !%------------------------------------------------------------------
        !% Aliases    
            thisP     => elemP(1:Npack,thisColP)
            depth     => elemR(:,er_Depth)
            fulldepth => elemR(:,er_FullDepth)
            head      => elemR(:,er_Head)
            Zbtm      => elemR(:,er_Zbottom)
        !%------------------------------------------------------------------
        !%
        
        head(thisP) = depth(thisP) + Zbtm(thisP)
 
        ! print *, 'thisP in geo_head_from_depth'
        ! print *, thisP

        if (setting%Debug%File%geometry) &
        write(*,"(A,i5,A)") '*** leave ' // trim(subroutine_name) // " [Processor ", this_image(), "]"
    end subroutine geo_head_from_depth
!%
!%==========================================================================
!%==========================================================================
!%
    subroutine geo_overflow_openchannels (thisColP_Open_CC)
        !%------------------------------------------------------------------
        !% Description:
        !% Adds the overflow of open channels that exceed their 
        !% Full Volume to the overflow accumulator for this step
        !% Reduces stored volume by the overflow amount.
        !% Note that open channels CANNOT pond in present version.
        !%------------------------------------------------------------------
        !% Declarations
            integer, intent(in) :: thisColP_Open_CC !% must be open channels
            integer, pointer    :: Npack, thisP(:)
            real(8), pointer    :: volume(:), fullvolume(:), overflow(:)
            real(8), pointer    :: temp(:)
        !%------------------------------------------------------------------
        !% Preliminaries
            Npack      => npack_elemP(thisColP_Open_CC)
            if (Npack < 1) return
        !%------------------------------------------------------------------
        !% Aliases
            thisP      => elemP(1:Npack,thisColP_Open_CC)
            volume     => elemR(:,er_Volume)
            fullvolume => elemR(:,er_FullVolume)
            overflow   => elemR(:,er_VolumeOverFlow) 
            temp       => elemR(:,er_Temp01)
        !%------------------------------------------------------------------

        !% --- compute the potential overflow
        temp(thisP) = volume(thisP) - fullvolume(thisP)
        where (temp(thisP) > zeroR)
            !% --- overflow is cumulative within the time step
            overflow(thisP) = overflow(thisP) + temp(thisP) 
            !% --- set volume to full
            volume(thisP)   = fullvolume(thisP)
        endwhere
        !% --- reset the temp space
        temp(thisP) = zeroR
 
    end subroutine geo_overflow_openchannels
!%
!%==========================================================================    
!%==========================================================================
!%
    subroutine geo_volumelimit_closed (thisColP_Closed) 
        !%------------------------------------------------------------------
        !% Description
        !% Sets closed element volumes to the full volume
        !%------------------------------------------------------------------
        !% Declarations:
            integer, intent(in) :: thisColP_Closed
            integer, pointer    :: Npack, thisP(:)
            real(8), pointer    :: volume(:), fullvolume(:)
        !%------------------------------------------------------------------
        !% Preliminaries
            Npack      => npack_elemP(thisColP_Closed)
            if (Npack < 1) return
        !%------------------------------------------------------------------
        !% Aliases:
            thisP      => elemP(1:Npack,thisColP_Closed)
            volume     => elemR(:,er_Volume)
            fullvolume => elemR(:,er_FullVolume)
        !%------------------------------------------------------------------

        !% limit the full volume by the full volume
        volume(thisP) = min( volume(thisP), fullvolume(thisP) )

    end subroutine geo_volumelimit_closed
!%   
!%==========================================================================
!%==========================================================================
!%
    subroutine geo_assign_JB (whichTM, thisColP_JM)
        !%------------------------------------------------------------------
        !% Description:
        !% Assigns geometry for head, depth, area and volume for JB (junction branches)
        !% When the main head is higher than the branch, this applies
        !% the main head to the branch with an adjustment for head loss.
        !% When the main head is below the branch, this sets the
        !% branch head to the bottom elevation plus a depth implied
        !%------------------------------------------------------------------
        !% by a Froude number of one.
        !%
        !% Note that the JB works in an inverse form from the other geometry computations.
        !% That is, for CC, JM we have volume a priori and then compute area, depth etc.
        !% However, for JB we get head then depth diagnostically and must compute area,
        !% etc. before we can get volume.
        !%
        !% 20210611 -- this is written in a simple loop form. See notes in draft SWMM5+
        !% NewCode Framework document on possible changes for a packed vector form.
        !% It is not clear that the number of junctions would make the change useful.
        !%
        !% HACK
        !% The following are NOT assigned on JB
        !% FullHydDepth, FullPerimeter, FullVolume, Roughness
        !%
        !%-------------------------------------------------------------------
            integer, intent(in) :: whichTM, thisColP_JM

            integer, pointer ::  Npack, thisP(:), BranchExists(:), thisSolve(:),  tM
            real(8), pointer :: area(:), depth(:), head(:), hyddepth(:), hydradius(:)
            real(8), pointer :: length(:), perimeter(:), topwidth(:), velocity(:)
            real(8), pointer :: volume(:), zBtm(:), Kfac(:), dHdA(:), ell(:), ellMax(:)
            real(8), pointer :: zCrown(:), fullArea(:), fulldepth(:), fullperimeter(:)
            real(8), pointer :: fullhyddepth(:), thisTable(:,:)
            real(8), pointer :: slotDepth(:), slotVolume(:), overflow(:)
            real(8), pointer :: grav  
            logical, pointer :: isSlot(:)     

            real(8) :: depthnorm, zeroHydRadius
            integer :: tB, ii, kk

        !% thisColP_JM is the column for the junction mains of a particular
        !% whichTM. For ALL ep_JM, for ETM, ep_JM_ETM, for AC ep_JM_AC
            integer, allocatable :: tempP(:)
            character(64) :: subroutine_name = 'geo_assign_JB'
        !%---------------------------------------------------------------------
        !% Preliminaries
            if (setting%Debug%File%geometry) &
                write(*,"(A,i5,A)") '*** enter ' // trim(subroutine_name) // " [Processor ", this_image(), "]"
            if (setting%Profile%useYN) call util_profiler_start (pfc_geo_assign_JB)
        !%----------------------------------------------------------------------
        !% Aliases
            Npack         => npack_elemP(thisColP_JM)
            area          => elemR(:,er_Area)
            depth         => elemR(:,er_Depth)
            dHdA          => elemR(:,er_dHdA)
            ell           => elemR(:,er_ell)
            ellMax        => elemR(:,er_ell_max)
            head          => elemR(:,er_Head)
            hyddepth      => elemR(:,er_HydDepth)
            hydradius     => elemR(:,er_HydRadius)
            length        => elemR(:,er_Length)
            perimeter     => elemR(:,er_Perimeter)
            topwidth      => elemR(:,er_Topwidth)
            velocity      => elemR(:,er_Velocity)
            volume        => elemR(:,er_Volume)
            zBtm          => elemR(:,er_Zbottom)
            zCrown        => elemR(:,er_Zcrown)
            fullArea      => elemR(:,er_FullArea)
            fulldepth     => elemR(:,er_FullDepth)
            fullhyddepth  => elemR(:,er_FullHydDepth)
            fullperimeter => elemR(:,er_FullPerimeter)
            !overflow      => elemR(:,er_VolumeOverFlow)
            !slotDepth     => elemR(:,er_SlotDepth)
            !slotVolume    => elemR(:,er_SlotVolume)
            Kfac          => elemSR(:,esr_JunctionBranch_Kfactor)
            BranchExists  => elemSI(:,esi_JunctionBranch_Exists)
            thisSolve     => elemI(:,ei_tmType)
            !isSlot        => elemYN(:,eYN_isPSsurcharged)
            grav => setting%Constant%gravity
        !%------------------------------------------------------------------

        if (Npack > 0) then
            thisP  => elemP(1:Npack,thisColP_JM)

            !% cycle through the all the main junctions and each of its branches
            do ii=1,Npack
                
                tM => thisP(ii) !% junction main ID

                !% moved 20220909brh
                ! !% if a slot present, add the slot depth and volume back to JM
                ! if (isSlot(tM)) then
                !     volume(tM)   = volume(tM)  + SlotVolume(tM) 
                !     depth(tM)    = depth(tM)   + SlotDepth(tM)
                !     head(tM)     = head(tM)    + SlotDepth(tM)
                !     ell(tM)      = ellMax(tM)
                !     !% Overflow(tM) = zeroR
                ! end if 

                !% only execute for whichTM of ALL or thisSolve (of JM) matching input whichTM
                if ((whichTM == ALLtm) .or. (thisSolve(tM) == whichTM)) then
                    !% cycle through the possible junction branches
                    do kk=1,max_branch_per_node
                        
                        tB = tM + kk !% junction branch ID

                        ! print *, kk, tB
                        ! print *, BranchExists(tB)

                        if (BranchExists(tB) == 1) then
                            !% only when a branch exists.
                            ! print *, head(tM), zBtm(tB)
                            ! print *, kk, branchsign(kk)
                            ! print *, velocity(tB)
                            ! print *, Kfac(tB)
                            if ( head(tM) > zBtm(tB) ) then
                                !% for main head above branch bottom entrance use a head
                                !% loss approach. The branchsign and velocity sign ensure
                                !% the headloss is added to an inflow and subtracted at
                                !% an outflow
                                !% Note this is a time-lagged velocity as the JB velocity
                                !% is not updated until after face interpolation                                
                                head(tB) = head(tM) + branchsign(kk) * sign(oneR,velocity(tB)) &
                                    * (Kfac(tB) / (twoR * grav)) * (velocity(tB)**twoR)
                               
                            else
                                !% for main head below the branch bottom entrance we assign a
                                !% Froude number of one on an inflow to the junction main. Note
                                !% an outflow from a junction main for this case gets head
                                !% of z_bottom of the branch (zero depth).
                                !% Note this is a time-lagged velocity as the JB velocity
                                !% is not updated until after face interpolation
                                head(tB) = zBtm(tB)  &
                                    + onehalfR * (oneR + branchsign(kk) * sign(oneR,velocity(tB))) &
                                    *(velocity(tB)**twoR) / (grav)   !% 20220307 brh ADDED 2 to factor -- removed 20220615
                            end if

                            !% HACK -- the above uses a Froude number argument for head(TM) < zBtm(tB)
                            !%      however, when the JB is surcharged we probably should be using the
                            !%      K factor approach and require K=1.
                           
                            !% compute provisional depth
                            depth(tB) = head(tB) - zBtm(tB)

                            ! print *, 'in geo_assign_JB  ',trim(reverseKey(elemI(tB,ei_geometryType)))
                            ! print *, 'depth ',depth(tB), fulldepth(tB), setting%ZeroValue%Depth
                            
                            if (depth(tB) .ge. fulldepth(tB)) then
                                !% surcharged or incipient surcharged
                                depth(tB)     = fulldepth(tB)
                                area(tB)      = fullArea(tB)
                                hyddepth(tB)  = fullhyddepth(tB)
                                perimeter(tB) = fullperimeter(tB)
                                topwidth(tB)  = setting%ZeroValue%Topwidth
                                hydRadius(tB) = fulldepth(tB) / fullperimeter(tB)
                                dHdA(tB)      = oneR / setting%ZeroValue%Topwidth
                                ell(tB)       = geo_ell_singular(tB)

                                ! write(*,"(A,i5,10f12.5)") 'AAA ell ',tB, ell(tB), depth(tB), hydDepth(tB), fulldepth(tB)

                            elseif ((depth(tB) < setting%ZeroValue%Depth) .and. (setting%ZeroValue%UseZeroValues)) then
                                !% negligible depth is treated with ZeroValues
                                depth(tB)     = setting%ZeroValue%Depth
                                area(tB)      = setting%ZeroValue%Area
                                topwidth(tB)  = setting%ZeroValue%Topwidth
                                hyddepth(tB)  = setting%ZeroValue%Depth !% setting%ZeroValue%Area / topwidth(tB) 20220712brh
                                perimeter(tB) = topwidth(tB) + setting%ZeroValue%Depth
                                hydRadius(tB) = setting%ZeroValue%Area / perimeter(tB)
                                dHdA(tB)      = oneR / topwidth(tB)
                                ell(tB)       = setting%ZeroValue%Depth !%hydDepth(tB)  20220712 brh

                                ! write(*,"(A,i5,10f12.5)"), 'BBB ell ',tB, ell(tB), depth(tB), hydDepth(tB), fulldepth(tB)

                            elseif ((depth(tB) .le. zeroR) .and. (.not. setting%ZeroValue%UseZeroValues)) then
                                !% negative depth without zero value treatment (not recommended!) is treated as exactly zero
                                depth(tB) = zeroR
                                area(tB)  = zeroR
                                topwidth(tB) = zeroR
                                hydDepth(tB) = zeroR
                                perimeter(tB) = zeroR
                                hydRadius(tB) = zeroR
                                dHdA(tB)      = oneR / setting%ZeroValue%Topwidth
                                ell(tB)       = zeroR

                                ! write(*,"(A,i5,10f12.5)") 'CCC ell ',tB, ell(tB), depth(tB), hydDepth(tB), fulldepth(tB)

                            else
                                !% not surcharged and non-negligible depth
                                select case (elemI(tB,ei_geometryType))
                                case (rectangular)
                                    area(tB)     = rectangular_area_from_depth_singular      (tB, depth(tB))
                                    topwidth(tB) = rectangular_topwidth_from_depth_singular  (tB, depth(tB))
                                    hydDepth(tB) = rectangular_hyddepth_from_depth_singular  (tB, depth(tB))
                                    perimeter(tB)= rectangular_perimeter_from_depth_singular (tB, depth(tB))
                                    hydRadius(tB)= rectangular_hydradius_from_depth_singular (tB, depth(tB))
                                    ell(tB)      = hydDepth(tB) !geo_ell_singular (tB) !BRHbugfix 20210812 simpler for rectangle
                                    dHdA(tB)     = oneR / topwidth(tB)
                                
                                case (rectangular_closed)
                                    area(tB)     = rectangular_closed_area_from_depth_singular      (tB, depth(tB))
                                    topwidth(tB) = rectangular_closed_topwidth_from_depth_singular  (tB, depth(tB))
                                    hydDepth(tB) = rectangular_closed_hyddepth_from_depth_singular  (tB, depth(tB))
                                    perimeter(tB)= rectangular_closed_perimeter_from_depth_singular (tB, depth(tB))
                                    hydRadius(tB)= rectangular_closed_hydradius_from_depth_singular (tB, depth(tB))
                                    ell(tB)      = hydDepth(tB) !geo_ell_singular (tB) !BRHbugfix 20210812 simpler for rectangle
                                    dHdA(tB)     = oneR / topwidth(tB) 

                                !    write(*,"(A,i5,10f12.5)") 'DDD ell ',tB, ell(tB), depth(tB), hydDepth(tB), fulldepth(tB)

                                case (triangular)
                                    area(tB)     = triangular_area_from_depth_singular      (tB,depth(tB))
                                    topwidth(tB) = triangular_topwidth_from_depth_singular  (tB,depth(tB))
                                    hydDepth(tB) = triangular_hyddepth_from_depth_singular  (tB,depth(tB))
                                    perimeter(tB)= triangular_perimeter_from_depth_singular (tB,depth(tB))
                                    hydRadius(tB)= triangular_hydradius_from_depth_singular (tB,depth(tB))
                                    ell(tB)      = geo_ell_singular (tB) 
                                    dHdA(tB)     = oneR / topwidth(tB)

                                !    write(*,"(A,i5,10f12.5)") 'EEE ell ',tB, ell(tB), depth(tB), hydDepth(tB), fulldepth(tB)
                                    
                                case (rect_triang)                                    
                                    area(tB)     = rectangular_triangular_area_from_depth_singular      (tB,depth(tB))
                                    topwidth(tB) = rectangular_triangular_topwidth_from_depth_singular  (tB,depth(tB))
                                    hydDepth(tB) = rectangular_triangular_hyddepth_from_depth_singular  (tB,depth(tB))
                                    perimeter(tB)= rectangular_triangular_perimeter_from_depth_singular (tB,depth(tB))
                                    hydRadius(tB)= rectangular_triangular_hydradius_from_depth_singular (tB,depth(tB))
                                    ell(tB)      = hydDepth(tB) !geo_ell_singular (tB) !BRHbugfix 20210812 simpler for rect_triang
                                    dHdA(tB)     = oneR / topwidth(tB)
                                
                                case (rect_round)                                    
                                    area(tB)     = rect_round_area_from_depth_singular        (tB,depth(tB))
                                    topwidth(tB) = rect_round_topwidth_from_depth_singular    (tB,depth(tB))
                                    hydDepth(tB) = rect_round_hyddepth_from_topwidth_singular (tB,topwidth(tB),depth(tB))
                                    perimeter(tB)= rect_round_perimeter_from_depth_singular   (tB,depth(tB))
                                    hydRadius(tB)= rect_round_hydradius_from_depth_singular   (tB,depth(tB))
                                    ell(tB)      = hydDepth(tB) !geo_ell_singular (tB) !BRHbugfix 20210812 simpler for rect_triang
                                    dHdA(tB)     = oneR / topwidth(tB)
                                
                                case (basket_handle)                                    
                                    area(tB)     = basket_handle_area_from_depth_singular        (tB,depth(tB))
                                    topwidth(tB) = basket_handle_topwidth_from_depth_singular    (tB,depth(tB))
                                    hydDepth(tB) = basket_handle_hyddepth_from_topwidth_singular (tB,topwidth(tB),depth(tB))
                                    perimeter(tB)= basket_handle_perimeter_from_depth_singular   (tB,depth(tB))
                                    hydRadius(tB)= basket_handle_hydradius_from_depth_singular   (tB,depth(tB))
                                    ell(tB)      = hydDepth(tB) !geo_ell_singular (tB) !BRHbugfix 20210812 simpler for rect_triang
                                    dHdA(tB)     = oneR / topwidth(tB)
                                
                                case (arch)                                    
                                    area(tB)     = arch_area_from_depth_singular        (tB,depth(tB))
                                    topwidth(tB) = arch_topwidth_from_depth_singular    (tB,depth(tB))
                                    hydDepth(tB) = arch_hyddepth_from_topwidth_singular (tB,topwidth(tB),depth(tB))
                                    perimeter(tB)= arch_perimeter_from_depth_singular   (tB,depth(tB))
                                    hydRadius(tB)= arch_hydradius_from_depth_singular   (tB,depth(tB))
                                    ell(tB)      = hydDepth(tB) !geo_ell_singular (tB) !BRHbugfix 20210812 simpler for rect_triang
                                    dHdA(tB)     = oneR / topwidth(tB)
                                
                                case (horiz_ellipse)                                    
                                    area(tB)     = horiz_ellipse_area_from_depth_singular        (tB,depth(tB))
                                    topwidth(tB) = horiz_ellipse_topwidth_from_depth_singular    (tB,depth(tB))
                                    hydDepth(tB) = horiz_ellipse_hyddepth_from_topwidth_singular (tB,topwidth(tB),depth(tB))
                                    perimeter(tB)= horiz_ellipse_perimeter_from_depth_singular   (tB,depth(tB))
                                    hydRadius(tB)= horiz_ellipse_hydradius_from_depth_singular   (tB,depth(tB))
                                    ell(tB)      = hydDepth(tB) !geo_ell_singular (tB) !BRHbugfix 20210812 simpler for rect_triang
                                    dHdA(tB)     = oneR / topwidth(tB)
                                
                                case (vert_ellipse)                                    
                                    area(tB)     = vert_ellipse_area_from_depth_singular        (tB,depth(tB))
                                    topwidth(tB) = vert_ellipse_topwidth_from_depth_singular    (tB,depth(tB))
                                    hydDepth(tB) = vert_ellipse_hyddepth_from_topwidth_singular (tB,topwidth(tB),depth(tB))
                                    perimeter(tB)= vert_ellipse_perimeter_from_depth_singular   (tB,depth(tB))
                                    hydRadius(tB)= vert_ellipse_hydradius_from_depth_singular   (tB,depth(tB))
                                    ell(tB)      = hydDepth(tB) !geo_ell_singular (tB) !BRHbugfix 20210812 simpler for rect_triang
                                    dHdA(tB)     = oneR / topwidth(tB)
                                
                                case (eggshaped)                                    
                                    area(tB)     = egg_shaped_area_from_depth_singular        (tB,depth(tB))
                                    topwidth(tB) = egg_shaped_topwidth_from_depth_singular    (tB,depth(tB))
                                    hydDepth(tB) = egg_shaped_hyddepth_from_topwidth_singular (tB,topwidth(tB),depth(tB))
                                    perimeter(tB)= egg_shaped_perimeter_from_depth_singular   (tB,depth(tB))
                                    hydRadius(tB)= egg_shaped_hydradius_from_depth_singular   (tB,depth(tB))
                                    ell(tB)      = hydDepth(tB) !geo_ell_singular (tB) !BRHbugfix 20210812 simpler for rect_triang
                                    dHdA(tB)     = oneR / topwidth(tB)
                                
                                case (horseshoe)                                    
                                    area(tB)     = horse_shoe_area_from_depth_singular        (tB,depth(tB))
                                    topwidth(tB) = horse_shoe_topwidth_from_depth_singular    (tB,depth(tB))
                                    hydDepth(tB) = horse_shoe_hyddepth_from_topwidth_singular (tB,topwidth(tB),depth(tB))
                                    perimeter(tB)= horse_shoe_perimeter_from_depth_singular   (tB,depth(tB))
                                    hydRadius(tB)= horse_shoe_hydradius_from_depth_singular   (tB,depth(tB))
                                    ell(tB)      = hydDepth(tB) !geo_ell_singular (tB) !BRHbugfix 20210812 simpler for rect_triang
                                    dHdA(tB)     = oneR / topwidth(tB)
                                
                                case (catenary)                                    
                                    area(tB)     = catenary_area_from_depth_singular        (tB,depth(tB))
                                    topwidth(tB) = catenary_topwidth_from_depth_singular    (tB,depth(tB))
                                    hydDepth(tB) = catenary_hyddepth_from_topwidth_singular (tB,topwidth(tB),depth(tB))
                                    perimeter(tB)= catenary_perimeter_from_depth_singular   (tB,depth(tB))
                                    hydRadius(tB)= catenary_hydradius_from_depth_singular   (tB,depth(tB))
                                    ell(tB)      = hydDepth(tB) !geo_ell_singular (tB) !BRHbugfix 20210812 simpler for rect_triang
                                    dHdA(tB)     = oneR / topwidth(tB)
                                
                                case (gothic)                                    
                                    area(tB)     = gothic_area_from_depth_singular        (tB,depth(tB))
                                    topwidth(tB) = gothic_topwidth_from_depth_singular    (tB,depth(tB))
                                    hydDepth(tB) = gothic_hyddepth_from_topwidth_singular (tB,topwidth(tB),depth(tB))
                                    perimeter(tB)= gothic_perimeter_from_depth_singular   (tB,depth(tB))
                                    hydRadius(tB)= gothic_hydradius_from_depth_singular   (tB,depth(tB))
                                    ell(tB)      = hydDepth(tB) !geo_ell_singular (tB) !BRHbugfix 20210812 simpler for rect_triang
                                    dHdA(tB)     = oneR / topwidth(tB)
                                
                                case (mod_basket)                                    
                                    area(tB)     = mod_basket_area_from_depth_singular        (tB,depth(tB))
                                    topwidth(tB) = mod_basket_topwidth_from_depth_singular    (tB,depth(tB))
                                    hydDepth(tB) = mod_basket_hyddepth_from_topwidth_singular (tB,topwidth(tB),depth(tB))
                                    perimeter(tB)= mod_basket_perimeter_from_depth_singular   (tB,depth(tB))
                                    hydRadius(tB)= mod_basket_hydradius_from_depth_singular   (tB,depth(tB))
                                    ell(tB)      = hydDepth(tB) !geo_ell_singular (tB) !BRHbugfix 20210812 simpler for rect_triang
                                    dHdA(tB)     = oneR / topwidth(tB)
                                
                                case (semi_elliptical)                                    
                                    area(tB)     = semi_elliptical_area_from_depth_singular        (tB,depth(tB))
                                    topwidth(tB) = semi_elliptical_topwidth_from_depth_singular    (tB,depth(tB))
                                    hydDepth(tB) = semi_elliptical_hyddepth_from_topwidth_singular (tB,topwidth(tB),depth(tB))
                                    perimeter(tB)= semi_elliptical_perimeter_from_depth_singular   (tB,depth(tB))
                                    hydRadius(tB)= semi_elliptical_hydradius_from_depth_singular   (tB,depth(tB))
                                    ell(tB)      = hydDepth(tB) !geo_ell_singular (tB) !BRHbugfix 20210812 simpler for rect_triang
                                    dHdA(tB)     = oneR / topwidth(tB)
                                
                                case (trapezoidal)
                                    area(tB)     = trapezoidal_area_from_depth_singular      (tB,depth(tB))
                                    topwidth(tB) = trapezoidal_topwidth_from_depth_singular  (tB,depth(tB))
                                    hydDepth(tB) = trapezoidal_hyddepth_from_depth_singular  (tB,depth(tB))
                                    perimeter(tB)= trapezoidal_perimeter_from_depth_singular (tB,depth(tB))
                                    hydRadius(tB)= trapezoidal_hydradius_from_depth_singular (tB,depth(tB))
                                    ell(tB)      = geo_ell_singular (tB) 
                                    dHdA(tB)     = oneR / topwidth(tB)

                                !    write(*,"(A,i5,10f12.5)") 'FFF ell ',tB, ell(tB), depth(tB), hydDepth(tB), fulldepth(tB)

                                case (circular)
                                    area(tB)     = circular_area_from_depth_singular          (tB,depth(tB))
                                    topwidth(tB) = circular_topwidth_from_depth_singular      (tB,depth(tB))
                                    hydDepth(tB) = circular_hyddepth_from_topwidth_singular   (tB,topwidth(tB),depth(tB))
                                    hydRadius(tB)= circular_hydradius_from_depth_singular     (tB,depth(tB))
                                    perimeter(tB)= circular_perimeter_from_hydradius_singular (tB,hydRadius(tB))
                                    ell(tB)      = geo_ell_singular (tB) 
                                    dHdA(tB)     = oneR / topwidth(tB)
                                
                                case (semi_circular)                                    
                                    area(tB)     = semi_circular_area_from_depth_singular        (tB,depth(tB))
                                    topwidth(tB) = semi_circular_topwidth_from_depth_singular    (tB,depth(tB))
                                    hydDepth(tB) = semi_circular_hyddepth_from_topwidth_singular (tB,topwidth(tB),depth(tB))
                                    perimeter(tB)= semi_circular_perimeter_from_depth_singular   (tB,depth(tB))
                                    hydRadius(tB)= semi_circular_hydradius_from_depth_singular   (tB,depth(tB))
                                    ell(tB)      = hydDepth(tB) !geo_ell_singular (tB) !BRHbugfix 20210812 simpler for rect_triang
                                    dHdA(tB)     = oneR / topwidth(tB)

                                    ! write(*,"(A,i5,10f12.5)"), 'GGG ell ',tB, ell(tB), depth(tB), hydDepth(tB), fulldepth(tB)
                                case (filled_circular)
                                    area(tB)     = filled_circular_area_from_depth_singular          (tB,depth(tB))
                                    topwidth(tB) = filled_circular_topwidth_from_depth_singular      (tB,depth(tB))
                                    hydDepth(tB) = filled_circular_hyddepth_from_topwidth_singular   (tB,topwidth(tB),depth(tB))
                                    hydRadius(tB)= filled_circular_hydradius_from_depth_singular     (tB,depth(tB))
                                    perimeter(tB)= filled_circular_perimeter_from_hydradius_singular (tB,hydRadius(tB))
                                    ell(tB)      = geo_ell_singular (tB) 
                                    dHdA(tB)     = oneR / topwidth(tB)

                                case (parabolic)
                                    area(tB)     = parabolic_area_from_depth_singular      (tB, depth(tB))
                                    topwidth(tB) = parabolic_topwidth_from_depth_singular  (tB, depth(tB))
                                    hydDepth(tB) = parabolic_hyddepth_from_depth_singular  (tB, depth(tB))
                                    perimeter(tB)= parabolic_perimeter_from_depth_singular (tB, depth(tB))
                                    hydRadius(tB)= parabolic_hydradius_from_depth_singular (tB, depth(tB))
                                    ell(tB)      = hydDepth(tB) !geo_ell_singular (tB) !BRHbugfix 20210812 simpler for rectangle
                                    dHdA(tB)     = oneR / topwidth(tB)

                                case (irregular)
                                    area(tB)    = irregular_geometry_from_depth_singular ( &
                                                        tB,tt_area, depth(tB), setting%ZeroValue%Depth)

                                    topwidth(tB) = irregular_geometry_from_depth_singular ( &
                                                        tB,tt_width, depth(tB), setting%ZeroValue%TopWidth)

                                    zeroHydRadius = setting%ZeroValue%Area / (setting%ZeroValue%TopWidth + setting%ZeroValue%Depth)
                                    hydRadius(tB) = irregular_geometry_from_depth_singular ( &
                                                        tB,tt_hydradius, depth(tB), zeroHydRadius)                

                                    hydDepth(tB)  = area(tB) / topwidth(tB)     
                                    
                                    perimeter(tB) = area(tB) / hydRadius(tB)
                                    ell(tB)       = hydDepth(tB)  !% HACK -- assumes irregular is continuously-increasing in width
                                    dHdA(tB)      = oneR / topwidth(tB)

                                !    write(*,"(A,i5,10f12.5)") 'HHH ell ',tB, ell(tB), depth(tB), hydDepth(tB), fulldepth(tB)

                                    ! !% get the transect by depth table 
                                    ! thisTable => transectTableDepthR(elemI(tB,ei_transect_idx),:,:)
                                    ! depthnorm     = depth(tB)/fulldepth(tB)

                                    ! area(tB)      = xsect_table_lookup_singular (depthnorm, thisTable(:,tt_area))
                                    ! !% xsect quadratic interp for small values can produce zero
                                    ! area(tB)      = max(area(tB), setting%ZeroValue%Area)

                                    ! topwidth(tB)  = xsect_table_lookup_singular (depthnorm, thisTable(:,tt_width))
                                    ! !% xsect quadratic interp for small values can produce zero
                                    ! topwidth(tB)  = max(topwidth(tB),setting%ZeroValue%TopWidth)

                                    ! hydRadius(tB) = xsect_table_lookup_singular (depthnorm, thisTable(:,tt_hydradius))
                                    ! !% xsect quadratic interp for small values can produce zero
                                    ! hydRadius(tB) = max(hydRadius(tB),setting%ZeroValue%Area / (setting%ZeroValue%TopWidth + setting%ZeroValue%Depth))
                                    
                                    

                                case default
                                    print *, 'CODE ERROR: geometry type unknown for # ', elemI(tB,ei_geometryType)
                                    print *, 'which has key ',trim(reverseKey(elemI(tB,ei_geometryType)))
                                    print *, 'in ',trim(subroutine_name)
                                    call util_crashpoint(399848)
                                    !return
                                    !stop 399848
                                end select
                            end if

                            ! print *, 'at bottom '

                            !% --- universal computation of volume
                            volume(tB) = area(tB) * length(tB)
                        end if
                    end do
                end if
            end do
        end if

        !% Note, the above can only be made a concurrent loop if we replace the tM
        !% with thisP(ii) and tB with thisP(ii)+kk, which makes the code
        !% difficult to read.

        if (setting%Profile%useYN) call util_profiler_stop (pfc_geo_assign_JB)

        if (setting%Debug%File%geometry) &
        write(*,"(A,i5,A)") '*** leave ' // trim(subroutine_name) // " [Processor ", this_image(), "]"
    end subroutine geo_assign_JB
!%
!%==========================================================================
!%==========================================================================
!%
    subroutine geo_area_from_volume (thisColP)
        !%------------------------------------------------------------------
        !% Description:
        !% sets area = volume/length which is common to all nonsurcharged elements
        !% Note this assumes volume has been limited by surcharge and zero values
        !%------------------------------------------------------------------
        !% Declarations
            integer, intent(in) :: thisColP
            integer, pointer :: thisP(:), Npack
            real(8), pointer :: area(:), volume(:), length(:)

            character(64) :: subroutine_name = 'geo_area_from_volume'
        !%--------------------------------------------------------------------
        !% Preliminaries
            Npack  => npack_elemP(thisColP)
            if (Npack < 1) return
            if (setting%Debug%File%geometry) &
            write(*,"(A,i5,A)") '*** enter ' // trim(subroutine_name) // " [Processor ", this_image(), "]"
        !%--------------------------------------------------------------------
        !% Aliases
            thisP  => elemP(1:Npack,thisColP)
            area   => elemR(:,er_Area)
            volume => elemR(:,er_Volume)
            length => elemR(:,er_Length)
        !%--------------------------------------------------------------------
     
        !% --- note, this could cause issues if length = 0, which should not happen
        area(thisP) = volume(thisP) / length(thisP)

        !%--------------------------------------------------------------------
            if (setting%Debug%File%geometry) &
            write(*,"(A,i5,A)") '*** leave ' // trim(subroutine_name) // " [Processor ", this_image(), "]"
    end subroutine geo_area_from_volume
!%
!%==========================================================================
!%==========================================================================
!%
    subroutine geo_topwidth_from_depth &
        (elemPGx, npack_elemPGx, col_elemPGx)
        !%------------------------------------------------------------------
        !% Description:
        !% Computes the topwidth given depth of a non-surcharged element
        !%------------------------------------------------------------------
        !% Declarations
            integer, intent(in) :: elemPGx(:,:)
            integer, target, intent(in) :: npack_elemPGx(:), col_elemPGx(:)
            integer, pointer :: Npack, thisCol

            character(64) :: subroutine_name = 'geo_topwidth_from_depth'
        !%-------------------------------------------------------------------
        !% Preliminaries
           if (setting%Debug%File%geometry) &
               write(*,"(A,i5,A)") '*** enter ' // trim(subroutine_name) // " [Processor ", this_image(), "]"
        !%-------------------------------------------------------------------
        !% cycle through different geometries

        !% --- OPEN CHANNELS ----------------------------

        !% --- RECTANGULAR
        Npack => npack_elemPGx(epg_CC_rectangular)
        if (Npack > 0) then
            thisCol => col_elemPGx(epg_CC_rectangular)
            call rectangular_topwidth_from_depth (elemPGx, Npack, thisCol)
        end if

        !% --- TRAPEZOIDAL
        Npack => npack_elemPGx(epg_CC_trapezoidal)
        if (Npack > 0) then
            thisCol => col_elemPGx(epg_CC_trapezoidal)
            call trapezoidal_topwidth_from_depth (elemPGx, Npack, thisCol)
        end if

        !% --- TRIANGULAR
        Npack => npack_elemPGx(epg_CC_triangular)
        if (Npack > 0) then
            thisCol => col_elemPGx(epg_CC_triangular)
            call triangular_topwidth_from_depth (elemPGx, Npack, thisCol)
        end if

        !% -- PARABOLIC
        Npack => npack_elemPGx(epg_CC_parabolic)
        if (Npack > 0) then
            thisCol => col_elemPGx(epg_CC_parabolic)
            call parabolic_topwidth_from_depth (elemPGx, Npack, thisCol)
        end if

        !% -- POWER FUNCTION
        Npack => npack_elemPGx(epg_CC_power_function)
        if (Npack > 0) then
            thisCol => col_elemPGx(epg_CC_power_function)
            print *, 'POWER FUNCTION CROSS SECTION NOT COMPLETED'
            call util_crashpoint(5223987)
            !call power_function_topwidth_from_depth (elemPGx, Npack, thisCol)
        end if

        !% --- IRREGULAR
        Npack => npack_elemPGx(epg_CC_irregular)
        if (Npack > 0) then
            thisCol => col_elemPGx(epg_CC_irregular)
            call irregular_topwidth_from_depth (elemPGx, Npack, thisCol)
        end if

        !% --- CLOSED CONDUITS -----------------------------------------------

        !% --- RECTANGULAR CLOSED
        Npack => npack_elemPGx(epg_CC_rectangular_closed)
        if (Npack > 0) then
            thisCol => col_elemPGx(epg_CC_rectangular_closed)
            call rectangular_closed_topwidth_from_depth (elemPGx, Npack, thisCol)
        end if

        !% --  RECTANGULAR ROUND
        Npack   => npack_elemPGx(epg_CC_rectangular_round)
        if (Npack > 0) then
            thisCol => col_elemPGx(epg_CC_rectangular_round)
            call rect_round_topwidth_from_depth (elemPGx, Npack, thisCol)
        end if
        
        !% -- RECTANGULAR TRIANGULAR
        Npack => npack_elemPGx(epg_CC_rectangular_triangular)
        if (Npack > 0) then
            thisCol => col_elemPGx(epg_CC_rectangular_triangular)
            call rectangular_triangular_topwidth_from_depth (elemPGx, Npack, thisCol)
        end if

        !% --- CIRCULAR
        Npack => npack_elemPGx(epg_CC_circular)
        if (Npack > 0) then
            thisCol => col_elemPGx(epg_CC_circular)
            call circular_topwidth_from_depth (elemPGx, Npack, thisCol)
        end if

        !% -- SEMI-CIRCULAR
        Npack => npack_elemPGx(epg_CC_semi_circular)
        if (Npack > 0) then
            thisCol => col_elemPGx(epg_CC_semi_circular)
            call semi_circular_topwidth_from_depth (elemPGx, Npack, thisCol)
        end if

        !% --- FILLED CIRCULAR
        Npack => npack_elemPGx(epg_CC_filled_circular)
        if (Npack > 0) then
            thisCol => col_elemPGx(epg_CC_filled_circular)
            call filled_circular_topwidth_from_depth (elemPGx, Npack, thisCol)
        end if

        !% --  ARCH
        thisCol => col_elemPGx(epg_CC_arch)
        Npack   => npack_elemPGx(thisCol)
        if (Npack > 0) then
            call arch_topwidth_from_depth (elemPGx, Npack, thisCol)
        end if

        !% -- BASKET_HANDLE
        Npack => npack_elemPGx(epg_CC_basket_handle)
        if (Npack > 0) then
            thisCol => col_elemPGx(epg_CC_basket_handle)
            call basket_handle_topwidth_from_depth (elemPGx, Npack, thisCol)
        end if

        !% -- CATENARY
        Npack => npack_elemPGx(epg_CC_catenary)
        if (Npack > 0) then
            thisCol => col_elemPGx(epg_CC_catenary)
            call catenary_topwidth_from_depth (elemPGx, Npack, thisCol)
        end if

        !% -- EGG_SHAPED
        Npack => npack_elemPGx(epg_CC_egg_shaped)
        if (Npack > 0) then
            thisCol => col_elemPGx(epg_CC_egg_shaped)
            call egg_shaped_topwidth_from_depth (elemPGx, Npack, thisCol)
        end if

        !% -- GOTHIC
        Npack => npack_elemPGx(epg_CC_gothic)
        if (Npack > 0) then
            thisCol => col_elemPGx(epg_CC_gothic)
            call gothic_topwidth_from_depth (elemPGx, Npack, thisCol)
        end if

        !% -- HORSE_SHOE
        Npack => npack_elemPGx(epg_CC_horse_shoe)
        if (Npack > 0) then
            thisCol => col_elemPGx(epg_CC_horse_shoe)
            call horse_shoe_topwidth_from_depth (elemPGx, Npack, thisCol)
        end if

        !% --  HORIZONTAL ELLIPSE
        thisCol => col_elemPGx(epg_CC_horiz_ellipse)
        Npack   => npack_elemPGx(thisCol)
        if (Npack > 0) then
            call horiz_ellipse_topwidth_from_depth (elemPGx, Npack, thisCol)
        end if

        !% -- MODIFIED BASKET HANDLE
        Npack => npack_elemPGx(epg_CC_mod_basket)
        if (Npack > 0) then
            thisCol => col_elemPGx(epg_CC_mod_basket)
            call mod_basket_topwidth_from_depth (elemPGx, Npack, thisCol)
        end if

        !% -- SEMI-ELLIPTICAL
        Npack => npack_elemPGx(epg_CC_semi_elliptical)
        if (Npack > 0) then
            thisCol => col_elemPGx(epg_CC_semi_elliptical)
            call semi_elliptical_topwidth_from_depth (elemPGx, Npack, thisCol)
        end if        

        !% --  VERTICAL ELLIPSE
        thisCol => col_elemPGx(epg_CC_vert_ellipse)
        Npack   => npack_elemPGx(thisCol)
        if (Npack > 0) then
            call vert_ellipse_topwidth_from_depth (elemPGx, Npack, thisCol)
        end if

        !% HACK -- DO WE NEED TOPWIDTH FOR TABULAR, FUNCTIONAL, IMPLIED STORAGE?

        !%-------------------------------------------------------------------
            if (setting%Debug%File%geometry) &
            write(*,"(A,i5,A)") '*** leave ' // trim(subroutine_name) // " [Processor ", this_image(), "]"
    end subroutine geo_topwidth_from_depth
!%
!%==========================================================================  
!%==========================================================================
!%
    subroutine geo_perimeter_from_depth &
        (elemPGx, npack_elemPGx, col_elemPGx)
        !%-------------------------------------------------------------------
        !% Description:
        !% Computes the wetted perimeter given depth of a non-surcharged element
        !%-------------------------------------------------------------------
        !% Declarations:
            integer, intent(in) :: elemPGx(:,:)
            integer, target, intent(in) :: npack_elemPGx(:), col_elemPGx(:)
            integer, pointer :: Npack, thisCol

            character(64) :: subroutine_name = 'geo_perimeter_from_depth'
        !%-------------------------------------------------------------------
        !% Preliminaries
            if (setting%Debug%File%geometry) &
                write(*,"(A,i5,A)") '*** enter ' // trim(subroutine_name) // " [Processor ", this_image(), "]"
        !%-------------------------------------------------------------------
        !% cycle through different geometries

        !% --- OPEN CHANNELS -------------------------------

        !% --- RECTANGULAR
        Npack => npack_elemPGx(epg_CC_rectangular)
        if (Npack > 0) then
            thisCol => col_elemPGx(epg_CC_rectangular)
            call rectangular_perimeter_from_depth (elemPGx, Npack, thisCol)
        end if

        !% --- TRAPEZOIDAL
        Npack => npack_elemPGx(epg_CC_trapezoidal)
        if (Npack > 0) then
            thisCol => col_elemPGx(epg_CC_trapezoidal)
            call trapezoidal_perimeter_from_depth (elemPGx, Npack, thisCol)
        end if

        !% --- TRIANGULAR
        Npack => npack_elemPGx(epg_CC_triangular)
        if (Npack > 0) then
            thisCol => col_elemPGx(epg_CC_triangular)
            call triangular_perimeter_from_depth (elemPGx, Npack, thisCol)
        end if

        !% --- PARABOLIC
        Npack => npack_elemPGx(epg_CC_parabolic)
        if (Npack > 0) then
            thisCol => col_elemPGx(epg_CC_parabolic)
            call parabolic_perimeter_from_depth (elemPGx, Npack, thisCol)
        end if

        !% --- POWER FUNCTION
        Npack => npack_elemPGx(epg_CC_power_function)
        if (Npack > 0) then
            thisCol => col_elemPGx(epg_CC_power_function)
            print *, 'POWER FUNCTION CROSS SECTION NOT COMPLETED'
            call util_crashpoint(54987)
            !call power_function_perimeter_from_depth (elemPGx, Npack, thisCol)
        end if

        !% --- IRREGULAR
        !%     note this requires first using the table lookup for hydraulic radius
        Npack => npack_elemPGx(epg_CC_irregular)
        if (Npack > 0) then
            thisCol => col_elemPGx(epg_CC_irregular)
            call irregular_hydradius_from_depth (elemPGx, Npack, thisCol)
            call irregular_perimeter_from_hydradius_area (elemPGx, Npack, thisCol)
        end if

        !% --- CLOSED CONDUITS ---------------------------------

        !% --- RECTANGULAR CLOSED
        Npack => npack_elemPGx(epg_CC_rectangular_closed)
        if (Npack > 0) then
            thisCol => col_elemPGx(epg_CC_rectangular_closed)
            call rectangular_closed_perimeter_from_depth (elemPGx, Npack, thisCol)
        end if
        
        !% --  RECTANGULAR ROUND
        Npack   => npack_elemPGx(epg_CC_rectangular_round)
        if (Npack > 0) then
            thisCol => col_elemPGx(epg_CC_rectangular_round)
            call rect_round_perimeter_from_depth (elemPGx, Npack, thisCol)
        end if

        !% -- RECTANGULAR TRIANGULAR
        Npack => npack_elemPGx(epg_CC_rectangular_triangular)
        if (Npack > 0) then
            thisCol => col_elemPGx(epg_CC_rectangular_triangular)
            call rectangular_triangular_perimeter_from_depth (elemPGx, Npack, thisCol)
        end if
    
        !% --- CIRCULAR
        Npack => npack_elemPGx(epg_CC_circular)
        if (Npack > 0) then
            thisCol => col_elemPGx(epg_CC_circular)
            call circular_perimeter_from_depth (elemPGx, Npack, thisCol)
        end if

        !% -- SEMI-CIRCULAR
        Npack => npack_elemPGx(epg_CC_semi_circular)
        if (Npack > 0) then
            thisCol => col_elemPGx(epg_CC_semi_circular)
            call semi_circular_perimeter_from_depth (elemPGx, Npack, thisCol)
        end if

        !% --- FILLED CIRCULAR
        Npack => npack_elemPGx(epg_CC_filled_circular)
        if (Npack > 0) then
            thisCol => col_elemPGx(epg_CC_filled_circular)
            call filled_circular_perimeter_from_depth (elemPGx, Npack, thisCol)
        end if

       !% --- ARCH
        Npack => npack_elemPGx(epg_CC_arch)
        if (Npack > 0) then
            thisCol => col_elemPGx(epg_CC_arch)
            call arch_perimeter_from_depth (elemPGx, Npack, thisCol)
        end if

        !% -- BASKET_HANDLE
        Npack   => npack_elemPGx(epg_CC_basket_handle)
        if (Npack > 0) then
            thisCol => col_elemPGx(epg_CC_basket_handle)
            call basket_handle_perimeter_from_depth (elemPGx, Npack, thisCol)
        end if

        !% -- CATENARY
        Npack => npack_elemPGx(epg_CC_catenary)
        if (Npack > 0) then
            thisCol => col_elemPGx(epg_CC_catenary)
            call catenary_perimeter_from_depth (elemPGx, Npack, thisCol)
        end if

        !% -- EGG_SHAPED
        Npack => npack_elemPGx(epg_CC_egg_shaped)
        if (Npack > 0) then
            thisCol => col_elemPGx(epg_CC_egg_shaped)
            call egg_shaped_perimeter_from_depth (elemPGx, Npack, thisCol)
        end if

        !% -- GOTHIC
        Npack => npack_elemPGx(epg_CC_gothic)
        if (Npack > 0) then
            thisCol => col_elemPGx(epg_CC_gothic)
            call gothic_perimeter_from_depth (elemPGx, Npack, thisCol)
        end if

        !% -- HORSE_SHOE
        Npack => npack_elemPGx(epg_CC_horse_shoe)
        if (Npack > 0) then
            thisCol => col_elemPGx(epg_CC_horse_shoe)
            call horse_shoe_perimeter_from_depth (elemPGx, Npack, thisCol)
        end if

        !% -- HORIZONTAL ELLIPSE
        Npack => npack_elemPGx(epg_CC_horiz_ellipse)
        if (Npack > 0) then
            thisCol => col_elemPGx(epg_CC_horiz_ellipse)
            call horiz_ellipse_perimeter_from_depth (elemPGx, Npack, thisCol)
        end if

        !% -- MODIFIED BASKET HANDLE
        Npack => npack_elemPGx(epg_CC_mod_basket)
        if (Npack > 0) then
            thisCol => col_elemPGx(epg_CC_mod_basket)
            call mod_basket_perimeter_from_depth (elemPGx, Npack, thisCol)
        end if

        !% -- SEMI-ELLIPTICAL
        Npack => npack_elemPGx(epg_CC_semi_elliptical)
        if (Npack > 0) then
            thisCol => col_elemPGx(epg_CC_semi_elliptical)
            call semi_elliptical_perimeter_from_depth (elemPGx, Npack, thisCol)
        end if

        !% -- VERTICAL ELLIPSE
        Npack   => npack_elemPGx(epg_CC_vert_ellipse)
        if (Npack > 0) then
            thisCol => col_elemPGx(epg_CC_vert_ellipse)
            call vert_ellipse_perimeter_from_depth (elemPGx, Npack, thisCol)
        end if

        !% HACK -- DO WE NEED TOPWIDTH FOR TABULAR, FUNCTIONAL, IMPLIED STORAGE?

        !%-------------------------------------------------------------------
            if (setting%Debug%File%geometry) &
            write(*,"(A,i5,A)") '*** leave ' // trim(subroutine_name) // " [Processor ", this_image(), "]"
    end subroutine geo_perimeter_from_depth
!%
!%==========================================================================  
!%==========================================================================
!%
    subroutine geo_hyddepth_from_depth_or_topwidth (elemPGx, npack_elemPGx, col_elemPGx)
        !%-------------------------------------------------------------------
        !% Description:
        !% Note that hyddepth is the average depth, which is only area/topwidth
        !% for a simple open channel, and does not apply above midpoint in a
        !% conduit
        !%-------------------------------------------------------------------
            integer, intent(in) :: elemPGx(:,:)
            integer, target, intent(in) :: npack_elemPGx(:), col_elemPGx(:)
            integer, pointer :: Npack, thisCol

            character(64) :: subroutine_name = 'geo_hyddepth_from_depth'
        !%-------------------------------------------------------------------
        !% Preliminaries
            if (setting%Debug%File%geometry) &
                write(*,"(A,i5,A)") '*** enter ' // trim(subroutine_name) // " [Processor ", this_image(), "]"
        !%-------------------------------------------------------------------
        !% cycle through different geometries

        !% --- OPEN CHANNELS ----------------------------------

        !% --- RECTANGULAR
        Npack => npack_elemPGx(epg_CC_rectangular)
        if (Npack > 0) then
            thisCol => col_elemPGx(epg_CC_rectangular)
            call rectangular_hyddepth_from_depth (elemPGx, Npack, thisCol)
        end if

        !% --- TRAPEZOIDAL
        Npack => npack_elemPGx(epg_CC_trapezoidal)
        if (Npack > 0) then
            thisCol => col_elemPGx(epg_CC_trapezoidal)
            call trapezoidal_hyddepth_from_depth (elemPGx, Npack, thisCol)
        end if

        !% --- TRIANGULAR
        Npack => npack_elemPGx(epg_CC_triangular)
        if (Npack > 0) then
            thisCol => col_elemPGx(epg_CC_triangular)
            call triangular_hyddepth_from_depth (elemPGx, Npack, thisCol)
        end if

        !% --- PARABOLIC
        Npack => npack_elemPGx(epg_CC_parabolic)
        if (Npack > 0) then
            thisCol => col_elemPGx(epg_CC_parabolic)
            call parabolic_hyddepth_from_depth (elemPGx, Npack, thisCol)
        end if

        !% --- POWER FUNCTION
        Npack => npack_elemPGx(epg_CC_power_function)
        if (Npack > 0) then
            thisCol => col_elemPGx(epg_CC_power_function)
            print *, 'POWER FUNCTION CROSS SECTION NOT COMPLETED'
            call util_crashpoint(5288987)
            !call power_function_hyddepth_from_depth (elemPGx, Npack, thisCol)
        end if

        !% --- IRREGULAR
        Npack => npack_elemPGx(epg_CC_irregular)
        if (Npack > 0) then
            thisCol => col_elemPGx(epg_CC_irregular)
            call irregular_hyddepth_from_topwidth_area (elemPGx, Npack, thisCol)
        end if


        !% --- CLOSED CONDUITS -------------------------------------

        !% --- RECTANGULAR CLOSED
        Npack => npack_elemPGx(epg_CC_rectangular_closed)
        if (Npack > 0) then
            thisCol => col_elemPGx(epg_CC_rectangular_closed)
            call rectangular_closed_hyddepth_from_depth (elemPGx, Npack, thisCol)
        end if

        !% --- RECTANGULAR ROUND
        Npack => npack_elemPGx(epg_CC_rectangular_round)
        if (Npack > 0) then
            thisCol => col_elemPGx(epg_CC_rectangular_round)
            call rect_round_hyddepth_from_topwidth (elemPGx, Npack, thisCol)
        end if

        !% -- RECTANGULAR TRIANGULAR
        Npack => npack_elemPGx(epg_CC_rectangular_triangular)
        if (Npack > 0) then
            thisCol => col_elemPGx(epg_CC_rectangular_triangular)
            call rectangular_triangular_hyddepth_from_depth (elemPGx, Npack, thisCol)
        end if

        !% --- CIRCULAR
        Npack => npack_elemPGx(epg_CC_circular)
        if (Npack > 0) then
            thisCol => col_elemPGx(epg_CC_circular)
            call circular_hyddepth_from_topwidth (elemPGx, Npack, thisCol)
        end if

        !% -- SEMI-CIRCULAR
        Npack => npack_elemPGx(epg_CC_semi_circular)
        if (Npack > 0) then
            thisCol => col_elemPGx(epg_CC_semi_circular)
            call semi_circular_hyddepth_from_topwidth (elemPGx, Npack, thisCol)
        end if

        !% --- FILLED CIRCULAR
        Npack => npack_elemPGx(epg_CC_filled_circular)
        if (Npack > 0) then
            thisCol => col_elemPGx(epg_CC_filled_circular)
            call filled_circular_hyddepth_from_topwidth (elemPGx, Npack, thisCol)
        end if

        !% -- ARCH
        Npack => npack_elemPGx(epg_CC_arch)
        if (Npack > 0) then
            thisCol => col_elemPGx(epg_CC_arch)
            call arch_hyddepth_from_topwidth (elemPGx, Npack, thisCol)
        end if

        !% -- BASKET_HANDLE
        Npack => npack_elemPGx(epg_CC_basket_handle)
        if (Npack > 0) then
            thisCol => col_elemPGx(epg_CC_basket_handle)
            call basket_handle_hyddepth_from_topwidth (elemPGx, Npack, thisCol)
        end if

        !% --  CATENARY
        Npack   => npack_elemPGx(epg_CC_catenary)
        if (Npack > 0) then
            thisCol => col_elemPGx(epg_CC_catenary)
            call catenary_hyddepth_from_topwidth (elemPGx, Npack, thisCol)
        end if

        !% -- EGG_SHAPED
        Npack => npack_elemPGx(epg_CC_egg_shaped)
        if (Npack > 0) then
            thisCol => col_elemPGx(epg_CC_egg_shaped)
            call egg_shaped_hyddepth_from_topwidth (elemPGx, Npack, thisCol)
        end if

        !% --  GOTHIC
        Npack   => npack_elemPGx(epg_CC_gothic)
        if (Npack > 0) then
            thisCol => col_elemPGx(epg_CC_gothic)
            call gothic_hyddepth_from_topwidth (elemPGx, Npack, thisCol)
        end if

        !% -- HORSE_SHOE
        Npack => npack_elemPGx(epg_CC_horse_shoe)
        if (Npack > 0) then
            thisCol => col_elemPGx(epg_CC_horse_shoe)
            call horse_shoe_hyddepth_from_topwidth (elemPGx, Npack, thisCol)
        end if

        !% -- HORIZONTAL ELLIPSE
        Npack => npack_elemPGx(epg_CC_horiz_ellipse)
        if (Npack > 0) then
            thisCol => col_elemPGx(epg_CC_horiz_ellipse)
            call horiz_ellipse_hyddepth_from_topwidth (elemPGx, Npack, thisCol)
        end if

        !% --  MODIFIED BASKET HANDLE
        Npack   => npack_elemPGx(epg_CC_mod_basket)
        if (Npack > 0) then
            thisCol => col_elemPGx(epg_CC_mod_basket)
            call mod_basket_hyddepth_from_topwidth (elemPGx, Npack, thisCol)
        end if

        !% --  SEMI-ELLIPTICAL
        Npack   => npack_elemPGx(epg_CC_semi_elliptical)
        if (Npack > 0) then
            thisCol => col_elemPGx(epg_CC_semi_elliptical)
            call semi_elliptical_hyddepth_from_topwidth (elemPGx, Npack, thisCol)
        end if

        !% --  VERTICAL ELLIPSE
        Npack   => npack_elemPGx(epg_CC_vert_ellipse)
        if (Npack > 0) then
            thisCol => col_elemPGx(epg_CC_vert_ellipse)
            call vert_ellipse_hyddepth_from_topwidth (elemPGx, Npack, thisCol)
        end if

        !% HACK -- DOES NOT HANDLE JM ELEMENTS (storage, junctions)

        !%-------------------------------------------------------------------
            if (setting%Debug%File%geometry) &
            write(*,"(A,i5,A)") '*** leave ' // trim(subroutine_name) // " [Processor ", this_image(), "]"
    end subroutine geo_hyddepth_from_depth_or_topwidth
!%
!%==========================================================================
!%==========================================================================
!%
    subroutine geo_hydradius_from_area_perimeter (thisColP)
        !%------------------------------------------------------------------
        !% Description:
        !% sets area = volume/length which is common to all nonsurcharged elements
        !% Note this assumes volume has been limited by surcharge and zero values
        !%------------------------------------------------------------------
        integer, intent(in) :: thisColP
        integer, pointer :: thisP(:), Npack
        real(8), pointer :: area(:), hydradius(:), perimeter(:)

        character(64) :: subroutine_name = 'geo_hydradius_from_area_perimeter'
        !%------------------------------------------------------------------
        !% Preliminaries
            Npack     => npack_elemP(thisColP)
            if (Npack < 1) return
            if (setting%Debug%File%geometry) &
                write(*,"(A,i5,A)") '*** enter ' // trim(subroutine_name) // " [Processor ", this_image(), "]"
        !%-------------------------------------------------------------------
        !% Aliases:
            thisP     => elemP(1:Npack,thisColP)
            area      => elemR(:,er_Area)
            hydradius => elemR(:,er_HydRadius)
            perimeter => elemR(:,er_Perimeter)
        !%------------------------------------------------------------------
            
        hydradius(thisP) = area(thisP) / perimeter(thisP)

        !%------------------------------------------------------------------
            if (setting%Debug%File%geometry) &
            write(*,"(A,i5,A)") '*** leave ' // trim(subroutine_name) // " [Processor ", this_image(), "]"
    end subroutine geo_hydradius_from_area_perimeter
!%
!%==========================================================================
!%==========================================================================
!%
    subroutine geo_ell_from_head (thisColP)
        !%------------------------------------------------------------------
        !% Description:
        !% computes the value of "ell" -- the modified hydraulic depth
        !% used as a length scale in AC method
        !%------------------------------------------------------------------
        !% Declarations:
            integer, intent(in) :: thisColP
            integer, pointer :: thisP(:), Npack
            real(8), pointer :: ell(:), head(:), area(:), topwidth(:), hydDepth(:)
            real(8), pointer :: ZbreadthMax(:), breadthMax(:), areaBelowBreadthMax(:)
            integer :: ii

            character(64) :: subroutine_name = 'geo_ell'
        !%------------------------------------------------------------------
        !% Preliminaries:
            Npack => npack_elemP(thisColP)
            if (Npack < 1) return
            if (setting%Debug%File%geometry) &
                write(*,"(A,i5,A)") '*** enter ' // trim(subroutine_name) // " [Processor ", this_image(), "]"
        !%------------------------------------------------------------------
        !% Aliases:
            thisP               => elemP(1:Npack,thisColP)
            ell                 => elemR(:,er_ell)
            head                => elemR(:,er_Head)
            hydDepth            => elemR(:,er_HydDepth)
            area                => elemR(:,er_Area)
            topwidth            => elemR(:,er_Topwidth)
            ZbreadthMax         => elemR(:,er_ZbreadthMax)
            breadthMax          => elemR(:,er_BreadthMax)
            areaBelowBreadthMax => elemR(:,er_AreaBelowBreadthMax)
        !%-------------------------------------------------------------------

        where (head(thisP) .le. ZbreadthMax(thisP))
            ell(thisP) =  hydDepth(thisP)
        elsewhere
            ell(thisP) = ( (head(thisP) - ZbreadthMax(thisP)) * breadthMax(thisP) &
                            + areaBelowBreadthMax(thisP) ) / breadthMax(thisP)
        endwhere

        !%-------------------------------------------------------------------
            if (setting%Debug%File%geometry) &
            write(*,"(A,i5,A)") '*** leave ' // trim(subroutine_name) // " [Processor ", this_image(), "]"
    end subroutine geo_ell_from_head
!%
!%==========================================================================
!%==========================================================================
!%
    subroutine geo_JM_values ()
        !%------------------------------------------------------------------
        !% Description:
        !% The junction main (JM) values for HydDepth, ell,...
        !% Are not defined because geometry such as ZbreadthMax are not 
        !% defined. 
        !% Here we use the depth at the JM junctions so that we don't have
        !% nullvalueR stored here
        !%
        !% HACK
        !% the following variables are NOT defined on JM and perhaps need to
        !% be added:
        !% dHdA, FullArea, FroudeNumber, FullHydDepth, FullPerimeter,
        !% FullVolume, HydRadius, InterpWeight_xx, Length, Perimeter,
        !% Roughness, TopWidth, ZbreadthMax, Zcrown
        !%
        !%------------------------------------------------------------------
        !% Declarations:
            integer, pointer :: thisCol, Npack, thisP(:)
        !%------------------------------------------------------------------
        !% Preliminaries:
        !%------------------------------------------------------------------
        !% Aliases:
            thisCol => col_elemP(ep_JM)
            Npack   => npack_elemP(thisCol)
            thisP   => elemP(1:Npack,thisCol)
        !%------------------------------------------------------------------
        if (Npack > 0) then 
            elemR(thisP,er_HydDepth) = elemR(thisP,er_Depth)
            elemR(thisP,er_ell)      = elemR(thisP,er_Depth)
        end if
        !%------------------------------------------------------------------
        !% Closing
    end subroutine geo_JM_values
!%
!%==========================================================================
!%==========================================================================
!%
    subroutine geo_dHdA (thisColP)
        !%-----------------------------------------------------------------------------
        !% Description:
        !% This simply uses the inverse of the topwidth as dH/dA, which is an
        !% assumption of a small change. Arguably, for our known geometries we could be
        !% more precise, but it is not clear that it would be worth the effort.
        !%-----------------------------------------------------------------------------
        integer, intent(in) :: thisColP
        integer, pointer :: thisP(:), Npack
        real(8), pointer :: dHdA(:), topwidth(:)

        character(64) :: subroutine_name = 'geo_dHdA'
        !%-----------------------------------------------------------------------------
        !if (crashYN) return
        if (setting%Debug%File%geometry) &
            write(*,"(A,i5,A)") '*** enter ' // trim(subroutine_name) // " [Processor ", this_image(), "]"

        Npack    => npack_elemP(thisColP)
        dHdA     => elemR(:,er_dHdA)
        topwidth => elemR(:,er_Topwidth)
        !%-----------------------------------------------------------------------------

        if (Npack > 0) then
            thisP    => elemP(1:Npack,thisColP)
            dHdA(thisP) = oneR / topwidth(thisP)
        end if

        if (setting%Debug%File%geometry) &
        write(*,"(A,i5,A)") '*** leave ' // trim(subroutine_name) // " [Processor ", this_image(), "]"
    end subroutine geo_dHdA
!%
!%==========================================================================
!%==========================================================================
!%
    subroutine geo_ACsurcharged (thisColP)
        !%-----------------------------------------------------------------------------
        !% Description:
        !% Sets volume, area, depth, perimeter, topwidth, hydraulic depth,
        !% and hydraulic radius for any surcharged conduit.
        !% Note that ell, and dHdA must be set elsewhere as they depend on specific geometry.
        !% Note the topwidth for surcharged is set to a small positive value to prevent
        !% division by zero in transition from surcharged to non-surcharged.
        !%-----------------------------------------------------------------------------
        integer, intent(in) :: thisColP
        integer, pointer :: Npack ,thisP(:)

        ! character(64) :: subroutine_name = 'geo_surcharged'
        ! !%-----------------------------------------------------------------------------
        ! !!if (crashYN) return
        ! Npack => npack_elemP(thisColP)
        ! !%-------------------------------------------------
        ! if (setting%Debug%File%geometry) &
        !     write(*,"(A,i5,A)") '*** enter ' // trim(subroutine_name) // " [Processor ", this_image(), "]"

        ! if (Npack > 0) then
        !     thisP => elemP(1:Npack,thisColP)
        !     elemR(thisP,er_Volume)    = elemR(thisP,er_FullVolume)
        !     elemR(thisP,er_Area)      = elemR(thisP,er_FullArea)
        !     elemR(thisP,er_Depth)     = elemR(thisP,er_FullDepth)
        !     elemR(thisP,er_Perimeter) = elemR(thisP,er_FullPerimeter)
        !     elemR(thisP,er_HydDepth)  = elemR(thisP,er_FullHydDepth)
        !     elemR(thisP,er_HydRadius) = elemR(thisP,er_FullArea) / elemR(thisP,er_FullPerimeter)
        !     elemR(thisP,er_Topwidth)  = setting%ZeroValue%Topwidth
        ! end if

        ! if (setting%Debug%File%geometry) &
        !     write(*,"(A,i5,A)") '*** enter ' // trim(subroutine_name) // " [Processor ", this_image(), "]"
        end subroutine geo_ACsurcharged
!%
!%==========================================================================
!%==========================================================================
!%    
    ! subroutine geo_limit_incipient_surcharge (geocol, fullcol, thisColP, isVolume) 
    !     !%------------------------------------------------------------------
    !     !% Description:
    !     !% Sets volume/depth limit to full volume for incipient surcharge.
    !     !% If input is volume, the excess is added to er_VolumeOverFlow
    !     !%------------------------------------------------------------------
    !     !% Declarations:
    !         integer, intent(in) :: thisColP, geocol, fullcol
    !         logical, intent(in) :: isVolume !% 20220124brh
    !         integer, pointer :: Npack, thisP(:)
    !         real(8), pointer :: geovalue(:), fullvalue(:)
    !         real(8), pointer :: overflow(:)  !% 20220124brh

    !         character(64) :: subroutine_name = 'geo_limit_incipient_surcharge'
    !     !%------------------------------------------------------------------
    !     !% Preliminaries
    !         Npack      => npack_elemP(thisColP)
    !         if (Npack < 1) return
    !     !%-------------------------------------------------------------------
    !     !% Aliases
    !         thisP      => elemP(1:Npack,thisColP)
    !         eType      => elemR(:,ei_elementType)
    !         geovalue   => elemR(:,geocol)
    !         fullvalue  => elemR(:,fullcol)
    !         overflow   => elemR(:,er_VolumeOverFlow)  !% 20220124brh
    !         ponding    => elemR(:,er_VolumePonded)
    !     !%-------------------------------------------------------------------

    !         ! print *, 'in ',trim(subroutine_name),elemR(49,er_VolumeOverFlow)
    !         ! print *, geovalue(49), fullvalue(49), overflow(49)
        
    !     if (isVolume) then
    !         !% --- Note that Ponding and Overflow from JM has already been handled
    !         !%     in ll_JM_Slot_computation

    !         ! where (geovalue(thisP) > fullvalue(thisP))
    !         !     overflow(thisP) = geovalue(thisP) - fullvalue(thisP) + overflow(thisP)  
    !         !     geovalue(thisP) = fullvalue(thisP)
    !         ! endwhere
    !     else
    !         where (geovalue(thisP) > fullvalue(thisP))
    !             geovalue(thisP) = fullvalue(thisP)
    !         endwhere
    !     end if

    !     !print *, 'end of ',trim(subroutine_name),elemR(thisP,er_VolumeOverFlow)


    ! end subroutine geo_limit_incipient_surcharge
!%
!%==========================================================================
!% SINGULAR (PUBLIC) FUNCTIONS
!%==========================================================================
!%
    real(8) function geo_area_from_depth_singular &
        (idx, indepth) result (outvalue)
        !%------------------------------------------------------------------
        !% Descriptions:
        !% computes the area for a given depth of a single element
        !%------------------------------------------------------------------
        !% Declarations
            real(8), intent(in)  :: indepth
            integer, intent(in)  :: idx
            character(64) :: subroutine_name = 'geo_area_from_depth_singular'
        !%------------------------------------------------------------------
        !%------------------------------------------------------------------
        select case (elemI(idx,ei_geometryType))
        !% ----open channels    
        case (rectangular)
            outvalue = rectangular_area_from_depth_singular (idx, indepth)
        case (trapezoidal)
            outvalue = trapezoidal_area_from_depth_singular (idx, indepth)
        case (triangular)
            outvalue = triangular_area_from_depth_singular (idx, indepth)
        case (parabolic)
            outvalue = parabolic_area_from_depth_singular (idx, indepth)
        case (power_function)
            print *, 'CODE ERROR: area for cross-section ',trim(reverseKey(elemI(idx,ei_geometryType)))
            print *, 'has not been implemented in ',trim(subroutine_name)
            call util_crashpoint(33234)
        case (irregular)
            outvalue = irregular_geometry_from_depth_singular &
                (idx,tt_area, indepth, setting%ZeroValue%Depth)

        !% --- closed conduits    
        case (rectangular_closed)
            outvalue = rectangular_closed_area_from_depth_singular (idx, indepth)
        case (rect_round )
            outvalue = rect_round_area_from_depth_singular (idx, indepth)
        case (rect_triang)
            outvalue = rectangular_triangular_area_from_depth_singular (idx, indepth)
        case (circular )
            outvalue = circular_area_from_depth_singular (idx, indepth)
        case (semi_circular)
            outvalue = semi_circular_area_from_depth_singular (idx, indepth)
        case (filled_circular)
            outvalue = filled_circular_area_from_depth_singular (idx, indepth)
        case (arch)
            outvalue = arch_area_from_depth_singular (idx, indepth)
        case (basket_handle)
            outvalue = basket_handle_area_from_depth_singular (idx, indepth)
        case (catenary)
            outvalue = catenary_area_from_depth_singular (idx, indepth)
        case (eggshaped)
            outvalue = egg_shaped_area_from_depth_singular (idx, indepth)
        case (gothic)
            outvalue = gothic_area_from_depth_singular (idx, indepth)
        case (horseshoe)
            outvalue = horse_shoe_area_from_depth_singular (idx, indepth)
        case (horiz_ellipse)
            outvalue = horiz_ellipse_area_from_depth_singular (idx, indepth)
        case (mod_basket)
            outvalue = mod_basket_area_from_depth_singular (idx, indepth)
        case (semi_elliptical)
            outvalue = semi_elliptical_area_from_depth_singular (idx, indepth)
        case (vert_ellipse)
            outvalue = vert_ellipse_area_from_depth_singular (idx, indepth)
        case (custom)
            print *, 'CODE ERROR: area for cross-section ',trim(reverseKey(elemI(idx,ei_geometryType)))
            print *, 'has not been implemented in ',trim(subroutine_name)
            call util_crashpoint(33234)
        case (force_main)
            print *, 'CODE ERROR: area for cross-section ',trim(reverseKey(elemI(idx,ei_geometryType)))
            print *, 'in ',trim(subroutine_name)   
            print *, 'This should never be reached as a force_main is not a valid geometryType'
            call util_crashpoint(33234)
        case default
            print *, 'CODE ERROR: area for cross-section ',trim(reverseKey(elemI(idx,ei_geometryType)))
            print *, 'has not been implemented in ',trim(subroutine_name)
            call util_crashpoint(33234)
        end select
           
    end function geo_area_from_depth_singular
!%
!%==========================================================================    
!%==========================================================================
!%
    real(8) function geo_topwidth_from_depth_singular &
        (idx, indepth) result (outvalue)
        !%------------------------------------------------------------------
        !% Descriptions:
        !% computes the topwidth for a given depth of a single element
        !%------------------------------------------------------------------
        !% Declarations
            real(8), intent(in)  :: indepth
            integer, intent(in)  :: idx
            character(64) :: subroutine_name = 'geo_topwidth_from_depth_singular'
        !%------------------------------------------------------------------
        !%------------------------------------------------------------------
        select case (elemI(idx,ei_geometryType))
            
        !% --- OPEN CHANNELS    
        case (rectangular)
            outvalue = rectangular_topwidth_from_depth_singular  (idx, indepth)
        case (trapezoidal)
            outvalue = trapezoidal_topwidth_from_depth_singular (idx, indepth)
        case (triangular)
            outvalue = triangular_topwidth_from_depth_singular  (idx, indepth)
        case (parabolic)
            outvalue = parabolic_topwidth_from_depth_singular (idx, indepth)
        case (power_function)
            print *, 'CODE ERROR: topwidth for cross-section ',trim(reverseKey(elemI(idx,ei_geometryType)))
            print *, 'has not been implemented in ',trim(subroutine_name)
            call util_crashpoint(4498734)
        case (irregular)
            outvalue = irregular_geometry_from_depth_singular &
                (idx,tt_width, indepth, setting%ZeroValue%TopWidth)

        !% -----CLOSED CONDUITS ---------------------------------------------

        case (rectangular_closed)
                outvalue = rectangular_closed_topwidth_from_depth_singular  (idx, indepth)
        case (rect_triang)
            outvalue = rectangular_triangular_topwidth_from_depth_singular  (idx, indepth)
        case (rect_round)
            outvalue = rect_round_topwidth_from_depth_singular (idx, indepth)
        case (circular )
            outvalue = circular_topwidth_from_depth_singular  (idx, indepth)
        case (semi_circular)
            outvalue = semi_circular_topwidth_from_depth_singular (idx, indepth)
        case (filled_circular)
            outvalue = filled_circular_topwidth_from_depth_singular  (idx, indepth)
        case (arch)
            outvalue = arch_topwidth_from_depth_singular (idx, indepth)
        case (basket_handle)
            outvalue = basket_handle_topwidth_from_depth_singular (idx, indepth)
        case (catenary)
            outvalue = catenary_topwidth_from_depth_singular (idx, indepth)
        case (eggshaped)
            outvalue = egg_shaped_topwidth_from_depth_singular (idx, indepth)
        case (gothic)
            outvalue = gothic_topwidth_from_depth_singular (idx, indepth)
        case (horseshoe)
            outvalue = horse_shoe_topwidth_from_depth_singular (idx, indepth)
        case (horiz_ellipse)
            outvalue = horiz_ellipse_topwidth_from_depth_singular (idx, indepth)
        case (mod_basket)
            outvalue = mod_basket_topwidth_from_depth_singular (idx, indepth)
        case (semi_elliptical)
            outvalue = semi_elliptical_topwidth_from_depth_singular (idx, indepth)        
        case (vert_ellipse)
            outvalue = vert_ellipse_topwidth_from_depth_singular (idx, indepth)
        
        case (custom)
            print *, 'CODE ERROR: topwidth for cross-section ',trim(reverseKey(elemI(idx,ei_geometryType)))
            print *, 'has not been implemented in ',trim(subroutine_name)
            call util_crashpoint(4498734)
        case (force_main)
            print *, 'CODE ERROR: topwidth for cross-section ',trim(reverseKey(elemI(idx,ei_geometryType)))
            print *, 'in ',trim(subroutine_name)   
            print *, 'This should never be reached as a force_main is not a valid geometryType'
            call util_crashpoint(4498734)
        case default
            print *, 'CODE ERROR: topwidth for cross-section ',trim(reverseKey(elemI(idx,ei_geometryType)))
            print *, 'has not been implemented in ',trim(subroutine_name)
            call util_crashpoint(4498734)
        end select
           
    end function geo_topwidth_from_depth_singular
!%
!%==========================================================================
!%==========================================================================
!%
    real(8) function geo_perimeter_from_depth_singular &
        (idx, indepth) result (outvalue)
        !%------------------------------------------------------------------
        !% Descriptions:
        !% computes the perimeter for a given depth of a single element
        !%------------------------------------------------------------------
        !% Declarations
            real(8), intent(in)  :: indepth
            integer, intent(in)  :: idx
            character(64) :: subroutine_name = 'geo_perimeter_from_depth_singular'
        !%------------------------------------------------------------------
        !%------------------------------------------------------------------
        select case (elemI(idx,ei_geometryType))
            
        !% ---- OPEN CHANNELS    
        case (rectangular)
            outvalue = rectangular_perimeter_from_depth_singular (idx, indepth)
        case (trapezoidal)
            outvalue = trapezoidal_perimeter_from_depth_singular (idx, indepth)
        case (triangular)
            outvalue = triangular_perimeter_from_depth_singular (idx, indepth)
        case (parabolic)
            outvalue = parabolic_perimeter_from_depth_singular (idx, indepth)
        case (power_function)
            print *, 'CODE ERROR: perimeter for cross-section ',trim(reverseKey(elemI(idx,ei_geometryType)))
            print *, 'has not been implemented in ',trim(subroutine_name)
            call util_crashpoint(338234)
        case (irregular)
            outvalue = irregular_geometry_from_depth_singular (idx,tt_area, indepth, setting%ZeroValue%Depth)

        !% --- CLOSED CONDUITS   
        case (rectangular_closed)
            outvalue = rectangular_closed_perimeter_from_depth_singular (idx, indepth) 
        case (rect_round )
            outvalue = rect_round_perimeter_from_depth_singular (idx, indepth)
        case (rect_triang)
            outvalue = rectangular_triangular_perimeter_from_depth_singular (idx, indepth)
        case (circular )
            outvalue = circular_perimeter_from_depth_singular (idx, indepth)
        case (semi_circular)
            outvalue = semi_circular_perimeter_from_depth_singular (idx, indepth)
        case (filled_circular)
            outvalue = filled_circular_perimeter_from_depth_singular (idx, indepth)
        case (arch)
            outvalue = arch_perimeter_from_depth_singular (idx, indepth)
        case (basket_handle)
            outvalue = basket_handle_perimeter_from_depth_singular (idx, indepth)
        case (catenary)
            outvalue = catenary_perimeter_from_depth_singular (idx, indepth)
        case (eggshaped)
            outvalue = egg_shaped_perimeter_from_depth_singular (idx, indepth)
        case (gothic)
            outvalue = gothic_perimeter_from_depth_singular (idx, indepth)
        case (horseshoe)
            outvalue = horse_shoe_perimeter_from_depth_singular (idx, indepth)
        case (horiz_ellipse)
            !print *, 'CODE ERROR: perimeter for cross-section ',trim(reverseKey(elemI(idx,ei_geometryType)))
            !print *, 'has not been implemented in ',trim(subroutine_name)
            !call util_crashpoint(338234)
            outvalue = horiz_ellipse_perimeter_from_depth_singular (idx, indepth)
        case (mod_basket)
            outvalue = mod_basket_perimeter_from_depth_singular (idx, indepth)
        case (semi_elliptical)
            outvalue = semi_elliptical_perimeter_from_depth_singular (idx, indepth)
        case (vert_ellipse)
            outvalue = vert_ellipse_perimeter_from_depth_singular (idx, indepth)
        
        case (custom)
            print *, 'CODE ERROR: perimeter for cross-section ',trim(reverseKey(elemI(idx,ei_geometryType)))
            print *, 'has not been implemented in ',trim(subroutine_name)
            call util_crashpoint(338234)
        case (force_main)
            print *, 'CODE ERROR: perimeter for cross-section ',trim(reverseKey(elemI(idx,ei_geometryType)))
            print *, 'in ',trim(subroutine_name)   
            print *, 'This should never be reached as a force_main is not a valid geometryType' 
            call util_crashpoint(338234)
        case default
            print *, 'CODE ERROR: perimeter for cross-section ',trim(reverseKey(elemI(idx,ei_geometryType)))
            print *, 'has not been implemented in ',trim(subroutine_name)
            call util_crashpoint(33234)
        end select

    end function geo_perimeter_from_depth_singular
!%
!%==========================================================================
!%==========================================================================
!%
    real(8) function geo_hyddepth_from_depth_singular &
        (idx, indepth) result (outvalue)
        !%------------------------------------------------------------------
        !% Descriptions:
        !% computes the hydraulic depth for a given depth of a single element
        !%------------------------------------------------------------------
        !% Declarations
            real(8), intent(in)  :: indepth
            integer, intent(in)  :: idx
            real(8)              :: temp1, temp2
            character(64) :: subroutine_name = 'geo_hyddepth_from_depth_singular'
        !%------------------------------------------------------------------
        !%------------------------------------------------------------------
        select case (elemI(idx,ei_geometryType))
            
        !% --- OPEN CHANNELS -----------------------------   
        case (rectangular)
            outvalue = indepth
        case (trapezoidal)
            outvalue = trapezoidal_hyddepth_from_depth_singular (idx, indepth)
        case (triangular)
            outvalue = triangular_hyddepth_from_depth_singular (idx, indepth)
        case (parabolic)
            outvalue = parabolic_hyddepth_from_depth_singular (idx, indepth)
        case (power_function)
            print *, 'CODE ERROR: hyddepth for cross-section ',trim(reverseKey(elemI(idx,ei_geometryType)))
            print *, 'has not been implemented in ',trim(subroutine_name)
            call util_crashpoint(449734)
        case (irregular)
            !% --- get the area and topwidth, then compute the hydraulic depth
            temp1 = irregular_geometry_from_depth_singular (idx,tt_area,  indepth, setting%ZeroValue%Area)
            temp2 = irregular_geometry_from_depth_singular (idx,tt_width, indepth, setting%ZeroValue%TopWidth)
            outvalue = temp1 / temp2    

        !% --- CLOSED CONDUITS --------------------------------------    
        case (rectangular_closed)
            outvalue = rectangular_closed_hyddepth_from_depth_singular (idx, indepth)
        case (rect_round )
            temp1    = rect_round_topwidth_from_depth_singular    (idx, indepth)
            outvalue = rect_round_hyddepth_from_topwidth_singular (idx,temp1,indepth)
        case (rect_triang)
            outvalue = rectangular_triangular_hyddepth_from_depth_singular (idx, indepth)
        case (circular )
            !% --- get the topwidth and use that to compute the hydraulic depth
            temp1    = circular_topwidth_from_depth_singular    (idx, indepth)
            outvalue = circular_hyddepth_from_topwidth_singular (idx,temp1,indepth)
        case (semi_circular)
            temp1    = semi_circular_topwidth_from_depth_singular    (idx, indepth)
            outvalue = semi_circular_hyddepth_from_topwidth_singular (idx,temp1,indepth)
        case (filled_circular)
            !% --- get the topwidth and use that to compute the hydraulic depth
            temp1    = filled_circular_topwidth_from_depth_singular    (idx, indepth)
            outvalue = filled_circular_hyddepth_from_topwidth_singular (idx,temp1,indepth)
        case (arch)
            !% --- get the topwidth and use that to compute the hydraulic depth
            temp1    = arch_topwidth_from_depth_singular    (idx, indepth)
            outvalue = arch_hyddepth_from_topwidth_singular (idx,temp1,indepth)
        case (basket_handle)
            !% --- get the topwidth and use that to compute the hydraulic depth
            temp1    = basket_handle_topwidth_from_depth_singular    (idx, indepth)
            outvalue = basket_handle_hyddepth_from_topwidth_singular (idx,temp1,indepth)
        case (catenary)
            temp1    = catenary_topwidth_from_depth_singular    (idx, indepth)
            outvalue = catenary_hyddepth_from_topwidth_singular (idx,temp1,indepth)
        case (eggshaped)
            temp1    = egg_shaped_topwidth_from_depth_singular    (idx, indepth)
            outvalue = egg_shaped_hyddepth_from_topwidth_singular (idx,temp1,indepth)
        case (gothic)
            temp1    = gothic_topwidth_from_depth_singular    (idx, indepth)
            outvalue = gothic_hyddepth_from_topwidth_singular (idx,temp1,indepth)
        case (horseshoe)
            !% --- get the topwidth and use that to compute the hydraulic depth
            temp1    = horse_shoe_topwidth_from_depth_singular    (idx, indepth)
            outvalue = horse_shoe_hyddepth_from_topwidth_singular (idx,temp1,indepth)
        case (horiz_ellipse)
            !% --- get the topwidth and use that to compute the hydraulic depth
            temp1    = horiz_ellipse_topwidth_from_depth_singular    (idx, indepth)
            outvalue = horiz_ellipse_hyddepth_from_topwidth_singular (idx,temp1,indepth)
        case (mod_basket)
            temp1    = mod_basket_topwidth_from_depth_singular    (idx, indepth)
            outvalue = mod_basket_hyddepth_from_topwidth_singular (idx,temp1,indepth)
        case (semi_elliptical)
            temp1    = semi_elliptical_topwidth_from_depth_singular    (idx, indepth)
            outvalue = semi_elliptical_hyddepth_from_topwidth_singular (idx,temp1,indepth)
        case (vert_ellipse)
            !% --- get the topwidth and use that to compute the hydraulic depth
            temp1    = vert_ellipse_topwidth_from_depth_singular    (idx, indepth)
            outvalue = vert_ellipse_hyddepth_from_topwidth_singular (idx,temp1,indepth)
        
        case (custom)
            print *, 'CODE ERROR: hyddepth for cross-section ',trim(reverseKey(elemI(idx,ei_geometryType)))
            print *, 'has not been implemented in ',trim(subroutine_name)
            call util_crashpoint(449734)
        case (force_main)
            print *, 'CODE ERROR: hyddepth for cross-section ',trim(reverseKey(elemI(idx,ei_geometryType)))
            print *, 'in ',trim(subroutine_name)   
            print *, 'This should never be reached as a force_main is not a valid geometryType'  
            call util_crashpoint(449734)
        case default
            print *, 'CODE ERROR: hyddepth for cross-section ',trim(reverseKey(elemI(idx,ei_geometryType)))
            print *, 'has not been implemented in ',trim(subroutine_name)
            call util_crashpoint(449734)
        end select
           
    end function geo_hyddepth_from_depth_singular
!%
!%==========================================================================
!%==========================================================================
!%
    real(8) function geo_ell_singular (indx) result (outvalue)
        !%-----------------------------------------------------------------------------
        !% Description:
        !% computes the value of "ell" the modified hydraulic depth
        !%-----------------------------------------------------------------------------
        integer, intent(in) :: indx
        real(8), pointer :: head(:), area(:), topwidth(:)
        real(8), pointer :: ZbreadthMax(:), breadthMax(:), areaBelowBreadthMax(:)

        character(64) :: subroutine_name = 'geo_ell_singular'
        !%-----------------------------------------------------------------------------
        !if (crashYN) return
        if (setting%Debug%File%geometry) &
            write(*,"(A,i5,A)") '*** enter ' // trim(subroutine_name) // " [Processor ", this_image(), "]"

        head                => elemR(:,er_Head)
        area                => elemR(:,er_Area)
        topwidth            => elemR(:,er_Topwidth)
        ZbreadthMax         => elemR(:,er_ZbreadthMax)
        breadthMax          => elemR(:,er_BreadthMax)
        areaBelowBreadthMax => elemR(:,er_AreaBelowBreadthMax)
        !%-----------------------------------------------------------------------------

        if (head(indx) .le. ZbreadthMax(indx)) then
            outvalue =  area(indx) / topwidth(indx)
        else
            outvalue = ( (head(indx) - ZbreadthMax(indx)) * breadthMax(indx) &
                            + areaBelowBreadthMax(indx) ) / breadthMax(indx)
        end if

        if (setting%Debug%File%geometry) &
        write(*,"(A,i5,A)") '*** leave ' // trim(subroutine_name) // " [Processor ", this_image(), "]"
    end function geo_ell_singular
!%
!%==========================================================================
<<<<<<< HEAD
!%==========================================================================
!%
   subroutine geo_head_from_ell (thisColP)
        !%-----------------------------------------------------------------------------
        !% Description:
        !% computes the value of "ell" -- the modified hydraulic depth
        !% used as a length scale in AC method
        !%-----------------------------------------------------------------------------
        integer, intent(in) :: thisColP
        integer, pointer :: thisP(:), Npack
        real(8), pointer :: ell(:), head(:), zbottom(:)
        character(64) :: subroutine_name = 'geo_head_from_ell'
        !%-----------------------------------------------------------------------------
        !if (crashYN) return
        if (setting%Debug%File%geometry) &
            write(*,"(A,i5,A)") '*** enter ' // trim(subroutine_name) // " [Processor ", this_image(), "]"

        Npack   => npack_elemP(thisColP)
        ell     => elemR(:,er_ell)
        head    => elemR(:,er_Head)
        zbottom => elemR(:,er_Zbottom)
        !%-----------------------------------------------------------------------------

        if (Npack > 0) then
            thisP       => elemP(1:Npack,thisColP)        
            head(thisP) = zbottom(thisP) + ell(thisP)
        end if

        if (setting%Debug%File%geometry) &
        write(*,"(A,i5,A)") '*** leave ' // trim(subroutine_name) // " [Processor ", this_image(), "]"
    end subroutine geo_head_from_ell 
!%
!%==========================================================================
!%==========================================================================
!%

    subroutine geo_dHdA (thisColP)
        !%-----------------------------------------------------------------------------
        !% Description:
        !% This simply uses the inverse of the topwidth as dH/dA, which is an
        !% assumption of a small change. Arguably, for our known geometries we could be
        !% more precise, but it is not clear that it would be worth the effort.
        !%-----------------------------------------------------------------------------
        integer, intent(in) :: thisColP
        integer, pointer :: thisP(:), Npack
        real(8), pointer :: dHdA(:), topwidth(:)

        character(64) :: subroutine_name = 'geo_dHdA'
        !%-----------------------------------------------------------------------------
        !if (crashYN) return
        if (setting%Debug%File%geometry) &
            write(*,"(A,i5,A)") '*** enter ' // trim(subroutine_name) // " [Processor ", this_image(), "]"

        Npack    => npack_elemP(thisColP)
        dHdA     => elemR(:,er_dHdA)
        topwidth => elemR(:,er_Topwidth)
        !%-----------------------------------------------------------------------------

        if (Npack > 0) then
            thisP    => elemP(1:Npack,thisColP)
            dHdA(thisP) = oneR / topwidth(thisP)
        end if

        if (setting%Debug%File%geometry) &
        write(*,"(A,i5,A)") '*** leave ' // trim(subroutine_name) // " [Processor ", this_image(), "]"
    end subroutine geo_dHdA
!%
!%==========================================================================
!%==========================================================================
!%
    subroutine geo_CC_slot_adjustments (thisColP_closed_CC)
        !%-----------------------------------------------------------------------------
        !% Description:
        !% This subroutine adds back the slot geometry in all the closed elements
        !%-----------------------------------------------------------------------------
        integer, intent(in) :: thisColP_closed_CC
        integer, pointer    :: thisP(:), Npack, SlotMethod
        real(8), pointer    :: SlotWidth(:), SlotVolume(:), SlotDepth(:), dSlotDepth(:)
        real(8), pointer    :: volume(:), ell(:), depth(:), area(:), SlotArea(:)
        real(8), pointer    :: head(:), fullVolume(:), fullArea(:), fullDepth(:)
        real(8), pointer    :: Overflow(:), zcrown(:), ellMax(:), SlotHydRad(:)
        logical, pointer    :: isSlot(:)

        character(64) :: subroutine_name = 'geo_CC_slot_adjustments'
        !%-----------------------------------------------------------------------------

        if (setting%Debug%File%geometry) &
            write(*,"(A,i5,A)") '*** enter ' // trim(subroutine_name) // " [Processor ", this_image(), "]"

        Npack      => npack_elemP(thisColP_closed_CC)
        area       => elemR(:,er_Area)
        depth      => elemR(:,er_Depth)
        dSlotDepth => elemR(:,er_dSlotDepth)
        ell        => elemR(:,er_ell)
        ellMax     => elemR(:,er_ell_max)
        fullDepth  => elemR(:,er_FullDepth)
        fullvolume => elemR(:,er_FullVolume)
        fullArea   => elemR(:,er_FullArea)
        head       => elemR(:,er_Head)
        Overflow   => elemR(:,er_VolumeOverFlow)
        SlotWidth  => elemR(:,er_SlotWidth)
        SlotVolume => elemR(:,er_SlotVolume)
        SlotDepth  => elemR(:,er_SlotDepth)
        SlotArea   => elemR(:,er_SlotArea)
        SlotHydRad => elemR(:,er_SlotHydRadius)
        volume     => elemR(:,er_Volume)
        zcrown     => elemR(:,er_Zcrown)
        isSlot     => elemYN(:,eYN_isSlot)

        !% pointer to necessary settings struct
        SlotMethod => setting%PreissmannSlot%PreissmannSlotMethod
        !%-----------------------------------------------------------------------------

        !% CC slot adjustment
        if (Npack > 0) then
            thisP    => elemP(1:Npack,thisColP_closed_CC)

            select case (SlotMethod)
                case (StaticSlot)
                    where (isSlot(thisP)) 
                        volume(thisP) = volume(thisP)  + SlotVolume(thisP)
                        ! area(thisP)   = area(thisP)    + SlotArea(thisP) 
                        depth(thisP)  = depth(thisP)   + SlotDepth(thisP)
                        head(thisP)   = head(thisP)    + SlotDepth(thisP)
                        ell(thisP)    = ellMax(thisP)
                        Overflow(thisP) = zeroR
                    end where 

                case (DynamicSlot)
                    where (isSlot(thisP)) 
                        volume(thisP)    = volume(thisP)  + SlotVolume(thisP)
                        ! area(thisP)      = area(thisP)    + SlotArea(thisP)
                        SlotDepth(thisP) = max(SlotDepth(thisP) + dSlotDepth(thisP), zeroR) !% HACK: TESTING STUFF
                        head(thisP)      = head(thisP)  + SlotDepth(thisP)
                        ell(thisP)       = ellMax(thisP)
                        Overflow(thisP)  = zeroR
                    elsewhere
                        SlotDepth(thisP)  = zeroR
                        ! SlotVolume(thisP) = zeroR
                    end where 
            end select
        end if

        if (setting%Debug%File%geometry) &
        write(*,"(A,i5,A)") '*** leave ' // trim(subroutine_name) // " [Processor ", this_image(), "]"
    end subroutine geo_CC_slot_adjustments
!%
!%==========================================================================
!%==========================================================================
!%
    subroutine geo_JM_values ()
        !%------------------------------------------------------------------
        !% Description:
        !% The junction main (JM) values for HydDepth, ell,...
        !% Are not defined because geometry such as ZbreadthMax are not 
        !% defined. 
        !% Here we use the depth at the JM junctions so that we don't have
        !% nullvalueR stored here
        !%
        !% HACK
        !% the following variables are NOT defined on JM and perhaps need to
        !% be added:
        !% dHdA, FullArea, FroudeNumber, FullHydDepth, FullPerimeter,
        !% FullVolume, HydRadius, InterpWeight_xx, Length, Perimeter,
        !% Roughness, TopWidth, ZbreadthMax, Zcrown
        !%
        !%------------------------------------------------------------------
        !% Declarations:
            integer, pointer :: thisCol, Npack, thisP(:)
        !%------------------------------------------------------------------
        !% Preliminaries:
        !%------------------------------------------------------------------
        !% Aliases:
            thisCol => col_elemP(ep_JM)
            Npack   => npack_elemP(thisCol)
            thisP   => elemP(1:Npack,thisCol)
        !%------------------------------------------------------------------
        if (Npack > 0) then 
            elemR(thisP,er_HydDepth) = elemR(thisP,er_Depth)
            elemR(thisP,er_ell)      = elemR(thisP,er_Depth)
        end if
        !%------------------------------------------------------------------
        !% Closing
    end subroutine geo_JM_values
    !%
!%==========================================================================
!%==========================================================================
!%
    subroutine geo_JB_slot_computation_ETM (thisColP_JM)
        !%------------------------------------------------------------------
        !% Description:
        !%      Slot computation for Junction Branches
        !%------------------------------------------------------------------
        !% Declarations:
            integer, intent(in) :: thisColP_JM
            integer, pointer :: Npack, thisP(:), tM, BranchExists(:)
            real(8), pointer :: area(:), depth(:), head(:), length(:), volume(:), zcrown(:), zbottom(:)
            real(8), pointer :: fullDepth(:), fullArea(:), fPNumber(:), PNumber(:), PCelerity(:), ell(:)
            real(8), pointer :: SlotWidth(:), SlotVolume(:), SlotDepth(:), SlotArea(:), ellMax(:)
            real(8), pointer :: overflow(:), grav, TargetPCelerity, PreissmannAlpha
            logical, pointer :: isSlot(:) , fSlot(:), isDnJB(:)
            integer, pointer :: SlotMethod, fUp(:), fDn(:)
            integer :: tB, ii, kk
        !%------------------------------------------------------------------
        !% Preliminaries:
        !%------------------------------------------------------------------
        !% Aliases
            Npack         => npack_elemP(thisColP_JM)
            area          => elemR(:,er_Area)
            depth         => elemR(:,er_Depth)
            head          => elemR(:,er_Head)
            length        => elemR(:,er_Length)
            fullArea      => elemR(:,er_FullArea)
            fullDepth     => elemR(:,er_FullDepth)
            overflow      => elemR(:,er_VolumeOverFlow)
            volume        => elemR(:,er_Volume)
            zcrown        => elemR(:,er_Zcrown)
            zbottom       => elemR(:,er_Zbottom)
            ell           => elemR(:,er_ell)
            ellMax        => elemR(:,er_ell_max)
            fUp           => elemI(:,ei_Mface_uL)
            fDn           => elemI(:,ei_Mface_dL)
            BranchExists  => elemSI(:,esi_JunctionBranch_Exists)
            grav          => setting%Constant%gravity
        !% Slot Aliases
            PNumber    => elemR(:,er_Preissmann_Number)
            PCelerity  => elemR(:,er_Preissmann_Celerity)
            SlotWidth  => elemR(:,er_SlotWidth)
            SlotVolume => elemR(:,er_SlotVolume)
            SlotDepth  => elemR(:,er_SlotDepth)
            SlotArea   => elemR(:,er_SlotArea)
            fPNumber   => faceR(:,fr_Preissmann_Number)
            isSlot     => elemYN(:,eYN_isSlot)
            isDnJB     => elemYN(:,eYN_isDownstreamJB)
            fSlot      => faceYN(:,fYN_isSlot)
            SlotMethod      => setting%PreissmannSlot%PreissmannSlotMethod
            TargetPCelerity => setting%PreissmannSlot%TargetPreissmannCelerity
            PreissmannAlpha => setting%PreissmannSlot%PreissmannAlpha
        !%------------------------------------------------------------------

        !% JB slot adjustment
        if (Npack > 0) then
            thisP  => elemP(1:Npack,thisColP_JM)
            !% cycle through the all the main junctions and each of its branches
            do ii=1,Npack
                tM => thisP(ii) !% junction main ID
                ! handle the upstream branches
                do kk=1,max_branch_per_node,2
                    tB = tM + kk  !% JB branch ID
                    if (BranchExists(tB)==1) then
                        !% initialize slot
                        isSlot(tB)     = .false.
                        SlotDepth(tB)  = zeroR
                        SlotArea(tB)   = zeroR
                        SlotWidth(tB)  = zeroR
                        SlotVolume(tB) = zeroR
                        PCelerity(tB)  = zeroR

                        !% assuming a slot if the head is above the crown
                        !% or the upstream CC is in a slot
                        if (head(tB) .gt. zcrown(tB)) then
                            isSlot(tB)     = .true.
                            fSlot(fUp(tB)) = .true.
                            PNumber(tB)    = fPNumber(fUp(tB))
                            PCelerity(tB)  = min(TargetPCelerity / PNumber(tB), TargetPCelerity)
                            SlotDepth(tB)  = max(depth(tB) - fulldepth(tB), zeroR)   
                            SlotArea(tB)   = (SlotDepth(tB) * (PNumber(tB)**twoR) * grav * &
                                                fullArea(tB)) / (TargetPCelerity ** twoR)
                            SlotVolume(tB) = SlotArea(tB) * length(tB)
                            
                            !% add the slot geometry back to previously solved geometry
                            volume(tB) = volume(tB)  + SlotVolume(tB)
                            area(tB)   = area(tB)    + SlotArea(tB)
                            depth(tB)  = depth(tB)   + SlotDepth(tB)
                            Overflow(tB) = zeroR
                        end if  
                    end if
                end do
                !% handle the downstream branches
                do kk=2,max_branch_per_node,2
                    tB = tM + kk
                    if (BranchExists(tB)==1) then
                        !% initialize slot
                        isSlot(tB)     = .false.
                        SlotDepth(tB)  = zeroR
                        SlotArea(tB)   = zeroR
                        SlotWidth(tB)  = zeroR
                        SlotVolume(tB) = zeroR
                        PCelerity(tB)  = zeroR

                        !% assuming a slot if the head is above the crown
                        !% or the downstream CC is in a slot
                        if (head(tB) .gt. zcrown(tB)) then
                            isSlot(tB)     = .true.
                            fSlot(fDn(tB)) = .true.
                            PNumber(tB)    = fPNumber(fDn(tB))
                            PCelerity(tB)  = min(TargetPCelerity / PNumber(tB), TargetPCelerity)
                            SlotDepth(tB)  = max(depth(tB) - fulldepth(tB), zeroR)    
                            SlotArea(tB)   = (SlotDepth(tB) * (PNumber(tB)**twoR) * grav * &
                                                fullArea(tB)) / (TargetPCelerity ** twoR)
                            SlotVolume(tB) = SlotArea(tB) * length(tB)

                            !% add the slot geometry back to previously solved geometry
                            volume(tB) = volume(tB)  + SlotVolume(tB)
                            area(tB)   = area(tB)    + SlotArea(tB)
                            depth(tB)  = depth(tB)   + SlotDepth(tB)
                            Overflow(tB) = zeroR
                        end if
                    end if
                end do
            end do
        end if
                  
        !%------------------------------------------------------------------
        !% Closing
    end subroutine geo_JB_slot_computation_ETM
!%
!%==========================================================================
=======
>>>>>>> bf0bb846
!% END OF MODULE
!%+=========================================================================
end module geometry<|MERGE_RESOLUTION|>--- conflicted
+++ resolved
@@ -313,14 +313,7 @@
         !%     Note: ell for JM is undefined in this subroutine
         call geo_ell_from_head (thisColP_CC)
 
-<<<<<<< HEAD
-        !% correct the head by adding zbottom and modified hydraulic depth
-        call geo_head_from_ell (thisColP_all)
-
-            ! call util_CLprint ('in geometry before slot_adjustments') 
-=======
             ! call util_CLprint ('in geometry after ell_from_head') 
->>>>>>> bf0bb846
 
         !% --- make adjustments for slots on closed elements only
         !%     These add slot values to volume, depth, head
@@ -2550,327 +2543,6 @@
     end function geo_ell_singular
 !%
 !%==========================================================================
-<<<<<<< HEAD
-!%==========================================================================
-!%
-   subroutine geo_head_from_ell (thisColP)
-        !%-----------------------------------------------------------------------------
-        !% Description:
-        !% computes the value of "ell" -- the modified hydraulic depth
-        !% used as a length scale in AC method
-        !%-----------------------------------------------------------------------------
-        integer, intent(in) :: thisColP
-        integer, pointer :: thisP(:), Npack
-        real(8), pointer :: ell(:), head(:), zbottom(:)
-        character(64) :: subroutine_name = 'geo_head_from_ell'
-        !%-----------------------------------------------------------------------------
-        !if (crashYN) return
-        if (setting%Debug%File%geometry) &
-            write(*,"(A,i5,A)") '*** enter ' // trim(subroutine_name) // " [Processor ", this_image(), "]"
-
-        Npack   => npack_elemP(thisColP)
-        ell     => elemR(:,er_ell)
-        head    => elemR(:,er_Head)
-        zbottom => elemR(:,er_Zbottom)
-        !%-----------------------------------------------------------------------------
-
-        if (Npack > 0) then
-            thisP       => elemP(1:Npack,thisColP)        
-            head(thisP) = zbottom(thisP) + ell(thisP)
-        end if
-
-        if (setting%Debug%File%geometry) &
-        write(*,"(A,i5,A)") '*** leave ' // trim(subroutine_name) // " [Processor ", this_image(), "]"
-    end subroutine geo_head_from_ell 
-!%
-!%==========================================================================
-!%==========================================================================
-!%
-
-    subroutine geo_dHdA (thisColP)
-        !%-----------------------------------------------------------------------------
-        !% Description:
-        !% This simply uses the inverse of the topwidth as dH/dA, which is an
-        !% assumption of a small change. Arguably, for our known geometries we could be
-        !% more precise, but it is not clear that it would be worth the effort.
-        !%-----------------------------------------------------------------------------
-        integer, intent(in) :: thisColP
-        integer, pointer :: thisP(:), Npack
-        real(8), pointer :: dHdA(:), topwidth(:)
-
-        character(64) :: subroutine_name = 'geo_dHdA'
-        !%-----------------------------------------------------------------------------
-        !if (crashYN) return
-        if (setting%Debug%File%geometry) &
-            write(*,"(A,i5,A)") '*** enter ' // trim(subroutine_name) // " [Processor ", this_image(), "]"
-
-        Npack    => npack_elemP(thisColP)
-        dHdA     => elemR(:,er_dHdA)
-        topwidth => elemR(:,er_Topwidth)
-        !%-----------------------------------------------------------------------------
-
-        if (Npack > 0) then
-            thisP    => elemP(1:Npack,thisColP)
-            dHdA(thisP) = oneR / topwidth(thisP)
-        end if
-
-        if (setting%Debug%File%geometry) &
-        write(*,"(A,i5,A)") '*** leave ' // trim(subroutine_name) // " [Processor ", this_image(), "]"
-    end subroutine geo_dHdA
-!%
-!%==========================================================================
-!%==========================================================================
-!%
-    subroutine geo_CC_slot_adjustments (thisColP_closed_CC)
-        !%-----------------------------------------------------------------------------
-        !% Description:
-        !% This subroutine adds back the slot geometry in all the closed elements
-        !%-----------------------------------------------------------------------------
-        integer, intent(in) :: thisColP_closed_CC
-        integer, pointer    :: thisP(:), Npack, SlotMethod
-        real(8), pointer    :: SlotWidth(:), SlotVolume(:), SlotDepth(:), dSlotDepth(:)
-        real(8), pointer    :: volume(:), ell(:), depth(:), area(:), SlotArea(:)
-        real(8), pointer    :: head(:), fullVolume(:), fullArea(:), fullDepth(:)
-        real(8), pointer    :: Overflow(:), zcrown(:), ellMax(:), SlotHydRad(:)
-        logical, pointer    :: isSlot(:)
-
-        character(64) :: subroutine_name = 'geo_CC_slot_adjustments'
-        !%-----------------------------------------------------------------------------
-
-        if (setting%Debug%File%geometry) &
-            write(*,"(A,i5,A)") '*** enter ' // trim(subroutine_name) // " [Processor ", this_image(), "]"
-
-        Npack      => npack_elemP(thisColP_closed_CC)
-        area       => elemR(:,er_Area)
-        depth      => elemR(:,er_Depth)
-        dSlotDepth => elemR(:,er_dSlotDepth)
-        ell        => elemR(:,er_ell)
-        ellMax     => elemR(:,er_ell_max)
-        fullDepth  => elemR(:,er_FullDepth)
-        fullvolume => elemR(:,er_FullVolume)
-        fullArea   => elemR(:,er_FullArea)
-        head       => elemR(:,er_Head)
-        Overflow   => elemR(:,er_VolumeOverFlow)
-        SlotWidth  => elemR(:,er_SlotWidth)
-        SlotVolume => elemR(:,er_SlotVolume)
-        SlotDepth  => elemR(:,er_SlotDepth)
-        SlotArea   => elemR(:,er_SlotArea)
-        SlotHydRad => elemR(:,er_SlotHydRadius)
-        volume     => elemR(:,er_Volume)
-        zcrown     => elemR(:,er_Zcrown)
-        isSlot     => elemYN(:,eYN_isSlot)
-
-        !% pointer to necessary settings struct
-        SlotMethod => setting%PreissmannSlot%PreissmannSlotMethod
-        !%-----------------------------------------------------------------------------
-
-        !% CC slot adjustment
-        if (Npack > 0) then
-            thisP    => elemP(1:Npack,thisColP_closed_CC)
-
-            select case (SlotMethod)
-                case (StaticSlot)
-                    where (isSlot(thisP)) 
-                        volume(thisP) = volume(thisP)  + SlotVolume(thisP)
-                        ! area(thisP)   = area(thisP)    + SlotArea(thisP) 
-                        depth(thisP)  = depth(thisP)   + SlotDepth(thisP)
-                        head(thisP)   = head(thisP)    + SlotDepth(thisP)
-                        ell(thisP)    = ellMax(thisP)
-                        Overflow(thisP) = zeroR
-                    end where 
-
-                case (DynamicSlot)
-                    where (isSlot(thisP)) 
-                        volume(thisP)    = volume(thisP)  + SlotVolume(thisP)
-                        ! area(thisP)      = area(thisP)    + SlotArea(thisP)
-                        SlotDepth(thisP) = max(SlotDepth(thisP) + dSlotDepth(thisP), zeroR) !% HACK: TESTING STUFF
-                        head(thisP)      = head(thisP)  + SlotDepth(thisP)
-                        ell(thisP)       = ellMax(thisP)
-                        Overflow(thisP)  = zeroR
-                    elsewhere
-                        SlotDepth(thisP)  = zeroR
-                        ! SlotVolume(thisP) = zeroR
-                    end where 
-            end select
-        end if
-
-        if (setting%Debug%File%geometry) &
-        write(*,"(A,i5,A)") '*** leave ' // trim(subroutine_name) // " [Processor ", this_image(), "]"
-    end subroutine geo_CC_slot_adjustments
-!%
-!%==========================================================================
-!%==========================================================================
-!%
-    subroutine geo_JM_values ()
-        !%------------------------------------------------------------------
-        !% Description:
-        !% The junction main (JM) values for HydDepth, ell,...
-        !% Are not defined because geometry such as ZbreadthMax are not 
-        !% defined. 
-        !% Here we use the depth at the JM junctions so that we don't have
-        !% nullvalueR stored here
-        !%
-        !% HACK
-        !% the following variables are NOT defined on JM and perhaps need to
-        !% be added:
-        !% dHdA, FullArea, FroudeNumber, FullHydDepth, FullPerimeter,
-        !% FullVolume, HydRadius, InterpWeight_xx, Length, Perimeter,
-        !% Roughness, TopWidth, ZbreadthMax, Zcrown
-        !%
-        !%------------------------------------------------------------------
-        !% Declarations:
-            integer, pointer :: thisCol, Npack, thisP(:)
-        !%------------------------------------------------------------------
-        !% Preliminaries:
-        !%------------------------------------------------------------------
-        !% Aliases:
-            thisCol => col_elemP(ep_JM)
-            Npack   => npack_elemP(thisCol)
-            thisP   => elemP(1:Npack,thisCol)
-        !%------------------------------------------------------------------
-        if (Npack > 0) then 
-            elemR(thisP,er_HydDepth) = elemR(thisP,er_Depth)
-            elemR(thisP,er_ell)      = elemR(thisP,er_Depth)
-        end if
-        !%------------------------------------------------------------------
-        !% Closing
-    end subroutine geo_JM_values
-    !%
-!%==========================================================================
-!%==========================================================================
-!%
-    subroutine geo_JB_slot_computation_ETM (thisColP_JM)
-        !%------------------------------------------------------------------
-        !% Description:
-        !%      Slot computation for Junction Branches
-        !%------------------------------------------------------------------
-        !% Declarations:
-            integer, intent(in) :: thisColP_JM
-            integer, pointer :: Npack, thisP(:), tM, BranchExists(:)
-            real(8), pointer :: area(:), depth(:), head(:), length(:), volume(:), zcrown(:), zbottom(:)
-            real(8), pointer :: fullDepth(:), fullArea(:), fPNumber(:), PNumber(:), PCelerity(:), ell(:)
-            real(8), pointer :: SlotWidth(:), SlotVolume(:), SlotDepth(:), SlotArea(:), ellMax(:)
-            real(8), pointer :: overflow(:), grav, TargetPCelerity, PreissmannAlpha
-            logical, pointer :: isSlot(:) , fSlot(:), isDnJB(:)
-            integer, pointer :: SlotMethod, fUp(:), fDn(:)
-            integer :: tB, ii, kk
-        !%------------------------------------------------------------------
-        !% Preliminaries:
-        !%------------------------------------------------------------------
-        !% Aliases
-            Npack         => npack_elemP(thisColP_JM)
-            area          => elemR(:,er_Area)
-            depth         => elemR(:,er_Depth)
-            head          => elemR(:,er_Head)
-            length        => elemR(:,er_Length)
-            fullArea      => elemR(:,er_FullArea)
-            fullDepth     => elemR(:,er_FullDepth)
-            overflow      => elemR(:,er_VolumeOverFlow)
-            volume        => elemR(:,er_Volume)
-            zcrown        => elemR(:,er_Zcrown)
-            zbottom       => elemR(:,er_Zbottom)
-            ell           => elemR(:,er_ell)
-            ellMax        => elemR(:,er_ell_max)
-            fUp           => elemI(:,ei_Mface_uL)
-            fDn           => elemI(:,ei_Mface_dL)
-            BranchExists  => elemSI(:,esi_JunctionBranch_Exists)
-            grav          => setting%Constant%gravity
-        !% Slot Aliases
-            PNumber    => elemR(:,er_Preissmann_Number)
-            PCelerity  => elemR(:,er_Preissmann_Celerity)
-            SlotWidth  => elemR(:,er_SlotWidth)
-            SlotVolume => elemR(:,er_SlotVolume)
-            SlotDepth  => elemR(:,er_SlotDepth)
-            SlotArea   => elemR(:,er_SlotArea)
-            fPNumber   => faceR(:,fr_Preissmann_Number)
-            isSlot     => elemYN(:,eYN_isSlot)
-            isDnJB     => elemYN(:,eYN_isDownstreamJB)
-            fSlot      => faceYN(:,fYN_isSlot)
-            SlotMethod      => setting%PreissmannSlot%PreissmannSlotMethod
-            TargetPCelerity => setting%PreissmannSlot%TargetPreissmannCelerity
-            PreissmannAlpha => setting%PreissmannSlot%PreissmannAlpha
-        !%------------------------------------------------------------------
-
-        !% JB slot adjustment
-        if (Npack > 0) then
-            thisP  => elemP(1:Npack,thisColP_JM)
-            !% cycle through the all the main junctions and each of its branches
-            do ii=1,Npack
-                tM => thisP(ii) !% junction main ID
-                ! handle the upstream branches
-                do kk=1,max_branch_per_node,2
-                    tB = tM + kk  !% JB branch ID
-                    if (BranchExists(tB)==1) then
-                        !% initialize slot
-                        isSlot(tB)     = .false.
-                        SlotDepth(tB)  = zeroR
-                        SlotArea(tB)   = zeroR
-                        SlotWidth(tB)  = zeroR
-                        SlotVolume(tB) = zeroR
-                        PCelerity(tB)  = zeroR
-
-                        !% assuming a slot if the head is above the crown
-                        !% or the upstream CC is in a slot
-                        if (head(tB) .gt. zcrown(tB)) then
-                            isSlot(tB)     = .true.
-                            fSlot(fUp(tB)) = .true.
-                            PNumber(tB)    = fPNumber(fUp(tB))
-                            PCelerity(tB)  = min(TargetPCelerity / PNumber(tB), TargetPCelerity)
-                            SlotDepth(tB)  = max(depth(tB) - fulldepth(tB), zeroR)   
-                            SlotArea(tB)   = (SlotDepth(tB) * (PNumber(tB)**twoR) * grav * &
-                                                fullArea(tB)) / (TargetPCelerity ** twoR)
-                            SlotVolume(tB) = SlotArea(tB) * length(tB)
-                            
-                            !% add the slot geometry back to previously solved geometry
-                            volume(tB) = volume(tB)  + SlotVolume(tB)
-                            area(tB)   = area(tB)    + SlotArea(tB)
-                            depth(tB)  = depth(tB)   + SlotDepth(tB)
-                            Overflow(tB) = zeroR
-                        end if  
-                    end if
-                end do
-                !% handle the downstream branches
-                do kk=2,max_branch_per_node,2
-                    tB = tM + kk
-                    if (BranchExists(tB)==1) then
-                        !% initialize slot
-                        isSlot(tB)     = .false.
-                        SlotDepth(tB)  = zeroR
-                        SlotArea(tB)   = zeroR
-                        SlotWidth(tB)  = zeroR
-                        SlotVolume(tB) = zeroR
-                        PCelerity(tB)  = zeroR
-
-                        !% assuming a slot if the head is above the crown
-                        !% or the downstream CC is in a slot
-                        if (head(tB) .gt. zcrown(tB)) then
-                            isSlot(tB)     = .true.
-                            fSlot(fDn(tB)) = .true.
-                            PNumber(tB)    = fPNumber(fDn(tB))
-                            PCelerity(tB)  = min(TargetPCelerity / PNumber(tB), TargetPCelerity)
-                            SlotDepth(tB)  = max(depth(tB) - fulldepth(tB), zeroR)    
-                            SlotArea(tB)   = (SlotDepth(tB) * (PNumber(tB)**twoR) * grav * &
-                                                fullArea(tB)) / (TargetPCelerity ** twoR)
-                            SlotVolume(tB) = SlotArea(tB) * length(tB)
-
-                            !% add the slot geometry back to previously solved geometry
-                            volume(tB) = volume(tB)  + SlotVolume(tB)
-                            area(tB)   = area(tB)    + SlotArea(tB)
-                            depth(tB)  = depth(tB)   + SlotDepth(tB)
-                            Overflow(tB) = zeroR
-                        end if
-                    end if
-                end do
-            end do
-        end if
-                  
-        !%------------------------------------------------------------------
-        !% Closing
-    end subroutine geo_JB_slot_computation_ETM
-!%
-!%==========================================================================
-=======
->>>>>>> bf0bb846
 !% END OF MODULE
 !%+=========================================================================
 end module geometry