--- conflicted
+++ resolved
@@ -12,10 +12,7 @@
     use adjust
     use utility_profiler
     use utility_crash
-<<<<<<< HEAD
     use utility, only: util_CLprint
-=======
->>>>>>> fcb17dc3
 
 
     implicit none
@@ -143,26 +140,17 @@
         !% as a way to handle head for incipient surcharge.
         !call geo_limit_incipient_surcharge (er_Volume, er_FullVolume, thisColP_NonSurcharged)
         call geo_limit_incipient_surcharge (er_Volume, er_FullVolume, thisColP_NonSurcharged,.true.) !% 20220124brh
-<<<<<<< HEAD
 
         ! print *, 'CCC -- 002- ggg'
         ! call util_CLprint () 
 
         ! print *, 'in ',trim(subroutine_name),elemR(48,er_VolumeOverFlow)
-=======
->>>>>>> fcb17dc3
 
         !% limit depth for incipient surcharged. This is done after head is computed
         !% so that the depth algorithm can include depths greater than fulldepth to
         !% handle incipient surcharge
         !call geo_limit_incipient_surcharge (er_Depth, er_FullDepth, thisColP_NonSurcharged)
         call geo_limit_incipient_surcharge (er_Depth, er_FullDepth, thisColP_NonSurcharged,.false.) !% 20220124brh
-<<<<<<< HEAD
-
-        ! print *, 'CCC -- 002- hhh'
-        ! call util_CLprint () 
-=======
->>>>>>> fcb17dc3
 
         !% STATUS: at this point we know depths and heads in all CC, JM elements
         !% (surcharged and nonsurcharged) with limiters for conduit depth and zero depth
@@ -179,7 +167,6 @@
         !% compute area from volume for CC, JM nonsurcharged
         call geo_area_from_volume (thisColP_NonSurcharged)
 
-<<<<<<< HEAD
         ! print *, 'CCC -- 002- jjj'
         ! call util_CLprint () 
 
@@ -195,24 +182,13 @@
         ! print *, 'CCC -- 002- lll'
         ! call util_CLprint () 
 
-=======
-        !% reset all zero or near-zero areas in non-surcharged CC and JM
-        call adjust_limit_by_zerovalues (er_Area, setting%ZeroValue%Area, thisColP_NonSurcharged)
-
-        !% compute topwidth from depth for all CC, JM nonsurcharged
-        call geo_topwidth_from_depth (elemPGx, npack_elemPGx, col_elemPGx)
-
->>>>>>> fcb17dc3
         !% reset all zero or near-zero topwidth in non-surcharged CC and JM
         !% but do not change the eYN(:,eYN_isZeroDepth) mask
         call adjust_limit_by_zerovalues (er_Topwidth, setting%ZeroValue%Topwidth, thisColP_NonSurcharged)
 
-<<<<<<< HEAD
         ! print *, 'CCC -- 002- mmm'
         ! call util_CLprint () 
 
-=======
->>>>>>> fcb17dc3
         !% compute perimeter from maximum depth for all CC, JM nonsurcharged
         call geo_perimeter_from_depth (elemPGx, npack_elemPGx, col_elemPGx)
 
@@ -228,26 +204,18 @@
         !% compute hydradius
         call geo_hydradius_from_area_perimeter (thisColP_NonSurcharged)
 
-<<<<<<< HEAD
 
         ! print *, 'CCC -- 002- qqq'
         ! call util_CLprint () 
-=======
+
+        !% the modified hydraulic depth "ell" is used for AC computations and
+        !% for Froude number computations on all elements, whether ETM or AC.
+        call geo_ell (thisColP_all)
+
         !% make adjustments for slots on closed elements only for ETM
         if (whichTM .eq. ETM) then
             call geo_slot_adjustments (thisColP_ClosedElems)
         end if
->>>>>>> fcb17dc3
-
-        !% the modified hydraulic depth "ell" is used for AC computations and
-        !% for Froude number computations on all elements, whether ETM or AC.
-        call geo_ell (thisColP_all)
-
-<<<<<<< HEAD
-        !% make adjustments for slots on closed elements only for ETM
-        if (whichTM .eq. ETM) then
-            call geo_slot_adjustments (thisColP_ClosedElems)
-        end if
 
         !% Set JM values that are not otherwise defined
         call geo_JM_values ()
@@ -255,26 +223,13 @@
         ! print *, 'CCC -- 002- sss'
         ! call util_CLprint () 
 
-=======
-        !% Set JM values that are not otherwise defined
-        call geo_JM_values ()
-
->>>>>>> fcb17dc3
         !% compute the dHdA that are only for AC nonsurcharged
         if (whichTM .ne. ETM) then
             call geo_dHdA (ep_NonSurcharged_AC)
         end if
 
-<<<<<<< HEAD
-        ! print *, 'CCC -- 002- ttt'
-        ! call util_CLprint () 
-
         call util_crashstop(322983)
 
-=======
-        call util_crashstop(322983)
-
->>>>>>> fcb17dc3
         if (setting%Debug%File%geometry) &
         write(*,"(A,i5,A)") '*** leave ' // trim(subroutine_name) // " [Processor ", this_image(), "]"
     end subroutine geometry_toplevel
@@ -315,11 +270,7 @@
             real(8), pointer :: area(:), depth(:), head(:), hyddepth(:), hydradius(:)
             real(8), pointer :: length(:), perimeter(:), topwidth(:), velocity(:)
             real(8), pointer :: volume(:), zBtm(:), Kfac(:), dHdA(:), ell(:)
-<<<<<<< HEAD
             real(8), pointer :: zCrown(:), fullArea(:), fulldepth(:), fullperimeter(:)
-=======
-            real(8), pointer :: zCrown(:), fullarea(:), fulldepth(:), fullperimeter(:)
->>>>>>> fcb17dc3
             real(8), pointer :: fullhyddepth(:)
             real(8), pointer :: grav
             integer :: tB, ii, kk
@@ -353,11 +304,7 @@
             volume        => elemR(:,er_Volume)
             zBtm          => elemR(:,er_Zbottom)
             zCrown        => elemR(:,er_Zcrown)
-<<<<<<< HEAD
             fullArea      => elemR(:,er_FullArea)
-=======
-            fullarea      => elemR(:,er_FullArea)
->>>>>>> fcb17dc3
             fulldepth     => elemR(:,er_FullDepth)
             fullhyddepth  => elemR(:,er_FullHydDepth)
             fullperimeter => elemR(:,er_FullPerimeter)
@@ -403,14 +350,11 @@
                             
                             !% compute provisional depth
                             depth(tB) = head(tB) - zBtm(tB)
-<<<<<<< HEAD
 
                             !if ((tB == ietU1(2)) .and. (setting%Time%Now/3600.0 > 388.0) ) then
                             !    print *, 'depth, head, zbtm',depth(ietU1(2)), fulldepth(ietU1(2)), head(ietU1(2)),zBtm(ietU1(2))
                             !end if
                             !print *, 'in JB AAA ',depth(48), fulldepth(48), setting%ZeroValue%Depth
-=======
->>>>>>> fcb17dc3
                             
                             if (depth(tB) .ge. fulldepth(tB)) then
                                 ! if ((tB == ietU1(2)) .and. (setting%Time%Now/3600.0 > 388.0) ) then
@@ -470,16 +414,12 @@
                                 ! end if
                                 !% not surcharged and non-negligible depth
                                 select case (elemI(tB,ei_geometryType))
-<<<<<<< HEAD
                                 case (rectangular,rectangular_closed)
                                     ! print *, 'im rectangular',tB
                                     ! print *, elemR(48,er_Depth), elemSGR(48,esgr_Rectangular_Breadth)
                                     ! if ((tB == ietU1(2)) .and. (setting%Time%Now/3600.0 > 388.0) ) then
                                     !     print *, 'rectangular'
                                     ! end if
-=======
-                                case (rectangular)
->>>>>>> fcb17dc3
                                     area(tB)     = rectangular_area_from_depth_singular (tB)
                                     topwidth(tB) = rectangular_topwidth_from_depth_singular (tB)
                                     hydDepth(tB) = rectangular_hyddepth_from_depth_singular (tB)
@@ -487,18 +427,7 @@
                                     hydRadius(tB)= rectangular_hydradius_from_depth_singular (tB)
                                     ell(tB)      = hydDepth(tB) !geo_ell_singular (tB) !BRHbugfix 20210812 simpler for rectangle
                                     dHdA(tB)     = oneR / topwidth(tB)
-<<<<<<< HEAD
-                                    ! print *, area(tB), topwidth(tB), hydDepth(tB)
-                                    ! print *, perimeter(tB), hydRadius(tB),ell(tB)
-                                    ! print *, dHdA(tB)
                                 case (triangular)
-                                    ! print *, 'im triangular ',tB
-                                    ! if ((tB == ietU1(2)) .and. (setting%Time%Now/3600.0 > 388.0) ) then
-                                    !     print *, 'triangular'
-                                    ! end if
-=======
-                                case (triangular)
->>>>>>> fcb17dc3
                                     area(tB)     = triangular_area_from_depth_singular (tB)
                                     topwidth(tB) = triangular_topwidth_from_depth_singular (tB)
                                     hydDepth(tB) = triangular_hyddepth_from_depth_singular (tB)
@@ -506,16 +435,11 @@
                                     hydRadius(tB)= triangular_hydradius_from_depth_singular (tB)
                                     ell(tB)      = hydDepth(tB) !geo_ell_singular (tB) !BRHbugfix 20210812 simpler for rectangle
                                     dHdA(tB)     = oneR / topwidth(tB)
-<<<<<<< HEAD
-                                    
                                 case (trapezoidal)
                                     ! print *, 'im trapezoid',tB
                                     ! if ((tB == ietU1(2)) .and. (setting%Time%Now/3600.0 > 388.0) ) then
                                     !     print *, 'trapezoid'
                                     ! end if
-=======
-                                case (trapezoidal)
->>>>>>> fcb17dc3
                                     area(tB)     = trapezoidal_area_from_depth_singular (tB)
                                     topwidth(tB) = trapezoidal_topwidth_from_depth_singular (tB)
                                     hydDepth(tB) = trapezoidal_hyddepth_from_depth_singular (tB)
@@ -524,13 +448,10 @@
                                     ell(tB)      = hydDepth(tB) !geo_ell_singular (tB) !BRHbugfix 20210812 simpler for trapezoid
                                     dHdA(tB)     = oneR / topwidth(tB)
                                 case (circular)
-<<<<<<< HEAD
                                     ! print *, 'im circular',tB
                                     ! if ((tB == ietU1(2)) .and. (setting%Time%Now/3600.0 > 388.0) ) then
                                     !     print *, 'circular'
                                     ! end if
-=======
->>>>>>> fcb17dc3
                                     area(tB)     = circular_area_from_depth_singular (tB)
                                     topwidth(tB) = circular_topwidth_from_depth_singular (tB)
                                     hydDepth(tB) = circular_hyddepth_from_topwidth_singular (tB)
@@ -710,12 +631,9 @@
         if (setting%Debug%File%geometry) &
             write(*,"(A,i5,A)") '*** enter ' // trim(subroutine_name) // " [Processor ", this_image(), "]"
 
-<<<<<<< HEAD
             ! print *, 'in ',trim(subroutine_name),elemR(49,er_VolumeOverFlow)
             ! print *, geovalue(49), fullvalue(49), overflow(49)
 
-=======
->>>>>>> fcb17dc3
         if (Npack > 0) then
             thisP      => elemP(1:Npack,thisColP)
              !% 20220124brh REWRITE START
@@ -735,11 +653,8 @@
             !endwhere
         end if
 
-<<<<<<< HEAD
         ! print *, 'end of ',trim(subroutine_name),elemR(48,er_VolumeOverFlow)
 
-=======
->>>>>>> fcb17dc3
         if (setting%Debug%File%geometry) &
         write(*,"(A,i5,A)") '*** leave ' // trim(subroutine_name) // " [Processor ", this_image(), "]"
     end subroutine geo_limit_incipient_surcharge
@@ -845,7 +760,6 @@
         end if
 
         Npack => npack_elemPGx(epg_CC_triangular_nonsurcharged)
-<<<<<<< HEAD
         if (Npack > 0) then
             thisCol => col_elemPGx(epg_CC_triangular_nonsurcharged)
             call triangular_topwidth_from_depth (elemPGx, Npack, thisCol)
@@ -853,15 +767,6 @@
 
         Npack => npack_elemPGx(epg_CC_circular_nonsurcharged)
         if (Npack > 0) then
-=======
-        if (Npack > 0) then
-            thisCol => col_elemPGx(epg_CC_triangular_nonsurcharged)
-            call triangular_topwidth_from_depth (elemPGx, Npack, thisCol)
-        end if
-
-        Npack => npack_elemPGx(epg_CC_circular_nonsurcharged)
-        if (Npack > 0) then
->>>>>>> fcb17dc3
             thisCol => col_elemPGx(epg_CC_circular_nonsurcharged)
             call circular_topwidth_from_depth (elemPGx, Npack, thisCol)
         end if
@@ -906,7 +811,6 @@
 
         !% cycle through different geometries
         Npack => npack_elemPGx(epg_CC_triangular_nonsurcharged)
-<<<<<<< HEAD
         if (Npack > 0) then
             thisCol => col_elemPGx(epg_CC_triangular_nonsurcharged)
             call triangular_perimeter_from_depth (elemPGx, Npack, thisCol)
@@ -914,15 +818,6 @@
 
         Npack => npack_elemPGx(epg_CC_circular_nonsurcharged)
         if (Npack > 0) then
-=======
-        if (Npack > 0) then
-            thisCol => col_elemPGx(epg_CC_triangular_nonsurcharged)
-            call triangular_perimeter_from_depth (elemPGx, Npack, thisCol)
-        end if
-
-        Npack => npack_elemPGx(epg_CC_circular_nonsurcharged)
-        if (Npack > 0) then
->>>>>>> fcb17dc3
             thisCol => col_elemPGx(epg_CC_circular_nonsurcharged)
             call circular_perimeter_from_depth (elemPGx, Npack, thisCol)
         end if
@@ -1144,19 +1039,11 @@
         !% This subroutine adds back the slot geometry in all the closed elements
         !%-----------------------------------------------------------------------------
         integer, intent(in) :: thisColP
-<<<<<<< HEAD
-        integer, pointer    :: thisP(:), Npack
-        real(8), pointer    :: SlotWidth(:), SlotVolume(:), SlotDepth(:), SlotArea(:)
-        real(8), pointer    :: volume(:), volumeN0(:), depth(:), area(:)
-        real(8), pointer    :: head(:), headN0(:), fullVolume(:), fullArea(:), fullDepth(:)
-        real(8), pointer    :: Overflow(:), zbottom(:), ellMax(:)
-=======
         integer, pointer    :: thisP(:), Npack, SlotMethod
         real(8), pointer    :: SlotWidth(:), SlotVolume(:), SlotDepth(:), SlotArea(:)
         real(8), pointer    :: volume(:), volumeN0(:), depth(:), area(:), areaN0(:)
         real(8), pointer    :: head(:), headN0(:), fullVolume(:), fullArea(:), fullDepth(:)
         real(8), pointer    :: Overflow(:), zbottom(:)
->>>>>>> fcb17dc3
 
         character(64) :: subroutine_name = 'geo_slot_adjustments'
         !%-----------------------------------------------------------------------------
@@ -1166,18 +1053,11 @@
 
         Npack      => npack_elemP(thisColP)
         area       => elemR(:,er_Area)
-<<<<<<< HEAD
-=======
         areaN0     => elemR(:,er_Area_N0)
->>>>>>> fcb17dc3
         volume     => elemR(:,er_Volume)
         volumeN0   => elemR(:,er_Volume_N0)
         Overflow   => elemR(:,er_VolumeOverFlow)
         depth      => elemR(:,er_Depth)
-<<<<<<< HEAD
-        ellMax     => elemR(:,er_ell_max)
-=======
->>>>>>> fcb17dc3
         fullDepth  => elemR(:,er_FullDepth)
         fullvolume => elemR(:,er_FullVolume)
         fullArea   => elemR(:,er_FullArea)
@@ -1185,32 +1065,16 @@
         headN0     => elemR(:,er_Head_N0)
         zbottom    => elemR(:,er_Zbottom)
         SlotWidth  => elemR(:,er_SlotWidth)
-<<<<<<< HEAD
-        SlotVolume => elemR(:,er_SlotVolume)
-        SlotDepth  => elemR(:,er_SlotDepth)
-        SlotArea   => elemR(:,er_SlotArea)
-
-=======
         SlotVolume => elemR(:,er_TotalSlotVolume)
         SlotDepth  => elemR(:,er_SlotDepth)
         SlotArea   => elemR(:,er_SlotArea)
 
         SlotMethod     => setting%PreissmannSlot%PreissmannSlotMethod
->>>>>>> fcb17dc3
         !%-----------------------------------------------------------------------------
 
         if (Npack > 0) then
             thisP    => elemP(1:Npack,thisColP)
 
-<<<<<<< HEAD
-            where (SlotVolume(thisP) .gt. zeroR) 
-                volume(thisP) = volume(thisP)  + SlotVolume(thisP)
-                area(thisP)   = area(thisP)    + SlotArea(thisP)
-                depth(thisP)  = depth(thisP)   + SlotDepth(thisP)
-                head(thisP)   = zbottom(thisP) + fullDepth(thisP) + SlotDepth(thisP)
-                Overflow(thisP) = zeroR
-            end where 
-=======
             select case (SlotMethod)
 
             case (VariableSlot)
@@ -1242,7 +1106,6 @@
     
             end select
 
->>>>>>> fcb17dc3
         end if
 
         if (setting%Debug%File%geometry) &
