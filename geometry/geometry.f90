module geometry

    use define_globals
    use define_indexes
    use define_keys
    use define_settings, only: setting
    use rectangular_channel
    use trapezoidal_channel
    use triangular_channel
    use circular_conduit
    use storage_geometry
    use adjust
    use utility_profiler
    use utility_crash
    use utility, only: util_CLprint


    implicit none

!%-----------------------------------------------------------------------------
!% Description:
!% Geometry computations
!%

    private

    public :: geometry_toplevel
    public :: geo_assign_JB  !BRHbugfix 20210813

    contains
!%==========================================================================
!% PUBLIC
!%==========================================================================
!%
    subroutine geometry_toplevel (whichTM)
        !%-----------------------------------------------------------------------------
        !% Description:
        !% Input whichTM is one of ETM, AC, or ALLtm
        !% This should never be called for diagnostic arrays
        !% Note that the elemPGx arrays contain only time-marched elements so they
        !% will only handle CC and JM elements as the JB elements are not time-marched.
        !%-----------------------------------------------------------------------------
        !% Declarations
            integer, intent(in) :: whichTM
            integer, pointer :: elemPGx(:,:), npack_elemPGx(:), col_elemPGx(:)
            integer, pointer :: thisColP_surcharged, thisColP_NonSurcharged, thisColP_all
            integer, pointer :: thisColP_JM, thisColP_JB, thisColP_ClosedElems
            logical :: isreset
            integer, allocatable :: tempP(:) !% debugging
            character(64) :: subroutine_name = 'geometry_toplevel'
        !%-----------------------------------------------------------------------------
        !% Preliminaries
            if (crashYN) return
            if (setting%Debug%File%geometry) &
                write(*,"(A,i5,A)") '*** enter ' // trim(subroutine_name) // " [Processor ", this_image(), "]"
        !%-----------------------------------------------------------------------------
        !% Aliases
        !% set the packed geometry element array (elemPG) to use and columns of the
        !% packed elemP to use
            select case (whichTM)
                case (ALLtm)
                    elemPGx                => elemPGalltm(:,:)
                    npack_elemPGx          => npack_elemPGalltm(:)
                    col_elemPGx            => col_elemPGalltm(:)
                    thisColP_JM            => col_elemP(ep_JM_ALLtm)
                    thisColP_JB            => col_elemP(ep_JB_ALLtm)
                    thisColP_surcharged    => col_elemP(ep_Surcharged_ALLtm)
                    thisColP_NonSurcharged => col_elemP(ep_NonSurcharged_ALLtm)
                    thisColP_all           => col_elemP(ep_ALLtm)
                    thisColP_ClosedElems   => col_elemP(ep_Closed_Elements)
                case (ETM)
                    elemPGx                => elemPGetm(:,:)
                    npack_elemPGx          => npack_elemPGetm(:)
                    col_elemPGx            => col_elemPGetm(:)
                    thisColP_JM            => col_elemP(ep_JM_ETM)
                    thisColP_JB            => col_elemP(ep_JB_ETM)
                    thisColP_surcharged    => col_elemP(ep_Surcharged_ETM)
                    thisColP_NonSurcharged => col_elemP(ep_NonSurcharged_ETM)
                    thisColP_all           => col_elemP(ep_ETM)
                    thisColP_ClosedElems   => col_elemP(ep_Closed_Elements)
                case (AC)
                    elemPGx                => elemPGac(:,:)
                    npack_elemPGx          => npack_elemPGac(:)
                    col_elemPGx            => col_elemPGac(:)
                    thisColP_JM            => col_elemP(ep_JM_AC)
                    thisColP_JB            => col_elemP(ep_JB_AC)
                    thisColP_surcharged    => col_elemP(ep_Surcharged_AC)
                    thisColP_NonSurcharged => col_elemP(ep_NonSurcharged_AC)
                    thisColP_all           => col_elemP(ep_AC)
                    thisColP_ClosedElems   => col_elemP(ep_Closed_Elements)
                case default
                    print *, 'CODE ERROR: time march type unknown for # ', whichTM
                    print *, 'which has key ',trim(reverseKey(whichTM))
                    call util_crashpoint(7389)
                    return
                    !stop 7389
            end select
            call util_crashstop(49872)
        !%-----------------------------------------------------------------------------
        !% STATUS: at this point we know volume on Non-surcharged CC, JM,
        !% elements and head on all surcharged CC, JM elements

            ! print *, 'CCC -- 002- aaa',elemR(48,er_Volume)
            ! call util_CLprint ()    

        !% assign all geometry for surcharged elements CC, JM (and JB?)
        call geo_surcharged (thisColP_surcharged)

        ! print *, 'CCC -- 002- bbb',elemR(48,er_Volume)
        ! call util_CLprint () 

        !% reset all zero or near-zero volumes in non-surcharged CC and JM
        call adjust_limit_by_zerovalues (er_Volume, setting%ZeroValue%Volume, thisColP_NonSurcharged)

        ! print *, 'CCC -- 002- ccc',elemR(48,er_Volume)
        ! call util_CLprint () 

        !% compute the depth on all non-surcharged elements of CC and JM
        call geo_depth_from_volume (elemPGx, npack_elemPGx, col_elemPGx)

        ! print *, 'CCC -- 002- ddd',elemR(48,er_Volume)
        ! call util_CLprint () 

        !% reset all zero or near-zero depths in non-surcharged CC and JM
        call adjust_limit_by_zerovalues (er_Depth, setting%ZeroValue%Depth, thisColP_NonSurcharged)

        ! print *, 'CCC -- 002- eee',elemR(48,er_Volume)
        ! call util_CLprint () 

        !% compute the head on all non-surcharged elements of CC and JM
        call geo_head_from_depth (thisColP_NonSurcharged)

        ! print *, 'CCC -- 002- fff',elemR(49,er_Volume)
        ! call util_CLprint () 

        ! print *, 'in ',trim(subroutine_name),elemR(49,er_VolumeOverFlow), elemR(49,er_Volume)

        !% limit volume for incipient surcharge. This is done after depth is computed
        !% so that the "depth" algorithm can include depths greater than fulldepth
        !% as a way to handle head for incipient surcharge.
        !call geo_limit_incipient_surcharge (er_Volume, er_FullVolume, thisColP_NonSurcharged)
        call geo_limit_incipient_surcharge (er_Volume, er_FullVolume, thisColP_NonSurcharged,.true.) !% 20220124brh

        ! print *, 'CCC -- 002- ggg'
        ! call util_CLprint () 

        ! print *, 'in ',trim(subroutine_name),elemR(48,er_VolumeOverFlow)

        !% limit depth for incipient surcharged. This is done after head is computed
        !% so that the depth algorithm can include depths greater than fulldepth to
        !% handle incipient surcharge
        !call geo_limit_incipient_surcharge (er_Depth, er_FullDepth, thisColP_NonSurcharged)
        call geo_limit_incipient_surcharge (er_Depth, er_FullDepth, thisColP_NonSurcharged,.false.) !% 20220124brh

        ! print *, 'CCC -- 002- hhh'
        ! call util_CLprint () 

        !% STATUS: at this point we know depths and heads in all CC, JM elements
        !% (surcharged and nonsurcharged) with limiters for conduit depth and zero depth
           
        !% assign the head, depth, geometry on junction branches JB based on JM head
        call geo_assign_JB (whichTM, thisColP_JM)

        ! print *, 'CCC -- 002- iii'
        ! call util_CLprint () 

        !% STATUS at this point we know geometry on all JB and all surcharged, with
        !% depth, head, volume on all non-surcharged or incipient surcharge.

        !% compute area from volume for CC, JM nonsurcharged
        call geo_area_from_volume (thisColP_NonSurcharged)

        ! print *, 'CCC -- 002- jjj'
        ! call util_CLprint () 

        !% reset all zero or near-zero areas in non-surcharged CC and JM
        call adjust_limit_by_zerovalues (er_Area, setting%ZeroValue%Area, thisColP_NonSurcharged)

        ! print *, 'CCC -- 002- kkk'
        ! call util_CLprint () 

        !% compute topwidth from depth for all CC, JM nonsurcharged
        call geo_topwidth_from_depth (elemPGx, npack_elemPGx, col_elemPGx)

        ! print *, 'CCC -- 002- lll'
        ! call util_CLprint () 

        !% reset all zero or near-zero topwidth in non-surcharged CC and JM
        !% but do not change the eYN(:,eYN_isZeroDepth) mask
        call adjust_limit_by_zerovalues (er_Topwidth, setting%ZeroValue%Topwidth, thisColP_NonSurcharged)

        ! print *, 'CCC -- 002- mmm'
        ! call util_CLprint () 

        !% compute perimeter from maximum depth for all CC, JM nonsurcharged
        call geo_perimeter_from_depth (elemPGx, npack_elemPGx, col_elemPGx)

        ! print *, 'CCC -- 002- nnn'
        ! call util_CLprint () 

        !% compute hyddepth
        call geo_hyddepth (elemPGx, npack_elemPGx, col_elemPGx)

        ! print *, 'CCC -- 002- ooo'
        ! call util_CLprint () 

        !% compute hydradius
        call geo_hydradius_from_area_perimeter (thisColP_NonSurcharged)

<<<<<<< HEAD
=======
        ! print *, 'CCC -- 002- ppp'
        ! call util_CLprint () 

        !% make adjustments for slots on closed elements only for ETM
        if (whichTM .eq. ETM) then
            call geo_slot_adjustments (thisColP_ClosedElems)
        end if
>>>>>>> 4468ba69

        ! print *, 'CCC -- 002- qqq'
        ! call util_CLprint () 

        !% the modified hydraulic depth "ell" is used for AC computations and
        !% for Froude number computations on all elements, whether ETM or AC.
        call geo_ell (thisColP_all)

<<<<<<< HEAD
        !% make adjustments for slots on closed elements only for ETM
        if (whichTM .eq. ETM) then
            call geo_slot_adjustments (thisColP_ClosedElems)
        end if
=======
        ! print *, 'CCC -- 002- rrr'
        ! call util_CLprint () 
>>>>>>> 4468ba69

        !% Set JM values that are not otherwise defined
        call geo_JM_values ()

        ! print *, 'CCC -- 002- sss'
        ! call util_CLprint () 

        !% compute the dHdA that are only for AC nonsurcharged
        if (whichTM .ne. ETM) then
            call geo_dHdA (ep_NonSurcharged_AC)
        end if

        ! print *, 'CCC -- 002- ttt'
        ! call util_CLprint () 

        call util_crashstop(322983)

        if (setting%Debug%File%geometry) &
        write(*,"(A,i5,A)") '*** leave ' // trim(subroutine_name) // " [Processor ", this_image(), "]"
    end subroutine geometry_toplevel

!%==========================================================================
!%==========================================================================
!%
    subroutine geo_assign_JB (whichTM, thisColP_JM)
        !%------------------------------------------------------------------
        !% Description:
        !% Assigns geometry for head, depth, area and volume for JB (junction branches)
        !% When the main head is higher than the branch, this applies
        !% the main head to the branch with an adjustment for head loss.
        !% When the main head is below the branch, this sets the
        !% branch head to the bottom elevation plus a depth implied
        !%------------------------------------------------------------------
        !% by a Froude number of one.
        !%
        !% Note that the JB works in an inverse form from the other geometry computations.
        !% That is, for CC, JM we have volume a priori and then compute area, depth etc.
        !% However, for JB we get head then depth diagnostically and must compute area,
        !% etc. before we can get volume.
        !%
        !% 20210611 -- this is written in a simple loop form. See notes in draft SWMM5+
        !% NewCode Framework document on possible changes for a packed vector form.
        !% It is not clear that the number of junctions would make the change useful.
        !%
        !% HACK
        !% The following are NOT assigned on JB
        !% FullHydDepth, FullPerimeter, FullVolume, Roughness
        !%
        !% The following initializations are unknown as of 20211215
        !% Preissmann_Celerity, SlotVolume, SlotArea, SlotWidth, SlotDepth
        !% SmallVolume_xxx,
        !%-------------------------------------------------------------------
            integer, intent(in) :: whichTM, thisColP_JM
            integer, pointer ::  Npack, thisP(:), BranchExists(:), thisSolve(:),  tM
            real(8), pointer :: area(:), depth(:), head(:), hyddepth(:), hydradius(:)
            real(8), pointer :: length(:), perimeter(:), topwidth(:), velocity(:)
            real(8), pointer :: volume(:), zBtm(:), Kfac(:), dHdA(:), ell(:)
            real(8), pointer :: zCrown(:), fullArea(:), fulldepth(:), fullperimeter(:)
            real(8), pointer :: fullhyddepth(:)
            real(8), pointer :: grav
            integer :: tB, ii, kk
        !% branchsign assume branches are ordered as nominal inflow, outflow, inflow...
        !real(8) :: branchsign(6) = [+oneR,-oneR,+oneR,-oneR,+oneR,-oneR]

        !% thisColP_JM is the column for the junction mains of a particular
        !% whichTM. For ALL ep_JM, for ETM, ep_JM_ETM, for AC ep_JM_AC
            integer, allocatable :: tempP(:)
            character(64) :: subroutine_name = 'geo_assign_JB'
        !%---------------------------------------------------------------------
        !% Preliminaries
            if (crashYN) return
            if (setting%Debug%File%geometry) &
                write(*,"(A,i5,A)") '*** enter ' // trim(subroutine_name) // " [Processor ", this_image(), "]"
            if (setting%Profile%useYN) call util_profiler_start (pfc_geo_assign_JB)
        !%----------------------------------------------------------------------
        !% Aliases
            Npack         => npack_elemP(thisColP_JM)
            area          => elemR(:,er_Area)
            depth         => elemR(:,er_Depth)
            dHdA          => elemR(:,er_dHdA)
            ell           => elemR(:,er_ell)
            head          => elemR(:,er_Head)
            hyddepth      => elemR(:,er_HydDepth)
            hydradius     => elemR(:,er_HydRadius)
            length        => elemR(:,er_Length)
            perimeter     => elemR(:,er_Perimeter)
            topwidth      => elemR(:,er_Topwidth)
            velocity      => elemR(:,er_Velocity)
            volume        => elemR(:,er_Volume)
            zBtm          => elemR(:,er_Zbottom)
            zCrown        => elemR(:,er_Zcrown)
            fullArea      => elemR(:,er_FullArea)
            fulldepth     => elemR(:,er_FullDepth)
            fullhyddepth  => elemR(:,er_FullHydDepth)
            fullperimeter => elemR(:,er_FullPerimeter)
            Kfac          => elemSR(:,esr_JunctionBranch_Kfactor)
            BranchExists  => elemSI(:,esi_JunctionBranch_Exists)
            thisSolve     => elemI(:,ei_tmType)
            grav => setting%Constant%gravity
        !%------------------------------------------------------------------

        if (Npack > 0) then
            thisP  => elemP(1:Npack,thisColP_JM)
            !% cycle through the all the main junctions and each of its branches
            do ii=1,Npack
                tM => thisP(ii) !% junction main ID
                !% only execute for whichTM of ALL or thisSolve (of JM) matching input whichTM
                if ((whichTM == ALLtm) .or. (thisSolve(tM) == whichTM)) then
                    !% cycle through the possible junction branches
                    do kk=1,max_branch_per_node
                        tB = tM + kk !% junction branch ID
                        if (BranchExists(tB) == 1) then
                            !% only when a branch exists.
                            if ( head(tM) > zBtm(tB) ) then
                                !% for main head above branch bottom entrance use a head
                                !% loss approach. The branchsign and velocity sign ensure
                                !% the headloss is added to an inflow and subtracted at
                                !% an outflow
                                !% Note this is a time-lagged velocity as the JB velocity
                                !% is not updated until after face interpolation                                
                                head(tB) = head(tM)  + branchsign(kk) * sign(oneR,velocity(tB)) &
                                    * (Kfac(tB) / (twoR * grav)) * (velocity(tB)**twoR)
                            else
                                !% for main head below the branch bottom entrance we assign a
                                !% Froude number of one on an inflow to the junction main. Note
                                !% an outflow from a junction main for this case gets head
                                !% of z_bottom of the branch (zero depth).
                                !% Note this is a time-lagged velocity as the JB velocity
                                !% is not updated until after face interpolation
                                head(tB) = zBtm(tB)  &
                                    + onehalfR * (oneR + branchsign(kk) * sign(oneR,velocity(tB))) &
                                    *(velocity(tB)**twoR) / (twoR * grav)   !% 20220307 brh ADDED 2 to factor
                            end if
                           
                            
                            !% compute provisional depth
                            depth(tB) = head(tB) - zBtm(tB)

                            !if ((tB == ietU1(2)) .and. (setting%Time%Now/3600.0 > 388.0) ) then
                            !    print *, 'depth, head, zbtm',depth(ietU1(2)), fulldepth(ietU1(2)), head(ietU1(2)),zBtm(ietU1(2))
                            !end if
                            !print *, 'in JB AAA ',depth(48), fulldepth(48), setting%ZeroValue%Depth
                            
                            if (depth(tB) .ge. fulldepth(tB)) then
                                ! if ((tB == ietU1(2)) .and. (setting%Time%Now/3600.0 > 388.0) ) then
                                !     print *, 'surcharge'
                                !     print *, fulldepth(ietU1(2)), fullarea(ietU1(2)), fullhyddepth(ietU1(2))
                                !     print *, fullperimeter(ietU1(2))
                                ! end if
                                !% surcharged or incipient surcharged
                                depth(tB)     = fulldepth(tB)
                                area(tB)      = fullArea(tB)
                                hyddepth(tB)  = fullhyddepth(tB)
                                perimeter(tB) = fullperimeter(tB)
                                topwidth(tB)  = setting%ZeroValue%Topwidth
                                hydRadius(tB) = fulldepth(tB) / fullperimeter(tB)
                                dHdA(tB)      = oneR / setting%ZeroValue%Topwidth
                            elseif ((depth(tB) < setting%ZeroValue%Depth) .and. (setting%ZeroValue%UseZeroValues)) then
                                ! if ((tB == ietU1(2)) .and. (setting%Time%Now/3600.0 > 388.0) ) then
                                !     print *, 'zero'
                                ! end if
                                !% negligible depth is treated with ZeroValues
                                depth(tB)     = setting%ZeroValue%Depth
                                area(tB)      = setting%ZeroValue%Area
                               
                                ! HACK fix
                                !f (elemI(tB,ei_geometryType) == rectangular)  then
                                !    topwidth(tB) = elemSGR(tB,esgr_Rectangular_Breadth)
                                !else
                                    topwidth(tB)  = setting%ZeroValue%Topwidth
                                !end if
                                !% HACK
                                hyddepth(tB)  = setting%ZeroValue%Area / topwidth(tB)
                                ! hyddepth(tB)  = setting%ZeroValue%Area / setting%ZeroValue%Topwidth
                                !% HACK
                                perimeter(tB) = topwidth(tB) + setting%ZeroValue%Depth
                                ! perimeter(tB) = setting%ZeroValue%Topwidth + setting%ZeroValue%Depth
                                hydRadius(tB) = setting%ZeroValue%Area / perimeter(tB)
                                !% HACK
                                dHdA(tB)      = oneR / topwidth(tB)
                                ! dHdA(tB)      = oneR / setting%ZeroValue%Topwidth
                            elseif ((depth(tB) .le. zeroR) .and. (.not. setting%ZeroValue%UseZeroValues)) then
                                ! if ((tB == ietU1(2)) .and. (setting%Time%Now/3600.0 > 388.0) ) then
                                !     print *, 'negative'
                                ! end if
                                !% negative depth is treated as exactly zero
                                depth(tB) = zeroR
                                area(tB)  = zeroR
                                topwidth(tB) = zeroR
                                hydDepth(tB) = zeroR
                                perimeter(tB) = zeroR
                                hydRadius(tB) = zeroR
                                dHdA(tB)      = oneR / setting%ZeroValue%Topwidth
                                !dHdA(tB)      = setting%ZeroValue%Topwidth
                            else
                                !print *, 'Im here , not zerovalue '
                                ! if ((tB == ietU1(2)) .and. (setting%Time%Now/3600.0 > 388.0) ) then
                                !     print *, 'other'
                                ! end if
                                !% not surcharged and non-negligible depth
                                select case (elemI(tB,ei_geometryType))
                                case (rectangular,rectangular_closed)
                                    ! print *, 'im rectangular',tB
                                    ! print *, elemR(48,er_Depth), elemSGR(48,esgr_Rectangular_Breadth)
                                    ! if ((tB == ietU1(2)) .and. (setting%Time%Now/3600.0 > 388.0) ) then
                                    !     print *, 'rectangular'
                                    ! end if
                                    area(tB)     = rectangular_area_from_depth_singular (tB)
                                    topwidth(tB) = rectangular_topwidth_from_depth_singular (tB)
                                    hydDepth(tB) = rectangular_hyddepth_from_depth_singular (tB)
                                    perimeter(tB)= rectangular_perimeter_from_depth_singular (tB)
                                    hydRadius(tB)= rectangular_hydradius_from_depth_singular (tB)
                                    ell(tB)      = hydDepth(tB) !geo_ell_singular (tB) !BRHbugfix 20210812 simpler for rectangle
                                    dHdA(tB)     = oneR / topwidth(tB)
                                    ! print *, area(tB), topwidth(tB), hydDepth(tB)
                                    ! print *, perimeter(tB), hydRadius(tB),ell(tB)
                                    ! print *, dHdA(tB)
                                case (triangular)
                                    ! print *, 'im triangular ',tB
                                    ! if ((tB == ietU1(2)) .and. (setting%Time%Now/3600.0 > 388.0) ) then
                                    !     print *, 'triangular'
                                    ! end if
                                    area(tB)     = triangular_area_from_depth_singular (tB)
                                    topwidth(tB) = triangular_topwidth_from_depth_singular (tB)
                                    hydDepth(tB) = triangular_hyddepth_from_depth_singular (tB)
                                    perimeter(tB)= triangular_perimeter_from_depth_singular (tB)
                                    hydRadius(tB)= triangular_hydradius_from_depth_singular (tB)
                                    ell(tB)      = hydDepth(tB) !geo_ell_singular (tB) !BRHbugfix 20210812 simpler for rectangle
                                    dHdA(tB)     = oneR / topwidth(tB)
                                    
                                case (trapezoidal)
                                    ! print *, 'im trapezoid',tB
                                    ! if ((tB == ietU1(2)) .and. (setting%Time%Now/3600.0 > 388.0) ) then
                                    !     print *, 'trapezoid'
                                    ! end if
                                    area(tB)     = trapezoidal_area_from_depth_singular (tB)
                                    topwidth(tB) = trapezoidal_topwidth_from_depth_singular (tB)
                                    hydDepth(tB) = trapezoidal_hyddepth_from_depth_singular (tB)
                                    perimeter(tB)= trapezoidal_perimeter_from_depth_singular (tB)
                                    hydRadius(tB)= trapezoidal_hydradius_from_depth_singular (tB)
                                    ell(tB)      = hydDepth(tB) !geo_ell_singular (tB) !BRHbugfix 20210812 simpler for trapezoid
                                    dHdA(tB)     = oneR / topwidth(tB)
                                case (circular)
                                    ! print *, 'im circular',tB
                                    ! if ((tB == ietU1(2)) .and. (setting%Time%Now/3600.0 > 388.0) ) then
                                    !     print *, 'circular'
                                    ! end if
                                    area(tB)     = circular_area_from_depth_singular (tB)
                                    topwidth(tB) = circular_topwidth_from_depth_singular (tB)
                                    hydDepth(tB) = circular_hyddepth_from_topwidth_singular (tB)
                                    hydRadius(tB)= circular_hydradius_from_depth_singular (tB)
                                    perimeter(tB)= circular_perimeter_from_hydradius_singular (tB)
                                    ell(tB)      = hydDepth(tB) !geo_ell_singular (tB) !BRHbugfix 20210812 simpler for circular
                                    dHdA(tB)     = oneR / topwidth(tB)
                                case default
                                    print *, 'CODE ERROR: geometry type unknown for # ', elemI(tB,ei_geometryType)
                                    print *, 'which has key ',trim(reverseKey(elemI(tB,ei_geometryType)))
                                    print *, 'in ',trim(subroutine_name)
                                    call util_crashpoint(399848)
                                    return
                                    !stop 399848
                                end select
                            end if
                            volume(tB) = area(tB) * length(tB)

                            ! print *, 'in ',trim(subroutine_name), volume(48), area(48),length(48)

                            ! if ((tB == ietU1(2)) .and. (setting%Time%Now/3600.0 > 388.0) ) then
                            !     print *, 'in ',trim(subroutine_name), ell(ietU1(2)), hydDepth(ietU1(2)), depth(ietU1(2))
                            ! end if
                        end if
                    end do
                end if
            end do
        end if
        !% Note, the above can only be made a concurrent loop if we replace the tM
        !% with thisP(ii) and tB with thisP(ii)+kk, which makes the code
        !% difficult to read.

        if (setting%Profile%useYN) call util_profiler_stop (pfc_geo_assign_JB)

        if (setting%Debug%File%geometry) &
        write(*,"(A,i5,A)") '*** leave ' // trim(subroutine_name) // " [Processor ", this_image(), "]"
    end subroutine geo_assign_JB
!%
!%==========================================================================
!% PRIVATE
!%==========================================================================
!%
    subroutine geo_surcharged (thisColP)
        !%-----------------------------------------------------------------------------
        !% Description:
        !% Sets volume, area, depth, perimeter, topwidth, hydraulic depth,
        !% and hydraulic radius for any surcharged conduit.
        !% Note that ell, and dHdA must be set elsewhere as they depend on specific geometry.
        !% Note the topwidth for surcharged is set to a small positive value to prevent
        !% division by zero in transition from surcharged to non-surcharged.
        !%-----------------------------------------------------------------------------
        integer, intent(in) :: thisColP
        integer, pointer :: Npack ,thisP(:)

        character(64) :: subroutine_name = 'geo_surcharged'
        !%-----------------------------------------------------------------------------
        if (crashYN) return
        Npack => npack_elemP(thisColP)
        !%-------------------------------------------------
        if (setting%Debug%File%geometry) &
            write(*,"(A,i5,A)") '*** enter ' // trim(subroutine_name) // " [Processor ", this_image(), "]"

        if (Npack > 0) then
            thisP => elemP(1:Npack,thisColP)
            elemR(thisP,er_Volume)    = elemR(thisP,er_FullVolume)
            elemR(thisP,er_Area)      = elemR(thisP,er_FullArea)
            elemR(thisP,er_Depth)     = elemR(thisP,er_FullDepth)
            elemR(thisP,er_Perimeter) = elemR(thisP,er_FullPerimeter)
            elemR(thisP,er_HydDepth)  = elemR(thisP,er_FullHydDepth)
            elemR(thisP,er_HydRadius) = elemR(thisP,er_FullArea) / elemR(thisP,er_FullPerimeter)
            elemR(thisP,er_Topwidth)  = setting%ZeroValue%Topwidth
        end if

        if (setting%Debug%File%geometry) &
            write(*,"(A,i5,A)") '*** enter ' // trim(subroutine_name) // " [Processor ", this_image(), "]"
        end subroutine geo_surcharged
!%
!%==========================================================================
!%==========================================================================
!%
    subroutine geo_depth_from_volume (elemPGx, npack_elemPGx, col_elemPGx)
        !%------------------------------------------------------------------
        !% Description:
        !% This solves nonsurcharged CCJM elements because of PGx arrays
        !% The elemPGx determines whether this is ALLtm, ETM or AC elements
        !%------------------------------------------------------------------
        !% Declarations:
            integer, target, intent(in) :: elemPGx(:,:), npack_elemPGx(:), col_elemPGx(:)
            integer, pointer :: Npack, thisCol
            character(64) :: subroutine_name = 'geo_depth_from_volume'
        !%-------------------------------------------------------------------
        !% Preliminaries
            if (crashYN) return
            if (setting%Debug%File%geometry) &
                write(*,"(A,i5,A)") '*** enter ' // trim(subroutine_name) // " [Processor ", this_image(), "]"
        !%-------------------------------------------------------------------    
        !% cycle through different geometries
        !% RECTANGULAR
        thisCol => col_elemPGx(epg_CC_rectangular_nonsurcharged)
        Npack   => npack_elemPGx(thisCol)
        if (Npack > 0) then
            call rectangular_depth_from_volume (elemPGx, Npack, thisCol)
        end if

        !% TRAPEZOIDAL
        thisCol => col_elemPGx(epg_CC_trapezoidal_nonsurcharged)
        Npack   => npack_elemPGx(thisCol)
        if (Npack > 0) then
            call trapezoidal_depth_from_volume (elemPGx, Npack, thisCol)
        end if

        !% TRIANGULAR
        thisCol => col_elemPGx(epg_CC_triangular_nonsurcharged)
        Npack   => npack_elemPGx(thisCol)
        if (Npack > 0) then
            call triangular_depth_from_volume (elemPGx, Npack, thisCol)
        end if

        !% CIRCULAR
        thisCol => col_elemPGx(epg_CC_circular_nonsurcharged)
        Npack   => npack_elemPGx(thisCol)
        if (Npack > 0) then
            call circular_depth_from_volume (elemPGx, Npack, thisCol)
        end if

        !% HACK Needs additional geometries

        !% JM with functional geomtery
        thisCol => col_elemPGx(epg_JM_functionalStorage_nonsurcharged)
        Npack   => npack_elemPGx(thisCol)
        if (Npack > 0) then
            call storage_functional_depth_from_volume (elemPGx, Npack, thisCol)
        end if

        !% JM with tabular geomtery
        thisCol => col_elemPGx(epg_JM_tabularStorage_nonsurcharged)
        Npack   => npack_elemPGx(thisCol)
        if (Npack > 0) then
            call storage_tabular_depth_from_volume (elemPGx, Npack, thisCol)
        end if

        !% JM with artificial storage
        thisCol => col_elemPGx(epg_JM_impliedStorage_nonsurcharged)
        Npack   => npack_elemPGx(thisCol)
        if (Npack > 0) then
            call storage_implied_depth_from_volume (elemPGx, Npack, thisCol)
        end if

        !%-------------------------------------------------------------------
        !% Closing
            if (setting%Debug%File%geometry) &
                write(*,"(A,i5,A)") '*** leave ' // trim(subroutine_name) // " [Processor ", this_image(), "]"
    end subroutine geo_depth_from_volume
!%
!%==========================================================================
!%==========================================================================
!%
    subroutine geo_limit_incipient_surcharge (geocol, fullcol, thisColP, isVolume)  !% 20220124brh
        !%-----------------------------------------------------------------------------
        !% Description:
        !% Sets volume/depth limit to full volume for incipient surcharge.
        !%-----------------------------------------------------------------------------
        integer, intent(in) :: thisColP, geocol, fullcol
        logical, intent(in) :: isVolume !% 20220124brh
        integer, pointer :: Npack, thisP(:)
        real(8), pointer :: geovalue(:), fullvalue(:)
        real(8), pointer :: overflow(:)  !% 20220124brh

        character(64) :: subroutine_name = 'geo_limit_incipient_surcharge'
        !%-----------------------------------------------------------------------------
        if (crashYN) return
        Npack      => npack_elemP(thisColP)
        geovalue   => elemR(:,geocol)
        fullvalue  => elemR(:,fullcol)
        overflow   => elemR(:,er_VolumeOverFlow)  !% 20220124brh
        !%-----------------------------------------------------------------------------
        if (setting%Debug%File%geometry) &
            write(*,"(A,i5,A)") '*** enter ' // trim(subroutine_name) // " [Processor ", this_image(), "]"

            ! print *, 'in ',trim(subroutine_name),elemR(49,er_VolumeOverFlow)
            ! print *, geovalue(49), fullvalue(49), overflow(49)

        if (Npack > 0) then
            thisP      => elemP(1:Npack,thisColP)
             !% 20220124brh REWRITE START
            if (isVolume) then
                where (geovalue(thisP) > fullvalue(thisP))
                    overflow(thisP) = geovalue(thisP) - fullvalue(thisP) + overflow(thisP)  !% 20220124brh
                    geovalue(thisP) = fullvalue(thisP)
                endwhere
            else
                where (geovalue(thisP) > fullvalue(thisP))
                    geovalue(thisP) = fullvalue(thisP)
                endwhere
            end if
            !% 20220124brh REWRITE END
            !where (geovalue(thisP) > fullvalue(thisP))
            !    geovalue(thisP) = fullvalue(thisP)
            !endwhere
        end if

        ! print *, 'end of ',trim(subroutine_name),elemR(48,er_VolumeOverFlow)

        if (setting%Debug%File%geometry) &
        write(*,"(A,i5,A)") '*** leave ' // trim(subroutine_name) // " [Processor ", this_image(), "]"
    end subroutine geo_limit_incipient_surcharge
!%
!%==========================================================================
!%==========================================================================
!%
    subroutine geo_head_from_depth (thisColP)
        !%-----------------------------------------------------------------------------
        !% Description:
        !% Computes head from depth for non-surcharged elements of CC, JM
        !%-----------------------------------------------------------------------------
        integer, intent(in) :: thisColP
        integer, pointer :: Npack, thisP(:)
        real(8), pointer :: depth(:), fulldepth(:), head(:), Zbtm(:)

        character(64) :: subroutine_name = 'geo_head_from_depth'
        !%-----------------------------------------------------------------------------
        if (crashYN) return
        Npack     => npack_elemP(thisColP)
        depth     => elemR(:,er_Depth)
        fulldepth => elemR(:,er_FullDepth)
        head      => elemR(:,er_Head)
        Zbtm      => elemR(:,er_Zbottom)
        !%-----------------------------------------------------------------------------
        !%
        if (setting%Debug%File%geometry) &
            write(*,"(A,i5,A)") '*** enter ' // trim(subroutine_name) // " [Processor ", this_image(), "]"

        if (Npack > 0) then
            thisP     => elemP(1:Npack,thisColP)
            head(thisP) = depth(thisP) + Zbtm(thisP)
        end if

        if (setting%Debug%File%geometry) &
        write(*,"(A,i5,A)") '*** leave ' // trim(subroutine_name) // " [Processor ", this_image(), "]"
    end subroutine geo_head_from_depth
!%
!%==========================================================================
!
!%==========================================================================
!%
    subroutine geo_area_from_volume (thisColP)
        !%-----------------------------------------------------------------------------
        !% Description:
        !% sets area = volume/length which is common to all nonsurcharged elements
        !% Note this assumes volume has been limited by surcharge and zero values
        !%-----------------------------------------------------------------------------
        integer, intent(in) :: thisColP
        integer, pointer :: thisP(:), Npack
        real(8), pointer :: area(:), volume(:), length(:)

        character(64) :: subroutine_name = 'geo_area_from_volume'
        !%-----------------------------------------------------------------------------
        if (crashYN) return
        Npack  => npack_elemP(thisColP)
        area   => elemR(:,er_Area)
        volume => elemR(:,er_Volume)
        length => elemR(:,er_Length)
        !%-----------------------------------------------------------------------------
        if (setting%Debug%File%geometry) &
            write(*,"(A,i5,A)") '*** enter ' // trim(subroutine_name) // " [Processor ", this_image(), "]"

        if (Npack > 0) then
            thisP  => elemP(1:Npack,thisColP)
            area(thisP) = volume(thisP) / length(thisP)
        end if

        if (setting%Debug%File%geometry) &
        write(*,"(A,i5,A)") '*** leave ' // trim(subroutine_name) // " [Processor ", this_image(), "]"
    end subroutine geo_area_from_volume
!%
!%==========================================================================
!%==========================================================================
!%
    subroutine geo_topwidth_from_depth &
        (elemPGx, npack_elemPGx, col_elemPGx)
        !%-----------------------------------------------------------------------------
        !% Description:
        !% Computes the topwidth given depth of a non-surcharged element
        !%-----------------------------------------------------------------------------
        integer, intent(in) :: elemPGx(:,:)
        integer, target, intent(in) :: npack_elemPGx(:), col_elemPGx(:)
        integer, pointer :: Npack, thisCol

        character(64) :: subroutine_name = 'geo_topwidth_from_depth'
        !%-----------------------------------------------------------------------------
        !% cycle through different geometries
        if (crashYN) return
        if (setting%Debug%File%geometry) &
            write(*,"(A,i5,A)") '*** enter ' // trim(subroutine_name) // " [Processor ", this_image(), "]"

        Npack => npack_elemPGx(epg_CC_rectangular_nonsurcharged)
        if (Npack > 0) then
            thisCol => col_elemPGx(epg_CC_rectangular_nonsurcharged)
            call rectangular_topwidth_from_depth (elemPGx, Npack, thisCol)
        end if

        Npack => npack_elemPGx(epg_CC_trapezoidal_nonsurcharged)
        if (Npack > 0) then
            thisCol => col_elemPGx(epg_CC_trapezoidal_nonsurcharged)
            call trapezoidal_topwidth_from_depth (elemPGx, Npack, thisCol)
        end if

        Npack => npack_elemPGx(epg_CC_triangular_nonsurcharged)
        if (Npack > 0) then
            thisCol => col_elemPGx(epg_CC_triangular_nonsurcharged)
            call triangular_topwidth_from_depth (elemPGx, Npack, thisCol)
        end if

        Npack => npack_elemPGx(epg_CC_circular_nonsurcharged)
        if (Npack > 0) then
            thisCol => col_elemPGx(epg_CC_circular_nonsurcharged)
            call circular_topwidth_from_depth (elemPGx, Npack, thisCol)
        end if

        !% HACK NEED OTHER GEOMETRIES
        if (setting%Debug%File%geometry) &
        write(*,"(A,i5,A)") '*** leave ' // trim(subroutine_name) // " [Processor ", this_image(), "]"
    end subroutine geo_topwidth_from_depth
!%
!%==========================================================================
!%==========================================================================
!%
    subroutine geo_perimeter_from_depth &
        (elemPGx, npack_elemPGx, col_elemPGx)
        !%-----------------------------------------------------------------------------
        !% Description:
        !% Computes the wetted perimeter given depth of a non-surcharged element
        !%-----------------------------------------------------------------------------
        integer, intent(in) :: elemPGx(:,:)
        integer, target, intent(in) :: npack_elemPGx(:), col_elemPGx(:)
        integer, pointer :: Npack, thisCol

        character(64) :: subroutine_name = 'geo_perimeter_from_depth'
        !%-----------------------------------------------------------------------------
        if (crashYN) return
        if (setting%Debug%File%geometry) &
            write(*,"(A,i5,A)") '*** enter ' // trim(subroutine_name) // " [Processor ", this_image(), "]"

        !% cycle through different geometries
        Npack => npack_elemPGx(epg_CC_rectangular_nonsurcharged)
        if (Npack > 0) then
            thisCol => col_elemPGx(epg_CC_rectangular_nonsurcharged)
            call rectangular_perimeter_from_depth (elemPGx, Npack, thisCol)
        end if

        !% cycle through different geometries
        Npack => npack_elemPGx(epg_CC_trapezoidal_nonsurcharged)
        if (Npack > 0) then
            thisCol => col_elemPGx(epg_CC_trapezoidal_nonsurcharged)
            call trapezoidal_perimeter_from_depth (elemPGx, Npack, thisCol)
        end if

        !% cycle through different geometries
        Npack => npack_elemPGx(epg_CC_triangular_nonsurcharged)
        if (Npack > 0) then
            thisCol => col_elemPGx(epg_CC_triangular_nonsurcharged)
            call triangular_perimeter_from_depth (elemPGx, Npack, thisCol)
        end if

        Npack => npack_elemPGx(epg_CC_circular_nonsurcharged)
        if (Npack > 0) then
            thisCol => col_elemPGx(epg_CC_circular_nonsurcharged)
            call circular_perimeter_from_depth (elemPGx, Npack, thisCol)
        end if

        !% HACK NEED OTHER GEOMETRIES
        if (setting%Debug%File%geometry) &
        write(*,"(A,i5,A)") '*** leave ' // trim(subroutine_name) // " [Processor ", this_image(), "]"
    end subroutine geo_perimeter_from_depth
!%
!%==========================================================================
!%==========================================================================
!%
    subroutine geo_hyddepth (elemPGx, npack_elemPGx, col_elemPGx)
        !%-----------------------------------------------------------------------------
        !% Description:
        !% Note that hyddepth is the average depth, which is only area/topwidth
        !% for a simple open channel, and does not apply above midpoint in a
        !% conduit
        !%-----------------------------------------------------------------------------
        integer, intent(in) :: elemPGx(:,:)
        integer, target, intent(in) :: npack_elemPGx(:), col_elemPGx(:)
        integer, pointer :: Npack, thisCol

        character(64) :: subroutine_name = 'geo_hyddepth_from_depth'
        !%-----------------------------------------------------------------------------
        if (crashYN) return
        if (setting%Debug%File%geometry) &
            write(*,"(A,i5,A)") '*** enter ' // trim(subroutine_name) // " [Processor ", this_image(), "]"

        !% cycle through different geometries
        Npack => npack_elemPGx(epg_CC_rectangular_nonsurcharged)
        if (Npack > 0) then
            thisCol => col_elemPGx(epg_CC_rectangular_nonsurcharged)
            call rectangular_hyddepth_from_depth (elemPGx, Npack, thisCol)
        end if

        !% cycle through different geometries
        Npack => npack_elemPGx(epg_CC_trapezoidal_nonsurcharged)
        if (Npack > 0) then
            thisCol => col_elemPGx(epg_CC_trapezoidal_nonsurcharged)
            call trapezoidal_hyddepth_from_depth (elemPGx, Npack, thisCol)
        end if

        !% cycle through different geometries
        Npack => npack_elemPGx(epg_CC_triangular_nonsurcharged)
        if (Npack > 0) then
            thisCol => col_elemPGx(epg_CC_triangular_nonsurcharged)
            call triangular_hyddepth_from_depth (elemPGx, Npack, thisCol)
        end if

        !% cycle through different geometries
        Npack => npack_elemPGx(epg_CC_circular_nonsurcharged)
        if (Npack > 0) then
            thisCol => col_elemPGx(epg_CC_circular_nonsurcharged)
            call circular_hyddepth_from_topwidth (elemPGx, Npack, thisCol)
        end if

        !% HACK need other geometries
        if (setting%Debug%File%geometry) &
        write(*,"(A,i5,A)") '*** leave ' // trim(subroutine_name) // " [Processor ", this_image(), "]"
    end subroutine geo_hyddepth
!%
!%==========================================================================
!%==========================================================================
!%
    subroutine geo_hydradius_from_area_perimeter (thisColP)
        !%-----------------------------------------------------------------------------
        !% Description:
        !% sets area = volume/length which is common to all nonsurcharged elements
        !% Note this assumes volume has been limited by surcharge and zero values
        !%-----------------------------------------------------------------------------
        integer, intent(in) :: thisColP
        integer, pointer :: thisP(:), Npack
        real(8), pointer :: area(:), hydradius(:), perimeter(:)

        character(64) :: subroutine_name = 'geo_hydradius_from_area_perimeter'
        !%-----------------------------------------------------------------------------
        if (crashYN) return
        if (setting%Debug%File%geometry) &
            write(*,"(A,i5,A)") '*** enter ' // trim(subroutine_name) // " [Processor ", this_image(), "]"

        Npack     => npack_elemP(thisColP)
        area      => elemR(:,er_Area)
        hydradius => elemR(:,er_HydRadius)
        perimeter => elemR(:,er_Perimeter)
        !%-----------------------------------------------------------------------------

        if (Npack > 0) then
            thisP     => elemP(1:Npack,thisColP)
            hydradius(thisP) = area(thisP) / perimeter(thisP)
        end if

        if (setting%Debug%File%geometry) &
        write(*,"(A,i5,A)") '*** leave ' // trim(subroutine_name) // " [Processor ", this_image(), "]"
    end subroutine geo_hydradius_from_area_perimeter
!%
!%==========================================================================
!%==========================================================================
!%
    subroutine geo_ell (thisColP)
        !%-----------------------------------------------------------------------------
        !% Description:
        !% computes the value of "ell" -- the modified hydraulic depth
        !% used as a length scale in AC method
        !%-----------------------------------------------------------------------------
        integer, intent(in) :: thisColP
        integer, pointer :: thisP(:), Npack
        real(8), pointer :: ell(:), head(:), area(:), topwidth(:), hydDepth(:)
        real(8), pointer :: ZbreadthMax(:), breadthMax(:), areaBelowBreadthMax(:)

        character(64) :: subroutine_name = 'geo_ell'
        !%-----------------------------------------------------------------------------
        if (crashYN) return
        if (setting%Debug%File%geometry) &
            write(*,"(A,i5,A)") '*** enter ' // trim(subroutine_name) // " [Processor ", this_image(), "]"

        Npack               => npack_elemP(thisColP)
        ell                 => elemR(:,er_ell)
        head                => elemR(:,er_Head)
        hydDepth            => elemR(:,er_HydDepth)
        area                => elemR(:,er_Area)
        topwidth            => elemR(:,er_Topwidth)
        ZbreadthMax         => elemR(:,er_ZbreadthMax)
        breadthMax          => elemR(:,er_BreadthMax)
        areaBelowBreadthMax => elemR(:,er_AreaBelowBreadthMax)
        !%-----------------------------------------------------------------------------

        if (Npack > 0) then
            thisP               => elemP(1:Npack,thisColP)
            where (head(thisP) .le. ZbreadthMax(thisP))
                ell(thisP) =  hydDepth(thisP)
            elsewhere
                ell(thisP) = ( (head(thisP) - ZbreadthMax(thisP)) * breadthMax(thisP) &
                                + areaBelowBreadthMax(thisP) ) / breadthMax(thisP)
            endwhere
        end if

        if (setting%Debug%File%geometry) &
        write(*,"(A,i5,A)") '*** leave ' // trim(subroutine_name) // " [Processor ", this_image(), "]"
    end subroutine geo_ell
!%
!%==========================================================================
!%==========================================================================
!%
    real(8) function geo_ell_singular (indx) result (outvalue)
        !%-----------------------------------------------------------------------------
        !% Description:
        !% computes the value of "ell" -- the length scale for the AC method for
        !% a single index point
        !%-----------------------------------------------------------------------------
        integer, intent(in) :: indx
        real(8), pointer :: head(:), area(:), topwidth(:)
        real(8), pointer :: ZbreadthMax(:), breadthMax(:), areaBelowBreadthMax(:)

        character(64) :: subroutine_name = 'geo_ell_singular'
        !%-----------------------------------------------------------------------------
        if (crashYN) return
        if (setting%Debug%File%geometry) &
            write(*,"(A,i5,A)") '*** enter ' // trim(subroutine_name) // " [Processor ", this_image(), "]"

        head                => elemR(:,er_Head)
        area                => elemR(:,er_Area)
        topwidth            => elemR(:,er_Topwidth)
        ZbreadthMax         => elemR(:,er_ZbreadthMax)
        breadthMax          => elemR(:,er_BreadthMax)
        areaBelowBreadthMax => elemR(:,er_AreaBelowBreadthMax)
        !%-----------------------------------------------------------------------------
        if (head(indx) .le. ZbreadthMax(indx)) then
            outvalue =  area(indx) / topwidth(indx)
        else
            outvalue = ( (head(indx) - ZbreadthMax(indx)) * breadthMax(indx) &
                            + areaBelowBreadthMax(indx) ) / breadthMax(indx)
        end if

        if (setting%Debug%File%geometry) &
        write(*,"(A,i5,A)") '*** leave ' // trim(subroutine_name) // " [Processor ", this_image(), "]"
    end function geo_ell_singular
!%
!%==========================================================================
!%==========================================================================
!%
    subroutine geo_dHdA (thisColP)
        !%-----------------------------------------------------------------------------
        !% Description:
        !% This simply uses the inverse of the topwidth as dH/dA, which is an
        !% assumption of a small change. Arguably, for our known geometries we could be
        !% more precise, but it is not clear that it would be worth the effort.
        !%-----------------------------------------------------------------------------
        integer, intent(in) :: thisColP
        integer, pointer :: thisP(:), Npack
        real(8), pointer :: dHdA(:), topwidth(:)

        character(64) :: subroutine_name = 'geo_dHdA'
        !%-----------------------------------------------------------------------------
        if (crashYN) return
        if (setting%Debug%File%geometry) &
            write(*,"(A,i5,A)") '*** enter ' // trim(subroutine_name) // " [Processor ", this_image(), "]"

        Npack    => npack_elemP(thisColP)
        dHdA     => elemR(:,er_dHdA)
        topwidth => elemR(:,er_Topwidth)
        !%-----------------------------------------------------------------------------

        if (Npack > 0) then
            thisP    => elemP(1:Npack,thisColP)
            dHdA(thisP) = oneR / topwidth(thisP)
        end if

        if (setting%Debug%File%geometry) &
        write(*,"(A,i5,A)") '*** leave ' // trim(subroutine_name) // " [Processor ", this_image(), "]"
    end subroutine geo_dHdA
!%
!%==========================================================================
!%==========================================================================
!%
    subroutine geo_slot_adjustments (thisColP)
        !%-----------------------------------------------------------------------------
        !% Description:
        !% This subroutine adds back the slot geometry in all the closed elements
        !%-----------------------------------------------------------------------------
        integer, intent(in) :: thisColP
        integer, pointer    :: thisP(:), Npack
        real(8), pointer    :: SlotWidth(:), SlotVolume(:), SlotDepth(:), SlotArea(:)
        real(8), pointer    :: volume(:), volumeN0(:), depth(:), area(:)
        real(8), pointer    :: head(:), headN0(:), fullVolume(:), fullArea(:), fullDepth(:)
        real(8), pointer    :: Overflow(:), zbottom(:), ellMax(:)

        character(64) :: subroutine_name = 'geo_slot_adjustments'
        !%-----------------------------------------------------------------------------
        if (crashYN) return
        if (setting%Debug%File%geometry) &
            write(*,"(A,i5,A)") '*** enter ' // trim(subroutine_name) // " [Processor ", this_image(), "]"

        Npack      => npack_elemP(thisColP)
        area       => elemR(:,er_Area)
        volume     => elemR(:,er_Volume)
        volumeN0   => elemR(:,er_Volume_N0)
        Overflow   => elemR(:,er_VolumeOverFlow)
        depth      => elemR(:,er_Depth)
        ellMax     => elemR(:,er_ell_max)
        fullDepth  => elemR(:,er_FullDepth)
        fullvolume => elemR(:,er_FullVolume)
        fullArea   => elemR(:,er_FullArea)
        head       => elemR(:,er_Head)
        headN0     => elemR(:,er_Head_N0)
        zbottom    => elemR(:,er_Zbottom)
        SlotWidth  => elemR(:,er_SlotWidth)
        SlotVolume => elemR(:,er_SlotVolume)
        SlotDepth  => elemR(:,er_SlotDepth)
        SlotArea   => elemR(:,er_SlotArea)

        !%-----------------------------------------------------------------------------

        if (Npack > 0) then
            thisP    => elemP(1:Npack,thisColP)

            where (SlotVolume(thisP) .gt. zeroR) 
                volume(thisP) = volume(thisP)  + SlotVolume(thisP)
                area(thisP)   = area(thisP)    + SlotArea(thisP)
                depth(thisP)  = depth(thisP)   + SlotDepth(thisP)
                head(thisP)   = zbottom(thisP) + fullDepth(thisP) + SlotDepth(thisP)
                Overflow(thisP) = zeroR
            end where 
        end if

        if (setting%Debug%File%geometry) &
        write(*,"(A,i5,A)") '*** leave ' // trim(subroutine_name) // " [Processor ", this_image(), "]"
    end subroutine geo_slot_adjustments
!%
!%==========================================================================
!%==========================================================================
!%
    subroutine geo_JM_values ()
        !%------------------------------------------------------------------
        !% Description:
        !% The junction main (JM) values for HydDepth, ell,...
        !% Are not defined because geometry such as ZbreadthMax are not 
        !% defined. 
        !% Here we use the depth at the JM junctions so that we don't have
        !% nullvalueR stored here
        !%
        !% HACK
        !% the following variables are NOT defined on JM and perhaps need to
        !% be added:
        !% dHdA, FullArea, FroudeNumber, FullHydDepth, FullPerimeter,
        !% FullVolume, HydRadius, InterpWeight_xx, Length, Perimeter,
        !% Roughness, TopWidth, ZbreadthMax, Zcrown
        !%
        !% The following initializations are unknown as of 20211215
        !% Preissmann_Celerity, SlotVolume, SlotArea, SlotWidth, SlotDepth
        !% SmallVolume_xxx
        !%------------------------------------------------------------------
        !% Declarations:
            integer, pointer :: thisCol, Npack, thisP(:)
        !%------------------------------------------------------------------
        !% Preliminaries:
        !%------------------------------------------------------------------
        !% Aliases:
            thisCol => col_elemP(ep_JM)
            Npack   => npack_elemP(thisCol)
            thisP   => elemP(1:Npack,thisCol)
        !%------------------------------------------------------------------
        if (Npack > 0) then 
            elemR(thisP,er_HydDepth) = elemR(thisP,er_Depth)
            elemR(thisP,er_ell)      = elemR(thisP,er_Depth)
        end if
        !%------------------------------------------------------------------
        !% Closing
    end subroutine geo_JM_values
!%
!%==========================================================================
!% END OF MODULE
!%+=========================================================================
end module geometry<|MERGE_RESOLUTION|>--- conflicted
+++ resolved
@@ -207,33 +207,18 @@
         !% compute hydradius
         call geo_hydradius_from_area_perimeter (thisColP_NonSurcharged)
 
-<<<<<<< HEAD
-=======
-        ! print *, 'CCC -- 002- ppp'
-        ! call util_CLprint () 
+
+        ! print *, 'CCC -- 002- qqq'
+        ! call util_CLprint () 
+
+        !% the modified hydraulic depth "ell" is used for AC computations and
+        !% for Froude number computations on all elements, whether ETM or AC.
+        call geo_ell (thisColP_all)
 
         !% make adjustments for slots on closed elements only for ETM
         if (whichTM .eq. ETM) then
             call geo_slot_adjustments (thisColP_ClosedElems)
         end if
->>>>>>> 4468ba69
-
-        ! print *, 'CCC -- 002- qqq'
-        ! call util_CLprint () 
-
-        !% the modified hydraulic depth "ell" is used for AC computations and
-        !% for Froude number computations on all elements, whether ETM or AC.
-        call geo_ell (thisColP_all)
-
-<<<<<<< HEAD
-        !% make adjustments for slots on closed elements only for ETM
-        if (whichTM .eq. ETM) then
-            call geo_slot_adjustments (thisColP_ClosedElems)
-        end if
-=======
-        ! print *, 'CCC -- 002- rrr'
-        ! call util_CLprint () 
->>>>>>> 4468ba69
 
         !% Set JM values that are not otherwise defined
         call geo_JM_values ()
