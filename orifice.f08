! This module calculates the flow in orifice elements
!
!==========================================================================
!
module orifice


    use adjustments
    use array_index
    use bc
    use data_keys
    use diagnostic
    use face_values
    use globals
    use setting_definition
    use utility
    use xsect_tables

    implicit none

    public :: orifice_step

    private

    integer :: debuglevel = 0

contains
    !
    !==========================================================================
    !==========================================================================
    !
    subroutine orifice_step &
        (e2r_Volume_col, e2r_Velocity_col, elem2R, elemMR, faceI, faceR, &
        faceYN, elem2I, elemMI, elem2YN, elemMYN, thiscoef)
        !
        character(64) :: subroutine_name = 'orifice_step'

        ! indexes for old/new volume and velocity storage
        integer,   intent(in) :: e2r_Volume_col, e2r_Velocity_col

        real(8),      target, intent(in out)  :: elem2R(:,:),  elemMR(:,:)
        integer,           intent(in out)  :: faceI(:,:)
        real(8),      target, intent(in out)  :: faceR(:,:)
        integer,   target, intent(in)      :: elem2I(:,:),  elemMI(:,:)
        logical,   target, intent(in)      :: elem2YN(:,:), elemMYN(:,:)
        logical,           intent(in out)  :: faceYN(:,:)
        real(8),              intent(in)      :: thiscoef

<<<<<<< HEAD
        real(8),  pointer     ::  volume2(:), velocity2(:), oBreadth(:) 
        real(8),  pointer     ::  oDischargeCoeff(:), oInletoffset(:)
        real(8),  pointer     ::  oFullDepth(:), oZbottom(:), oFlow(:), oDepth(:)
        real(8),  pointer     ::  oEta(:), oLength(:), oArea(:),oPerimeter(:)
        real(8),  pointer     ::  oHyddepth(:), oHydradius(:), oTopwidth(:)
        real(8),  pointer     ::  hEffective(:), oCrest(:), oCrown(:), oFullArea(:)
        real(8),  pointer     ::  hCrit(:), cOrif(:), cWeir(:)
        real(8),  pointer     ::  subFactor(:), subCorrection(:)
=======
        real(8),  pointer     ::  volume2old(:), volume2new(:), velocity2old(:), velocity2new(:)
        real(8),  pointer     ::  volumeMold(:), volumeMnew(:), velocityMold(:), velocityMnew(:)
        real(8),  pointer     ::  oBreadth(:), oDischargeCoeff(:), oInletoffset(:)
        real(8),  pointer     ::  oFullDepth(:), oZbottom(:)
        real(8),  pointer     ::  oFlow(:), oEta(:), oLength(:), oArea(:)
        real(8),  pointer     ::  oPerimeter(:), oHyddepth(:), oHydradius(:)
        real(8),  pointer     ::  oTopwidth(:), hEffective(:)
        real(8),  pointer     ::  hCrest(:), hCrown(:), hCrit(:)
        real(8),  pointer     ::  cOrif(:), cWeir(:), subFactor(:), subCorrection(:)
>>>>>>> 0710c080
        real(8),  pointer     ::  fEdn(:), fEup(:)

        integer, pointer   ::  iup(:), idn(:), dir(:)

        logical, pointer   ::  maskarrayUpSubmerge(:), maskarrayDnSubmerge(:)

        integer :: mm
        !--------------------------------------------------------------------------
        if ((debuglevel > 0) .or. (debuglevelall > 0)) print *, '*** enter ',subroutine_name

        !%  pointers for convenience in notation
        volume2   => elem2R(:,e2r_Volume_col)
        velocity2 => elem2R(:,e2r_Velocity_col)

        !%  pointers for orifice geometry and settings
        !%  input
        oBreadth           => elem2R(:,e2r_BreadthScale)
        oDischargeCoeff    => elem2R(:,e2r_DischargeCoeff1)
        oInletoffset       => elem2R(:,e2r_InletOffset)
        oFullDepth         => elem2R(:,e2r_FullDepth)
        oZbottom           => elem2R(:,e2r_Zbottom)
        oCrown             => elem2R(:,e2r_Zcrown)
        oFullArea          => elem2R(:,e2r_FullArea)
        fEdn               => faceR(:,fr_Eta_d)
        fEup               => faceR(:,fr_Eta_u)

        !%  output
        oFlow              => elem2R(:,e2r_Flowrate)
        oEta               => elem2R(:,e2r_eta)
        oLength            => elem2R(:,e2r_Length)
        oArea              => elem2R(:,e2r_Area)
        oPerimeter         => elem2R(:,e2r_Perimeter)
        oHyddepth          => elem2R(:,e2r_HydDepth)
        oHydradius         => elem2R(:,e2r_HydRadius)
        oTopwidth          => elem2R(:,e2r_Topwidth)
        oDepth             => elem2R(:,e2r_Depth)

        !%  pointers for upstream and downstream faces
        iup          => elem2I(:,e2i_Mface_u)
        idn          => elem2I(:,e2i_Mface_d)

        !%  temporary space for elem2
        hEffective    => elem2R(:,e2r_Temp(next_e2r_temparray))
        next_e2r_temparray = utility_advance_temp_array (next_e2r_temparray,e2r_n_temp)

        oCrest        => elem2R(:,e2r_Temp(next_e2r_temparray))
        next_e2r_temparray = utility_advance_temp_array (next_e2r_temparray,e2r_n_temp)

        hCrit         => elem2R(:,e2r_Temp(next_e2r_temparray))
        next_e2r_temparray = utility_advance_temp_array (next_e2r_temparray,e2r_n_temp)

        cOrif         => elem2R(:,e2r_Temp(next_e2r_temparray))
        next_e2r_temparray = utility_advance_temp_array (next_e2r_temparray,e2r_n_temp)

        cWeir         => elem2R(:,e2r_Temp(next_e2r_temparray))
        next_e2r_temparray = utility_advance_temp_array (next_e2r_temparray,e2r_n_temp)

        subFactor     => elem2R(:,e2r_Temp(next_e2r_temparray))
        next_e2r_temparray = utility_advance_temp_array (next_e2r_temparray,e2r_n_temp)

        subCorrection => elem2R(:,e2r_Temp(next_e2r_temparray))
        next_e2r_temparray = utility_advance_temp_array (next_e2r_temparray,e2r_n_temp)

        dir           => elem2I(:,e2i_Temp(next_e2i_temparray))
        next_e2i_temparray = utility_advance_temp_array (next_e2i_temparray,e2i_n_temp)

        maskarrayDnSubmerge  => elem2YN(:,e2YN_Temp(next_e2YN_temparray) )
        next_e2YN_temparray  = utility_advance_temp_array (next_e2YN_temparray,e2YN_n_temp)

        maskarrayUpSubmerge  => elem2YN(:,e2YN_Temp(next_e2YN_temparray) )
        next_e2YN_temparray  = utility_advance_temp_array (next_e2YN_temparray,e2YN_n_temp)

        !%  zero temporary arrays
        hEffective     = nullvalueR
        oCrest         = nullvalueR
        hCrit          = nullvalueR
        cOrif          = nullvalueR
        cWeir          = nullvalueR
        subFactor      = nullvalueR
        subCorrection  = oneR

        dir            = nullvalueI
    
        maskarrayDnSubmerge  = nullvalueL
        maskarrayUpSubmerge  = nullvalueL

        !% sets necessary orifice setting and find eta on orifice element
        call orifice_initialize &
            (elem2R, elemMR, faceR, elem2I, elemMI, elem2YN, elemMYN,   &
            oInletoffset, oZbottom, oFullDepth, oLength, oEta, oCrown,  &
            oCrest, fEdn, fEup, iup, idn, dir)

        !% calculates the  equivalent orificeand weir discharge coefficients
        call orifice_equivalent_discharge_coefficient &
            (elem2R, elemMR, faceR, elem2I, elemMI, elem2YN, elemMYN,   & 
            oBreadth, oFullDepth, oDischargeCoeff, hCrit, cOrif, cWeir)

        !% calculates effective head in orifice elements
        call orifice_effective_head &
            (elem2R, elemMR, faceR, elem2I, elemMI, elem2YN, elemMYN, &
            oEta, fEup, fEdn, iup, idn, dir, oCrest, oCrown, hcrit,   &
            hEffective, subFactor, maskarrayDnSubmerge,               &
            maskarrayUpSubmerge)

        !% updates geometry in orifice elements
        call orifice_geometry &
            (elem2R, elemMR, faceR, elem2I, elemMI, elem2YN, elemMYN,      &
            oBreadth, oFullDepth, oFullArea, oArea, oPerimeter, oHyddepth, &
            oHydradius, oTopwidth, oDepth, oEta, oCrest, oZbottom)

        !% Villemonte correction for downstream submergence
        call villemonte_orifice_submergence_correction &
            (elem2R, elemMR, faceR, elem2I, elemMI, elem2YN, elemMYN, ocrest, &
            subCorrection, fEdn, fEup, iup, idn, maskarrayDnSubmerge)

        !% Villemonte correction for upstream submergence
        call villemonte_orifice_submergence_correction &
            (elem2R, elemMR, faceR, elem2I, elemMI, elem2YN, elemMYN, ocrest, &
            subCorrection, fEup, fEdn, idn, iup, maskarrayUpSubmerge)

        !% calculates flow in orifice elements
        call orifice_flow &
            (elem2R, elemMR, faceR, elem2I, elemMI, elem2YN, elemMYN, volume2, &
            velocity2, oFlow, cOrif, cWeir, oBreadth, oFullDepth, oArea,       &
            hEffective, dir, subFactor, subCorrection, thiscoef)

        ! if (setting%Time%ThisTime > 120.0) then
        !     print*,'--------------------------------------------'
        !     print*,'Orifice values at ', subroutine_name
        !     print*
        !     print*, oEta(28), oEta(69), 'eta'
        !     print*
        !     print*, hEffective(28), hEffective(69), 'effective head'
        !     print*
        !     print*, oDepth(28), oDepth(69), 'depth'
        !     print*
        !     print*, oFlow(28), oFlow(69), 'flow'
        !     print*
        !     print*, velocity2(28), velocity2(69), 'velocity'
        !     print*
        !     print*, oArea(28), oArea(69), 'area'
        !     print*
        !     print*, oCrown(28), oCrown(69), 'oCrown'
        !     print*
        !     print*, oZbottom(28), oZbottom(69), 'oZbottom'
        !     print*
        !     print*, 'orifice debug: press return to continue'
        !     read(*,*)
        ! endif

        ! release temporary arrays
        hEffective     = nullvalueR
        oCrest         = nullvalueR
        hCrit          = nullvalueR
        cOrif          = nullvalueR
        cWeir          = nullvalueR
        subFactor      = nullvalueR
        subCorrection  = nullvalueR

        dir            = nullvalueI

        maskarrayUpSubmerge = nullvalueL
        maskarrayDnSubmerge = nullvalueL

        nullify(hEffective, oCrest, hCrit, cOrif, cWeir, subFactor, subCorrection, &
            dir, maskarrayUpSubmerge, maskarrayDnSubmerge)

        next_e2r_temparray  = next_e2r_temparray  - 7
        next_e2i_temparray  = next_e2i_temparray  - 1
        next_e2YN_temparray = next_e2YN_temparray - 2

        if ((debuglevel > 0) .or. (debuglevelall > 0)) print *, '*** leave ',subroutine_name
    end subroutine orifice_step
    !
    !==========================================================================
    ! PRIVATE BELOW
    !==========================================================================
    !
    subroutine orifice_initialize &
        (elem2R, elemMR, faceR, elem2I, elemMI, elem2YN, elemMYN,   &
        inletoffset, zbottom, fulldepth, length, eta, crown, crest, &
        faceEtaDn, faceEtaUp, upFace, dnFace, dir)
        !
        character(64) :: subroutine_name = 'orifice_initialize'

        real(8),      target, intent(in out)  :: elem2R(:,:),  elemMR(:,:)
        real(8),      target, intent(in)      :: faceR(:,:)
        integer,   target, intent(in)      :: elem2I(:,:),  elemMI(:,:)
        logical,   target, intent(in)      :: elem2YN(:,:), elemMYN(:,:)
<<<<<<< HEAD
=======
        real(8),              intent(in)      :: thiscoef

        real(8),  pointer   :: inletoffset(:), zbottom(:), fulldepth(:)
        real(8),  pointer   :: length(:), eta(:), crest(:), crown(:)
        real(8),  pointer   :: faceEtaDn(:), faceEtaUp(:)
>>>>>>> 0710c080

        real(8),    intent(inout)  :: crest(:), length(:), eta(:)
        real(8),    intent(in)     :: inletoffset(:), zbottom(:), fulldepth(:)
        real(8),    intent(in)     :: crown(:), faceEtaDn(:), faceEtaUp(:)
        integer, intent(inout)  :: dir(:)
        integer, intent(in)     :: upFace(:), dnFace(:)

        integer :: mm
        !--------------------------------------------------------------------------
        if ((debuglevel > 0) .or. (debuglevelall > 0)) print *, '*** enter ',subroutine_name

        !% find orifice crest, crown, length , eta flow direction
        where ( (elem2I(:,e2i_elem_type) == eOrifice) )

            crest   = inletoffset + zbottom
            ! find the effective orifice length
            length  = min(twoR * dt * sqrt(grav * fulldepth), 200.0)
            ! set the free surface elevation at orifice element
            eta     = max(faceEtaDn(upFace), faceEtaup(dnFace))
            dir     = int(sign(oneR, (faceEtaDn(upFace) - faceEtaup(dnFace))))
        endwhere

        ! if (setting%Time%ThisTime > 120.0) then
        !     print*,'--------------------------------------------'
        !     print*,'Orifice values at ', subroutine_name
        !     print*
        !     print*, crest(28), crest(69), 'crest'
        !     print*
        !     print*, dir(28), dir(69), 'dir'
        !     read(*,*)
        ! endif

        if ((debuglevel > 0) .or. (debuglevelall > 0)) print *, '*** leave ',subroutine_name
    end subroutine orifice_initialize
    !
    !==========================================================================
    !==========================================================================
    !
    subroutine orifice_equivalent_discharge_coefficient &
        (elem2R, elemMR, faceR, elem2I, elemMI, elem2YN, elemMYN, breadth, &
        fulldepth, coeffDischarge, critDepth, coeffOrif, coeffWeir)
        !
        !%  calculates equivalent discharge coefficients depending on
        !%  whether or not the flow is weir or orifice.
        !
        character(64) :: subroutine_name = 'orifice_equivalent_discharge_coefficient'

        real(8),      target, intent(in out)  :: elem2R(:,:),  elemMR(:,:)
        real(8),      target, intent(in)      :: faceR(:,:)
        integer,   target, intent(in)      :: elem2I(:,:),  elemMI(:,:)
        logical,   target, intent(in)      :: elem2YN(:,:), elemMYN(:,:)

<<<<<<< HEAD
        real(8),    intent(inout) ::  critDepth(:), coeffOrif(:), coeffWeir(:)  
        real(8),    intent(in)    ::  breadth(:), fulldepth(:), coeffDischarge(:)
=======
        real(8),    pointer ::  breadth(:), fulldepth(:), coeffDischarge(:)
        real(8),    pointer ::  critDepth(:), coeffOrif(:), coeffWeir(:)
>>>>>>> 0710c080

        !--------------------------------------------------------------------------
        if ((debuglevel > 0) .or. (debuglevelall > 0)) print *, '*** enter ',subroutine_name

        !% find critical height above opening where orifice flow
        !% turns into weir flow. It equals (Co/Cw)*(Area/Length)
        !% where Co is the orifice coeff., Cw is the weir coeff/sqrt(2g),
        !% Area is the area of the opening, and Length = circumference
        !% of the opening. For a basic sharp crested weir, Cw = 0.414.

        where ( (elem2I(:,e2i_orif_elem_type) == eBottomOrifice) .and. &
                (elem2I(:,e2i_geometry) == eRectangular        )       )

            critDepth = coeffDischarge * (fulldepth * breadth) / &
                (0.414 * twoR  * (fullDepth + breadth) )

            coeffWeir = coeffDischarge * (fulldepth * breadth) * &
                sqrt(twoR * grav * critDepth)

        elsewhere ( (elem2I(:,e2i_orif_elem_type) == eBottomOrifice) .and. &
                    (elem2I(:,e2i_geometry) == eCircular           )       )

            critDepth = coeffDischarge * fulldepth / (0.414 * fourR)

            coeffWeir = coeffDischarge * (pi / fourR * fulldepth ** twoR) * &
                sqrt(twoR * grav * critDepth)

        elsewhere ( (elem2I(:,e2i_orif_elem_type) == eSideOrifice) .and. &
                    (elem2I(:,e2i_geometry) == eRectangular      )       )

            critDepth = fulldepth

            coeffWeir = coeffDischarge * (fulldepth * breadth) * &
                sqrt(grav * critDepth)

        elsewhere ( (elem2I(:,e2i_orif_elem_type) == eSideOrifice) .and. &
                    (elem2I(:,e2i_geometry) == eCircular         )       )

            critDepth = fulldepth
            coeffWeir = coeffDischarge * ((pi / fourR) * fulldepth ** twoR) * &
                sqrt(grav * critDepth)

        endwhere

        !% find effective orifice discharge coefficient.
        !% Co = CdAo(g)^0.5
        !% Cd = discharge coefficient
        !% Ao = Area of orifice opening

        where ( (elem2I(:,e2i_elem_type) == eOrifice) .and. &
                (elem2I(:,e2i_geometry) == eCircular)       )

            coeffOrif = coeffDischarge * (pi / fourR * fulldepth ** twoR) * &
                sqrt(twoR * grav)

        elsewhere ( (elem2I(:,e2i_elem_type) == eOrifice   ) .and. &
                    (elem2I(:,e2i_geometry) == eRectangular)       )

            coeffOrif = coeffDischarge * (fulldepth * breadth) * &
                sqrt(twoR * grav)

        endwhere

        if ((debuglevel > 0) .or. (debuglevelall > 0)) print *, '*** leave ',subroutine_name
    end subroutine orifice_equivalent_discharge_coefficient
    !
    !==========================================================================
    !==========================================================================
    !
    subroutine orifice_effective_head &
        (elem2R, elemMR, faceR, elem2I, elemMI, elem2YN, elemMYN, eta,       &
        faceEtaUp, faceEtaDn, upFace, dnFace, dir, crest, crown, critDepth,  &
        effectiveHead, submergenceFactor, maskarray_dn_submergence,          &
        maskarray_up_submergence)
        !
        character(64) :: subroutine_name = 'orifice_effective_head'

        real(8),      target, intent(in out)  :: elem2R(:,:),  elemMR(:,:)
        real(8),      target, intent(in)      :: faceR(:,:)
        integer,   target, intent(in)      :: elem2I(:,:),  elemMI(:,:)
        logical,   target, intent(in)      :: elem2YN(:,:), elemMYN(:,:)

<<<<<<< HEAD
        real(8),    intent(inout)   :: effectiveHead(:), submergenceFactor(:)
        real(8),    intent(in)      :: crest(:), crown(:), eta(:), critDepth(:)
        real(8),    intent(in)      :: faceEtaUp(:), faceEtaDn(:)
=======
        real(8),  pointer   :: crest(:), crown(:), effectiveHead(:), critDepth(:)
        real(8),  pointer   :: faceEtaUp(:), faceEtaDn(:), eta(:), submergenceFactor(:)
>>>>>>> 0710c080

        logical, intent(inout)   :: maskarray_dn_submergence(:), maskarray_up_submergence(:)

        integer, intent(in)      :: upFace(:), dnFace(:), dir(:)

        !--------------------------------------------------------------------------
        if ((debuglevel > 0) .or. (debuglevelall > 0)) print *, '*** enter ',subroutine_name

        !% effective head calculation for bottom orifice
        where ( (elem2I(:,e2i_orif_elem_type) == eBottomOrifice) .and. &
                (eta .LE. crest                                )       )

            effectiveHead = zeroR

        elsewhere  ( (elem2I(:,e2i_orif_elem_type) == eBottomOrifice) .and. &
                     (eta .GT. crest                                )       )

            effectiveHead = min( (eta - crest), &
                    dir * (faceEtaDn(upFace) - faceEtaUp(dnFace)) )

            !% find fraction of critical height for which weir flow occurs
            submergenceFactor  = min(effectiveHead / critDepth, oneR)

            !% downstream submergence
            maskarray_dn_submergence = ((dir .GT. zeroI)               .and. &
                                        (submergenceFactor .LT. oneR ) .and. &
                                        (faceEtaUp(dnFace) .GT. crest)       )
            !% upstream submergance
            maskarray_up_submergence = ((dir .LT. zeroI)               .and. &
                                        (submergenceFactor .LT. oneR ) .and. &
                                        (faceEtaDn(upFace) .GT. crest)       )
        endwhere

        !% find degree of submergence for side orifice
        where ( (elem2I(:,e2i_orif_elem_type) == eSideOrifice) .and. &
                (eta .LT. Crown                              )       )

            submergenceFactor = (eta - crest) / (crown - crest)

            ! downstream submergence
            maskarray_dn_submergence = ((dir .GT. zeroI)              .and. &
                                        (submergenceFactor .LT. oneR) .and. &
                                        (faceEtaUp(dnFace) .GT. crest)      )
            ! upstream submergance
            maskarray_up_submergence = ((dir .LT. zeroI)              .and. &
                                        (submergenceFactor .LT. oneR) .and. &
                                        (faceEtaDn(upFace) .GT. crest)      )

        elsewhere ( elem2I(:,e2i_orif_elem_type) == eSideOrifice )
            submergenceFactor = OneR
        endwhere

        !% effective head calculation for side orifice
        where ( (elem2I(:,e2i_orif_elem_type ) == eSideOrifice) .and. &
                (submergenceFactor .LE. zeroR)                        )

            effectiveHead = zeroR

        elsewhere ( (elem2I(:,e2i_orif_elem_type ) == eSideOrifice) .and. &
                    (submergenceFactor .GT. zeroR)                  .and. &
                    (submergenceFactor .LT. oneR )                        )

            effectiveHead = eta - crest

        elsewhere (elem2I(:,e2i_orif_elem_type) == eSideOrifice)

            effectiveHead = min((eta - (crest + crown) / twoR), &
                dir * (faceEtaDn(upFace) - faceEtaUp(dnFace)))
        endwhere

        ! if (setting%Time%ThisTime > 120.0) then
        !     print*, subroutine_name
        !     print*, effectiveHead(28), effectiveHead(69), 'effectiveHead'
        !     print*, dir(28), dir(69), 'dir'
        !     print*, maskarray_dn_submergence(28), maskarray_dn_submergence(69), 'maskarray_dn_submergence'
        !     print*, maskarray_up_submergence(28), maskarray_up_submergence(69), 'maskarray_up_submergence'
        !     print*, 'press returen to continue'
        !     read(*,*)
        ! endif

        if ((debuglevel > 0) .or. (debuglevelall > 0)) print *, '*** leave ',subroutine_name
    end subroutine orifice_effective_head
    !
    !==========================================================================
    !==========================================================================
    !
    subroutine orifice_geometry &
        (elem2R, elemMR, faceR, elem2I, elemMI, elem2YN, elemMYN, breadth,   &
        fullDepth, fullArea, area, perimeter, hyddepth, hydradius, topwidth, &
        depth, eta, crest, zbottom)
        !
        !%  geometry handler for orifice elements
        !
        character(64) :: subroutine_name = 'orifice_geometry'


        real(8),      target, intent(in out)  :: elem2R(:,:),  elemMR(:,:)
        real(8),      target, intent(in)      :: faceR(:,:)
        integer,   target, intent(in)      :: elem2I(:,:),  elemMI(:,:)
        logical,   target, intent(in)      :: elem2YN(:,:), elemMYN(:,:)

<<<<<<< HEAD

        real(8),    intent(inout) ::  area(:), perimeter(:), hyddepth(:)
        real(8),    intent(inout) ::  hydradius(:), topwidth(:), depth(:)
        real(8),    intent(in)    ::  breadth(:), fullDepth(:), fullArea(:)
        real(8),    intent(in)    ::  eta(:), crest(:), zbottom(:)

        real(8),    pointer       ::  YoverYfull(:)
        logical, pointer       ::  maskCircularOrifice(:)
=======
        real(8),  pointer     ::  breadth(:), fullDepth(:), area(:)
        real(8),  pointer     ::  perimeter(:), hyddepth(:), hydradius(:)
        real(8),  pointer     ::  topwidth(:), depth(:)

        real(8)               ::  YoverYfull, Afull
>>>>>>> 0710c080

        !--------------------------------------------------------------------------
        if ((debuglevel > 0) .or. (debuglevelall > 0)) print *, '*** enter ',subroutine_name

        !% temporary pointer allocation fo circular for geometry update
        YoverYfull => elem2R(:,e2r_Temp(next_e2r_temparray))
        next_e2r_temparray = utility_advance_temp_array (next_e2r_temparray,e2r_n_temp)

        !% temporary mask to find circular orifice elements
        maskCircularOrifice => elem2YN(:,e2YN_Temp(next_e2YN_temparray))
        next_e2YN_temparray = utility_advance_temp_array (next_e2YN_temparray,e2YN_n_temp)

        YoverYfull          = nullvalueR
        maskCircularOrifice = nullvalueL

        !% ==========================================================================
        !%  rectangular orifice geometry handler
        !% ==========================================================================
        where ( (elem2I(:,e2i_elem_type) == eOrifice    ) .and. &
                (elem2I(:,e2i_geometry)  == eRectangular)       ) 

                depth       = min( max((eta - crest), zeroR), fullDepth)
                area        = depth * breadth
                topwidth    = breadth
                hyddepth    = depth
                perimeter   = breadth + twoR * hyddepth
                hydradius   = area / perimeter
        endwhere
        !% ==========================================================================
        !%  circular orifice geometry handler 
        !% ==========================================================================
        !%  mask circular orifice elements
        maskCircularOrifice = ( (elem2I(:,e2i_elem_type) == eOrifice ) .and. &
                                (elem2I(:,e2i_geometry)  == eCircular)       ) 

        !%  find Y/Yfull for table interpolation
        where (maskCircularOrifice)
            depth       = min( max((eta - crest), zeroR), fullDepth)
            YoverYfull  = depth / fullDepth
        endwhere

        !% find normalized area using Y/Yfull from lookup tables
        !% normalized area (A/Afull) is saved in the area column
        call table_lookup_mask &
            (elem2I, elem2R, area, YoverYfull, ACirc, NACirc, maskCircularOrifice, &
            e2i_Temp, next_e2i_temparray, e2i_n_temp)

        !% find normalized topwidth using Y/Yfull from lookup tables
        !% normalized topwidth (W/Wmax) is saved in the topwidth column
        call table_lookup_mask &
            (elem2I, elem2R, topwidth, YoverYfull, WCirc, NWCirc, maskCircularOrifice, &
            e2i_Temp, next_e2i_temparray, e2i_n_temp)

        !% find normalized hydraulic radius using Y/Yfull from lookup tables
        !% normalized hydraulic radius (R/Rmax) is saved in the hydradius column
        call table_lookup_mask &
            (elem2I, elem2R, hydradius, YoverYfull, RCirc, NRCirc, maskCircularOrifice, &
            e2i_Temp, next_e2i_temparray, e2i_n_temp)

        where (maskCircularOrifice)
            area      = fullArea  * area 
            topwidth  = fulldepth * topwidth
            hyddepth  = area / topwidth
            hydradius = onefourthR * fulldepth * hydradius
            perimeter = area / hydradius
        endwhere

        ! if (setting%Time%ThisTime > 120.0) then
        !     print*, subroutine_name
        !     print*, depth(28), depth(69), 'depth'
        !     print*, YoverYfull(28), YoverYfull(69), 'YoverYfull'
        !     print*, fullArea(28), fullArea(69), 'fullArea'
        !     print*, fulldepth(28), fulldepth(69), 'fulldepth'
        !     print*, 'press returen to continue'
        !     read(*,*)
        ! endif
        !% ==========================================================================
        !% area is used to calculate velocity. so any zero or negative area needs adjustments
        call adjust_negative_area_reset (area)

        !%  nullify and release temporary pointers
        YoverYfull          = nullvalueR
        maskCircularOrifice = nullvalueL
        nullify(YoverYfull, maskCircularOrifice)

        next_e2r_temparray  = next_e2r_temparray  - 1
        next_e2YN_temparray = next_e2YN_temparray - 1

        if ((debuglevel > 0) .or. (debuglevelall > 0)) print *, '*** leave ',subroutine_name
    end subroutine orifice_geometry
    !
    !==========================================================================
    !==========================================================================
    !
    subroutine villemonte_orifice_submergence_correction &
        (elem2R, elemMR, faceR, elem2I, elemMI, elem2YN, elemMYN, crest, &
        submerganceCorrection, faceEtaDn, faceEtaUp, upFace, dnFace,    &
        maskarray_submergence)
        !
        character(64) :: subroutine_name = 'villemonte_orifice_submergence_correction'

        real(8),      target, intent(in out)  :: elem2R(:,:),  elemMR(:,:)
        real(8),      target, intent(in)      :: faceR(:,:)
        integer,   target, intent(in)      :: elem2I(:,:),  elemMI(:,:)
        logical,   target, intent(in)      :: elem2YN(:,:), elemMYN(:,:)

<<<<<<< HEAD
        real(8),    intent(inout) ::  submerganceCorrection(:)
        real(8),    intent(in)    ::  crest(:), faceEtaDn(:), faceEtaUp(:)
        integer, intent(in)    ::  upFace(:), dnFace(:)
        logical, intent(in)    ::  maskarray_submergence(:)
=======
        real(8),  pointer ::  crest(:), submerganceCorrection(:)
        real(8),  pointer ::  faceEtaDn(:), faceEtaUp(:)

        integer, pointer :: upFace(:), dnFace(:)

        logical, pointer :: maskarray_submergence(:)
>>>>>>> 0710c080

        integer :: mm
        !--------------------------------------------------------------------------
        if ((debuglevel > 0) .or. (debuglevelall > 0)) print *, '*** enter ',subroutine_name

        !% calculate the submergance factor for different orifice according to Villemonte 1974
        !% this only applies if the niminal d/s depth is higher than the crest
        where (maskarray_submergence)

            submerganceCorrection = (oneR - ((faceEtaUp(dnFace) - crest) / &
                    (faceEtaDn(upFace) - crest)) ** 1.5) ** 0.385
        endwhere

        if ((debuglevel > 0) .or. (debuglevelall > 0)) print *, '*** leave ',subroutine_name
    end subroutine villemonte_orifice_submergence_correction
    !
    !==========================================================================
    !==========================================================================
    !
    subroutine orifice_flow &
        (elem2R, elemMR, faceR, elem2I, elemMI, elem2YN, elemMYN, volume2, &
        velocity2, flow, coeffOrif, coeffWeir, breadth, fulldepth, area,   &
        effectiveHead, dir, submergenceFactor, submerganceCorrection,      &
        thiscoef)
        !
        !%  calculate orifice flow using effective head
        !
        character(64) :: subroutine_name = 'orifice_flow'


        real(8),      target, intent(in out)  :: elem2R(:,:),  elemMR(:,:)
        real(8),      target, intent(in)      :: faceR(:,:)
        integer,   target, intent(in)      :: elem2I(:,:),  elemMI(:,:)
        logical,   target, intent(in)      :: elem2YN(:,:), elemMYN(:,:)
        real(8),              intent(in)      :: thiscoef


<<<<<<< HEAD
        real(8),    intent(inout)   ::  volume2(:), velocity2(:), flow(:)
        real(8),    intent(in)      ::  coeffOrif(:), coeffWeir(:), breadth(:)
        real(8),    intent(in)      ::  fulldepth(:), area(:), submergenceFactor(:)
        real(8),    intent(in)      ::  effectiveHead(:),submerganceCorrection(:)
        integer, intent(in)      ::  dir(:)
=======
        real(8),  pointer   ::  volume2new(:), velocity2new(:), volumeMnew(:), velocityMnew(:)
        real(8),  pointer   ::  flow(:), coeffOrif(:), coeffWeir(:), breadth(:), fulldepth(:)
        real(8),  pointer   ::  area(:), submergenceFactor(:)
        real(8),  pointer   ::  effectiveHead(:),submerganceCorrection(:)
>>>>>>> 0710c080

        !--------------------------------------------------------------------------
        if ((debuglevel > 0) .or. (debuglevelall > 0)) print *, '*** enter ',subroutine_name

        !% flow and volume calculation
        where ( (elem2I(:,e2i_elem_type) == eOrifice) .and. &
                (submergenceFactor .LE. zeroR       ) .or.  &
                (effectiveHead == zeroR             )       )

            flow      = zeroR
            velocity2 = zeroR
            volume2   = zeroR

        elsewhere ( (elem2I(:,e2i_elem_type) == eOrifice) .and. &
                    (submergenceFactor .LT. oneR        )       )

            flow      = dir * coeffWeir * submerganceCorrection * &
                submergenceFactor ** 1.5
            velocity2 = flow / area
            volume2   = flow * dt * thiscoef

        elsewhere (elem2I(:,e2i_elem_type) == eOrifice )

            flow      = dir * coeffOrif * submerganceCorrection * &
                sqrt(abs(effectiveHead))
            velocity2 = flow / area
            volume2   = flow * dt * thiscoef
        endwhere

        if ((debuglevel > 0) .or. (debuglevelall > 0)) print *, '*** leave ',subroutine_name
    end subroutine orifice_flow
    !
    !==========================================================================
    ! END OF MODULE orifice
    !==========================================================================
    !
end module orifice<|MERGE_RESOLUTION|>--- conflicted
+++ resolved
@@ -46,7 +46,7 @@
         logical,           intent(in out)  :: faceYN(:,:)
         real(8),              intent(in)      :: thiscoef
 
-<<<<<<< HEAD
+
         real(8),  pointer     ::  volume2(:), velocity2(:), oBreadth(:) 
         real(8),  pointer     ::  oDischargeCoeff(:), oInletoffset(:)
         real(8),  pointer     ::  oFullDepth(:), oZbottom(:), oFlow(:), oDepth(:)
@@ -55,17 +55,6 @@
         real(8),  pointer     ::  hEffective(:), oCrest(:), oCrown(:), oFullArea(:)
         real(8),  pointer     ::  hCrit(:), cOrif(:), cWeir(:)
         real(8),  pointer     ::  subFactor(:), subCorrection(:)
-=======
-        real(8),  pointer     ::  volume2old(:), volume2new(:), velocity2old(:), velocity2new(:)
-        real(8),  pointer     ::  volumeMold(:), volumeMnew(:), velocityMold(:), velocityMnew(:)
-        real(8),  pointer     ::  oBreadth(:), oDischargeCoeff(:), oInletoffset(:)
-        real(8),  pointer     ::  oFullDepth(:), oZbottom(:)
-        real(8),  pointer     ::  oFlow(:), oEta(:), oLength(:), oArea(:)
-        real(8),  pointer     ::  oPerimeter(:), oHyddepth(:), oHydradius(:)
-        real(8),  pointer     ::  oTopwidth(:), hEffective(:)
-        real(8),  pointer     ::  hCrest(:), hCrown(:), hCrit(:)
-        real(8),  pointer     ::  cOrif(:), cWeir(:), subFactor(:), subCorrection(:)
->>>>>>> 0710c080
         real(8),  pointer     ::  fEdn(:), fEup(:)
 
         integer, pointer   ::  iup(:), idn(:), dir(:)
@@ -255,14 +244,6 @@
         real(8),      target, intent(in)      :: faceR(:,:)
         integer,   target, intent(in)      :: elem2I(:,:),  elemMI(:,:)
         logical,   target, intent(in)      :: elem2YN(:,:), elemMYN(:,:)
-<<<<<<< HEAD
-=======
-        real(8),              intent(in)      :: thiscoef
-
-        real(8),  pointer   :: inletoffset(:), zbottom(:), fulldepth(:)
-        real(8),  pointer   :: length(:), eta(:), crest(:), crown(:)
-        real(8),  pointer   :: faceEtaDn(:), faceEtaUp(:)
->>>>>>> 0710c080
 
         real(8),    intent(inout)  :: crest(:), length(:), eta(:)
         real(8),    intent(in)     :: inletoffset(:), zbottom(:), fulldepth(:)
@@ -315,14 +296,8 @@
         integer,   target, intent(in)      :: elem2I(:,:),  elemMI(:,:)
         logical,   target, intent(in)      :: elem2YN(:,:), elemMYN(:,:)
 
-<<<<<<< HEAD
         real(8),    intent(inout) ::  critDepth(:), coeffOrif(:), coeffWeir(:)  
         real(8),    intent(in)    ::  breadth(:), fulldepth(:), coeffDischarge(:)
-=======
-        real(8),    pointer ::  breadth(:), fulldepth(:), coeffDischarge(:)
-        real(8),    pointer ::  critDepth(:), coeffOrif(:), coeffWeir(:)
->>>>>>> 0710c080
-
         !--------------------------------------------------------------------------
         if ((debuglevel > 0) .or. (debuglevelall > 0)) print *, '*** enter ',subroutine_name
 
@@ -404,14 +379,9 @@
         integer,   target, intent(in)      :: elem2I(:,:),  elemMI(:,:)
         logical,   target, intent(in)      :: elem2YN(:,:), elemMYN(:,:)
 
-<<<<<<< HEAD
         real(8),    intent(inout)   :: effectiveHead(:), submergenceFactor(:)
         real(8),    intent(in)      :: crest(:), crown(:), eta(:), critDepth(:)
         real(8),    intent(in)      :: faceEtaUp(:), faceEtaDn(:)
-=======
-        real(8),  pointer   :: crest(:), crown(:), effectiveHead(:), critDepth(:)
-        real(8),  pointer   :: faceEtaUp(:), faceEtaDn(:), eta(:), submergenceFactor(:)
->>>>>>> 0710c080
 
         logical, intent(inout)   :: maskarray_dn_submergence(:), maskarray_up_submergence(:)
 
@@ -513,8 +483,6 @@
         integer,   target, intent(in)      :: elem2I(:,:),  elemMI(:,:)
         logical,   target, intent(in)      :: elem2YN(:,:), elemMYN(:,:)
 
-<<<<<<< HEAD
-
         real(8),    intent(inout) ::  area(:), perimeter(:), hyddepth(:)
         real(8),    intent(inout) ::  hydradius(:), topwidth(:), depth(:)
         real(8),    intent(in)    ::  breadth(:), fullDepth(:), fullArea(:)
@@ -522,13 +490,6 @@
 
         real(8),    pointer       ::  YoverYfull(:)
         logical, pointer       ::  maskCircularOrifice(:)
-=======
-        real(8),  pointer     ::  breadth(:), fullDepth(:), area(:)
-        real(8),  pointer     ::  perimeter(:), hyddepth(:), hydradius(:)
-        real(8),  pointer     ::  topwidth(:), depth(:)
-
-        real(8)               ::  YoverYfull, Afull
->>>>>>> 0710c080
 
         !--------------------------------------------------------------------------
         if ((debuglevel > 0) .or. (debuglevelall > 0)) print *, '*** enter ',subroutine_name
@@ -635,19 +596,10 @@
         integer,   target, intent(in)      :: elem2I(:,:),  elemMI(:,:)
         logical,   target, intent(in)      :: elem2YN(:,:), elemMYN(:,:)
 
-<<<<<<< HEAD
         real(8),    intent(inout) ::  submerganceCorrection(:)
         real(8),    intent(in)    ::  crest(:), faceEtaDn(:), faceEtaUp(:)
         integer, intent(in)    ::  upFace(:), dnFace(:)
         logical, intent(in)    ::  maskarray_submergence(:)
-=======
-        real(8),  pointer ::  crest(:), submerganceCorrection(:)
-        real(8),  pointer ::  faceEtaDn(:), faceEtaUp(:)
-
-        integer, pointer :: upFace(:), dnFace(:)
-
-        logical, pointer :: maskarray_submergence(:)
->>>>>>> 0710c080
 
         integer :: mm
         !--------------------------------------------------------------------------
@@ -684,19 +636,11 @@
         logical,   target, intent(in)      :: elem2YN(:,:), elemMYN(:,:)
         real(8),              intent(in)      :: thiscoef
 
-
-<<<<<<< HEAD
         real(8),    intent(inout)   ::  volume2(:), velocity2(:), flow(:)
         real(8),    intent(in)      ::  coeffOrif(:), coeffWeir(:), breadth(:)
         real(8),    intent(in)      ::  fulldepth(:), area(:), submergenceFactor(:)
         real(8),    intent(in)      ::  effectiveHead(:),submerganceCorrection(:)
         integer, intent(in)      ::  dir(:)
-=======
-        real(8),  pointer   ::  volume2new(:), velocity2new(:), volumeMnew(:), velocityMnew(:)
-        real(8),  pointer   ::  flow(:), coeffOrif(:), coeffWeir(:), breadth(:), fulldepth(:)
-        real(8),  pointer   ::  area(:), submergenceFactor(:)
-        real(8),  pointer   ::  effectiveHead(:),submerganceCorrection(:)
->>>>>>> 0710c080
 
         !--------------------------------------------------------------------------
         if ((debuglevel > 0) .or. (debuglevelall > 0)) print *, '*** enter ',subroutine_name
