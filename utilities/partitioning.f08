module partitioning

    use array_index
    use data_keys
    use globals
    use setting_definition, only: setting
    use BIPquick
    use initialization

    implicit none

!%***********************************************************************************
!%
!% Description:
!%   This module controls the partitioning algorithm used.  Currently the options are
!%       - BIPquick
!%       - Default
!%
!%***********************************************************************************

    private

    public :: execute_partitioning

    integer, pointer :: setP_N_images => setting%Partitioning%N_Image

contains

!
!==========================================================================
!==========================================================================
!

subroutine execute_partitioning()
    !% --------------------------------------------------------
    !%   The purpose of this subroutine is to check which partitioning
    !%   algorithm should be used, then call that algorithm, then
    !%   check that the output is correct (if debug == true)
    !% --------------------------------------------------------
    logical :: partition_correct
    integer :: connectivity, ii
    real(8) :: part_size_balance
    character(64) :: subroutine_name = 'execute_partitioning'

    !% --------------------------------------------------------

    !% Determine which partitioning method is being used
    if (setting%Partitioning%PartitioningMethod == Default) then
        if (setting%Verbose) print*, "Using Default Partitioning"
        call default_partitioning()
<<<<<<< HEAD
    else if (setting%Partitioning%PartitioningMethod == bquick) then
        print*, "Using BIPquick Partitioning"
=======
    else if (setting%Partitioning%PartitioningMethod == BQuick) then
        if (setting%Verbose) print*, "Using BIPquick Partitioning"
>>>>>>> 6786bf88
        call BIPquick_YJunction_Hardcode
    else if (setting%Partitioning%PartitioningMethod == Random) then
        call random_partitioning()
    end if

    if (setting%Debug%File%partitioning) then
        print *, '*** leave ', subroutine_name

        do ii = 1, size(P_nodeI, 1)
            print*, P_nodeI(ii, :)
        end do
        do ii = 1, size(P_linkI, 1)
            print*, P_linkI(ii, :)
        end do

        !% This subroutine checks to see if the default partitioning is working correctly for the hard-coded case
        ! partition_correct = default_performance_check()
        connectivity = partition_diagnostic_connectivity()
        part_size_balance = partition_diagnostic_partsizebalance()

        print*, "*** partitioning is complete", connectivity, part_size_balance
    end if
end subroutine

!
!==========================================================================
!==========================================================================
!

subroutine default_partitioning()
    integer :: ii, jj, N_nBCup, N_nBCdn, N_nJm, N_nStorage, N_nJ2
    integer :: total_num_elements, num_attributed_elements, assigning_image
    integer :: current_node_image, adjacent_link_image
    integer, allocatable, dimension(:) :: adjacent_links
    real(8) :: partition_threshold
    logical :: partition_correct

!% ----------------------------------------------------------------------------------------------------------------
    !% This subroutine populates the P_nodeI, P_linkI arrays
    !% Rather than applying the BIPquick routine, the default partitioning works by
    !%   - Counting the total number of elements expected, using that to calculate the partition threshold
    !%   - Iterating through the nodeI array until the number of elements expected exceeds the partition threshold
    !%   - Iterating through the linkI array until the number of elements expected exceeds the partition threshold
    !%   - Iterating again through the nodeI array to determine if the adjacent links are on different processors
!% -----------------------------------------------------------------------------------------------------------------
    !% Determines the number of nodes of each type for the purpose of calculating partition threshold
    call count_node_types(N_nBCup, N_nBCdn, N_nJm, N_nStorage, N_nJ2)


    !% HACK The total number of elements is the sum of the elements from the links, plus the number of each node_type
    !% multiplied by how many elements are expected for that node_type
    total_num_elements = sum(linkI(:, li_N_element)) + (N_nBCup * N_elem_nBCup) + (N_nBCdn * N_elem_nBCdn) + &
        (N_nJm * N_elem_nJm) + (N_nStorage * N_elem_nStorage) + (N_nJ2 * N_elem_nJ2)
    partition_threshold = total_num_elements / real(setP_N_images)

    !% This loop counts the elements attributed to each link, and assigns the link to an image
    num_attributed_elements = 0
    assigning_image = 1
    do ii = 1, size(linkI, 1)

        !% The num_attributed elements is incremented by the li_N_element for that link
        num_attributed_elements = num_attributed_elements + linkI(ii, li_N_element)

        !% The link is added to the P_linkI array
        P_linkI(ii, P_li_idx_Partition) = linkI(ii, ni_idx)
        P_linkI(ii, P_li_Partition_No) = assigning_image

        !% If the link is the last link, we need to not reset the num_attributed_elem going into the nodes loop
        if ( ii == size(linkI, 1) ) then 

            !% The last link is assigned to the current image and the link do-loop is exited
            P_linkI(ii, P_li_idx_Partition) = linkI(ii, ni_idx)
            P_linkI(ii, P_li_Partition_No) = assigning_image
            exit
        end if

        !% If the number of elements is greater than the partition threshold, reset the number of elements and increment the image
        if ( (num_attributed_elements > partition_threshold) ) then
            !% This is a check to make sure that links aren't added to an image that doesn't exist
            if ( assigning_image /= setP_N_images ) then
                assigning_image = assigning_image + 1
            end if
            num_attributed_elements = 0
        end if
    end do

    !% This loop counts the elements attributed to each node, and assigns the node to an image
    !% It also determines if that node has an adjacent link on a different image
    allocate(adjacent_links(6))
    do ii = 1, size(nodeI, 1)

        !% This if statement increments the num_attributed_elements by the number of elements associated with that node type
        if ( nodeI(ii, ni_node_type) == nBCup ) then
            num_attributed_elements = num_attributed_elements + N_elem_nBCup
        else if ( nodeI(ii, ni_node_type) == nBCdn ) then
            num_attributed_elements = num_attributed_elements + N_elem_nBCdn
        else if ( nodeI(ii, ni_node_type) == nStorage ) then
            num_attributed_elements = num_attributed_elements + N_elem_nStorage
        else if ( nodeI(ii, ni_node_type) == nJ2 ) then
            num_attributed_elements = num_attributed_elements + N_elem_nJ2
        else if ( nodeI(ii, ni_node_type) == nJm ) then
            num_attributed_elements = num_attributed_elements + N_elem_nJm
        end if

        !% If the number of attributed nodes exceeds the partition_threshold, then the remaining nodes are assigned to a new image
        if ( num_attributed_elements > partition_threshold) then
            num_attributed_elements = 0
            !% This is a check to make sure that nodes aren't added to an image that doesn't exist
            if ( assigning_image /= setP_N_images ) then
                assigning_image = assigning_image + 1
            end if
        end if

        !% Fills in the P_nodeI array
        P_nodeI(ii, P_ni_idx_Partition) = nodeI(ii, ni_idx)
        P_nodeI(ii, P_ni_Partition_No) = assigning_image
        P_nodeI(ii, P_ni_is_boundary) = 0

        !% This bit of code checks the current node image, and compares it to the images of the adjacent links
        current_node_image = P_nodeI(ii, P_ni_Partition_No)
        adjacent_links = nodeI(ii, ni_Mlink_u1:ni_Mlink_d3)
        do jj = 1, size(adjacent_links)
            if ( adjacent_links(jj) == nullValueI ) then
                cycle
            end if
            adjacent_link_image = P_linkI(adjacent_links(jj), P_li_Partition_No)
            !% If the adjacent link and current node are on different images, then that node is a boundary
            if ( adjacent_link_image /= current_node_image ) then
                P_nodeI(ii, P_ni_is_boundary) = P_nodeI(ii, P_ni_is_boundary) + 1
            end if
        end do
    end do
    deallocate(adjacent_links)

end subroutine default_partitioning

!
!==========================================================================
!==========================================================================
!

subroutine random_partitioning()
    integer :: ii, jj, N_nBCup, N_nBCdn, N_nJm, N_nStorage, N_nJ2
    integer :: total_num_elements, num_attributed_elements, assigning_image
    integer :: current_node_image, adjacent_link_image
    integer, allocatable, dimension(:) :: adjacent_links, elem_per_image
    logical, allocatable, dimension(:) :: image_full
    real(8) :: partition_threshold, rand_num

    !% ----------------------------------------------------------------------------------------------------------------
    !% This subroutine populates the P_nodeI, P_linkI arrays
    !% Rather than applying the BIPquick routine, the default random partitioning works by
    !%   - Counting the total number of elements expected, using that to calculate the partition threshold
    !%   - Iterating through the linkI array, randomly assigning links to images and counting the number of elements ascribed to each image
    !%   - Iterating through the nodeI array, randomly assigning nodes to images and counting the number of elements ascribed to each image
    !%   - Iterating again through the nodeI array to determine if the adjacent links are on different processors
    !% -----------------------------------------------------------------------------------------------------------------

    !% Determines the number of nodes of each type for the purpose of calculating partition threshold
    call count_node_types(N_nBCup, N_nBCdn, N_nJm, N_nStorage, N_nJ2)

    !% HACK The total number of elements is the sum of the elements from the links, plus the number of each node_type
    !% multiplied by how many elements are expected for that node_type
    total_num_elements = sum(linkI(:, li_N_element)) + (N_nBCup * N_elem_nBCup) + (N_nBCdn * N_elem_nBCdn) + &
        (N_nJm * N_elem_nJm) + (N_nStorage * N_elem_nStorage) + (N_nJ2 * N_elem_nJ2)
    partition_threshold = ( total_num_elements / real(setP_N_images) )

    !% Initialize the arrays that will hold the number of elements already on an image (and whether that image is full)
    allocate(elem_per_image(setP_N_images))
    elem_per_image(:) = 0
    allocate(image_full(setP_N_images))
    image_full(:) = .false.

    !% This loop counts the elements attributed to each link, and assigns the link to an image
    do ii = 1, size(linkI, 1)

        !% Calculates a random number and maps it onto an image number
        call random_number(rand_num)
        assigning_image = int(rand_num*setP_N_images) + 1

        !% If the image number selected is already full, pick a new number
        do while ( image_full(assigning_image) .eqv. .true. )
            call random_number(rand_num)
            assigning_image = int(rand_num*setP_N_images) + 1
        end do

        !% elem_per_image is incremented by li_N_element for the current link
        elem_per_image(assigning_image) = elem_per_image(assigning_image) + linkI(ii, li_N_element)

        !% If the number of elements is greater than the partition threshold, that image number is closed
        !% Note, this check after the assigning_image has been selected allows for images be over-filled
        if ( elem_per_image(assigning_image) > partition_threshold ) then
            image_full(assigning_image) = .true.
        end if

        !% Assign the link to the current image
        P_linkI(ii, P_li_idx_Partition) = linkI(ii, ni_idx)
        P_linkI(ii, P_li_Partition_No) = assigning_image
    end do

    !% This loop counts the elements attributed to each node, and assigns the node to an image
    do ii = 1, size(nodeI, 1)

        !% Calculates a random number and maps it onto an image number
        call random_number(rand_num)
        assigning_image = int(rand_num*setP_N_images) + 1

        !% If the image number selected is already full, pick a new number
        do while ( image_full(assigning_image) .eqv. .true. )
            call random_number(rand_num)
            assigning_image = int(rand_num*setP_N_images) + 1
        end do

        !% elem_per_image is incremented by the number of elements associated with each node type
        if ( nodeI(ii, ni_node_type) == nBCup ) then
            elem_per_image(assigning_image) = elem_per_image(assigning_image) + N_elem_nBCup
        else if ( nodeI(ii, ni_node_type) == nBCdn ) then
            elem_per_image(assigning_image) = elem_per_image(assigning_image) + N_elem_nBCdn
        else if ( nodeI(ii, ni_node_type) == nStorage ) then
            elem_per_image(assigning_image) = elem_per_image(assigning_image) + N_elem_nStorage
        else if ( nodeI(ii, ni_node_type) == nJ2 ) then
            elem_per_image(assigning_image) = elem_per_image(assigning_image) + N_elem_nJ2
        else if ( nodeI(ii, ni_node_type) == nJm ) then
            elem_per_image(assigning_image) = elem_per_image(assigning_image) + N_elem_nJm
        end if
        
        !% If the number of elements is greater than the partition threshold, that image number is closed
        !% Note, this check after the assigning_image has been selected allows for images be over-filled 
        if ( elem_per_image(assigning_image) > partition_threshold ) then
            image_full(assigning_image) = .true.
        end if

        !% Fills in the P_nodeI array
        P_nodeI(ii, P_ni_idx_Partition) = nodeI(ii, ni_idx)
        P_nodeI(ii, P_ni_Partition_No) = assigning_image
        P_nodeI(ii, P_ni_is_boundary) = 0

        !% This bit of code checks the current node image, and compares it to the images of the adjacent links
        current_node_image = P_nodeI(ii, P_ni_Partition_No)
        adjacent_links = nodeI(ii, ni_Mlink_u1:ni_Mlink_d3)
        do jj = 1, size(adjacent_links)
            if ( adjacent_links(jj) == nullValueI ) then
                cycle
            end if
            adjacent_link_image = P_linkI(adjacent_links(jj), P_li_Partition_No)
            !% If the adjacent link and current node are on different images, then that node is a boundary
            if ( adjacent_link_image /= current_node_image ) then
                P_nodeI(ii, P_ni_is_boundary) = P_nodeI(ii, P_ni_is_boundary) + 1
            end if
        end do
    end do
    deallocate(adjacent_links)
    deallocate(elem_per_image)
    deallocate(image_full)

end subroutine random_partitioning

!    
!==========================================================================   
!========================================================================== 
!

function partition_diagnostic_partsizebalance() result(part_size_balance)
    !% This function is used to determine the discrepancy between the images with the largest and smallest number of elements
    integer :: part_size_balance
    integer :: ii, current_image, max_elem, min_elem
    integer, allocatable, dimension(:) :: elem_per_image

    !% Reallocate the elem_per_image array because not all algorithms use this
    allocate(elem_per_image(setP_N_images))
    elem_per_image(:) = 0

    !% Iterate through the P_linkI array
    do ii = 1, size(P_linkI, 1)

        !% The current image is the one to which the current link has been assigned
        current_image = P_linkI(ii, P_li_Partition_No)
        
        !% Iterate the number of elements for the current image by li_N_element for that link
        elem_per_image(current_image) = elem_per_image(current_image) + linkI(ii, li_N_element)
    end do

    !% Iterate through the P_nodeI array
    do ii = 1, size(P_nodeI, 1)

        !% The current image is the one to which the current link has been assigned
        current_image = P_nodeI(ii, P_ni_Partition_No)

        !% elem_per_image for the current image is incremented by the number of elements associated with each node type
        if ( nodeI(ii, ni_node_type) == nBCup ) then
            elem_per_image(current_image) = elem_per_image(current_image) + N_elem_nBCup
        else if ( nodeI(ii, ni_node_type) == nBCdn ) then
            elem_per_image(current_image) = elem_per_image(current_image) + N_elem_nBCdn
        else if ( nodeI(ii, ni_node_type) == nStorage ) then
            elem_per_image(current_image) = elem_per_image(current_image) + N_elem_nStorage
        else if ( nodeI(ii, ni_node_type) == nJ2 ) then
            elem_per_image(current_image) = elem_per_image(current_image) + N_elem_nJ2
        else if ( nodeI(ii, ni_node_type) == nJm ) then
            elem_per_image(current_image) = elem_per_image(current_image) + N_elem_nJm
        end if
    end do

    !% The maximum and minimum number of elements for an image are determined
    max_elem = maxval(elem_per_image(:))
    min_elem = minval(elem_per_image(:))
    print*, "Elem_per_image", elem_per_image(:)

    !% The difference between the max and min number of elements per image is the part_size_balance objective metric
    part_size_balance = max_elem - min_elem
        
end function partition_diagnostic_partsizebalance

!    
!==========================================================================   
!========================================================================== 
!

function partition_diagnostic_connectivity() result(connectivity)
    !% This function is used to determine how many boundary nodes exist in this partition set
    integer :: connectivity

    !% The number of boundary nodes in P_nodeI is the connectivity objective metric
    !% HACK - I might need to rethink this as some boundary nodes contributed more than 1 connection point
    connectivity = sum(P_nodeI(:, P_ni_is_boundary))
end function partition_diagnostic_connectivity

!    
!==========================================================================   
!========================================================================== 
!

function default_performance_check() result(partition_correct)
    integer :: ii
    logical :: partition_correct
    integer, allocatable, dimension(:,:) :: PartCheck_nodeI, PartCheck_linkI
    logical, allocatable, dimension(:,:) :: ArraySame_nodeI, ArraySame_linkI

    !% Allocate and initialize the correct partition arrays to be checked against
    allocate(PartCheck_nodeI(size(nodeI,1), P_ni_is_boundary))
    allocate(PartCheck_linkI(size(linkI,1), P_li_Partition_No))
    allocate(ArraySame_nodeI(size(nodeI,1), P_ni_is_boundary))
    allocate(ArraySame_linkI(size(linkI,1), P_li_Partition_No))

    PartCheck_nodeI(:, P_ni_idx_Partition) = (/1,2,3,4/)
    PartCheck_nodeI(:, P_ni_Partition_No) = (/2,2,3,3/)
    PartCheck_nodeI(:, P_ni_is_boundary) = (/1,0,1,1/)

    PartCheck_linkI(:, P_li_idx_Partition) = (/1,2,3/)
    PartCheck_linkI(:, P_li_Partition_No) = (/1,2,2/)

    !% Assume that the partition arrays are going to be incorrect
    partition_correct = .false.

    !% Create a logical array of if the two arrays match
    ArraySame_nodeI(:,:) = ( PartCheck_nodeI == P_nodeI )
    ArraySame_linkI(:,:) = ( PartCheck_linkI == P_linkI )

    if ( all(ArraySame_nodeI) .eqv. .true. ) then
        print*, "The node arrays are partitioned correctly"
    else
        print*, "There is a mistake in the P_nodeI"
        print*, ArraySame_nodeI(:,:)
        do ii = 1, size(P_nodeI, 1)
            print*, P_nodeI(ii, :)
            print*, PartCheck_nodeI(ii, :)
       end do
    end if

    if ( all(ArraySame_linkI) .eqv. .true. ) then
        print*, "The link arrays are partitioned correctly"
    else
        print*, "There is a mistake in the P_linkI"
        print*, ArraySame_linkI(:,:)
        do ii = 1, size(P_linkI, 1)
            print*, P_linkI(ii, :)
            print*, PartCheck_linkI(ii, :)
       end do
    end if

    if ( (all(ArraySame_nodeI) .eqv. .true.) .and. (all(ArraySame_linkI) .eqv. .true.) ) then
        partition_correct = .true.
    end if

    deallocate(PartCheck_nodeI)
    deallocate(PartCheck_linkI)
    deallocate(ArraySame_nodeI)
    deallocate(ArraySame_linkI)

end function default_performance_check


end module partitioning<|MERGE_RESOLUTION|>--- conflicted
+++ resolved
@@ -48,13 +48,8 @@
     if (setting%Partitioning%PartitioningMethod == Default) then
         if (setting%Verbose) print*, "Using Default Partitioning"
         call default_partitioning()
-<<<<<<< HEAD
-    else if (setting%Partitioning%PartitioningMethod == bquick) then
-        print*, "Using BIPquick Partitioning"
-=======
     else if (setting%Partitioning%PartitioningMethod == BQuick) then
         if (setting%Verbose) print*, "Using BIPquick Partitioning"
->>>>>>> 6786bf88
         call BIPquick_YJunction_Hardcode
     else if (setting%Partitioning%PartitioningMethod == Random) then
         call random_partitioning()
