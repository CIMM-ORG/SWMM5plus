--- conflicted
+++ resolved
@@ -142,11 +142,7 @@
      real(8) :: start, intermediate, finish
      call cpu_time(start)
 
-<<<<<<< HEAD
-     if ( setting%Partitioning%PartitioningMethod == bquick ) then
-=======
      if ( setting%Partitioning%PartitioningMethod == BQuick ) then
->>>>>>> 6786bf88
 
         ! Allocate and set the temporary arrays. (Multiprocessors - 1) represents the maximum number of phantom nodes
         ! B_node Partition will hold [ni_idx, Partition_No]
