--- conflicted
+++ resolved
@@ -60,7 +60,6 @@
 
         integer,                       intent(in)     :: linkI(:,:), nodeI(:,:)
         real(8),                          intent(in out) :: linkR(:,:), nodeR(:,:)
-<<<<<<< HEAD
 
         real(8), pointer :: rkVol(:), rkU(:)
         real(8), pointer :: fQ(:), fUdn(:), fUup(:), fAdn(:), fAup(:)
@@ -68,12 +67,6 @@
 
         real(8)    :: AnormH(3), AnormQ(3), AnormHlast(3), AnormQlast(3)
         real(8)    :: TnormH(3), TnormQ(3), RTnormH(3), RTnormQ(3), RLnormH(3), RLnormQ(3)
-=======
-
-        real(8), pointer :: rkVol(:), rkU(:)
-        real(8), pointer :: fQ(:), fUdn(:), fUup(:), fAdn(:), fAup(:)
-        real(8), pointer :: fEdn(:), fEup(:), eE(:)
->>>>>>> 0710c080
 
         real(8), pointer :: thistime, nexttime
 
@@ -170,13 +163,8 @@
             if (setting%Debugout%DisplayInterval > 0) then
                 if (mod(thisstep,setting%Debugout%DisplayInterval) == 0) then
                     print *, '--------------------------------------'
-<<<<<<< HEAD
-                    print *, thisstep,'=current step; ', thistime, '=this time', &
-=======
-                    print *, dt, 'time step size'
-                    print *, thisstep,'=current step; ', thistime, '=current time;', &
->>>>>>> 0710c080
-                        diagnostic_CFL(elem2R, e2r_Timescale_Q_u, e2r_Timescale_Q_d),'=CFL max' & !Im putting the timescale for Q here. Might needed to be changed later
+                    print *, thisstep,'=current step; ', thistime, '=this time'
+                    print* , diagnostic_CFL(elem2R, e2r_Timescale_Q_u, e2r_Timescale_Q_d),'=CFL max' & !Im putting the timescale for Q here. Might needed to be changed later
                         ,maxval(abs(elem2R(2:size(elem2R,1)-1,e2r_Velocity))),'=max velocity'
                     !print *, thisstep,'=current step; ', &
                     !         maxval(elem2R(2:size(elem2R,1)-1,e2r_Flowrate))
