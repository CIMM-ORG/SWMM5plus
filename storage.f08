--- conflicted
+++ resolved
@@ -214,11 +214,8 @@
         integer,   intent(in)  :: fi_Melem_dir, e2r_data
 
         integer,   pointer :: tface, telem
-<<<<<<< HEAD
         real(8)   :: thisvalue(dir_face_per_elemM)
-=======
-        real(8)  :: thisvalue(dir_face_per_elemM)
->>>>>>> 0710c080
+
         integer :: mm, ii
 
         !--------------------------------------------------------------------------
